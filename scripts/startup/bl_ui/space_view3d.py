--- conflicted
+++ resolved
@@ -9076,7 +9076,6 @@
         layout.prop(overlay, "use_debug_freeze_view_culling")
 
 
-<<<<<<< HEAD
 class View3DAssetShelf(BrushAssetShelf):
     bl_space_type = "VIEW_3D"
 
@@ -9129,13 +9128,6 @@
 class VIEW3D_AST_brush_gpencil_weight(View3DAssetShelf, bpy.types.AssetShelf):
     mode = 'WEIGHT_GPENCIL'
     mode_prop = "use_weight_grease_pencil"
-=======
-class VIEW3D_AST_sculpt_brushes(BrushAssetShelf, bpy.types.AssetShelf):
-    # Experimental: Asset shelf for sculpt brushes, only shows up if both the
-    # "Asset Shelf" and the "Extended Asset Browser" experimental features are
-    # enabled.
-    bl_space_type = "VIEW_3D"
->>>>>>> f585aa76
 
 
 classes = (
