# SPDX-FileCopyrightText: 2009-2023 Blender Authors
#
# SPDX-License-Identifier: GPL-2.0-or-later

import bpy
from bpy.types import (
    Header,
    Menu,
    Panel,
    SurfaceCurve
)
from bl_ui.properties_paint_common import (
    UnifiedPaintPanel,
    brush_basic_texpaint_settings,
    brush_basic_gpencil_weight_settings,
    brush_basic_grease_pencil_weight_settings,
    brush_basic_grease_pencil_vertex_settings,
    BrushAssetShelf,
)
from bl_ui.properties_grease_pencil_common import (
    AnnotationDataPanel,
    AnnotationOnionSkin,
    GreasePencilMaterialsPanel,
)
from bl_ui.space_toolsystem_common import (
    ToolActivePanelHelper,
)
from bpy.app.translations import (
    pgettext_iface as iface_,
    pgettext_rpt as rpt_,
    contexts as i18n_contexts,
)


class VIEW3D_HT_tool_header(Header):
    bl_space_type = 'VIEW_3D'
    bl_region_type = 'TOOL_HEADER'

    def draw(self, context):
        layout = self.layout

        self.draw_tool_settings(context)

        layout.separator_spacer()

        self.draw_mode_settings(context)

    def draw_tool_settings(self, context):
        layout = self.layout
        tool_mode = context.mode

        # Active Tool
        # -----------
        from bl_ui.space_toolsystem_common import ToolSelectPanelHelper
        tool = ToolSelectPanelHelper.draw_active_tool_header(
            context, layout,
            tool_key=('VIEW_3D', tool_mode),
        )
        # Object Mode Options
        # -------------------

        # Example of how tool_settings can be accessed as pop-overs.

        # TODO(campbell): editing options should be after active tool options
        # (obviously separated for from the users POV)
        draw_fn = getattr(_draw_tool_settings_context_mode, tool_mode, None)
        if draw_fn is not None:
            is_valid_context = draw_fn(context, layout, tool)

        def draw_3d_brush_settings(layout, tool_mode):
            layout.popover("VIEW3D_PT_tools_brush_settings_advanced", text="Brush")
            if tool_mode != 'PAINT_WEIGHT':
                layout.popover("VIEW3D_PT_tools_brush_texture")
            if tool_mode == 'PAINT_TEXTURE':
                layout.popover("VIEW3D_PT_tools_mask_texture")
            layout.popover("VIEW3D_PT_tools_brush_stroke")
            layout.popover("VIEW3D_PT_tools_brush_falloff")
            layout.popover("VIEW3D_PT_tools_brush_display")

        # NOTE: general mode options should be added to `draw_mode_settings`.
        if tool_mode == 'SCULPT':
            if is_valid_context:
                draw_3d_brush_settings(layout, tool_mode)
        elif tool_mode == 'PAINT_VERTEX':
            if is_valid_context:
                draw_3d_brush_settings(layout, tool_mode)
        elif tool_mode == 'PAINT_WEIGHT':
            if is_valid_context:
                draw_3d_brush_settings(layout, tool_mode)
        elif tool_mode == 'PAINT_TEXTURE':
            if is_valid_context:
                draw_3d_brush_settings(layout, tool_mode)
        elif tool_mode == 'EDIT_ARMATURE':
            pass
        elif tool_mode == 'EDIT_CURVE':
            pass
        elif tool_mode == 'EDIT_MESH':
            pass
        elif tool_mode == 'POSE':
            pass
        elif tool_mode == 'PARTICLE':
            # Disable, only shows "Brush" panel, which is already in the top-bar.
            # if tool.use_brushes:
            #     layout.popover_group(context=".paint_common", **popover_kw)
            pass
        elif tool_mode == 'PAINT_GREASE_PENCIL':
            if is_valid_context:
                brush = context.tool_settings.gpencil_paint.brush
                if brush:
                    if brush.gpencil_brush_type not in {'FILL', 'TINT', 'ERASE'}:
                        layout.popover("VIEW3D_PT_tools_grease_pencil_v3_brush_advanced")
                        layout.popover("VIEW3D_PT_tools_grease_pencil_v3_brush_stroke")
                    if brush.gpencil_brush_type == 'FILL':
                        layout.popover("VIEW3D_PT_tools_grease_pencil_v3_brush_fill_advanced")
                    layout.popover("VIEW3D_PT_tools_grease_pencil_paint_appearance")
        elif tool_mode == 'SCULPT_GREASE_PENCIL':
            if is_valid_context:
                brush = context.tool_settings.gpencil_sculpt_paint.brush
                if brush:
                    tool = brush.gpencil_sculpt_brush_type
                    if tool in {'SMOOTH', 'RANDOMIZE'}:
                        layout.popover("VIEW3D_PT_tools_grease_pencil_sculpt_brush_popover")
                    layout.popover("VIEW3D_PT_tools_grease_pencil_sculpt_appearance")
        elif tool_mode in {'WEIGHT_GPENCIL', 'WEIGHT_GREASE_PENCIL'}:
            if is_valid_context:
                layout.popover("VIEW3D_PT_tools_grease_pencil_weight_appearance")
        elif tool_mode in {'VERTEX_GPENCIL', 'VERTEX_GREASE_PENCIL'}:
            if is_valid_context:
                layout.popover("VIEW3D_PT_tools_grease_pencil_vertex_appearance")

    def draw_mode_settings(self, context):
        layout = self.layout
        mode_string = context.mode
        tool_settings = context.tool_settings

        def row_for_mirror():
            row = layout.row(align=True)
            row.label(icon='MOD_MIRROR')
            sub = row.row(align=True)
            sub.scale_x = 0.6
            return row, sub

        if mode_string == 'EDIT_ARMATURE':
            ob = context.object
            _row, sub = row_for_mirror()
            sub.prop(ob.data, "use_mirror_x", text="X", toggle=True)
        elif mode_string == 'POSE':
            ob = context.object
            _row, sub = row_for_mirror()
            sub.prop(ob.pose, "use_mirror_x", text="X", toggle=True)
        elif mode_string in {'EDIT_MESH', 'PAINT_WEIGHT', 'SCULPT', 'PAINT_VERTEX', 'PAINT_TEXTURE'}:
            # Mesh Modes, Use Mesh Symmetry
            ob = context.object
            row, sub = row_for_mirror()
            sub.prop(ob, "use_mesh_mirror_x", text="X", toggle=True)
            sub.prop(ob, "use_mesh_mirror_y", text="Y", toggle=True)
            sub.prop(ob, "use_mesh_mirror_z", text="Z", toggle=True)
            if mode_string == 'EDIT_MESH':
                layout.prop(tool_settings, "use_mesh_automerge", text="")
            elif mode_string == 'PAINT_WEIGHT':
                row.popover(panel="VIEW3D_PT_tools_weightpaint_symmetry_for_topbar", text="")
            elif mode_string == 'SCULPT':
                row.popover(panel="VIEW3D_PT_sculpt_symmetry_for_topbar", text="")
            elif mode_string == 'PAINT_VERTEX':
                row.popover(panel="VIEW3D_PT_tools_vertexpaint_symmetry_for_topbar", text="")
        elif mode_string == 'SCULPT_CURVES':
            ob = context.object
            _row, sub = row_for_mirror()
            sub.prop(ob.data, "use_mirror_x", text="X", toggle=True)
            sub.prop(ob.data, "use_mirror_y", text="Y", toggle=True)
            sub.prop(ob.data, "use_mirror_z", text="Z", toggle=True)

            row = layout.row(align=True)
            row.prop(ob.data, "use_sculpt_collision", icon='MOD_PHYSICS', icon_only=True, toggle=True)
            sub = row.row(align=True)
            sub.active = ob.data.use_sculpt_collision
            sub.prop(ob.data, "surface_collision_distance")

        # Expand panels from the side-bar as popovers.
        popover_kw = {"space_type": 'VIEW_3D', "region_type": 'UI', "category": "Tool"}

        if mode_string == 'SCULPT':
            layout.popover_group(context=".sculpt_mode", **popover_kw)
        elif mode_string == 'PAINT_VERTEX':
            layout.popover_group(context=".vertexpaint", **popover_kw)
        elif mode_string == 'PAINT_WEIGHT':
            layout.popover_group(context=".weightpaint", **popover_kw)
        elif mode_string == 'PAINT_TEXTURE':
            layout.popover_group(context=".imagepaint", **popover_kw)
        elif mode_string == 'EDIT_TEXT':
            layout.popover_group(context=".text_edit", **popover_kw)
        elif mode_string == 'EDIT_ARMATURE':
            layout.popover_group(context=".armature_edit", **popover_kw)
        elif mode_string == 'EDIT_METABALL':
            layout.popover_group(context=".mball_edit", **popover_kw)
        elif mode_string == 'EDIT_LATTICE':
            layout.popover_group(context=".lattice_edit", **popover_kw)
        elif mode_string == 'EDIT_CURVE':
            layout.popover_group(context=".curve_edit", **popover_kw)
        elif mode_string == 'EDIT_MESH':
            layout.popover_group(context=".mesh_edit", **popover_kw)
        elif mode_string == 'POSE':
            layout.popover_group(context=".posemode", **popover_kw)
        elif mode_string == 'PARTICLE':
            layout.popover_group(context=".particlemode", **popover_kw)
        elif mode_string == 'OBJECT':
            layout.popover_group(context=".objectmode", **popover_kw)

        if mode_string in {
            'EDIT_GREASE_PENCIL',
            'PAINT_GREASE_PENCIL',
            'SCULPT_GREASE_PENCIL',
            'WEIGHT_GREASE_PENCIL',
            'VERTEX_GREASE_PENCIL',
        }:
            row = layout.row(align=True)
            row.prop(tool_settings, "use_grease_pencil_multi_frame_editing", text="")

            if mode_string in {
                'EDIT_GREASE_PENCIL',
                'SCULPT_GREASE_PENCIL',
                'WEIGHT_GREASE_PENCIL',
                'VERTEX_GREASE_PENCIL',
            }:
                sub = row.row(align=True)
                sub.active = tool_settings.use_grease_pencil_multi_frame_editing
                sub.popover(
                    panel="VIEW3D_PT_grease_pencil_multi_frame",
                    text="Multiframe",
                )

        if mode_string == 'PAINT_GREASE_PENCIL':
            layout.prop(tool_settings, "use_gpencil_draw_additive", text="", icon='FREEZE')
            layout.prop(tool_settings, "use_gpencil_automerge_strokes", text="")
            layout.prop(tool_settings, "use_gpencil_weight_data_add", text="", icon='WPAINT_HLT')
            layout.prop(tool_settings, "use_gpencil_draw_onback", text="", icon='MOD_OPACITY')


class _draw_tool_settings_context_mode:
    @staticmethod
    def SCULPT(context, layout, tool):
        if (tool is None) or (not tool.use_brushes):
            return False

        paint = context.tool_settings.sculpt
        brush = paint.brush

        BrushAssetShelf.draw_popup_selector(layout, context, brush)

        if brush is None:
            return False

        capabilities = brush.sculpt_capabilities

        ups = paint.unified_paint_settings

        if capabilities.has_color:
            row = layout.row(align=True)
            row.ui_units_x = 4
            UnifiedPaintPanel.prop_unified_color(row, context, brush, "color", text="")
            UnifiedPaintPanel.prop_unified_color(row, context, brush, "secondary_color", text="")
            row.separator()
            layout.prop(brush, "blend", text="", expand=False)

        size = "size"
        size_owner = ups if ups.use_unified_size else brush
        if size_owner.use_locked_size == 'SCENE':
            size = "unprojected_radius"

        UnifiedPaintPanel.prop_unified(
            layout,
            context,
            brush,
            size,
            pressure_name="use_pressure_size",
            unified_name="use_unified_size",
            text="Radius",
            slider=True,
            header=True,
        )

        # strength, use_strength_pressure
        pressure_name = "use_pressure_strength" if capabilities.has_strength_pressure else None
        UnifiedPaintPanel.prop_unified(
            layout,
            context,
            brush,
            "strength",
            pressure_name=pressure_name,
            unified_name="use_unified_strength",
            text="Strength",
            header=True,
        )

        # direction
        if capabilities.has_direction:
            layout.row().prop(brush, "direction", expand=True, text="")

        return True

    @staticmethod
    def PAINT_TEXTURE(context, layout, tool):
        if (tool is None) or (not tool.use_brushes):
            return False

        paint = context.tool_settings.image_paint
        brush = paint.brush

        BrushAssetShelf.draw_popup_selector(layout, context, brush)

        if brush is None:
            return False

        brush_basic_texpaint_settings(layout, context, brush, compact=True)

        return True

    @staticmethod
    def PAINT_VERTEX(context, layout, tool):
        if (tool is None) or (not tool.use_brushes):
            return False

        paint = context.tool_settings.vertex_paint
        brush = paint.brush

        BrushAssetShelf.draw_popup_selector(layout, context, brush)

        if brush is None:
            return False

        brush_basic_texpaint_settings(layout, context, brush, compact=True)

        return True

    @staticmethod
    def PAINT_WEIGHT(context, layout, tool):
        if (tool is None) or (not tool.use_brushes):
            return False

        paint = context.tool_settings.weight_paint
        brush = paint.brush

        BrushAssetShelf.draw_popup_selector(layout, context, brush)

        if brush is None:
            return False

        capabilities = brush.weight_paint_capabilities
        if capabilities.has_weight:
            UnifiedPaintPanel.prop_unified(
                layout,
                context,
                brush,
                "weight",
                unified_name="use_unified_weight",
                slider=True,
                header=True,
            )

        UnifiedPaintPanel.prop_unified(
            layout,
            context,
            brush,
            "size",
            pressure_name="use_pressure_size",
            unified_name="use_unified_size",
            slider=True,
            text="Radius",
            header=True,
        )
        UnifiedPaintPanel.prop_unified(
            layout,
            context,
            brush,
            "strength",
            pressure_name="use_pressure_strength",
            unified_name="use_unified_strength",
            header=True,
        )

        return True

    @staticmethod
    def SCULPT_GREASE_PENCIL(context, layout, tool):
        if (tool is None) or (not tool.use_brushes):
            return False

        paint = context.tool_settings.gpencil_sculpt_paint
        brush = paint.brush
        if brush is None:
            return False

        BrushAssetShelf.draw_popup_selector(layout, context, brush)

        capabilities = brush.sculpt_capabilities

        ups = paint.unified_paint_settings

        size = "size"
        size_owner = ups if ups.use_unified_size else brush
        if size_owner.use_locked_size == 'SCENE':
            size = "unprojected_radius"

        UnifiedPaintPanel.prop_unified(
            layout,
            context,
            brush,
            size,
            pressure_name="use_pressure_size",
            unified_name="use_unified_size",
            text="Radius",
            slider=True,
            header=True,
        )

        # strength, use_strength_pressure
        pressure_name = "use_pressure_strength" if capabilities.has_strength_pressure else None
        UnifiedPaintPanel.prop_unified(
            layout,
            context,
            brush,
            "strength",
            pressure_name=pressure_name,
            unified_name="use_unified_strength",
            text="Strength",
            header=True,
        )

        # direction
        if brush.gpencil_sculpt_brush_type in {'THICKNESS', 'STRENGTH', 'PINCH', 'TWIST'}:
            layout.row().prop(brush, "direction", expand=True, text="")

        # Brush falloff
        layout.popover("VIEW3D_PT_tools_brush_falloff")

        return True

    @staticmethod
    def WEIGHT_GPENCIL(context, layout, tool):
        if (tool is None) or (not tool.use_brushes):
            return False

        tool_settings = context.tool_settings
        paint = tool_settings.gpencil_weight_paint
        brush = paint.brush

        BrushAssetShelf.draw_popup_selector(layout, context, brush)

        brush_basic_gpencil_weight_settings(layout, context, brush, compact=True)

        layout.popover("VIEW3D_PT_tools_grease_pencil_weight_options", text="Options")
        layout.popover("VIEW3D_PT_tools_grease_pencil_brush_weight_falloff", text="Falloff")

        return True

    @staticmethod
    def WEIGHT_GREASE_PENCIL(context, layout, tool):
        if (tool is None) or (not tool.use_brushes):
            return False

        paint = context.tool_settings.gpencil_weight_paint
        brush = paint.brush
        if brush is None:
            return False

        BrushAssetShelf.draw_popup_selector(layout, context, brush)

        brush_basic_grease_pencil_weight_settings(layout, context, brush, compact=True)

        layout.popover("VIEW3D_PT_tools_grease_pencil_weight_options", text="Options")
        layout.popover("VIEW3D_PT_tools_grease_pencil_brush_weight_falloff", text="Falloff")

        return True

    @staticmethod
    def VERTEX_GREASE_PENCIL(context, layout, tool):
        if (tool is None) or (not tool.use_brushes):
            return False

        tool_settings = context.tool_settings
        paint = tool_settings.gpencil_vertex_paint
        brush = paint.brush

        BrushAssetShelf.draw_popup_selector(layout, context, brush)

        if brush.gpencil_vertex_brush_type not in {'BLUR', 'AVERAGE', 'SMEAR'}:
            layout.separator(factor=0.4)
            ups = paint.unified_paint_settings
            prop_owner = ups if ups.use_unified_color else brush
            layout.prop_with_popover(prop_owner, "color", text="", panel="TOPBAR_PT_grease_pencil_vertex_color")

        brush_basic_grease_pencil_vertex_settings(layout, context, brush, compact=True)

        return True

    @staticmethod
    def PARTICLE(context, layout, tool):
        if (tool is None) or (not tool.use_brushes):
            return False

        # See: `VIEW3D_PT_tools_brush`, basically a duplicate
        tool_settings = context.tool_settings
        settings = tool_settings.particle_edit
        brush = settings.brush
        tool = settings.tool
        if tool == 'NONE':
            return False

        layout.prop(brush, "size", slider=True)
        if tool == 'ADD':
            layout.prop(brush, "count")

            layout.prop(settings, "use_default_interpolate")
            layout.prop(brush, "steps", slider=True)
            layout.prop(settings, "default_key_count", slider=True)
        else:
            layout.prop(brush, "strength", slider=True)

            if tool == 'LENGTH':
                layout.row().prop(brush, "length_mode", expand=True)
            elif tool == 'PUFF':
                layout.row().prop(brush, "puff_mode", expand=True)
                layout.prop(brush, "use_puff_volume")
            elif tool == 'COMB':
                row = layout.row()
                row.active = settings.is_editable
                row.prop(settings, "use_emitter_deflect", text="Deflect Emitter")
                sub = row.row(align=True)
                sub.active = settings.use_emitter_deflect
                sub.prop(settings, "emitter_distance", text="Distance")

        return True

    @staticmethod
    def SCULPT_CURVES(context, layout, tool):
        if (tool is None) or (not tool.use_brushes):
            return False

        tool_settings = context.tool_settings
        paint = tool_settings.curves_sculpt
        brush = paint.brush

        BrushAssetShelf.draw_popup_selector(layout, context, brush)

        if brush is None:
            return False

        UnifiedPaintPanel.prop_unified(
            layout,
            context,
            brush,
            "size",
            unified_name="use_unified_size",
            pressure_name="use_pressure_size",
            text="Radius",
            slider=True,
            header=True,
        )

        if brush.curves_sculpt_brush_type not in {'ADD', 'DELETE'}:
            use_strength_pressure = brush.curves_sculpt_brush_type not in {'SLIDE'}
            UnifiedPaintPanel.prop_unified(
                layout,
                context,
                brush,
                "strength",
                unified_name="use_unified_strength",
                pressure_name="use_pressure_strength" if use_strength_pressure else None,
                header=True,
            )

        curves_tool = brush.curves_sculpt_brush_type

        if curves_tool == 'COMB':
            layout.prop(brush, "falloff_shape", expand=True)
            layout.popover("VIEW3D_PT_tools_brush_falloff", text="Brush Falloff")
            layout.popover("VIEW3D_PT_curves_sculpt_parameter_falloff", text="Curve Falloff")
        elif curves_tool == 'ADD':
            layout.prop(brush, "falloff_shape", expand=True)
            layout.prop(brush.curves_sculpt_settings, "add_amount")
            layout.popover("VIEW3D_PT_curves_sculpt_add_shape", text="Curve Shape")
            layout.prop(brush, "use_frontface", text="Front Faces Only")
        elif curves_tool == 'GROW_SHRINK':
            layout.prop(brush, "direction", expand=True, text="")
            layout.prop(brush, "falloff_shape", expand=True)
            layout.popover("VIEW3D_PT_curves_sculpt_grow_shrink_scaling", text="Scaling")
            layout.popover("VIEW3D_PT_tools_brush_falloff")
        elif curves_tool == 'SNAKE_HOOK':
            layout.prop(brush, "falloff_shape", expand=True)
            layout.popover("VIEW3D_PT_tools_brush_falloff")
        elif curves_tool == 'DELETE':
            layout.prop(brush, "falloff_shape", expand=True)
        elif curves_tool == 'SELECTION_PAINT':
            layout.prop(brush, "direction", expand=True, text="")
            layout.prop(brush, "falloff_shape", expand=True)
            layout.popover("VIEW3D_PT_tools_brush_falloff")
        elif curves_tool == 'PINCH':
            layout.prop(brush, "direction", expand=True, text="")
            layout.prop(brush, "falloff_shape", expand=True)
            layout.popover("VIEW3D_PT_tools_brush_falloff")
        elif curves_tool == 'SMOOTH':
            layout.prop(brush, "falloff_shape", expand=True)
            layout.popover("VIEW3D_PT_tools_brush_falloff")
        elif curves_tool == 'PUFF':
            layout.prop(brush, "falloff_shape", expand=True)
            layout.popover("VIEW3D_PT_tools_brush_falloff")
        elif curves_tool == 'DENSITY':
            layout.prop(brush, "falloff_shape", expand=True)
            row = layout.row(align=True)
            row.prop(brush.curves_sculpt_settings, "density_mode", text="", expand=True)
            row = layout.row(align=True)
            row.prop(brush.curves_sculpt_settings, "minimum_distance", text="Distance Min")
            row.operator_context = 'INVOKE_REGION_WIN'
            row.operator("sculpt_curves.min_distance_edit", text="", icon='DRIVER_DISTANCE')
            row = layout.row(align=True)
            row.enabled = brush.curves_sculpt_settings.density_mode != 'REMOVE'
            row.prop(brush.curves_sculpt_settings, "density_add_attempts", text="Count Max")
            layout.popover("VIEW3D_PT_tools_brush_falloff")
            layout.popover("VIEW3D_PT_curves_sculpt_add_shape", text="Curve Shape")
        elif curves_tool == 'SLIDE':
            layout.popover("VIEW3D_PT_tools_brush_falloff")

        return True

    @staticmethod
    def PAINT_GREASE_PENCIL(context, layout, tool):
        if (tool is None) or (not tool.use_brushes):
            return False

        # These draw their own properties.
        if tool.idname in {
                "builtin.arc",
                "builtin.curve",
                "builtin.line",
                "builtin.box",
                "builtin.circle",
                "builtin.polyline",
        }:
            return False

        tool_settings = context.tool_settings
        paint = tool_settings.gpencil_paint

        brush = paint.brush
        if brush is None:
            return False

        row = layout.row(align=True)

        BrushAssetShelf.draw_popup_selector(row, context, brush)

        grease_pencil_tool = brush.gpencil_brush_type

        if grease_pencil_tool in {'DRAW', 'FILL'}:
            from bl_ui.properties_paint_common import (
                brush_basic__draw_color_selector,
            )
            brush_basic__draw_color_selector(context, layout, brush, brush.gpencil_settings)

        if grease_pencil_tool == 'TINT':
            row.separator(factor=0.4)
            row.prop_with_popover(brush, "color", text="", panel="TOPBAR_PT_grease_pencil_vertex_color")

        from bl_ui.properties_paint_common import (
            brush_basic_grease_pencil_paint_settings,
        )

        brush_basic_grease_pencil_paint_settings(layout, context, brush, None, compact=True)

        return True


def draw_topbar_grease_pencil_layer_panel(context, layout):
    grease_pencil = context.object.data
    layer = grease_pencil.layers.active
    group = grease_pencil.layer_groups.active

    icon = 'OUTLINER_DATA_GP_LAYER'
    node_name = None
    if layer or group:
        icon = 'OUTLINER_DATA_GP_LAYER' if layer else 'GREASEPENCIL_LAYER_GROUP'
        node_name = layer.name if layer else group.name

        # Clamp long names otherwise the selector can get too wide.
        max_width = 25
        if len(node_name) > max_width:
            node_name = node_name[:max_width - 5] + '..' + node_name[-3:]

    sub = layout.row()
    sub.popover(
        panel="TOPBAR_PT_grease_pencil_layers",
        text=node_name,
        icon=icon,
    )


class VIEW3D_HT_header(Header):
    bl_space_type = 'VIEW_3D'

    @staticmethod
    def draw_xform_template(layout, context):
        obj = context.active_object
        object_mode = 'OBJECT' if obj is None else obj.mode
        has_pose_mode = (
            (object_mode == 'POSE') or
            (object_mode == 'WEIGHT_PAINT' and context.pose_object is not None)
        )

        tool_settings = context.tool_settings

        # Mode & Transform Settings
        scene = context.scene

        # Orientation
        if has_pose_mode or object_mode in {'OBJECT', 'EDIT', 'EDIT_GPENCIL'}:
            orient_slot = scene.transform_orientation_slots[0]
            row = layout.row(align=True)

            sub = row.row()
            sub.prop_with_popover(
                orient_slot,
                "type",
                text="",
                panel="VIEW3D_PT_transform_orientations",
            )

        # Pivot
        if has_pose_mode or object_mode in {'OBJECT', 'EDIT', 'EDIT_GPENCIL', 'SCULPT_GREASE_PENCIL'}:
            layout.prop(tool_settings, "transform_pivot_point", text="", icon_only=True)

        # Snap
        show_snap = False
        if obj is None:
            show_snap = True
        else:
            if has_pose_mode or (object_mode not in {
                    'SCULPT', 'SCULPT_CURVES',
                    'VERTEX_PAINT', 'WEIGHT_PAINT', 'TEXTURE_PAINT',
                    'PAINT_GREASE_PENCIL', 'SCULPT_GREASE_PENCIL', 'WEIGHT_GREASE_PENCIL', 'VERTEX_GREASE_PENCIL',
            }):
                show_snap = True
            else:

                paint_settings = UnifiedPaintPanel.paint_settings(context)

                if paint_settings:
                    brush = paint_settings.brush
                    if brush and hasattr(brush, "stroke_method") and brush.stroke_method == 'CURVE':
                        show_snap = True

        if show_snap:
            snap_items = bpy.types.ToolSettings.bl_rna.properties["snap_elements"].enum_items
            snap_elements = tool_settings.snap_elements
            if len(snap_elements) == 1:
                text = ""
                for elem in snap_elements:
                    icon = snap_items[elem].icon
                    break
            else:
                text = iface_("Mix", i18n_contexts.editor_view3d)
                icon = 'NONE'
            del snap_items, snap_elements

            row = layout.row(align=True)
            row.prop(tool_settings, "use_snap", text="")

            sub = row.row(align=True)
            sub.popover(
                panel="VIEW3D_PT_snapping",
                icon=icon,
                text=text,
                translate=False,
            )

        # Proportional editing
        if object_mode in {
            'EDIT',
            'PARTICLE_EDIT',
            'SCULPT_GREASE_PENCIL',
            'EDIT_GPENCIL',
            'OBJECT',
        } and context.mode != 'EDIT_ARMATURE':
            row = layout.row(align=True)
            kw = {}
            if object_mode == 'OBJECT':
                attr = "use_proportional_edit_objects"
            else:
                attr = "use_proportional_edit"

                if tool_settings.use_proportional_edit:
                    if tool_settings.use_proportional_connected:
                        kw["icon"] = 'PROP_CON'
                    elif tool_settings.use_proportional_projected:
                        kw["icon"] = 'PROP_PROJECTED'
                    else:
                        kw["icon"] = 'PROP_ON'
                else:
                    kw["icon"] = 'PROP_OFF'

            row.prop(tool_settings, attr, icon_only=True, **kw)
            sub = row.row(align=True)
            sub.active = getattr(tool_settings, attr)
            sub.prop_with_popover(
                tool_settings,
                "proportional_edit_falloff",
                text="",
                icon_only=True,
                panel="VIEW3D_PT_proportional_edit",
            )

        if object_mode == 'EDIT' and obj.type == 'GREASEPENCIL':
            draw_topbar_grease_pencil_layer_panel(context, layout)

    def draw(self, context):
        layout = self.layout

        tool_settings = context.tool_settings
        view = context.space_data
        shading = view.shading

        layout.row(align=True).template_header()

        row = layout.row(align=True)
        obj = context.active_object
        mode_string = context.mode
        object_mode = 'OBJECT' if obj is None else obj.mode
        has_pose_mode = (
            (object_mode == 'POSE') or
            (object_mode == 'WEIGHT_PAINT' and context.pose_object is not None)
        )

        # Note: This is actually deadly in case enum_items have to be dynamically generated
        #       (because internal RNA array iterator will free everything immediately...).
        # XXX This is an RNA internal issue, not sure how to fix it.
        # Note: Tried to add an accessor to get translated UI strings instead of manual call
        #       to pgettext_iface below, but this fails because translated enum-items
        #       are always dynamically allocated.
        act_mode_item = bpy.types.Object.bl_rna.properties["mode"].enum_items[object_mode]
        act_mode_i18n_context = bpy.types.Object.bl_rna.properties["mode"].translation_context

        sub = row.row(align=True)
        sub.operator_menu_enum(
            "object.mode_set", "mode",
            text=iface_(act_mode_item.name, act_mode_i18n_context),
            icon=act_mode_item.icon,
        )
        del act_mode_item

        layout.template_header_3D_mode()

        # Contains buttons like Mode, Pivot, Layer, Mesh Select Mode...
        if obj:
            # Particle edit
            if object_mode == 'PARTICLE_EDIT':
                row = layout.row()
                row.prop(tool_settings.particle_edit, "select_mode", text="", expand=True)
            elif object_mode in {'EDIT', 'SCULPT_CURVES'} and obj.type == 'CURVES':
                curves = obj.data

                row = layout.row(align=True)
                domain = curves.selection_domain
                row.operator(
                    "curves.set_selection_domain",
                    text="",
                    icon='CURVE_BEZCIRCLE',
                    depress=(domain == 'POINT'),
                ).domain = 'POINT'
                row.operator(
                    "curves.set_selection_domain",
                    text="",
                    icon='CURVE_PATH',
                    depress=(domain == 'CURVE'),
                ).domain = 'CURVE'

        # Grease Pencil
        if obj and obj.type == 'GREASEPENCIL':
            # Select mode for Editing
            if object_mode == 'EDIT':
                row = layout.row(align=True)
                row.operator(
                    "grease_pencil.set_selection_mode",
                    text="",
                    icon='GP_SELECT_POINTS',
                    depress=(tool_settings.gpencil_selectmode_edit == 'POINT'),
                ).mode = 'POINT'
                row.operator(
                    "grease_pencil.set_selection_mode",
                    text="",
                    icon='GP_SELECT_STROKES',
                    depress=(tool_settings.gpencil_selectmode_edit == 'STROKE'),
                ).mode = 'STROKE'
                row.operator(
                    "grease_pencil.set_selection_mode",
                    text="",
                    icon='GP_SELECT_BETWEEN_STROKES',
                    depress=(tool_settings.gpencil_selectmode_edit == 'SEGMENT'),
                ).mode = 'SEGMENT'

            if object_mode == 'SCULPT_GREASE_PENCIL':
                row = layout.row(align=True)
                row.prop(tool_settings, "use_gpencil_select_mask_point", text="")
                row.prop(tool_settings, "use_gpencil_select_mask_stroke", text="")
                row.prop(tool_settings, "use_gpencil_select_mask_segment", text="")

            if object_mode == 'VERTEX_GREASE_PENCIL':
                row = layout.row(align=True)
                row.prop(tool_settings, "use_gpencil_vertex_select_mask_point", text="")
                row.prop(tool_settings, "use_gpencil_vertex_select_mask_stroke", text="")
                row.prop(tool_settings, "use_gpencil_vertex_select_mask_segment", text="")

        overlay = view.overlay

        VIEW3D_MT_editor_menus.draw_collapsible(context, layout)

        layout.separator_spacer()

        if object_mode in {'PAINT_GREASE_PENCIL', 'SCULPT_GREASE_PENCIL'}:
            # Grease pencil
            if object_mode == 'PAINT_GREASE_PENCIL':
                sub = layout.row(align=True)
                sub.prop_with_popover(
                    tool_settings,
                    "gpencil_stroke_placement_view3d",
                    text="",
                    panel="VIEW3D_PT_grease_pencil_origin",
                )

            sub = layout.row(align=True)
            sub.active = tool_settings.gpencil_stroke_placement_view3d != 'SURFACE'
            sub.prop_with_popover(
                tool_settings.gpencil_sculpt,
                "lock_axis",
                text="",
                panel="VIEW3D_PT_grease_pencil_lock",
            )

            draw_topbar_grease_pencil_layer_panel(context, layout)

            if object_mode == 'PAINT_GREASE_PENCIL':
                # FIXME: this is bad practice!
                # Tool options are to be displayed in the top-bar.
                tool = context.workspace.tools.from_space_view3d_mode(object_mode)
                if tool and tool.idname == "builtin_brush.Draw":
                    settings = tool_settings.gpencil_sculpt.guide
                    row = layout.row(align=True)
                    row.prop(settings, "use_guide", text="", icon='GRID')
                    sub = row.row(align=True)
                    sub.active = settings.use_guide
                    sub.popover(
                        panel="VIEW3D_PT_grease_pencil_guide",
                        text="Guides",
                    )
            if object_mode == 'SCULPT_GREASE_PENCIL':
                layout.popover(
                    panel="VIEW3D_PT_grease_pencil_sculpt_automasking",
                    text="",
                    icon=VIEW3D_HT_header._grease_pencil_sculpt_automasking_icon(tool_settings.gpencil_sculpt),
                )

        elif object_mode == 'SCULPT':
            # If the active tool supports it, show the canvas selector popover.
            from bl_ui.space_toolsystem_common import ToolSelectPanelHelper
            tool = ToolSelectPanelHelper.tool_active_from_context(context)

            is_paint_tool = False
            if tool.use_brushes:
                paint = tool_settings.sculpt
                brush = paint.brush
                if brush:
                    is_paint_tool = brush.sculpt_brush_type in {'PAINT', 'SMEAR'}
            else:
                is_paint_tool = tool and tool.use_paint_canvas

            shading = VIEW3D_PT_shading.get_shading(context)
            color_type = shading.color_type

            row = layout.row()
            row.active = is_paint_tool and color_type == 'VERTEX'

            if context.preferences.experimental.use_sculpt_texture_paint:
                canvas_source = tool_settings.paint_mode.canvas_source
                icon = 'GROUP_VCOL' if canvas_source == 'COLOR_ATTRIBUTE' else canvas_source
                row.popover(panel="VIEW3D_PT_slots_paint_canvas", icon=icon)
                # TODO: Update this boolean condition so that the Canvas button is only active when
                # the appropriate color types are selected in Solid mode, I.E. 'TEXTURE'
                row.active = is_paint_tool
            else:
                row.popover(panel="VIEW3D_PT_slots_color_attributes", icon='GROUP_VCOL')

            layout.popover(
                panel="VIEW3D_PT_sculpt_snapping",
                icon='SNAP_INCREMENT',
                text="",
                translate=False,
            )

            layout.popover(
                panel="VIEW3D_PT_sculpt_automasking",
                text="",
                icon=VIEW3D_HT_header._sculpt_automasking_icon(tool_settings.sculpt),
            )

        elif object_mode == 'VERTEX_PAINT':
            row = layout.row()
            row.popover(panel="VIEW3D_PT_slots_color_attributes", icon='GROUP_VCOL')
        elif object_mode == 'VERTEX_GREASE_PENCIL':
            draw_topbar_grease_pencil_layer_panel(context, layout)
        elif object_mode == 'WEIGHT_PAINT':
            row = layout.row()
            row.popover(panel="VIEW3D_PT_slots_vertex_groups", icon='GROUP_VERTEX')

            layout.popover(
                panel="VIEW3D_PT_sculpt_snapping",
                icon='SNAP_INCREMENT',
                text="",
                translate=False,
            )
        elif object_mode == 'WEIGHT_GREASE_PENCIL':
            row = layout.row()
            row.popover(panel="VIEW3D_PT_slots_vertex_groups", icon='GROUP_VERTEX')
            draw_topbar_grease_pencil_layer_panel(context, row)

        elif object_mode == 'TEXTURE_PAINT':
            tool_mode = tool_settings.image_paint.mode
            icon = 'MATERIAL' if tool_mode == 'MATERIAL' else 'IMAGE_DATA'

            row = layout.row()
            row.popover(panel="VIEW3D_PT_slots_projectpaint", icon=icon)
            row.popover(
                panel="VIEW3D_PT_mask",
                icon=VIEW3D_HT_header._texture_mask_icon(tool_settings.image_paint),
                text="",
            )
        else:
            # Transform settings depending on tool header visibility
            VIEW3D_HT_header.draw_xform_template(layout, context)

        layout.separator_spacer()

        # Viewport Settings
        layout.popover(
            panel="VIEW3D_PT_object_type_visibility",
            icon_value=view.icon_from_show_object_viewport,
            text="",
        )

        # Gizmo toggle & popover.
        row = layout.row(align=True)
        # FIXME: place-holder icon.
        row.prop(view, "show_gizmo", text="", toggle=True, icon='GIZMO')
        sub = row.row(align=True)
        sub.active = view.show_gizmo
        sub.popover(
            panel="VIEW3D_PT_gizmo_display",
            text="",
        )

        # Overlay toggle & popover.
        row = layout.row(align=True)
        row.prop(overlay, "show_overlays", icon='OVERLAY', text="")
        sub = row.row(align=True)
        sub.active = overlay.show_overlays
        sub.popover(panel="VIEW3D_PT_overlay", text="")

        if mode_string == 'EDIT_MESH':
            sub.popover(panel="VIEW3D_PT_overlay_edit_mesh", text="", icon='EDITMODE_HLT')
        if mode_string == 'EDIT_CURVE':
            sub.popover(panel="VIEW3D_PT_overlay_edit_curve", text="", icon='EDITMODE_HLT')
        elif mode_string == 'EDIT_CURVES':
            sub.popover(panel="VIEW3D_PT_overlay_edit_curves", text="", icon='EDITMODE_HLT')
        elif mode_string == 'SCULPT':
            sub.popover(panel="VIEW3D_PT_overlay_sculpt", text="", icon='SCULPTMODE_HLT')
        elif mode_string == 'SCULPT_CURVES':
            sub.popover(panel="VIEW3D_PT_overlay_sculpt_curves", text="", icon='SCULPTMODE_HLT')
        elif mode_string == 'PAINT_WEIGHT':
            sub.popover(panel="VIEW3D_PT_overlay_weight_paint", text="", icon='WPAINT_HLT')
        elif mode_string == 'PAINT_TEXTURE':
            sub.popover(panel="VIEW3D_PT_overlay_texture_paint", text="", icon='TPAINT_HLT')
        elif mode_string == 'PAINT_VERTEX':
            sub.popover(panel="VIEW3D_PT_overlay_vertex_paint", text="", icon='VPAINT_HLT')
        elif obj is not None and obj.type == 'GREASEPENCIL':
            sub.popover(panel="VIEW3D_PT_overlay_grease_pencil_options", text="", icon='OUTLINER_DATA_GREASEPENCIL')

        # Separate from `elif` chain because it may coexist with weight-paint.
        if (
            has_pose_mode or
            (object_mode in {'EDIT_ARMATURE', 'OBJECT'} and VIEW3D_PT_overlay_bones.is_using_wireframe(context))
        ):
            sub.popover(panel="VIEW3D_PT_overlay_bones", text="", icon='POSE_HLT')

        row = layout.row()
        row.active = (object_mode == 'EDIT') or (shading.type in {'WIREFRAME', 'SOLID'})

        # While exposing `shading.show_xray(_wireframe)` is correct.
        # this hides the key shortcut from users: #70433.
        if has_pose_mode:
            draw_depressed = overlay.show_xray_bone
        elif shading.type == 'WIREFRAME':
            draw_depressed = shading.show_xray_wireframe
        else:
            draw_depressed = shading.show_xray
        row.operator(
            "view3d.toggle_xray",
            text="",
            icon='XRAY',
            depress=draw_depressed,
        )

        row = layout.row(align=True)
        row.prop(shading, "type", text="", expand=True)
        sub = row.row(align=True)
        # TODO, currently render shading type ignores mesh two-side, until it's supported
        # show the shading popover which shows double-sided option.

        # sub.enabled = shading.type != 'RENDERED'
        sub.popover(panel="VIEW3D_PT_shading", text="")

    @staticmethod
    def _sculpt_automasking_icon(sculpt):
        automask_enabled = (
            sculpt.use_automasking_topology or
            sculpt.use_automasking_face_sets or
            sculpt.use_automasking_boundary_edges or
            sculpt.use_automasking_boundary_face_sets or
            sculpt.use_automasking_cavity or
            sculpt.use_automasking_cavity_inverted or
            sculpt.use_automasking_start_normal or
            sculpt.use_automasking_view_normal
        )

        return 'CLIPUV_DEHLT' if automask_enabled else 'CLIPUV_HLT'

    @staticmethod
    def _grease_pencil_sculpt_automasking_icon(gpencil_sculpt):
        automask_enabled = (
            gpencil_sculpt.use_automasking_stroke or
            gpencil_sculpt.use_automasking_layer_stroke or
            gpencil_sculpt.use_automasking_material_stroke or
            gpencil_sculpt.use_automasking_material_active or
            gpencil_sculpt.use_automasking_layer_active
        )

        return 'CLIPUV_DEHLT' if automask_enabled else 'CLIPUV_HLT'

    @staticmethod
    def _texture_mask_icon(ipaint):
        mask_enabled = ipaint.use_stencil_layer or ipaint.use_cavity
        return 'CLIPUV_DEHLT' if mask_enabled else 'CLIPUV_HLT'


class VIEW3D_MT_editor_menus(Menu):
    bl_label = ""

    def draw(self, context):
        layout = self.layout
        obj = context.active_object
        mode_string = context.mode
        edit_object = context.edit_object
        tool_settings = context.tool_settings

        layout.menu("VIEW3D_MT_view")

        # Select Menu
        if mode_string in {'PAINT_WEIGHT', 'PAINT_VERTEX', 'PAINT_TEXTURE'}:
            mesh = obj.data
            if mesh.use_paint_mask:
                layout.menu("VIEW3D_MT_select_paint_mask")
            elif mesh.use_paint_mask_vertex and mode_string in {'PAINT_WEIGHT', 'PAINT_VERTEX'}:
                layout.menu("VIEW3D_MT_select_paint_mask_vertex")
        elif mode_string not in {
                'SCULPT', 'SCULPT_CURVES', 'PAINT_GREASE_PENCIL', 'SCULPT_GREASE_PENCIL', 'WEIGHT_GREASE_PENCIL',
                'VERTEX_GREASE_PENCIL',
        }:
            layout.menu("VIEW3D_MT_select_" + mode_string.lower())

        if mode_string == 'OBJECT':
            layout.menu("VIEW3D_MT_add")
        elif mode_string == 'EDIT_MESH':
            layout.menu("VIEW3D_MT_mesh_add", text="Add", text_ctxt=i18n_contexts.operator_default)
        elif mode_string == 'EDIT_CURVE':
            layout.menu("VIEW3D_MT_curve_add", text="Add", text_ctxt=i18n_contexts.operator_default)
        elif mode_string == 'EDIT_CURVES':
            layout.menu("VIEW3D_MT_edit_curves_add", text="Add", text_ctxt=i18n_contexts.operator_default)
        elif mode_string == 'EDIT_SURFACE':
            layout.menu("VIEW3D_MT_surface_add", text="Add", text_ctxt=i18n_contexts.operator_default)
        elif mode_string == 'EDIT_METABALL':
            layout.menu("VIEW3D_MT_metaball_add", text="Add", text_ctxt=i18n_contexts.operator_default)
        elif mode_string == 'EDIT_ARMATURE':
            layout.menu("TOPBAR_MT_edit_armature_add", text="Add", text_ctxt=i18n_contexts.operator_default)

        if edit_object:
            layout.menu("VIEW3D_MT_edit_" + edit_object.type.lower())

            if mode_string == 'EDIT_MESH':
                layout.menu("VIEW3D_MT_edit_mesh_vertices")
                layout.menu("VIEW3D_MT_edit_mesh_edges")
                layout.menu("VIEW3D_MT_edit_mesh_faces")
                layout.menu("VIEW3D_MT_uv_map", text="UV")
                layout.template_node_operator_asset_root_items()
            elif mode_string in {'EDIT_CURVE', 'EDIT_SURFACE'}:
                layout.menu("VIEW3D_MT_edit_curve_ctrlpoints")
                layout.menu("VIEW3D_MT_edit_curve_segments")
            elif mode_string == 'EDIT_POINTCLOUD':
                layout.template_node_operator_asset_root_items()
            elif mode_string == 'EDIT_CURVES':
                layout.menu("VIEW3D_MT_edit_curves_control_points")
                layout.menu("VIEW3D_MT_edit_curves_segments")
                layout.template_node_operator_asset_root_items()
            elif mode_string == 'EDIT_GREASE_PENCIL':
                layout.menu("VIEW3D_MT_edit_greasepencil_point")
                layout.menu("VIEW3D_MT_edit_greasepencil_stroke")
                layout.template_node_operator_asset_root_items()

        elif obj:
            if mode_string not in {'PAINT_TEXTURE', 'SCULPT_CURVES', 'SCULPT_GREASE_PENCIL', 'VERTEX_GREASE_PENCIL'}:
                layout.menu("VIEW3D_MT_" + mode_string.lower())
            if mode_string == 'SCULPT':
                layout.menu("VIEW3D_MT_mask")
                layout.menu("VIEW3D_MT_face_sets")
                layout.template_node_operator_asset_root_items()
            elif mode_string == 'SCULPT_CURVES':
                layout.menu("VIEW3D_MT_select_sculpt_curves")
                layout.menu("VIEW3D_MT_sculpt_curves")
                layout.template_node_operator_asset_root_items()
            elif mode_string == 'VERTEX_GREASE_PENCIL':
                layout.menu("VIEW3D_MT_select_edit_grease_pencil")
                layout.menu("VIEW3D_MT_paint_vertex_grease_pencil")
                layout.template_node_operator_asset_root_items()
            elif mode_string == 'SCULPT_GREASE_PENCIL':
                is_selection_mask = (
                    tool_settings.use_gpencil_select_mask_point or
                    tool_settings.use_gpencil_select_mask_stroke or
                    tool_settings.use_gpencil_select_mask_segment
                )
                if is_selection_mask:
                    layout.menu("VIEW3D_MT_select_edit_grease_pencil")
                layout.template_node_operator_asset_root_items()
            else:
                layout.template_node_operator_asset_root_items()

        else:
            layout.menu("VIEW3D_MT_object")
            layout.template_node_operator_asset_root_items()


# ********** Menu **********


# ********** Utilities **********


class ShowHideMenu:
    bl_label = "Show/Hide"
    _operator_name = ""

    def draw(self, _context):
        layout = self.layout

        layout.operator("{:s}.reveal".format(self._operator_name))
        layout.operator("{:s}.hide".format(self._operator_name), text="Hide Selected").unselected = False
        layout.operator("{:s}.hide".format(self._operator_name), text="Hide Unselected").unselected = True


# Standard transforms which apply to all cases (mix-in class, not used directly).
class VIEW3D_MT_transform_base:
    bl_label = "Transform"
    bl_category = "View"

    # TODO: get rid of the custom text strings?
    def draw(self, context):
        layout = self.layout

        layout.operator("transform.translate")
        layout.operator("transform.rotate")
        layout.operator("transform.resize", text="Scale")

        layout.separator()

        layout.operator("transform.tosphere", text="To Sphere")
        layout.operator("transform.shear", text="Shear")
        layout.operator("transform.bend", text="Bend")
        layout.operator("transform.push_pull", text="Push/Pull")

        if context.mode in {
            'EDIT_MESH',
            'EDIT_ARMATURE',
            'EDIT_SURFACE',
            'EDIT_CURVE',
            'EDIT_CURVES',
            'EDIT_LATTICE',
            'EDIT_METABALL',
            'EDIT_POINTCLOUD',
        }:
            layout.operator("transform.vertex_warp", text="Warp")
            layout.operator_context = 'EXEC_REGION_WIN'
            layout.operator("transform.vertex_random", text="Randomize").offset = 0.1
            layout.operator_context = 'INVOKE_REGION_WIN'


# Generic transform menu - geometry types
class VIEW3D_MT_transform(VIEW3D_MT_transform_base, Menu):
    def draw(self, context):
        # base menu
        VIEW3D_MT_transform_base.draw(self, context)

        # generic...
        layout = self.layout
        if context.mode == 'EDIT_MESH':
            layout.operator("transform.shrink_fatten", text="Shrink/Fatten")
            layout.operator("transform.skin_resize")
        elif context.mode in {'EDIT_CURVE', 'EDIT_GREASE_PENCIL', 'EDIT_CURVES', 'EDIT_POINTCLOUD'}:
            layout.operator("transform.transform", text="Radius").mode = 'CURVE_SHRINKFATTEN'

        if context.mode != 'EDIT_CURVES' and context.mode != 'EDIT_GREASE_PENCIL':
            layout.separator()
            props = layout.operator("transform.translate", text="Move Texture Space")
            props.texture_space = True
            props = layout.operator("transform.resize", text="Scale Texture Space")
            props.texture_space = True


# Object-specific extensions to Transform menu
class VIEW3D_MT_transform_object(VIEW3D_MT_transform_base, Menu):
    def draw(self, context):
        layout = self.layout

        # base menu
        VIEW3D_MT_transform_base.draw(self, context)

        # object-specific option follow...
        layout.separator()

        layout.operator("transform.translate", text="Move Texture Space").texture_space = True
        layout.operator("transform.resize", text="Scale Texture Space").texture_space = True

        layout.separator()

        layout.operator_context = 'EXEC_REGION_WIN'
        # XXX: see `alignmenu()` in `edit.c` of b2.4x to get this working.
        layout.operator("transform.transform", text="Align to Transform Orientation").mode = 'ALIGN'

        layout.separator()

        layout.operator("object.randomize_transform")
        layout.operator("object.align")

        # TODO: there is a strange context bug here.
        """
        layout.operator_context = 'INVOKE_REGION_WIN'
        layout.operator("object.transform_axis_target")
        """


# Armature EditMode extensions to Transform menu
class VIEW3D_MT_transform_armature(VIEW3D_MT_transform_base, Menu):
    def draw(self, context):
        layout = self.layout

        # base menu
        VIEW3D_MT_transform_base.draw(self, context)

        # armature specific extensions follow...
        obj = context.object
        if obj.type == 'ARMATURE' and obj.mode in {'EDIT', 'POSE'}:
            if obj.data.display_type == 'BBONE':
                layout.separator()

                layout.operator("transform.transform", text="Scale BBone").mode = 'BONE_SIZE'
            elif obj.data.display_type == 'ENVELOPE':
                layout.separator()

                layout.operator("transform.transform", text="Scale Envelope Distance").mode = 'BONE_SIZE'
                layout.operator("transform.transform", text="Scale Radius").mode = 'BONE_ENVELOPE'

        if context.edit_object and context.edit_object.type == 'ARMATURE':
            layout.separator()

            layout.operator("armature.align")


class VIEW3D_MT_mirror(Menu):
    bl_label = "Mirror"
    bl_translation_context = i18n_contexts.operator_default

    def draw(self, _context):
        layout = self.layout

        layout.operator("transform.mirror", text="Interactive Mirror")

        layout.separator()

        layout.operator_context = 'EXEC_REGION_WIN'

        for (space_name, space_id) in (("Global", 'GLOBAL'), ("Local", 'LOCAL')):
            for axis_index, axis_name in enumerate("XYZ"):
                props = layout.operator(
                    "transform.mirror",
                    text="{:s} {:s}".format(axis_name, iface_(space_name)),
                    translate=False,
                )
                props.constraint_axis[axis_index] = True
                props.orient_type = space_id

            if space_id == 'GLOBAL':
                layout.separator()


class VIEW3D_MT_snap(Menu):
    bl_label = "Snap"

    def draw(self, _context):
        layout = self.layout

        layout.operator("view3d.snap_selected_to_grid", text="Selection to Grid")
        layout.operator("view3d.snap_selected_to_cursor", text="Selection to Cursor").use_offset = False
        layout.operator("view3d.snap_selected_to_cursor", text="Selection to Cursor (Keep Offset)").use_offset = True
        layout.operator("view3d.snap_selected_to_active", text="Selection to Active")

        layout.separator()

        layout.operator("view3d.snap_cursor_to_selected", text="Cursor to Selected")
        layout.operator("view3d.snap_cursor_to_center", text="Cursor to World Origin")
        layout.operator("view3d.snap_cursor_to_grid", text="Cursor to Grid")
        layout.operator("view3d.snap_cursor_to_active", text="Cursor to Active")


class VIEW3D_MT_uv_map(Menu):
    bl_label = "UV Mapping"

    def draw(self, _context):
        layout = self.layout

        layout.menu_contents("IMAGE_MT_uvs_unwrap")

        layout.separator()

        layout.operator_context = 'INVOKE_REGION_WIN'
        layout.operator("uv.project_from_view").scale_to_bounds = False
        layout.operator("uv.project_from_view", text="Project from View (Bounds)").scale_to_bounds = True

        layout.separator()

        layout.operator("mesh.mark_seam").clear = False
        layout.operator("mesh.mark_seam", text="Clear Seam").clear = True

        layout.separator()

        layout.operator("uv.reset")

        layout.template_node_operator_asset_menu_items(catalog_path="UV")


# ********** View menus **********


class VIEW3D_MT_view(Menu):
    bl_label = "View"

    def draw(self, context):
        layout = self.layout
        view = context.space_data

        layout.prop(view, "show_region_toolbar")
        layout.prop(view, "show_region_ui")
        layout.prop(view, "show_region_tool_header")
        layout.prop(view, "show_region_asset_shelf")
        layout.prop(view, "show_region_hud")

        layout.separator()

        if context.mode in {'PAINT_TEXTURE', 'PAINT_VERTEX', 'PAINT_WEIGHT', 'SCULPT'}:
            layout.operator("view3d.view_selected", text="Frame Last Stroke")
        else:
            layout.operator("view3d.view_selected", text="Frame Selected")
        if view.region_quadviews:
            layout.operator("view3d.view_selected", text="Frame Selected (Quad View)").use_all_regions = True

        layout.operator("view3d.view_all").center = False
        layout.operator("view3d.view_persportho", text="Perspective/Orthographic")
        layout.menu("VIEW3D_MT_view_local")
        layout.prop(view, "show_viewer", text="Viewer Node")

        layout.separator()

        layout.menu("VIEW3D_MT_view_cameras", text="Cameras")

        layout.separator()
        layout.menu("VIEW3D_MT_view_viewpoint")
        layout.menu("VIEW3D_MT_view_navigation")
        layout.menu("VIEW3D_MT_view_align")

        layout.separator()

        layout.operator_context = 'INVOKE_REGION_WIN'
        layout.menu("VIEW3D_MT_view_regions", text="View Regions")

        layout.separator()

        layout.operator("screen.animation_play", text="Play Animation")

        layout.separator()

        layout.operator(
            "render.opengl",
            text="Viewport Render Image",
            icon='RENDER_STILL',
        )
        layout.operator(
            "render.opengl",
            text="Viewport Render Animation",
            icon='RENDER_ANIMATION',
        ).animation = True
        props = layout.operator(
            "render.opengl",
            text="Viewport Render Keyframes",
        )
        props.animation = True
        props.render_keyed_only = True

        layout.separator()

        layout.menu("INFO_MT_area")


class VIEW3D_MT_view_local(Menu):
    bl_label = "Local View"

    def draw(self, _context):
        layout = self.layout

        layout.operator("view3d.localview", text="Toggle Local View")
        layout.operator("view3d.localview_remove_from")


class VIEW3D_MT_view_cameras(Menu):
    bl_label = "Cameras"

    def draw(self, _context):
        layout = self.layout

        layout.operator("view3d.object_as_camera")
        layout.operator("view3d.view_camera", text="Active Camera")
        layout.operator("view3d.view_center_camera")


class VIEW3D_MT_view_viewpoint(Menu):
    bl_label = "Viewpoint"

    def draw(self, _context):
        layout = self.layout

        layout.operator("view3d.view_camera", text="Camera", text_ctxt=i18n_contexts.editor_view3d)

        layout.separator()

        layout.operator("view3d.view_axis", text="Top", text_ctxt=i18n_contexts.editor_view3d).type = 'TOP'
        layout.operator("view3d.view_axis", text="Bottom", text_ctxt=i18n_contexts.editor_view3d).type = 'BOTTOM'

        layout.separator()

        layout.operator("view3d.view_axis", text="Front", text_ctxt=i18n_contexts.editor_view3d).type = 'FRONT'
        layout.operator("view3d.view_axis", text="Back", text_ctxt=i18n_contexts.editor_view3d).type = 'BACK'

        layout.separator()

        layout.operator("view3d.view_axis", text="Right", text_ctxt=i18n_contexts.editor_view3d).type = 'RIGHT'
        layout.operator("view3d.view_axis", text="Left", text_ctxt=i18n_contexts.editor_view3d).type = 'LEFT'


class VIEW3D_MT_view_navigation(Menu):
    bl_label = "Navigation"

    def draw(self, _context):
        from math import pi
        layout = self.layout

        layout.operator_enum("view3d.view_orbit", "type")
        props = layout.operator("view3d.view_orbit", text="Orbit Opposite")
        props.type = 'ORBITRIGHT'
        props.angle = pi

        layout.separator()

        layout.operator("view3d.view_roll", text="Roll Left").type = 'LEFT'
        layout.operator("view3d.view_roll", text="Roll Right").type = 'RIGHT'

        layout.separator()

        layout.operator_enum("view3d.view_pan", "type")

        layout.separator()

        layout.operator("view3d.zoom", text="Zoom In").delta = 1
        layout.operator("view3d.zoom", text="Zoom Out").delta = -1
        layout.operator("view3d.zoom_border", text="Zoom Region...")
        layout.operator("view3d.dolly", text="Dolly View...")
        layout.operator("view3d.zoom_camera_1_to_1", text="Zoom Camera 1:1")

        layout.separator()

        layout.operator("view3d.fly")
        layout.operator("view3d.walk")


class VIEW3D_MT_view_align(Menu):
    bl_label = "Align View"

    def draw(self, _context):
        layout = self.layout

        layout.menu("VIEW3D_MT_view_align_selected")

        layout.separator()

        layout.operator("view3d.camera_to_view", text="Align Active Camera to View")
        layout.operator("view3d.camera_to_view_selected", text="Align Active Camera to Selected")

        layout.separator()

        layout.operator("view3d.view_all", text="Center Cursor and Frame All").center = True
        layout.operator("view3d.view_center_cursor")

        layout.separator()

        layout.operator("view3d.view_lock_to_active")
        layout.operator("view3d.view_lock_clear")


class VIEW3D_MT_view_align_selected(Menu):
    bl_label = "Align View to Active"

    def draw(self, _context):
        layout = self.layout

        props = layout.operator("view3d.view_axis", text="Top", text_ctxt=i18n_contexts.editor_view3d)
        props.align_active = True
        props.type = 'TOP'

        props = layout.operator("view3d.view_axis", text="Bottom", text_ctxt=i18n_contexts.editor_view3d)
        props.align_active = True
        props.type = 'BOTTOM'

        layout.separator()

        props = layout.operator("view3d.view_axis", text="Front", text_ctxt=i18n_contexts.editor_view3d)
        props.align_active = True
        props.type = 'FRONT'

        props = layout.operator("view3d.view_axis", text="Back", text_ctxt=i18n_contexts.editor_view3d)
        props.align_active = True
        props.type = 'BACK'

        layout.separator()

        props = layout.operator("view3d.view_axis", text="Right", text_ctxt=i18n_contexts.editor_view3d)
        props.align_active = True
        props.type = 'RIGHT'

        props = layout.operator("view3d.view_axis", text="Left", text_ctxt=i18n_contexts.editor_view3d)
        props.align_active = True
        props.type = 'LEFT'


class VIEW3D_MT_view_regions(Menu):
    bl_label = "View Regions"

    def draw(self, _context):
        layout = self.layout
        layout.operator("view3d.clip_border", text="Clipping Region...")
        layout.operator("view3d.render_border", text="Render Region...")

        layout.separator()

        layout.operator("view3d.clear_render_border")


# ********** Select menus, suffix from context.mode **********

class VIEW3D_MT_select_object_more_less(Menu):
    bl_label = "Select More/Less"

    def draw(self, _context):
        layout = self.layout

        layout.operator("object.select_more", text="More")
        layout.operator("object.select_less", text="Less")

        layout.separator()

        props = layout.operator("object.select_hierarchy", text="Parent", text_ctxt=i18n_contexts.default)
        props.extend = False
        props.direction = 'PARENT'

        props = layout.operator("object.select_hierarchy", text="Child")
        props.extend = False
        props.direction = 'CHILD'

        layout.separator()

        props = layout.operator("object.select_hierarchy", text="Extend Parent")
        props.extend = True
        props.direction = 'PARENT'

        props = layout.operator("object.select_hierarchy", text="Extend Child")
        props.extend = True
        props.direction = 'CHILD'


class VIEW3D_MT_select_object(Menu):
    bl_label = "Select"

    def draw(self, _context):
        layout = self.layout

        layout.operator("object.select_all", text="All").action = 'SELECT'
        layout.operator("object.select_all", text="None").action = 'DESELECT'
        layout.operator("object.select_all", text="Invert").action = 'INVERT'

        layout.separator()

        layout.operator("view3d.select_box")
        layout.operator("view3d.select_circle")
        layout.operator_menu_enum("view3d.select_lasso", "mode")

        layout.separator()

        layout.operator("object.select_camera", text="Select Active Camera")
        layout.operator("object.select_mirror")
        layout.operator("object.select_random", text="Select Random")

        layout.separator()

        layout.menu("VIEW3D_MT_select_object_more_less", text="More/Less")

        layout.separator()

        layout.operator_menu_enum("object.select_by_type", "type", text="Select All by Type")
        layout.operator_menu_enum("object.select_grouped", "type", text="Select Grouped")
        layout.operator_menu_enum("object.select_linked", "type", text="Select Linked")
        layout.operator("object.select_pattern", text="Select Pattern...")


class VIEW3D_MT_select_pose_more_less(Menu):
    bl_label = "Select More/Less"

    def draw(self, _context):
        layout = self.layout

        props = layout.operator("pose.select_hierarchy", text="Parent", text_ctxt=i18n_contexts.default)
        props.extend = False
        props.direction = 'PARENT'

        props = layout.operator("pose.select_hierarchy", text="Child")
        props.extend = False
        props.direction = 'CHILD'

        layout.separator()

        props = layout.operator("pose.select_hierarchy", text="Extend Parent")
        props.extend = True
        props.direction = 'PARENT'

        props = layout.operator("pose.select_hierarchy", text="Extend Child")
        props.extend = True
        props.direction = 'CHILD'


class VIEW3D_MT_select_pose(Menu):
    bl_label = "Select"

    def draw(self, _context):
        layout = self.layout

        layout.operator("pose.select_all", text="All").action = 'SELECT'
        layout.operator("pose.select_all", text="None").action = 'DESELECT'
        layout.operator("pose.select_all", text="Invert").action = 'INVERT'

        layout.separator()

        layout.operator("view3d.select_box")
        layout.operator("view3d.select_circle")
        layout.operator_menu_enum("view3d.select_lasso", "mode")

        layout.separator()

        layout.operator("pose.select_mirror")

        layout.separator()

        layout.menu("VIEW3D_MT_select_pose_more_less", text="More/Less")

        layout.separator()

        layout.operator_menu_enum("pose.select_grouped", "type", text="Select Grouped")
        layout.operator("pose.select_linked", text="Select Linked")
        layout.operator("object.select_pattern", text="Select Pattern...")

        layout.separator()

        layout.menu("POSE_MT_selection_sets_select", text="Bone Selection Set")
        layout.operator("pose.select_constraint_target", text="Constraint Target")


class VIEW3D_MT_select_particle(Menu):
    bl_label = "Select"

    def draw(self, _context):
        layout = self.layout

        layout.operator("particle.select_all", text="All").action = 'SELECT'
        layout.operator("particle.select_all", text="None").action = 'DESELECT'
        layout.operator("particle.select_all", text="Invert").action = 'INVERT'

        layout.separator()

        layout.operator("view3d.select_box")
        layout.operator("view3d.select_circle")
        layout.operator_menu_enum("view3d.select_lasso", "mode")

        layout.separator()

        layout.operator("particle.select_random")

        layout.separator()

        layout.operator("particle.select_more", text="More")
        layout.operator("particle.select_less", text="Less")

        layout.separator()

        layout.operator("particle.select_linked", text="Select Linked")

        layout.separator()

        layout.operator("particle.select_roots", text="Roots")
        layout.operator("particle.select_tips", text="Tips")


class VIEW3D_MT_edit_mesh_select_similar(Menu):
    bl_label = "Select Similar"

    def draw(self, _context):
        layout = self.layout

        layout.operator_enum("mesh.select_similar", "type")

        layout.separator()

        layout.operator("mesh.select_similar_region", text="Face Regions")


class VIEW3D_MT_edit_mesh_select_by_trait(Menu):
    bl_label = "Select All by Trait"

    def draw(self, context):
        layout = self.layout
        _is_vert_mode, _is_edge_mode, is_face_mode = context.tool_settings.mesh_select_mode

        if is_face_mode is False:
            layout.operator("mesh.select_non_manifold", text="Non Manifold")
        layout.operator("mesh.select_loose", text="Loose Geometry")
        layout.operator("mesh.select_interior_faces", text="Interior Faces")
        layout.operator("mesh.select_face_by_sides", text="Faces by Sides")
        layout.operator("mesh.select_by_pole_count", text="Poles by Count")

        layout.separator()

        layout.operator("mesh.select_ungrouped", text="Ungrouped Vertices")


class VIEW3D_MT_edit_mesh_select_more_less(Menu):
    bl_label = "Select More/Less"

    def draw(self, _context):
        layout = self.layout

        layout.operator("mesh.select_more", text="More")
        layout.operator("mesh.select_less", text="Less")

        layout.separator()

        layout.operator("mesh.select_next_item", text="Next Active")
        layout.operator("mesh.select_prev_item", text="Previous Active")


class VIEW3D_MT_edit_mesh_select_linked(Menu):
    bl_label = "Select Linked"

    def draw(self, _context):
        layout = self.layout

        layout.operator("mesh.select_linked", text="Linked")
        layout.operator("mesh.shortest_path_select", text="Shortest Path")
        layout.operator("mesh.faces_select_linked_flat", text="Linked Flat Faces")


class VIEW3D_MT_edit_mesh_select_loops(Menu):
    bl_label = "Select Loops"

    def draw(self, _context):
        layout = self.layout

        layout.operator("mesh.loop_multi_select", text="Edge Loops").ring = False
        layout.operator("mesh.loop_multi_select", text="Edge Rings").ring = True

        layout.separator()

        layout.operator("mesh.loop_to_region")
        layout.operator("mesh.region_to_loop")


class VIEW3D_MT_select_edit_mesh(Menu):
    bl_label = "Select"

    def draw(self, _context):
        layout = self.layout

        # primitive
        layout.operator("mesh.select_all", text="All").action = 'SELECT'
        layout.operator("mesh.select_all", text="None").action = 'DESELECT'
        layout.operator("mesh.select_all", text="Invert").action = 'INVERT'

        # gesture
        layout.separator()
        layout.operator("view3d.select_box")
        layout.operator("view3d.select_circle")
        layout.operator_menu_enum("view3d.select_lasso", "mode")

        # numeric
        layout.separator()
        layout.operator("mesh.select_mirror")
        layout.operator("mesh.select_random", text="Select Random")
        layout.operator("mesh.select_nth")

        # more/less
        layout.separator()
        layout.menu("VIEW3D_MT_edit_mesh_select_more_less", text="More/Less")

        # grouped
        layout.separator()
        layout.menu("VIEW3D_MT_edit_mesh_select_similar")
        layout.menu("VIEW3D_MT_edit_mesh_select_by_trait")
        layout.menu("VIEW3D_MT_edit_mesh_select_linked")
        layout.menu("VIEW3D_MT_edit_mesh_select_loops")

        # geometric
        layout.separator()
        layout.operator("mesh.edges_select_sharp", text="Sharp Edges")
        layout.operator("mesh.select_axis", text="Side of Active")

        # attribute
        layout.separator()
        layout.operator("mesh.select_by_attribute", text="By Attribute")

        layout.template_node_operator_asset_menu_items(catalog_path=self.bl_label)


class VIEW3D_MT_select_edit_curve(Menu):
    bl_label = "Select"

    def draw(self, _context):
        layout = self.layout

        layout.operator("curve.select_all", text="All").action = 'SELECT'
        layout.operator("curve.select_all", text="None").action = 'DESELECT'
        layout.operator("curve.select_all", text="Invert").action = 'INVERT'

        layout.separator()

        layout.operator("view3d.select_box")
        layout.operator("view3d.select_circle")
        layout.operator_menu_enum("view3d.select_lasso", "mode")

        layout.separator()

        layout.operator("curve.select_random")
        layout.operator("curve.select_nth")

        layout.separator()

        layout.operator("curve.select_more", text="More")
        layout.operator("curve.select_less", text="Less")

        layout.separator()

        layout.operator("curve.select_linked", text="Select Linked")
        layout.operator_menu_enum("curve.select_similar", "type")

        layout.separator()

        layout.operator("curve.de_select_first")
        layout.operator("curve.de_select_last")
        layout.operator("curve.select_next")
        layout.operator("curve.select_previous")


class VIEW3D_MT_select_edit_surface(Menu):
    bl_label = "Select"

    def draw(self, _context):
        layout = self.layout

        layout.operator("curve.select_all", text="All").action = 'SELECT'
        layout.operator("curve.select_all", text="None").action = 'DESELECT'
        layout.operator("curve.select_all", text="Invert").action = 'INVERT'

        layout.separator()

        layout.operator("view3d.select_box")
        layout.operator("view3d.select_circle")
        layout.operator_menu_enum("view3d.select_lasso", "mode")

        layout.separator()

        layout.operator("curve.select_random")
        layout.operator("curve.select_nth")

        layout.separator()

        layout.operator("curve.select_more", text="More")
        layout.operator("curve.select_less", text="Less")

        layout.separator()

        layout.operator("curve.select_linked", text="Select Linked")
        layout.operator_menu_enum("curve.select_similar", "type")

        layout.separator()

        layout.operator("curve.select_row", text="Control Point Row")


class VIEW3D_MT_select_edit_text(Menu):
    bl_label = "Select"

    def draw(self, _context):
        layout = self.layout

        layout.operator("font.select_all", text="All")

        layout.separator()

        layout.operator("font.move_select", text="Top").type = 'TEXT_BEGIN'
        layout.operator("font.move_select", text="Bottom").type = 'TEXT_END'

        layout.separator()

        layout.operator("font.move_select", text="Previous Block").type = 'PREVIOUS_PAGE'
        layout.operator("font.move_select", text="Next Block").type = 'NEXT_PAGE'

        layout.separator()

        layout.operator("font.move_select", text="Line Begin").type = 'LINE_BEGIN'
        layout.operator("font.move_select", text="Line End").type = 'LINE_END'

        layout.separator()

        layout.operator("font.move_select", text="Previous Line").type = 'PREVIOUS_LINE'
        layout.operator("font.move_select", text="Next Line").type = 'NEXT_LINE'

        layout.separator()

        layout.operator("font.move_select", text="Previous Word").type = 'PREVIOUS_WORD'
        layout.operator("font.move_select", text="Next Word").type = 'NEXT_WORD'


class VIEW3D_MT_select_edit_metaball(Menu):
    bl_label = "Select"

    def draw(self, _context):
        layout = self.layout

        layout.operator("mball.select_all", text="All").action = 'SELECT'
        layout.operator("mball.select_all", text="None").action = 'DESELECT'
        layout.operator("mball.select_all", text="Invert").action = 'INVERT'

        layout.separator()

        layout.operator("view3d.select_box")
        layout.operator("view3d.select_circle")
        layout.operator_menu_enum("view3d.select_lasso", "mode")

        layout.separator()

        layout.operator("mball.select_random_metaelems")

        layout.separator()

        layout.operator_menu_enum("mball.select_similar", "type")


class VIEW3D_MT_edit_lattice_context_menu(Menu):
    bl_label = "Lattice"

    def draw(self, _context):
        layout = self.layout

        layout.menu("VIEW3D_MT_mirror")
        layout.operator_menu_enum("lattice.flip", "axis")
        layout.menu("VIEW3D_MT_snap")

        layout.separator()

        layout.operator("lattice.make_regular")


class VIEW3D_MT_select_edit_lattice(Menu):
    bl_label = "Select"

    def draw(self, _context):
        layout = self.layout

        layout.operator("lattice.select_all", text="All").action = 'SELECT'
        layout.operator("lattice.select_all", text="None").action = 'DESELECT'
        layout.operator("lattice.select_all", text="Invert").action = 'INVERT'

        layout.separator()

        layout.operator("view3d.select_box")
        layout.operator("view3d.select_circle")
        layout.operator_menu_enum("view3d.select_lasso", "mode")

        layout.separator()

        layout.operator("lattice.select_mirror")
        layout.operator("lattice.select_random")

        layout.separator()

        layout.operator("lattice.select_more", text="More")
        layout.operator("lattice.select_less", text="Less")

        layout.separator()

        layout.operator("lattice.select_ungrouped", text="Ungrouped Vertices")


class VIEW3D_MT_select_edit_armature(Menu):
    bl_label = "Select"

    def draw(self, _context):
        layout = self.layout

        layout.operator("armature.select_all", text="All").action = 'SELECT'
        layout.operator("armature.select_all", text="None").action = 'DESELECT'
        layout.operator("armature.select_all", text="Invert").action = 'INVERT'

        layout.separator()

        layout.operator("view3d.select_box")
        layout.operator("view3d.select_circle")
        layout.operator_menu_enum("view3d.select_lasso", "mode")

        layout.separator()

        layout.operator("armature.select_mirror")

        layout.separator()

        layout.operator("armature.select_more", text="More")
        layout.operator("armature.select_less", text="Less")

        layout.separator()

        layout.operator("armature.select_linked", text="Select Linked")
        layout.operator_menu_enum("armature.select_similar", "type")
        layout.operator("object.select_pattern", text="Select Pattern...")

        layout.separator()

        props = layout.operator("armature.select_hierarchy", text="Parent", text_ctxt=i18n_contexts.default)
        props.extend = False
        props.direction = 'PARENT'

        props = layout.operator("armature.select_hierarchy", text="Child")
        props.extend = False
        props.direction = 'CHILD'

        props = layout.operator("armature.select_hierarchy", text="Extend Parent")
        props.extend = True
        props.direction = 'PARENT'

        props = layout.operator("armature.select_hierarchy", text="Extend Child")
        props.extend = True
        props.direction = 'CHILD'


class VIEW3D_MT_select_edit_grease_pencil(Menu):
    bl_label = "Select"

    def draw(self, context):
        layout = self.layout

        layout.operator("grease_pencil.select_all", text="All").action = 'SELECT'
        layout.operator("grease_pencil.select_all", text="None").action = 'DESELECT'
        layout.operator("grease_pencil.select_all", text="Invert").action = 'INVERT'

        layout.separator()

        layout.operator("view3d.select_box", text="Box Select")
        layout.operator("view3d.select_circle", text="Circle Select")
        layout.operator_menu_enum("view3d.select_lasso", "mode")

        layout.separator()

        layout.operator("grease_pencil.select_random")
        layout.operator("grease_pencil.select_alternate")

        layout.separator()

        layout.operator("grease_pencil.select_more", text="More")
        layout.operator("grease_pencil.select_less", text="Less")

        layout.separator()

        layout.operator_menu_enum("grease_pencil.select_similar", "mode")
        layout.operator("grease_pencil.select_linked")

        layout.separator()

        props = layout.operator("grease_pencil.select_ends", text="First")
        props.amount_start = 1
        props.amount_end = 0
        props = layout.operator("grease_pencil.select_ends", text="Last")
        props.amount_start = 0
        props.amount_end = 1

        layout.template_node_operator_asset_menu_items(catalog_path=self.bl_label)


class VIEW3D_MT_paint_grease_pencil(Menu):
    bl_label = "Draw"

    def draw(self, _context):
        layout = self.layout

        layout.menu("GREASE_PENCIL_MT_layer_active", text="Active Layer")

        layout.separator()

        layout.menu("VIEW3D_MT_edit_greasepencil_animation", text="Animation")
        layout.operator("grease_pencil.interpolate_sequence", text="Interpolate Sequence")

        layout.separator()

        layout.menu("VIEW3D_MT_edit_greasepencil_showhide")
        layout.menu("VIEW3D_MT_edit_greasepencil_cleanup")

        layout.separator()

        layout.operator("paint.sample_color").merged = False


class VIEW3D_MT_paint_vertex_grease_pencil(Menu):
    bl_label = "Paint"

    def draw(self, _context):
        layout = self.layout

        layout.operator("grease_pencil.vertex_color_set", text="Set Color Attribute")
        layout.operator("grease_pencil.stroke_reset_vertex_color")
        layout.separator()
        layout.operator("grease_pencil.vertex_color_invert", text="Invert")
        layout.operator("grease_pencil.vertex_color_levels", text="Levels")
        layout.operator("grease_pencil.vertex_color_hsv", text="Hue/Saturation/Value")
        layout.operator("grease_pencil.vertex_color_brightness_contrast", text="Brightness/Contrast")


class VIEW3D_MT_select_paint_mask(Menu):
    bl_label = "Select"

    def draw(self, _context):
        layout = self.layout

        layout.operator("paint.face_select_all", text="All").action = 'SELECT'
        layout.operator("paint.face_select_all", text="None").action = 'DESELECT'
        layout.operator("paint.face_select_all", text="Invert").action = 'INVERT'

        layout.separator()

        layout.operator("view3d.select_box")
        layout.operator("view3d.select_circle")
        layout.operator_menu_enum("view3d.select_lasso", "mode")

        layout.separator()

        layout.operator("paint.face_select_more", text="More")
        layout.operator("paint.face_select_less", text="Less")

        layout.separator()

        layout.operator("paint.face_select_linked")


class VIEW3D_MT_select_paint_mask_vertex(Menu):
    bl_label = "Select"

    def draw(self, _context):
        layout = self.layout

        layout.operator("paint.vert_select_all", text="All").action = 'SELECT'
        layout.operator("paint.vert_select_all", text="None").action = 'DESELECT'
        layout.operator("paint.vert_select_all", text="Invert").action = 'INVERT'

        layout.separator()

        layout.operator("view3d.select_box")
        layout.operator("view3d.select_circle")
        layout.operator_menu_enum("view3d.select_lasso", "mode")

        layout.separator()

        layout.operator("paint.vert_select_more", text="More")
        layout.operator("paint.vert_select_less", text="Less")

        layout.separator()

        layout.operator("paint.vert_select_linked", text="Select Linked")

        layout.separator()

        layout.operator("paint.vert_select_ungrouped", text="Ungrouped Vertices")


class VIEW3D_MT_select_edit_pointcloud(Menu):
    bl_label = "Select"

    def draw(self, _context):
        layout = self.layout

        layout.operator("pointcloud.select_all", text="All").action = 'SELECT'
        layout.operator("pointcloud.select_all", text="None").action = 'DESELECT'
        layout.operator("pointcloud.select_all", text="Invert").action = 'INVERT'

        layout.separator()

        layout.operator("pointcloud.select_random")

        layout.template_node_operator_asset_menu_items(catalog_path=self.bl_label)


class VIEW3D_MT_edit_curves_select_more_less(Menu):
    bl_label = "Select More/Less"

    def draw(self, _context):
        layout = self.layout

        layout.operator("curves.select_more", text="More")
        layout.operator("curves.select_less", text="Less")


class VIEW3D_MT_select_edit_curves(Menu):
    bl_label = "Select"

    def draw(self, _context):
        layout = self.layout

        layout.operator("curves.select_all", text="All").action = 'SELECT'
        layout.operator("curves.select_all", text="None").action = 'DESELECT'
        layout.operator("curves.select_all", text="Invert").action = 'INVERT'

        layout.separator()

        layout.operator("curves.select_random")

        layout.separator()

        layout.menu("VIEW3D_MT_edit_curves_select_more_less", text="More/Less")

        layout.separator()

        layout.operator("curves.select_linked")

        layout.separator()

        layout.operator("curves.select_ends", text="Endpoints")

        layout.template_node_operator_asset_menu_items(catalog_path=self.bl_label)


class VIEW3D_MT_select_sculpt_curves(Menu):
    bl_label = "Select"

    def draw(self, _context):
        layout = self.layout

        layout.operator("curves.select_all", text="All").action = 'SELECT'
        layout.operator("curves.select_all", text="None").action = 'DESELECT'
        layout.operator("curves.select_all", text="Invert").action = 'INVERT'

        layout.separator()

        layout.operator("sculpt_curves.select_random")

        layout.separator()

        layout.operator("curves.select_ends", text="Endpoints")
        layout.operator("sculpt_curves.select_grow", text="Grow Selection")

        layout.template_node_operator_asset_menu_items(catalog_path="Select")


class VIEW3D_MT_mesh_add(Menu):
    bl_idname = "VIEW3D_MT_mesh_add"
    bl_label = "Mesh"
    bl_options = {'SEARCH_ON_KEY_PRESS'}

    def draw(self, _context):
        layout = self.layout

        layout.operator_context = 'INVOKE_REGION_WIN'

        layout.operator("mesh.primitive_plane_add", text="Plane", icon='MESH_PLANE')
        layout.operator("mesh.primitive_cube_add", text="Cube", icon='MESH_CUBE')
        layout.operator("mesh.primitive_circle_add", text="Circle", icon='MESH_CIRCLE')
        layout.operator("mesh.primitive_uv_sphere_add", text="UV Sphere", icon='MESH_UVSPHERE')
        layout.operator("mesh.primitive_ico_sphere_add", text="Ico Sphere", icon='MESH_ICOSPHERE')
        layout.operator("mesh.primitive_cylinder_add", text="Cylinder", icon='MESH_CYLINDER')
        layout.operator("mesh.primitive_cone_add", text="Cone", icon='MESH_CONE')
        layout.operator("mesh.primitive_torus_add", text="Torus", icon='MESH_TORUS')

        layout.separator()

        layout.operator("mesh.primitive_grid_add", text="Grid", icon='MESH_GRID')
        layout.operator("mesh.primitive_monkey_add", text="Monkey", icon='MESH_MONKEY')

        layout.template_node_operator_asset_menu_items(catalog_path="Add")


class VIEW3D_MT_curve_add(Menu):
    bl_idname = "VIEW3D_MT_curve_add"
    bl_label = "Curve"
    bl_options = {'SEARCH_ON_KEY_PRESS'}

    def draw(self, context):
        layout = self.layout

        layout.operator_context = 'INVOKE_REGION_WIN'

        layout.operator("curve.primitive_bezier_curve_add", text="Bézier", icon='CURVE_BEZCURVE')
        layout.operator("curve.primitive_bezier_circle_add", text="Circle", icon='CURVE_BEZCIRCLE')

        layout.separator()

        layout.operator("curve.primitive_nurbs_curve_add", text="Nurbs Curve", icon='CURVE_NCURVE')
        layout.operator("curve.primitive_nurbs_circle_add", text="Nurbs Circle", icon='CURVE_NCIRCLE')
        layout.operator("curve.primitive_nurbs_path_add", text="Path", icon='CURVE_PATH')

        layout.separator()

        layout.operator("object.curves_empty_hair_add", text="Empty Hair", icon='CURVES_DATA')
        layout.operator("object.quick_fur", text="Fur", icon='CURVES_DATA')

        experimental = context.preferences.experimental
        if experimental.use_new_curves_tools:
            layout.operator("object.curves_random_add", text="Random", icon='CURVES_DATA')


class VIEW3D_MT_surface_add(Menu):
    bl_idname = "VIEW3D_MT_surface_add"
    bl_label = "Surface"
    bl_options = {'SEARCH_ON_KEY_PRESS'}

    def draw(self, _context):
        layout = self.layout

        layout.operator_context = 'INVOKE_REGION_WIN'

        layout.operator("surface.primitive_nurbs_surface_curve_add", text="Nurbs Curve", icon='SURFACE_NCURVE')
        layout.operator("surface.primitive_nurbs_surface_circle_add", text="Nurbs Circle", icon='SURFACE_NCIRCLE')
        layout.operator("surface.primitive_nurbs_surface_surface_add", text="Nurbs Surface", icon='SURFACE_NSURFACE')
        layout.operator(
            "surface.primitive_nurbs_surface_cylinder_add",
            text="Nurbs Cylinder", icon='SURFACE_NCYLINDER',
        )
        layout.operator("surface.primitive_nurbs_surface_sphere_add", text="Nurbs Sphere", icon='SURFACE_NSPHERE')
        layout.operator("surface.primitive_nurbs_surface_torus_add", text="Nurbs Torus", icon='SURFACE_NTORUS')


class VIEW3D_MT_edit_metaball_context_menu(Menu):
    bl_label = "Metaball"

    def draw(self, _context):
        layout = self.layout

        layout.operator_context = 'INVOKE_REGION_WIN'

        # Add
        layout.operator("mball.duplicate_move")

        layout.separator()

        # Modify
        layout.menu("VIEW3D_MT_mirror")
        layout.menu("VIEW3D_MT_snap")

        layout.separator()

        # Remove
        layout.operator_context = 'EXEC_REGION_WIN'
        layout.operator("mball.delete_metaelems", text="Delete")


class VIEW3D_MT_metaball_add(Menu):
    bl_idname = "VIEW3D_MT_metaball_add"
    bl_label = "Metaball"
    bl_options = {'SEARCH_ON_KEY_PRESS'}

    def draw(self, _context):
        layout = self.layout

        layout.operator_context = 'INVOKE_REGION_WIN'
        layout.operator_enum("object.metaball_add", "type")


class TOPBAR_MT_edit_curve_add(Menu):
    bl_idname = "TOPBAR_MT_edit_curve_add"
    bl_label = "Add"
    bl_translation_context = i18n_contexts.operator_default
    bl_options = {'SEARCH_ON_KEY_PRESS'}

    def draw(self, context):
        layout = self.layout

        is_surf = context.active_object.type == 'SURFACE'

        layout.operator_context = 'EXEC_REGION_WIN'

        if is_surf:
            VIEW3D_MT_surface_add.draw(self, context)
        else:
            VIEW3D_MT_curve_add.draw(self, context)


class TOPBAR_MT_edit_armature_add(Menu):
    bl_idname = "TOPBAR_MT_edit_armature_add"
    bl_label = "Armature"
    bl_options = {'SEARCH_ON_KEY_PRESS'}

    def draw(self, _context):
        layout = self.layout

        layout.operator_context = 'EXEC_REGION_WIN'
        layout.operator("armature.bone_primitive_add", text="Single Bone", icon='BONE_DATA')


class VIEW3D_MT_armature_add(Menu):
    bl_idname = "VIEW3D_MT_armature_add"
    bl_label = "Armature"
    bl_options = {'SEARCH_ON_KEY_PRESS'}

    def draw(self, _context):
        layout = self.layout

        layout.operator_context = 'EXEC_REGION_WIN'
        layout.operator("object.armature_add", text="Single Bone", icon='BONE_DATA')


class VIEW3D_MT_light_add(Menu):
    bl_idname = "VIEW3D_MT_light_add"
    bl_context = i18n_contexts.id_light
    bl_label = "Light"
    bl_options = {'SEARCH_ON_KEY_PRESS'}

    def draw(self, _context):
        layout = self.layout

        layout.operator_context = 'INVOKE_REGION_WIN'
        layout.operator_enum("object.light_add", "type")


class VIEW3D_MT_lightprobe_add(Menu):
    bl_idname = "VIEW3D_MT_lightprobe_add"
    bl_label = "Light Probe"
    bl_options = {'SEARCH_ON_KEY_PRESS'}

    def draw(self, _context):
        layout = self.layout

        layout.operator_context = 'INVOKE_REGION_WIN'
        layout.operator_enum("object.lightprobe_add", "type")


class VIEW3D_MT_camera_add(Menu):
    bl_idname = "VIEW3D_MT_camera_add"
    bl_label = "Camera"
    bl_options = {'SEARCH_ON_KEY_PRESS'}

    def draw(self, _context):
        layout = self.layout
        layout.operator_context = 'EXEC_REGION_WIN'
        layout.operator("object.camera_add", text="Camera", icon='OUTLINER_OB_CAMERA')


class VIEW3D_MT_volume_add(Menu):
    bl_idname = "VIEW3D_MT_volume_add"
    bl_label = "Volume"
    bl_translation_context = i18n_contexts.id_id
    bl_options = {'SEARCH_ON_KEY_PRESS'}

    def draw(self, _context):
        layout = self.layout
        layout.operator("object.volume_import", text="Import OpenVDB...", icon='OUTLINER_DATA_VOLUME')
        layout.operator(
            "object.volume_add", text="Empty",
            text_ctxt=i18n_contexts.id_volume,
            icon='OUTLINER_DATA_VOLUME',
        )


class VIEW3D_MT_grease_pencil_add(Menu):
    bl_idname = "VIEW3D_MT_grease_pencil_add"
    bl_label = "Grease Pencil"
    bl_options = {'SEARCH_ON_KEY_PRESS'}

    def draw(self, _context):
        layout = self.layout
        layout.operator("object.grease_pencil_add", text="Blank", icon='EMPTY_AXIS').type = 'EMPTY'
        layout.operator("object.grease_pencil_add", text="Stroke", icon='STROKE').type = 'STROKE'
        layout.operator("object.grease_pencil_add", text="Monkey", icon='MONKEY').type = 'MONKEY'
        layout.separator()
        layout.operator("object.grease_pencil_add", text="Scene Line Art", icon='SCENE_DATA').type = 'LINEART_SCENE'
        layout.operator(
            "object.grease_pencil_add",
            text="Collection Line Art",
            icon='OUTLINER_COLLECTION',
        ).type = 'LINEART_COLLECTION'
        layout.operator("object.grease_pencil_add", text="Object Line Art", icon='OBJECT_DATA').type = 'LINEART_OBJECT'


class VIEW3D_MT_empty_add(Menu):
    bl_idname = "VIEW3D_MT_empty_add"
    bl_label = "Empty"
    bl_translation_context = i18n_contexts.operator_default
    bl_options = {'SEARCH_ON_KEY_PRESS'}

    def draw(self, _context):
        layout = self.layout
        layout.operator_context = 'INVOKE_REGION_WIN'

        layout.operator("object.empty_add", text="Plain Axes", icon='EMPTY_AXIS').type = 'PLAIN_AXES'
        layout.operator("object.empty_add", text="Arrows", icon='EMPTY_ARROWS').type = 'ARROWS'
        layout.operator("object.empty_add", text="Single Arrow", icon='EMPTY_SINGLE_ARROW').type = 'SINGLE_ARROW'
        layout.operator("object.empty_add", text="Circle", icon='MESH_CIRCLE').type = 'CIRCLE'
        layout.operator("object.empty_add", text="Cube", icon='CUBE').type = 'CUBE'
        layout.operator("object.empty_add", text="Sphere", icon='SPHERE').type = 'SPHERE'
        layout.operator("object.empty_add", text="Cone", icon='CONE').type = 'CONE'


class VIEW3D_MT_add(Menu):
    bl_label = "Add"
    bl_translation_context = i18n_contexts.operator_default
    bl_options = {'SEARCH_ON_KEY_PRESS'}

    def draw(self, context):
        layout = self.layout

        if layout.operator_context == 'EXEC_REGION_WIN':
            layout.operator_context = 'INVOKE_REGION_WIN'
            layout.operator("WM_OT_search_single_menu", text="Search...", icon='VIEWZOOM').menu_idname = "VIEW3D_MT_add"
            layout.separator()

        # NOTE: don't use 'EXEC_SCREEN' or operators won't get the `v3d` context.

        # NOTE: was `EXEC_AREA`, but this context does not have the `rv3d`, which prevents
        #       "align_view" to work on first call (see #32719).
        layout.operator_context = 'EXEC_REGION_WIN'

        # layout.operator_menu_enum("object.mesh_add", "type", text="Mesh", icon='OUTLINER_OB_MESH')
        layout.menu("VIEW3D_MT_mesh_add", icon='OUTLINER_OB_MESH')

        # layout.operator_menu_enum("object.curve_add", "type", text="Curve", icon='OUTLINER_OB_CURVE')
        layout.menu("VIEW3D_MT_curve_add", icon='OUTLINER_OB_CURVE')
        # layout.operator_menu_enum("object.surface_add", "type", text="Surface", icon='OUTLINER_OB_SURFACE')
        layout.menu("VIEW3D_MT_surface_add", icon='OUTLINER_OB_SURFACE')
        layout.menu("VIEW3D_MT_metaball_add", text="Metaball", icon='OUTLINER_OB_META')
        layout.operator("object.text_add", text="Text", icon='OUTLINER_OB_FONT')
        layout.operator("object.pointcloud_random_add", text="Point Cloud", icon='OUTLINER_OB_POINTCLOUD')
        layout.menu("VIEW3D_MT_volume_add", text="Volume", text_ctxt=i18n_contexts.id_id, icon='OUTLINER_OB_VOLUME')
        layout.menu("VIEW3D_MT_grease_pencil_add", text="Grease Pencil", icon='OUTLINER_OB_GREASEPENCIL')

        layout.separator()

        if VIEW3D_MT_armature_add.is_extended():
            layout.menu("VIEW3D_MT_armature_add", icon='OUTLINER_OB_ARMATURE')
        else:
            layout.operator("object.armature_add", text="Armature", icon='OUTLINER_OB_ARMATURE')

        layout.operator("object.add", text="Lattice", icon='OUTLINER_OB_LATTICE').type = 'LATTICE'

        layout.separator()

        layout.menu("VIEW3D_MT_empty_add", icon='OUTLINER_OB_EMPTY')
        layout.menu("VIEW3D_MT_image_add", text="Image", icon='OUTLINER_OB_IMAGE')

        layout.separator()

        layout.menu("VIEW3D_MT_light_add", icon='OUTLINER_OB_LIGHT')
        layout.menu("VIEW3D_MT_lightprobe_add", icon='OUTLINER_OB_LIGHTPROBE')

        layout.separator()

        if VIEW3D_MT_camera_add.is_extended():
            layout.menu("VIEW3D_MT_camera_add", icon='OUTLINER_OB_CAMERA')
        else:
            VIEW3D_MT_camera_add.draw(self, context)

        layout.separator()

        layout.operator("object.speaker_add", text="Speaker", icon='OUTLINER_OB_SPEAKER')

        layout.separator()

        layout.operator_menu_enum("object.effector_add", "type", text="Force Field", icon='OUTLINER_OB_FORCE_FIELD')

        layout.separator()

        has_collections = bool(bpy.data.collections)
        col = layout.column()
        col.enabled = has_collections

        if not has_collections or len(bpy.data.collections) > 10:
            col.operator_context = 'INVOKE_REGION_WIN'
            col.operator(
                "object.collection_instance_add",
                text="Collection Instance..." if has_collections else "No Collections to Instance",
                icon='OUTLINER_OB_GROUP_INSTANCE',
            )
        else:
            col.operator_menu_enum(
                "object.collection_instance_add",
                "collection",
                text="Collection Instance",
                icon='OUTLINER_OB_GROUP_INSTANCE',
            )


class VIEW3D_MT_image_add(Menu):
    bl_label = "Add Image"
    bl_options = {'SEARCH_ON_KEY_PRESS'}

    def draw(self, _context):
        layout = self.layout
        # Explicitly set background mode on/off as operator will try to
        # auto detect which mode to use otherwise.
        layout.operator("object.empty_image_add", text="Reference", icon='IMAGE_REFERENCE').background = False
        layout.operator("object.empty_image_add", text="Background", icon='IMAGE_BACKGROUND').background = True
        layout.operator("image.import_as_mesh_planes", text="Mesh Plane", icon='MESH_PLANE')
        layout.operator("object.empty_add", text="Empty Image", icon='FILE_IMAGE').type = 'IMAGE'


class VIEW3D_MT_object_relations(Menu):
    bl_label = "Relations"

    def draw(self, _context):
        layout = self.layout

        layout.operator("object.make_dupli_face")

        layout.separator()

        layout.operator_menu_enum("object.make_local", "type", text="Make Local...")
        layout.menu("VIEW3D_MT_make_single_user")


class VIEW3D_MT_object_liboverride(Menu):
    bl_label = "Library Override"

    def draw(self, _context):
        layout = self.layout

        layout.operator("object.make_override_library", text="Make")
        layout.operator("object.reset_override_library", text="Reset")
        layout.operator("object.clear_override_library", text="Clear")


class VIEW3D_MT_object(Menu):
    bl_context = "objectmode"
    bl_label = "Object"

    def draw(self, context):
        layout = self.layout

        ob = context.object

        layout.menu("VIEW3D_MT_transform_object")
        layout.operator_menu_enum("object.origin_set", text="Set Origin", property="type")
        layout.menu("VIEW3D_MT_mirror")
        layout.menu("VIEW3D_MT_object_clear")
        layout.menu("VIEW3D_MT_object_apply")
        layout.menu("VIEW3D_MT_snap")

        layout.separator()

        layout.operator("object.duplicate_move")
        layout.operator("object.duplicate_move_linked")
        layout.operator("object.join")

        layout.separator()

        layout.operator("view3d.copybuffer", text="Copy Objects", icon='COPYDOWN')
        layout.operator("view3d.pastebuffer", text="Paste Objects", icon='PASTEDOWN')

        layout.separator()

        layout.menu("VIEW3D_MT_object_asset", icon='ASSET_MANAGER')
        layout.menu("VIEW3D_MT_object_collection")

        layout.separator()

        layout.menu("VIEW3D_MT_object_liboverride", icon='LIBRARY_DATA_OVERRIDE')
        layout.menu("VIEW3D_MT_object_relations")
        layout.menu("VIEW3D_MT_object_parent")
        layout.menu("VIEW3D_MT_object_modifiers", icon='MODIFIER')
        layout.menu("VIEW3D_MT_object_constraints", icon='CONSTRAINT')
        layout.menu("VIEW3D_MT_object_track")
        layout.menu("VIEW3D_MT_make_links")

        layout.separator()

        layout.operator("object.shade_smooth")
        if ob and ob.type == 'MESH':
            layout.operator("object.shade_auto_smooth")
        layout.operator("object.shade_flat")

        layout.separator()

        layout.menu("VIEW3D_MT_object_animation")
        layout.menu("VIEW3D_MT_object_rigid_body")

        layout.separator()

        layout.menu("VIEW3D_MT_object_quick_effects")

        layout.separator()

        layout.menu("VIEW3D_MT_object_convert")

        layout.separator()

        layout.menu("VIEW3D_MT_object_showhide")
        layout.menu("VIEW3D_MT_object_cleanup")

        layout.separator()

        layout.operator_context = 'EXEC_REGION_WIN'
        layout.operator("object.delete", text="Delete").use_global = False
        layout.operator("object.delete", text="Delete Global").use_global = True

        layout.template_node_operator_asset_menu_items(catalog_path="Object")


class VIEW3D_MT_object_animation(Menu):
    bl_label = "Animation"

    def draw(self, _context):
        layout = self.layout

        layout.operator("anim.keyframe_insert", text="Insert Keyframe")
        layout.operator("anim.keyframe_insert_menu", text="Insert Keyframe with Keying Set").always_prompt = True
        layout.operator("anim.keyframe_delete_v3d", text="Delete Keyframes...")
        layout.operator("anim.keyframe_clear_v3d", text="Clear Keyframes...")
        layout.operator("anim.keying_set_active_set", text="Change Keying Set...")

        layout.separator()

        layout.operator("nla.bake", text="Bake Action...")
        layout.operator("grease_pencil.bake_grease_pencil_animation", text="Bake Object Transform to Grease Pencil...")


class VIEW3D_MT_object_rigid_body(Menu):
    bl_label = "Rigid Body"

    def draw(self, _context):
        layout = self.layout

        layout.operator("rigidbody.objects_add", text="Add Active").type = 'ACTIVE'
        layout.operator("rigidbody.objects_add", text="Add Passive").type = 'PASSIVE'

        layout.separator()

        layout.operator("rigidbody.objects_remove", text="Remove")

        layout.separator()

        layout.operator("rigidbody.shape_change", text="Change Shape")
        layout.operator("rigidbody.mass_calculate", text="Calculate Mass")
        layout.operator("rigidbody.object_settings_copy", text="Copy from Active")
        layout.operator("object.visual_transform_apply", text="Apply Transformation")
        layout.operator("rigidbody.bake_to_keyframes", text="Bake to Keyframes")

        layout.separator()

        layout.operator("rigidbody.connect", text="Connect")


class VIEW3D_MT_object_clear(Menu):
    bl_label = "Clear"

    def draw(self, _context):
        layout = self.layout

        layout.operator("object.location_clear", text="Location", text_ctxt=i18n_contexts.default).clear_delta = False
        layout.operator("object.rotation_clear", text="Rotation", text_ctxt=i18n_contexts.default).clear_delta = False
        layout.operator("object.scale_clear", text="Scale", text_ctxt=i18n_contexts.default).clear_delta = False

        layout.separator()

        layout.operator("object.origin_clear", text="Origin")


class VIEW3D_MT_object_context_menu(Menu):
    bl_label = "Object"

    def draw(self, context):
        layout = self.layout

        view = context.space_data

        obj = context.object

        selected_objects_len = len(context.selected_objects)

        # If nothing is selected
        # (disabled for now until it can be made more useful).
        '''
        if selected_objects_len == 0:

            layout.menu("VIEW3D_MT_add", text="Add", text_ctxt=i18n_contexts.operator_default)
            layout.operator("view3d.pastebuffer", text="Paste Objects", icon='PASTEDOWN')

            return
        '''

        # If something is selected

        # Individual object types.
        if obj is None:
            pass

        elif obj.type == 'CAMERA':
            layout.operator_context = 'INVOKE_REGION_WIN'

            layout.operator("view3d.object_as_camera", text="Set Active Camera")

            if obj.data.type == 'PERSP':
                props = layout.operator("wm.context_modal_mouse", text="Adjust Focal Length")
                props.data_path_iter = "selected_editable_objects"
                props.data_path_item = "data.lens"
                props.input_scale = 0.1
                if obj.data.lens_unit == 'MILLIMETERS':
                    props.header_text = rpt_("Camera Focal Length: %.1fmm")
                else:
                    props.header_text = rpt_("Camera Focal Length: %.1f\u00B0")

            else:
                props = layout.operator("wm.context_modal_mouse", text="Camera Lens Scale")
                props.data_path_iter = "selected_editable_objects"
                props.data_path_item = "data.ortho_scale"
                props.input_scale = 0.01
                props.header_text = rpt_("Camera Lens Scale: %.3f")

            if not obj.data.dof.focus_object:
                if view and view.camera == obj and view.region_3d.view_perspective == 'CAMERA':
                    props = layout.operator("ui.eyedropper_depth", text="DOF Distance (Pick)")
                else:
                    props = layout.operator("wm.context_modal_mouse", text="Adjust Focus Distance")
                    props.data_path_iter = "selected_editable_objects"
                    props.data_path_item = "data.dof.focus_distance"
                    props.input_scale = 0.02
                    props.header_text = rpt_("Focus Distance: %.3f")

            layout.separator()

        elif obj.type in {'CURVE', 'FONT'}:
            layout.operator_context = 'INVOKE_REGION_WIN'

            props = layout.operator("wm.context_modal_mouse", text="Adjust Extrusion")
            props.data_path_iter = "selected_editable_objects"
            props.data_path_item = "data.extrude"
            props.input_scale = 0.01
            props.header_text = rpt_("Extrude: %.3f")

            props = layout.operator("wm.context_modal_mouse", text="Adjust Offset")
            props.data_path_iter = "selected_editable_objects"
            props.data_path_item = "data.offset"
            props.input_scale = 0.01
            props.header_text = rpt_("Offset: %.3f")

            layout.separator()

        elif obj.type == 'EMPTY':
            layout.operator_context = 'INVOKE_REGION_WIN'

            props = layout.operator("wm.context_modal_mouse", text="Adjust Empty Display Size")
            props.data_path_iter = "selected_editable_objects"
            props.data_path_item = "empty_display_size"
            props.input_scale = 0.01
            props.header_text = rpt_("Empty Display Size: %.3f")

            layout.separator()

            if obj.empty_display_type == 'IMAGE':
                layout.operator("image.convert_to_mesh_plane", text="Convert to Mesh Plane")
                layout.operator("grease_pencil.trace_image")

                layout.separator()

        elif obj.type == 'LIGHT':
            light = obj.data

            layout.operator_context = 'INVOKE_REGION_WIN'

            props = layout.operator("wm.context_modal_mouse", text="Adjust Light Power")
            props.data_path_iter = "selected_editable_objects"
            props.data_path_item = "data.energy"
            props.input_scale = 1.0
            props.header_text = rpt_("Light Power: %.3f")

            if light.type == 'AREA':
                if light.shape in {'RECTANGLE', 'ELLIPSE'}:
                    props = layout.operator("wm.context_modal_mouse", text="Adjust Area Light X Size")
                    props.data_path_iter = "selected_editable_objects"
                    props.data_path_item = "data.size"
                    props.header_text = rpt_("Light Size X: %.3f")

                    props = layout.operator("wm.context_modal_mouse", text="Adjust Area Light Y Size")
                    props.data_path_iter = "selected_editable_objects"
                    props.data_path_item = "data.size_y"
                    props.header_text = rpt_("Light Size Y: %.3f")
                else:
                    props = layout.operator("wm.context_modal_mouse", text="Adjust Area Light Size")
                    props.data_path_iter = "selected_editable_objects"
                    props.data_path_item = "data.size"
                    props.header_text = rpt_("Light Size: %.3f")

            elif light.type in {'SPOT', 'POINT'}:
                props = layout.operator("wm.context_modal_mouse", text="Adjust Light Radius")
                props.data_path_iter = "selected_editable_objects"
                props.data_path_item = "data.shadow_soft_size"
                props.header_text = rpt_("Light Radius: %.3f")

            elif light.type == 'SUN':
                props = layout.operator("wm.context_modal_mouse", text="Adjust Sun Light Angle")
                props.data_path_iter = "selected_editable_objects"
                props.data_path_item = "data.angle"
                props.header_text = rpt_("Light Angle: %.3f")

            if light.type == 'SPOT':
                layout.separator()

                props = layout.operator("wm.context_modal_mouse", text="Adjust Spot Light Size")
                props.data_path_iter = "selected_editable_objects"
                props.data_path_item = "data.spot_size"
                props.input_scale = 0.01
                props.header_text = rpt_("Spot Size: %.2f")

                props = layout.operator("wm.context_modal_mouse", text="Adjust Spot Light Blend")
                props.data_path_iter = "selected_editable_objects"
                props.data_path_item = "data.spot_blend"
                props.input_scale = -0.01
                props.header_text = rpt_("Spot Blend: %.2f")

            layout.separator()

        # Shared among some object types.
        if obj is not None:
            if obj.type in {'MESH', 'CURVE', 'SURFACE'}:
                layout.operator("object.shade_smooth")
                if obj.type == 'MESH':
                    layout.operator("object.shade_auto_smooth")
                layout.operator("object.shade_flat")

                layout.separator()

            if obj.type in {'MESH', 'CURVE', 'SURFACE', 'ARMATURE', 'GREASEPENCIL'}:
                if selected_objects_len > 1:
                    layout.operator("object.join")

            if obj.type in {'MESH', 'CURVE', 'CURVES', 'SURFACE', 'POINTCLOUD',
                            'META', 'FONT', 'GREASEPENCIL'}:
                layout.operator_menu_enum("object.convert", "target")

            if (obj.type in {'MESH',
                             'CURVE',
                             'CURVES',
                             'SURFACE',
                             'GREASEPENCIL',
                             'LATTICE',
                             'ARMATURE',
                             'META',
                             'FONT',
                             'POINTCLOUD',
                             } or (obj.type == 'EMPTY' and obj.instance_collection is not None)):
                layout.operator_context = 'INVOKE_REGION_WIN'
                layout.operator_menu_enum("object.origin_set", text="Set Origin", property="type")
                layout.operator_context = 'INVOKE_DEFAULT'

                layout.separator()

        # Shared among all object types
        layout.operator("view3d.copybuffer", text="Copy Objects", icon='COPYDOWN')
        layout.operator("view3d.pastebuffer", text="Paste Objects", icon='PASTEDOWN')

        layout.separator()

        layout.operator("object.duplicate_move", icon='DUPLICATE')
        layout.operator("object.duplicate_move_linked")

        layout.separator()

        props = layout.operator("wm.call_panel", text="Rename Active Object...")
        props.name = "TOPBAR_PT_name"
        props.keep_open = False

        layout.separator()

        layout.menu("VIEW3D_MT_mirror")
        layout.menu("VIEW3D_MT_snap")
        layout.menu("VIEW3D_MT_object_parent")
        layout.operator_context = 'INVOKE_REGION_WIN'

        if view and view.local_view:
            layout.operator("view3d.localview_remove_from")
        else:
            layout.menu("OBJECT_MT_move_to_collection")

        layout.separator()

        layout.operator("anim.keyframe_insert", text="Insert Keyframe")
        layout.operator("anim.keyframe_insert_menu", text="Insert Keyframe with Keying Set").always_prompt = True

        layout.separator()

        layout.operator_context = 'EXEC_REGION_WIN'
        layout.operator("object.delete", text="Delete").use_global = False

        layout.template_node_operator_asset_menu_items(catalog_path="Object")


class VIEW3D_MT_object_shading(Menu):
    # XXX, this menu is a place to store shading operator in object mode
    bl_label = "Shading"

    def draw(self, _context):
        layout = self.layout
        layout.operator("object.shade_smooth", text="Smooth")
        layout.operator("object.shade_flat", text="Flat")


class VIEW3D_MT_object_apply(Menu):
    bl_label = "Apply"

    def draw(self, _context):
        layout = self.layout

        # Need invoke for the popup confirming the multi-user data operation
        layout.operator_context = 'INVOKE_DEFAULT'

        props = layout.operator("object.transform_apply", text="Location", text_ctxt=i18n_contexts.default)
        props.location, props.rotation, props.scale = True, False, False

        props = layout.operator("object.transform_apply", text="Rotation", text_ctxt=i18n_contexts.default)
        props.location, props.rotation, props.scale = False, True, False

        props = layout.operator("object.transform_apply", text="Scale", text_ctxt=i18n_contexts.default)
        props.location, props.rotation, props.scale = False, False, True

        props = layout.operator("object.transform_apply", text="All Transforms", text_ctxt=i18n_contexts.default)
        props.location, props.rotation, props.scale = True, True, True

        props = layout.operator("object.transform_apply", text="Rotation & Scale", text_ctxt=i18n_contexts.default)
        props.location, props.rotation, props.scale = False, True, True

        layout.separator()

        layout.operator(
            "object.transforms_to_deltas",
            text="Location to Deltas",
            text_ctxt=i18n_contexts.default,
        ).mode = 'LOC'
        layout.operator(
            "object.transforms_to_deltas",
            text="Rotation to Deltas",
            text_ctxt=i18n_contexts.default,
        ).mode = 'ROT'
        layout.operator(
            "object.transforms_to_deltas",
            text="Scale to Deltas",
            text_ctxt=i18n_contexts.default,
        ).mode = 'SCALE'

        layout.operator(
            "object.transforms_to_deltas",
            text="All Transforms to Deltas",
            text_ctxt=i18n_contexts.default,
        ).mode = 'ALL'
        layout.operator("object.anim_transforms_to_deltas")

        layout.separator()

        layout.operator(
            "object.visual_transform_apply",
            text="Visual Transform",
            text_ctxt=i18n_contexts.default,
        )
        layout.operator(
            "object.convert",
            text="Visual Geometry to Mesh",
            text_ctxt=i18n_contexts.default,
        ).target = 'MESH'
        layout.operator("object.visual_geometry_to_objects")
        layout.operator("object.duplicates_make_real")
        layout.operator("object.parent_inverse_apply", text="Parent Inverse", text_ctxt=i18n_contexts.default)

        layout.template_node_operator_asset_menu_items(catalog_path="Object/Apply")


class VIEW3D_MT_object_parent(Menu):
    bl_label = "Parent"
    bl_translation_context = i18n_contexts.operator_default

    def draw(self, _context):
        from bl_ui_utils.layout import operator_context

        layout = self.layout

        layout.operator_enum("object.parent_set", "type")

        layout.separator()

        with operator_context(layout, 'EXEC_REGION_WIN'):
            layout.operator("object.parent_no_inverse_set").keep_transform = False
            props = layout.operator("object.parent_no_inverse_set", text="Make Parent without Inverse (Keep Transform)")
            props.keep_transform = True

        layout.separator()

        layout.operator_enum("object.parent_clear", "type")


class VIEW3D_MT_object_track(Menu):
    bl_label = "Track"
    bl_translation_context = i18n_contexts.constraint

    def draw(self, _context):
        layout = self.layout

        layout.operator_enum("object.track_set", "type")

        layout.separator()

        layout.operator_enum("object.track_clear", "type")


class VIEW3D_MT_object_collection(Menu):
    bl_label = "Collection"

    def draw(self, _context):
        layout = self.layout

        layout.menu("OBJECT_MT_move_to_collection")
        layout.menu("OBJECT_MT_link_to_collection")

        layout.separator()

        layout.operator("collection.create")
        # layout.operator_menu_enum("collection.objects_remove", "collection")  # BUGGY
        layout.operator("collection.objects_remove")
        layout.operator("collection.objects_remove_all")

        layout.separator()

        layout.operator("collection.objects_add_active")
        layout.operator("collection.objects_remove_active")


class VIEW3D_MT_object_constraints(Menu):
    bl_label = "Constraints"

    def draw(self, _context):
        layout = self.layout

        layout.operator("object.constraint_add_with_targets")
        layout.operator("object.constraints_copy")

        layout.separator()

        layout.operator("object.constraints_clear")


class VIEW3D_MT_object_modifiers(Menu):
    bl_label = "Modifiers"

    def draw(self, _context):
        active_object = bpy.context.active_object
        supported_types = {
            'MESH',
            'CURVE',
            'CURVES',
            'SURFACE',
            'FONT',
            'VOLUME',
            'GREASEPENCIL',
            'LATTICE',
            'POINTCLOUD'}

        layout = self.layout

        if active_object:
            if active_object.type in supported_types:
                layout.menu("OBJECT_MT_modifier_add", text="Add Modifier")

        layout.operator("object.modifiers_copy_to_selected", text="Copy Modifiers to Selected Objects")

        layout.separator()

        layout.operator("object.modifiers_clear")


class VIEW3D_MT_object_quick_effects(Menu):
    bl_label = "Quick Effects"

    def draw(self, _context):
        layout = self.layout

        layout.operator("object.quick_fur")
        layout.operator("object.quick_explode")
        layout.operator("object.quick_smoke")
        layout.operator("object.quick_liquid")
        layout.template_node_operator_asset_menu_items(catalog_path="Object/Quick Effects")


class VIEW3D_MT_object_showhide(Menu):
    bl_label = "Show/Hide"

    def draw(self, _context):
        layout = self.layout

        layout.operator("object.hide_view_clear")

        layout.separator()

        layout.operator("object.hide_view_set", text="Hide Selected").unselected = False
        layout.operator("object.hide_view_set", text="Hide Unselected").unselected = True


class VIEW3D_MT_object_cleanup(Menu):
    bl_label = "Clean Up"

    def draw(self, _context):
        layout = self.layout

        layout.operator("object.vertex_group_clean", text="Clean Vertex Group Weights").group_select_mode = 'ALL'
        layout.operator("object.vertex_group_limit_total", text="Limit Total Vertex Groups").group_select_mode = 'ALL'

        layout.separator()

        layout.operator("object.material_slot_remove_unused", text="Remove Unused Material Slots")
        layout.operator("object.material_slot_remove_all", text="Remove All Materials")


class VIEW3D_MT_object_asset(Menu):
    bl_label = "Asset"

    def draw(self, _context):
        layout = self.layout

        layout.operator("asset.mark")
        layout.operator("asset.clear", text="Clear Asset").set_fake_user = False
        layout.operator("asset.clear", text="Clear Asset (Set Fake User)").set_fake_user = True


class VIEW3D_MT_make_single_user(Menu):
    bl_label = "Make Single User"

    def draw(self, _context):
        layout = self.layout
        layout.operator_context = 'EXEC_REGION_WIN'

        props = layout.operator("object.make_single_user", text="Object")
        props.object = True
        props.obdata = props.material = props.animation = props.obdata_animation = False

        props = layout.operator("object.make_single_user", text="Object & Data")
        props.object = props.obdata = True
        props.material = props.animation = props.obdata_animation = False

        props = layout.operator("object.make_single_user", text="Object & Data & Materials")
        props.object = props.obdata = props.material = True
        props.animation = props.obdata_animation = False

        props = layout.operator("object.make_single_user", text="Materials")
        props.material = True
        props.object = props.obdata = props.animation = props.obdata_animation = False

        props = layout.operator("object.make_single_user", text="Object Animation")
        props.animation = True
        props.object = props.obdata = props.material = props.obdata_animation = False

        props = layout.operator("object.make_single_user", text="Object Data Animation")
        props.obdata_animation = props.obdata = True
        props.object = props.material = props.animation = False


class VIEW3D_MT_object_convert(Menu):
    bl_label = "Convert"

    def draw(self, context):
        layout = self.layout
        ob = context.active_object

        layout.operator_enum("object.convert", "target")

        if ob and ob.type == 'EMPTY':
            # Potrace lib dependency.
            if bpy.app.build_options.potrace:
                layout.separator()

                layout.operator("image.convert_to_mesh_plane", text="Convert to Mesh Plane", icon='MESH_PLANE')
                layout.operator("grease_pencil.trace_image", icon='OUTLINER_OB_GREASEPENCIL')

        if ob and ob.type == 'CURVES':
            layout.separator()

            layout.operator("curves.convert_to_particle_system", text="Particle System")

        layout.template_node_operator_asset_menu_items(catalog_path="Object/Convert")


class VIEW3D_MT_make_links(Menu):
    bl_label = "Link/Transfer Data"

    def draw(self, _context):
        layout = self.layout
        operator_context_default = layout.operator_context

        if len(bpy.data.scenes) > 10:
            layout.operator_context = 'INVOKE_REGION_WIN'
            layout.operator("object.make_links_scene", text="Link Objects to Scene...", icon='OUTLINER_OB_EMPTY')
        else:
            layout.operator_context = 'EXEC_REGION_WIN'
            layout.operator_menu_enum("object.make_links_scene", "scene", text="Link Objects to Scene")

        layout.separator()

        layout.operator_context = operator_context_default

        layout.operator_enum("object.make_links_data", "type")  # inline

        layout.operator("object.join_uvs", text="Copy UV Maps")

        layout.separator()
        layout.operator_context = 'INVOKE_DEFAULT'
        layout.operator("object.data_transfer")
        layout.operator("object.datalayout_transfer")

        layout.separator()
        layout.operator_menu_enum("object.light_linking_receivers_link", "link_state")
        layout.operator_menu_enum("object.light_linking_blockers_link", "link_state")


class VIEW3D_MT_paint_vertex(Menu):
    bl_label = "Paint"

    def draw(self, _context):
        layout = self.layout

        layout.operator("paint.vertex_color_smooth")
        layout.operator("paint.vertex_color_dirt")
        layout.operator("paint.vertex_color_from_weight")

        layout.separator()

        layout.operator("paint.vertex_color_invert", text="Invert")
        layout.operator("paint.vertex_color_levels", text="Levels")
        layout.operator("paint.vertex_color_hsv", text="Hue/Saturation/Value")
        layout.operator("paint.vertex_color_brightness_contrast", text="Brightness/Contrast")

        layout.separator()

        layout.operator("paint.vertex_color_set")
        layout.operator("paint.sample_color").merged = False


class VIEW3D_MT_hook(Menu):
    bl_label = "Hooks"

    def draw(self, context):
        layout = self.layout
        layout.operator_context = 'EXEC_AREA'
        layout.operator("object.hook_add_newob")
        layout.operator("object.hook_add_selob").use_bone = False
        layout.operator("object.hook_add_selob", text="Hook to Selected Object Bone").use_bone = True

        if any([mod.type == 'HOOK' for mod in context.active_object.modifiers]):
            layout.separator()

            layout.operator_menu_enum("object.hook_assign", "modifier")
            layout.operator_menu_enum("object.hook_remove", "modifier")

            layout.separator()

            layout.operator_menu_enum("object.hook_select", "modifier")
            layout.operator_menu_enum("object.hook_reset", "modifier")
            layout.operator_menu_enum("object.hook_recenter", "modifier")


class VIEW3D_MT_vertex_group(Menu):
    bl_label = "Vertex Groups"

    def draw(self, context):
        layout = self.layout

        layout.operator_context = 'EXEC_AREA'
        layout.operator("object.vertex_group_assign_new")

        ob = context.active_object
        if ob.mode == 'EDIT' or (ob.mode == 'WEIGHT_PAINT' and ob.type == 'MESH' and ob.data.use_paint_mask_vertex):
            if ob.vertex_groups.active:
                layout.separator()

                layout.operator("object.vertex_group_assign", text="Assign to Active Group")
                layout.operator(
                    "object.vertex_group_remove_from",
                    text="Remove from Active Group",
                ).use_all_groups = False
                layout.operator("object.vertex_group_remove_from", text="Remove from All").use_all_groups = True

        if ob.vertex_groups.active:
            layout.separator()

            layout.operator_menu_enum("object.vertex_group_set_active", "group", text="Set Active Group")
            layout.operator("object.vertex_group_remove", text="Remove Active Group").all = False
            layout.operator("object.vertex_group_remove", text="Remove All Groups").all = True


class VIEW3D_MT_greasepencil_vertex_group(Menu):
    bl_label = "Vertex Groups"

    def draw(self, context):
        layout = self.layout

        layout.operator_context = 'EXEC_AREA'

        layout.operator("object.vertex_group_add", text="Add New Group")


class VIEW3D_MT_paint_weight_lock(Menu):
    bl_label = "Vertex Group Locks"

    def draw(self, _context):
        layout = self.layout

        props = layout.operator("object.vertex_group_lock", icon='LOCKED', text="Lock All")
        props.action, props.mask = 'LOCK', 'ALL'

        props = layout.operator("object.vertex_group_lock", text="Lock Selected")
        props.action, props.mask = 'LOCK', 'SELECTED'

        props = layout.operator("object.vertex_group_lock", text="Lock Unselected")
        props.action, props.mask = 'LOCK', 'UNSELECTED'

        props = layout.operator("object.vertex_group_lock", text="Lock Only Selected")
        props.action, props.mask = 'LOCK', 'INVERT_UNSELECTED'

        props = layout.operator("object.vertex_group_lock", text="Lock Only Unselected")
        props.action, props.mask = 'UNLOCK', 'INVERT_UNSELECTED'

        layout.separator()

        props = layout.operator("object.vertex_group_lock", icon='UNLOCKED', text="Unlock All")
        props.action, props.mask = 'UNLOCK', 'ALL'

        props = layout.operator("object.vertex_group_lock", text="Unlock Selected")
        props.action, props.mask = 'UNLOCK', 'SELECTED'

        props = layout.operator("object.vertex_group_lock", text="Unlock Unselected")
        props.action, props.mask = 'UNLOCK', 'UNSELECTED'

        layout.separator()

        props = layout.operator("object.vertex_group_lock", icon='ARROW_LEFTRIGHT', text="Invert Locks")
        props.action, props.mask = 'INVERT', 'ALL'


class VIEW3D_MT_paint_weight(Menu):
    bl_label = "Weights"

    @staticmethod
    def draw_generic(layout, is_editmode=False):

        if not is_editmode:

            layout.operator("paint.weight_from_bones", text="Assign Automatic from Bones").type = 'AUTOMATIC'
            layout.operator("paint.weight_from_bones", text="Assign from Bone Envelopes").type = 'ENVELOPES'

            layout.separator()

        layout.operator("object.vertex_group_normalize_all", text="Normalize All")
        layout.operator("object.vertex_group_normalize", text="Normalize")

        layout.separator()

        # Using default context for 'flipping along axis', to differentiate from 'symmetrizing' (i.e.
        # 'mirrored copy').
        # See https://projects.blender.org/blender/blender/issues/43295#issuecomment-1400465
        layout.operator("object.vertex_group_mirror", text="Mirror", text_ctxt=i18n_contexts.default)
        layout.operator("object.vertex_group_invert", text="Invert")
        layout.operator("object.vertex_group_clean", text="Clean")

        layout.separator()

        layout.operator("object.vertex_group_quantize", text="Quantize")
        layout.operator("object.vertex_group_levels", text="Levels")
        layout.operator("object.vertex_group_smooth", text="Smooth")

        if not is_editmode:
            props = layout.operator("object.data_transfer", text="Transfer Weights")
            props.use_reverse_transfer = True
            props.data_type = 'VGROUP_WEIGHTS'

        layout.operator("object.vertex_group_limit_total", text="Limit Total")

        if not is_editmode:
            layout.separator()

            # Primarily for shortcut discoverability.
            layout.operator("paint.weight_set")
            layout.operator("paint.weight_sample", text="Sample Weight")
            layout.operator("paint.weight_sample_group", text="Sample Group")

            layout.separator()

            # Primarily for shortcut discoverability.
            layout.operator("paint.weight_gradient", text="Gradient (Linear)").type = 'LINEAR'
            layout.operator("paint.weight_gradient", text="Gradient (Radial)").type = 'RADIAL'

        layout.separator()

        layout.menu("VIEW3D_MT_paint_weight_lock", text="Locks")

    def draw(self, _context):
        self.draw_generic(self.layout, is_editmode=False)


class VIEW3D_MT_sculpt(Menu):
    bl_label = "Sculpt"

    def draw(self, context):
        layout = self.layout

        layout.menu("VIEW3D_MT_sculpt_transform", text="Transform")

        layout.separator()

        props = layout.operator("sculpt.face_set_change_visibility", text="Toggle Visibility")
        props.mode = 'TOGGLE'

        props = layout.operator("sculpt.face_set_change_visibility", text="Hide Active Face Set")
        props.mode = 'HIDE_ACTIVE'

        props = layout.operator("paint.hide_show_all", text="Show All")
        props.action = 'SHOW'

        layout.operator("paint.visibility_invert", text="Invert Visible")

        props = layout.operator("paint.hide_show_masked", text="Hide Masked")
        props.action = 'HIDE'

        props = layout.operator("paint.visibility_filter", text="Grow Visibility")
        props.action = 'GROW'

        props = layout.operator("paint.visibility_filter", text="Shrink Visibility")
        props.action = 'SHRINK'

        layout.menu("VIEW3D_MT_sculpt_showhide", text="Show/Hide")

        layout.separator()

        # Fair Positions
        props = layout.operator("sculpt.face_set_edit", text="Fair Positions")
        props.mode = 'FAIR_POSITIONS'

        # Fair Tangency
        props = layout.operator("sculpt.face_set_edit", text="Fair Tangency")
        props.mode = 'FAIR_TANGENCY'

        # Project
        layout.operator("sculpt.project_line_gesture", text="Line Project")

        # Trim/Add
        layout.menu("VIEW3D_MT_sculpt_trim", text="Trim/Add")

        layout.separator()

        sculpt_filters_types = [
            ('SMOOTH', iface_("Smooth", i18n_contexts.operator_default)),
            ('SURFACE_SMOOTH', iface_("Surface Smooth")),
            ('INFLATE', iface_("Inflate")),
            ('RELAX', iface_("Relax Topology")),
            ('RELAX_FACE_SETS', iface_("Relax Face Sets")),
            ('SHARPEN', iface_("Sharpen")),
            ('ENHANCE_DETAILS', iface_("Enhance Details")),
            ('ERASE_DISPLACEMENT', iface_("Erase Multires Displacement")),
            ('RANDOM', iface_("Randomize")),
        ]

        for filter_type, ui_name in sculpt_filters_types:
            props = layout.operator("sculpt.mesh_filter", text=ui_name, translate=False)
            props.type = filter_type

        layout.separator()

        layout.operator("sculpt.sample_color", text="Sample Color")

        layout.separator()

        layout.menu("VIEW3D_MT_sculpt_set_pivot", text="Set Pivot")

        layout.separator()

        # Rebuild BVH
        layout.operator("sculpt.optimize")

        layout.operator(
            "sculpt.dynamic_topology_toggle", text="Dynamic Topology",
            icon='CHECKBOX_HLT' if context.sculpt_object.use_dynamic_topology_sculpting else 'CHECKBOX_DEHLT',
        )

        layout.separator()

        layout.operator("object.transfer_mode", text="Transfer Sculpt Mode")


class VIEW3D_MT_sculpt_transform(Menu):
    bl_label = "Transform"

    def draw(self, _context):
        layout = self.layout

        layout.operator("transform.translate")
        layout.operator("transform.rotate")
        layout.operator("transform.resize", text="Scale")

        layout.separator()
        props = layout.operator("sculpt.mesh_filter", text="To Sphere")
        props.type = 'SPHERE'


class VIEW3D_MT_sculpt_showhide(Menu):
    bl_label = "Show/Hide"

    def draw(self, _context):
        layout = self.layout

        props = layout.operator("paint.hide_show", text="Box Hide")
        props.action = 'HIDE'

        props = layout.operator("paint.hide_show_lasso_gesture", text="Lasso Hide")
        props.action = 'HIDE'

        props = layout.operator("paint.hide_show_line_gesture", text="Line Hide")
        props.action = 'HIDE'

        props = layout.operator("paint.hide_show_polyline_gesture", text="Polyline Hide")
        props.action = 'HIDE'

        layout.separator()

        props = layout.operator("paint.hide_show", text="Box Show")
        props.action = 'SHOW'

        props = layout.operator("paint.hide_show_lasso_gesture", text="Lasso Show")
        props.action = 'SHOW'

        props = layout.operator("paint.hide_show_line_gesture", text="Line Show")
        props.action = 'SHOW'

        props = layout.operator("paint.hide_show_polyline_gesture", text="Polyline Show")
        props.action = 'SHOW'


class VIEW3D_MT_sculpt_trim(Menu):
    bl_label = "Trim/Add"

    def draw(self, _context):
        layout = self.layout

        props = layout.operator("sculpt.trim_box_gesture", text="Box Trim")
        props.trim_mode = 'DIFFERENCE'

        props = layout.operator("sculpt.trim_lasso_gesture", text="Lasso Trim")
        props.trim_mode = 'DIFFERENCE'

        props = layout.operator("sculpt.trim_line_gesture", text="Line Trim")
        props.trim_mode = 'DIFFERENCE'

        props = layout.operator("sculpt.trim_polyline_gesture", text="Polyline Trim")
        props.trim_mode = 'DIFFERENCE'

        layout.separator()

        props = layout.operator("sculpt.trim_box_gesture", text="Box Add")
        props.trim_mode = 'JOIN'

        props = layout.operator("sculpt.trim_lasso_gesture", text="Lasso Add")
        props.trim_mode = 'JOIN'

        props = layout.operator("sculpt.trim_polyline_gesture", text="Polyline Add")
        props.trim_mode = 'JOIN'


class VIEW3D_MT_sculpt_curves(Menu):
    bl_label = "Curves"

    def draw(self, _context):
        layout = self.layout

        layout.operator("curves.snap_curves_to_surface", text="Snap to Deformed Surface").attach_mode = 'DEFORM'
        layout.operator("curves.snap_curves_to_surface", text="Snap to Nearest Surface").attach_mode = 'NEAREST'
        layout.separator()
        layout.operator("curves.convert_to_particle_system", text="Convert to Particle System")

        layout.template_node_operator_asset_menu_items(catalog_path="Curves")


class VIEW3D_MT_mask(Menu):
    bl_label = "Mask"

    def draw(self, _context):
        layout = self.layout

        props = layout.operator("paint.mask_flood_fill", text="Fill Mask")
        props.mode = 'VALUE'
        props.value = 1

        props = layout.operator("paint.mask_flood_fill", text="Clear Mask")
        props.mode = 'VALUE'
        props.value = 0

        props = layout.operator("paint.mask_flood_fill", text="Invert Mask")
        props.mode = 'INVERT'

        layout.separator()

        props = layout.operator("paint.mask_box_gesture", text="Box Mask")
        props.mode = 'VALUE'
        props.value = 0

        props = layout.operator("paint.mask_lasso_gesture", text="Lasso Mask")
        props = layout.operator("paint.mask_line_gesture", text="Line Mask")
        props = layout.operator("paint.mask_polyline_gesture", text="Polyline Mask")

        layout.separator()

        props = layout.operator("sculpt.mask_filter", text="Smooth Mask")
        props.filter_type = 'SMOOTH'

        props = layout.operator("sculpt.mask_filter", text="Sharpen Mask")
        props.filter_type = 'SHARPEN'

        props = layout.operator("sculpt.mask_filter", text="Grow Mask")
        props.filter_type = 'GROW'

        props = layout.operator("sculpt.mask_filter", text="Shrink Mask")
        props.filter_type = 'SHRINK'

        props = layout.operator("sculpt.mask_filter", text="Increase Contrast")
        props.filter_type = 'CONTRAST_INCREASE'
        props.auto_iteration_count = False

        props = layout.operator("sculpt.mask_filter", text="Decrease Contrast")
        props.filter_type = 'CONTRAST_DECREASE'
        props.auto_iteration_count = False

        layout.separator()

        props = layout.operator("sculpt.expand", text="Expand Mask by Topology")
        props.target = 'MASK'
        props.falloff_type = 'GEODESIC'
        props.invert = False
        props.use_auto_mask = False
        props.use_mask_preserve = True

        props = layout.operator("sculpt.expand", text="Expand Mask by Normals")
        props.target = 'MASK'
        props.falloff_type = 'NORMALS'
        props.invert = False
        props.use_mask_preserve = True

        layout.separator()

        props = layout.operator("sculpt.paint_mask_extract", text="Mask Extract")

        layout.separator()

        props = layout.operator("sculpt.paint_mask_slice", text="Mask Slice")
        props.fill_holes = False
        props.new_object = False
        props = layout.operator("sculpt.paint_mask_slice", text="Mask Slice and Fill Holes")
        props.new_object = False
        props = layout.operator("sculpt.paint_mask_slice", text="Mask Slice to New Object")

        layout.separator()

        props = layout.operator("sculpt.mask_from_cavity", text="Mask from Cavity")
        props.settings_source = 'OPERATOR'

        props = layout.operator("sculpt.mask_from_boundary", text="Mask from Mesh Boundary")
        props.settings_source = 'OPERATOR'
        props.boundary_mode = 'MESH'

        props = layout.operator("sculpt.mask_from_boundary", text="Mask from Face Sets Boundary")
        props.settings_source = 'OPERATOR'
        props.boundary_mode = 'FACE_SETS'

        props = layout.operator("sculpt.mask_by_color", text="Mask by Color")

        layout.separator()

        layout.menu("VIEW3D_MT_random_mask", text="Random Mask")

        layout.template_node_operator_asset_menu_items(catalog_path=self.bl_label)


class VIEW3D_MT_face_sets(Menu):
    bl_label = "Face Sets"

    def draw(self, _context):
        layout = self.layout

        props = layout.operator("sculpt.face_sets_create", text="Face Set from Masked")
        props.mode = 'MASKED'

        props = layout.operator("sculpt.face_sets_create", text="Face Set from Visible")
        props.mode = 'VISIBLE'

        props = layout.operator("sculpt.face_sets_create", text="Face Set from Edit Mode Selection")
        props.mode = 'SELECTION'

        layout.separator()

        layout.menu("VIEW3D_MT_face_sets_init", text="Initialize Face Sets")

        layout.separator()

        props = layout.operator("sculpt.face_set_edit", text="Grow Face Set")
        props.mode = 'GROW'

        props = layout.operator("sculpt.face_set_edit", text="Shrink Face Set")
        props.mode = 'SHRINK'

        layout.separator()

        props = layout.operator("sculpt.expand", text="Expand Face Set by Topology")
        props.target = 'FACE_SETS'
        props.falloff_type = 'GEODESIC'
        props.invert = False
        props.use_mask_preserve = False
        props.use_modify_active = False

        props = layout.operator("sculpt.expand", text="Expand Active Face Set")
        props.target = 'FACE_SETS'
        props.falloff_type = 'BOUNDARY_FACE_SET'
        props.invert = False
        props.use_mask_preserve = False
        props.use_modify_active = True

        layout.separator()

        props = layout.operator("sculpt.face_set_extract", text="Extract Face Set")

        layout.separator()

        props = layout.operator("sculpt.face_sets_randomize_colors", text="Randomize Colors")

        layout.template_node_operator_asset_menu_items(catalog_path=self.bl_label)


class VIEW3D_MT_sculpt_set_pivot(Menu):
    bl_label = "Sculpt Set Pivot"

    def draw(self, _context):
        layout = self.layout

        props = layout.operator("sculpt.set_pivot_position", text="Pivot to Origin")
        props.mode = 'ORIGIN'

        props = layout.operator("sculpt.set_pivot_position", text="Pivot to Unmasked")
        props.mode = 'UNMASKED'

        props = layout.operator("sculpt.set_pivot_position", text="Pivot to Mask Border")
        props.mode = 'BORDER'

        props = layout.operator("sculpt.set_pivot_position", text="Pivot to Active Vertex")
        props.mode = 'ACTIVE'

        props = layout.operator("sculpt.set_pivot_position", text="Pivot to Surface Under Cursor")
        props.mode = 'SURFACE'


class VIEW3D_MT_face_sets_init(Menu):
    bl_label = "Face Sets Init"

    def draw(self, _context):
        layout = self.layout

        props = layout.operator("sculpt.face_sets_init", text="By Loose Parts")
        props.mode = 'LOOSE_PARTS'

        props = layout.operator("sculpt.face_sets_init", text="By Face Set Boundaries")
        props.mode = 'FACE_SET_BOUNDARIES'

        props = layout.operator("sculpt.face_sets_init", text="By Materials")
        props.mode = 'MATERIALS'

        props = layout.operator("sculpt.face_sets_init", text="By Normals")
        props.mode = 'NORMALS'

        props = layout.operator("sculpt.face_sets_init", text="By UV Seams")
        props.mode = 'UV_SEAMS'

        props = layout.operator("sculpt.face_sets_init", text="By Edge Creases")
        props.mode = 'CREASES'

        props = layout.operator("sculpt.face_sets_init", text="By Edge Bevel Weight")
        props.mode = 'BEVEL_WEIGHT'

        props = layout.operator("sculpt.face_sets_init", text="By Sharp Edges")
        props.mode = 'SHARP_EDGES'


class VIEW3D_MT_random_mask(Menu):
    bl_label = "Random Mask"

    def draw(self, _context):
        layout = self.layout

        props = layout.operator("sculpt.mask_init", text="Per Vertex")
        props.mode = 'RANDOM_PER_VERTEX'

        props = layout.operator("sculpt.mask_init", text="Per Face Set")
        props.mode = 'RANDOM_PER_FACE_SET'

        props = layout.operator("sculpt.mask_init", text="Per Loose Part")
        props.mode = 'RANDOM_PER_LOOSE_PART'


class VIEW3D_MT_particle(Menu):
    bl_label = "Particle"

    def draw(self, context):
        layout = self.layout
        tool_settings = context.tool_settings

        particle_edit = tool_settings.particle_edit

        layout.operator("particle.mirror")

        layout.operator("particle.remove_doubles")

        layout.separator()

        if particle_edit.select_mode == 'POINT':
            layout.operator("particle.subdivide")

        layout.operator("particle.unify_length")
        layout.operator("particle.rekey")
        layout.operator("particle.weight_set")

        layout.separator()

        layout.menu("VIEW3D_MT_particle_showhide")

        layout.separator()

        layout.operator("particle.delete")


class VIEW3D_MT_particle_context_menu(Menu):
    bl_label = "Particle"

    def draw(self, context):
        layout = self.layout
        tool_settings = context.tool_settings

        particle_edit = tool_settings.particle_edit

        layout.operator("particle.rekey")

        layout.separator()

        layout.operator("particle.delete")

        layout.separator()

        layout.operator("particle.remove_doubles")
        layout.operator("particle.unify_length")

        if particle_edit.select_mode == 'POINT':
            layout.operator("particle.subdivide")

        layout.operator("particle.weight_set")

        layout.separator()

        layout.operator("particle.mirror")

        if particle_edit.select_mode == 'POINT':
            layout.separator()

            layout.operator("particle.select_all", text="All").action = 'SELECT'
            layout.operator("particle.select_all", text="None").action = 'DESELECT'
            layout.operator("particle.select_all", text="Invert").action = 'INVERT'

            layout.separator()

            layout.operator("particle.select_roots")
            layout.operator("particle.select_tips")

            layout.separator()

            layout.operator("particle.select_random")

            layout.separator()

            layout.operator("particle.select_more")
            layout.operator("particle.select_less")

            layout.separator()

            layout.operator("particle.select_linked", text="Select Linked")


class VIEW3D_MT_particle_showhide(ShowHideMenu, Menu):
    _operator_name = "particle"


class VIEW3D_MT_pose(Menu):
    bl_label = "Pose"

    def draw(self, _context):
        layout = self.layout

        layout.menu("VIEW3D_MT_transform_armature")

        layout.menu("VIEW3D_MT_pose_transform")
        layout.menu("VIEW3D_MT_pose_apply")

        layout.menu("VIEW3D_MT_snap")

        layout.separator()

        layout.menu("VIEW3D_MT_object_animation")

        layout.separator()

        layout.menu("VIEW3D_MT_pose_slide")
        layout.menu("VIEW3D_MT_pose_propagate")

        layout.separator()

        layout.operator("pose.copy", icon='COPYDOWN')
        layout.operator("pose.paste", icon='PASTEDOWN').flipped = False
        layout.operator("pose.paste", icon='PASTEFLIPDOWN', text="Paste Pose Flipped").flipped = True

        layout.separator()

        layout.menu("VIEW3D_MT_pose_motion")
        layout.menu("VIEW3D_MT_bone_collections")

        layout.separator()

        layout.menu("VIEW3D_MT_object_parent")
        layout.menu("VIEW3D_MT_pose_ik")
        layout.menu("VIEW3D_MT_pose_constraints")

        layout.separator()

        layout.menu("VIEW3D_MT_pose_names")
        layout.operator("pose.quaternions_flip")

        layout.separator()

        layout.menu("VIEW3D_MT_pose_showhide")
        layout.menu("VIEW3D_MT_bone_options_toggle", text="Bone Settings")

        layout.separator()
        layout.operator("POSELIB.create_pose_asset")


class VIEW3D_MT_pose_transform(Menu):
    bl_label = "Clear Transform"

    def draw(self, _context):
        layout = self.layout

        layout.operator("pose.transforms_clear", text="All")

        layout.separator()

        layout.operator("pose.loc_clear", text="Location", text_ctxt=i18n_contexts.default)
        layout.operator("pose.rot_clear", text="Rotation", text_ctxt=i18n_contexts.default)
        layout.operator("pose.scale_clear", text="Scale", text_ctxt=i18n_contexts.default)

        layout.separator()

        layout.operator("pose.user_transforms_clear", text="Reset Unkeyed")


class VIEW3D_MT_pose_slide(Menu):
    bl_label = "In-Betweens"

    def draw(self, _context):
        layout = self.layout

        layout.operator("pose.blend_with_rest")
        layout.operator("pose.push")
        layout.operator("pose.relax")
        layout.operator("pose.breakdown")
        layout.operator("pose.blend_to_neighbor")


class VIEW3D_MT_pose_propagate(Menu):
    bl_label = "Propagate"

    def draw(self, _context):
        layout = self.layout

        layout.operator("pose.propagate", text="To Next Keyframe").mode = 'NEXT_KEY'
        layout.operator("pose.propagate", text="To Last Keyframe (Make Cyclic)").mode = 'LAST_KEY'

        layout.separator()

        layout.operator("pose.propagate", text="On Selected Keyframes").mode = 'SELECTED_KEYS'

        layout.separator()

        layout.operator("pose.propagate", text="On Selected Markers").mode = 'SELECTED_MARKERS'


class VIEW3D_MT_pose_motion(Menu):
    bl_label = "Motion Paths"

    def draw(self, _context):
        layout = self.layout

        layout.operator("pose.paths_calculate", text="Calculate")
        layout.operator("pose.paths_clear", text="Clear")


class VIEW3D_MT_bone_collections(Menu):
    bl_label = "Bone Collections"

    @classmethod
    def poll(cls, context):
        ob = context.object
        if not (ob and ob.type == 'ARMATURE'):
            return False
        if not ob.data.is_editable:
            return False
        return True

    def draw(self, context):
        layout = self.layout

        layout.operator("armature.move_to_collection")
        layout.operator("armature.assign_to_collection")

        layout.separator()

        layout.operator("armature.collection_show_all")
        props = layout.operator("armature.collection_create_and_assign", text="Assign to New Collection")
        props.name = "New Collection"


class VIEW3D_MT_pose_ik(Menu):
    bl_label = "Inverse Kinematics"

    def draw(self, _context):
        layout = self.layout

        layout.operator("pose.ik_add")
        layout.operator("pose.ik_clear")


class VIEW3D_MT_pose_constraints(Menu):
    bl_label = "Constraints"

    def draw(self, _context):
        layout = self.layout

        layout.operator("pose.constraint_add_with_targets", text="Add (with Targets)...")
        layout.operator("pose.constraints_copy")
        layout.operator("pose.constraints_clear")


class VIEW3D_MT_pose_names(Menu):
    bl_label = "Names"

    def draw(self, _context):
        layout = self.layout

        layout.operator_context = 'EXEC_REGION_WIN'
        layout.operator("pose.autoside_names", text="Auto-Name Left/Right").axis = 'XAXIS'
        layout.operator("pose.autoside_names", text="Auto-Name Front/Back").axis = 'YAXIS'
        layout.operator("pose.autoside_names", text="Auto-Name Top/Bottom").axis = 'ZAXIS'
        layout.operator("pose.flip_names")


class VIEW3D_MT_pose_showhide(ShowHideMenu, Menu):
    _operator_name = "pose"


class VIEW3D_MT_pose_apply(Menu):
    bl_label = "Apply"

    def draw(self, _context):
        layout = self.layout

        layout.operator("pose.armature_apply").selected = False
        layout.operator("pose.armature_apply", text="Apply Selected as Rest Pose").selected = True
        layout.operator("pose.visual_transform_apply")

        layout.separator()

        props = layout.operator("object.assign_property_defaults")
        props.process_bones = True


class VIEW3D_MT_pose_context_menu(Menu):
    bl_label = "Pose"

    def draw(self, _context):
        layout = self.layout

        layout.operator_context = 'INVOKE_REGION_WIN'

        layout.operator("anim.keyframe_insert", text="Insert Keyframe")
        layout.operator("anim.keyframe_insert_menu", text="Insert Keyframe with Keying Set").always_prompt = True

        layout.separator()

        layout.operator("pose.copy", icon='COPYDOWN')
        layout.operator("pose.paste", icon='PASTEDOWN').flipped = False
        layout.operator("pose.paste", icon='PASTEFLIPDOWN', text="Paste X-Flipped Pose").flipped = True

        layout.separator()

        props = layout.operator("wm.call_panel", text="Rename Active Bone...")
        props.name = "TOPBAR_PT_name"
        props.keep_open = False

        layout.separator()

        layout.operator("pose.push")
        layout.operator("pose.relax")
        layout.operator("pose.breakdown")
        layout.operator("pose.blend_to_neighbor")

        layout.separator()

        layout.operator("pose.paths_calculate", text="Calculate Motion Paths")
        layout.operator("pose.paths_clear", text="Clear Motion Paths")
        layout.operator("pose.paths_update", text="Update Armature Motion Paths")
        layout.operator("object.paths_update_visible", text="Update All Motion Paths")

        layout.separator()

        layout.operator("pose.hide").unselected = False
        layout.operator("pose.reveal")

        layout.separator()

        layout.operator("pose.user_transforms_clear")


class BoneOptions:
    def draw(self, context):
        layout = self.layout

        options = [
            "show_wire",
            "use_deform",
            "use_envelope_multiply",
            "use_inherit_rotation",
        ]

        if context.mode == 'EDIT_ARMATURE':
            bone_props = bpy.types.EditBone.bl_rna.properties
            data_path_iter = "selected_bones"
            opt_suffix = ""
            options.append("lock")
        else:  # pose-mode
            bone_props = bpy.types.Bone.bl_rna.properties
            data_path_iter = "selected_pose_bones"
            opt_suffix = "bone."

        for opt in options:
            props = layout.operator(
                "wm.context_collection_boolean_set",
                text=bone_props[opt].name,
                text_ctxt=i18n_contexts.default,
            )
            props.data_path_iter = data_path_iter
            props.data_path_item = opt_suffix + opt
            props.type = self.type


class VIEW3D_MT_bone_options_toggle(Menu, BoneOptions):
    bl_label = "Toggle Bone Options"
    type = 'TOGGLE'


class VIEW3D_MT_bone_options_enable(Menu, BoneOptions):
    bl_label = "Enable Bone Options"
    type = 'ENABLE'


class VIEW3D_MT_bone_options_disable(Menu, BoneOptions):
    bl_label = "Disable Bone Options"
    type = 'DISABLE'


# ********** Edit Menus, suffix from ob.type **********


class VIEW3D_MT_edit_mesh(Menu):
    bl_label = "Mesh"

    def draw(self, _context):
        layout = self.layout

        with_bullet = bpy.app.build_options.bullet

        layout.menu("VIEW3D_MT_transform")
        layout.menu("VIEW3D_MT_mirror")
        layout.menu("VIEW3D_MT_snap")

        layout.separator()

        layout.operator("mesh.duplicate_move", text="Duplicate")
        layout.menu("VIEW3D_MT_edit_mesh_extrude")

        layout.separator()

        layout.menu("VIEW3D_MT_edit_mesh_merge", text="Merge")
        layout.menu("VIEW3D_MT_edit_mesh_split", text="Split")
        layout.operator_menu_enum("mesh.separate", "type")

        layout.separator()

        layout.operator("mesh.bisect")
        layout.operator("mesh.knife_project")
        layout.operator("mesh.knife_tool")

        if with_bullet:
            layout.operator("mesh.convex_hull")

        layout.separator()

        layout.operator("mesh.symmetrize")
        layout.operator("mesh.symmetry_snap")

        layout.separator()

        layout.menu("VIEW3D_MT_edit_mesh_normals")
        layout.menu("VIEW3D_MT_edit_mesh_shading")
        layout.menu("VIEW3D_MT_edit_mesh_weights")
        layout.operator("mesh.attribute_set")
        layout.operator_menu_enum("mesh.sort_elements", "type", text="Sort Elements...")

        layout.separator()

        layout.menu("VIEW3D_MT_edit_mesh_showhide")
        layout.menu("VIEW3D_MT_edit_mesh_clean")

        layout.separator()

        layout.menu("VIEW3D_MT_edit_mesh_delete")

        layout.template_node_operator_asset_menu_items(catalog_path=self.bl_label)


class VIEW3D_MT_edit_mesh_context_menu(Menu):
    bl_label = ""

    def draw(self, context):

        def count_selected_items_for_objects_in_mode():
            selected_verts_len = 0
            selected_edges_len = 0
            selected_faces_len = 0
            for ob in context.objects_in_mode_unique_data:
                v, e, f = ob.data.count_selected_items()
                selected_verts_len += v
                selected_edges_len += e
                selected_faces_len += f
            return (selected_verts_len, selected_edges_len, selected_faces_len)

        is_vert_mode, is_edge_mode, is_face_mode = context.tool_settings.mesh_select_mode
        selected_verts_len, selected_edges_len, selected_faces_len = count_selected_items_for_objects_in_mode()

        del count_selected_items_for_objects_in_mode

        layout = self.layout

        with_freestyle = bpy.app.build_options.freestyle

        layout.operator_context = 'INVOKE_REGION_WIN'

        # If nothing is selected
        # (disabled for now until it can be made more useful).
        '''
        # If nothing is selected
        if not (selected_verts_len or selected_edges_len or selected_faces_len):
            layout.menu("VIEW3D_MT_mesh_add", text="Add", text_ctxt=i18n_contexts.operator_default)

            return
        '''

        # Else something is selected

        row = layout.row()

        if is_vert_mode:
            col = row.column(align=True)

            col.label(text="Vertex", icon='VERTEXSEL')
            col.separator()

            # Additive Operators
            col.operator("mesh.subdivide", text="Subdivide")

            col.separator()

            col.operator("mesh.extrude_vertices_move", text="Extrude Vertices")
            col.operator("mesh.bevel", text="Bevel Vertices").affect = 'VERTICES'

            if selected_verts_len > 1:
                col.separator()
                col.operator("mesh.edge_face_add", text="New Edge/Face from Vertices")
                col.operator("mesh.vert_connect_path", text="Connect Vertex Path")
                col.operator("mesh.vert_connect", text="Connect Vertex Pairs")

            col.separator()

            # Deform Operators
            col.operator("transform.push_pull", text="Push/Pull")
            col.operator("transform.shrink_fatten", text="Shrink/Fatten")
            col.operator("transform.shear", text="Shear")
            col.operator("transform.vert_slide", text="Slide Vertices")
            col.operator_context = 'EXEC_REGION_WIN'
            col.operator("transform.vertex_random", text="Randomize Vertices").offset = 0.1
            col.operator("mesh.vertices_smooth", text="Smooth Vertices").factor = 0.5
            col.operator_context = 'INVOKE_REGION_WIN'
            col.operator("mesh.vertices_smooth_laplacian", text="Smooth Laplacian")

            col.separator()

            col.menu("VIEW3D_MT_mirror", text="Mirror Vertices")
            col.menu("VIEW3D_MT_snap", text="Snap Vertices")

            col.separator()

            col.operator("transform.vert_crease")

            col.separator()

            # Removal Operators
            if selected_verts_len > 1:
                col.menu("VIEW3D_MT_edit_mesh_merge", text="Merge Vertices")
            col.operator("mesh.split")
            col.operator_menu_enum("mesh.separate", "type")
            col.operator("mesh.dissolve_verts")
            col.operator("mesh.delete", text="Delete Vertices").type = 'VERT'

        if is_edge_mode:
            col = row.column(align=True)
            col.label(text="Edge", icon='EDGESEL')
            col.separator()

            # Additive Operators
            col.operator("mesh.subdivide", text="Subdivide")

            col.separator()

            col.operator("mesh.extrude_edges_move", text="Extrude Edges")
            col.operator("mesh.bevel", text="Bevel Edges").affect = 'EDGES'
            if selected_edges_len >= 2:
                col.operator("mesh.bridge_edge_loops")
            if selected_edges_len >= 1:
                col.operator("mesh.edge_face_add", text="New Face from Edges")
            if selected_edges_len >= 2:
                col.operator("mesh.fill")

            col.separator()

            props = col.operator("mesh.loopcut_slide")
            props.TRANSFORM_OT_edge_slide.release_confirm = False
            col.operator("mesh.offset_edge_loops_slide")

            col.separator()

            col.operator("mesh.knife_tool")
            col.operator("mesh.bisect")

            col.separator()

            # Deform Operators
            col.operator("mesh.edge_rotate", text="Rotate Edge CW").use_ccw = False
            col.operator("transform.edge_slide")
            col.operator("mesh.edge_split")

            col.separator()

            # Edge Flags
            col.operator("transform.edge_crease")
            col.operator("transform.edge_bevelweight")

            col.separator()

            col.operator("mesh.mark_seam").clear = False
            col.operator("mesh.mark_seam", text="Clear Seam").clear = True

            col.separator()

            col.operator("mesh.mark_sharp")
            col.operator("mesh.mark_sharp", text="Clear Sharp").clear = True
            col.operator("mesh.set_sharpness_by_angle")

            if with_freestyle:
                col.separator()

                col.operator("mesh.mark_freestyle_edge").clear = False
                col.operator("mesh.mark_freestyle_edge", text="Clear Freestyle Edge").clear = True

            col.separator()

            # Removal Operators
            col.operator("mesh.unsubdivide")
            col.operator("mesh.split")
            col.operator_menu_enum("mesh.separate", "type")
            col.operator("mesh.dissolve_edges")
            col.operator("mesh.delete", text="Delete Edges").type = 'EDGE'

        if is_face_mode:
            col = row.column(align=True)

            col.label(text="Face", icon='FACESEL')
            col.separator()

            # Additive Operators
            col.operator("mesh.subdivide", text="Subdivide")

            col.separator()

            col.operator("view3d.edit_mesh_extrude_move_normal", text="Extrude Faces")
            col.operator("view3d.edit_mesh_extrude_move_shrink_fatten", text="Extrude Faces Along Normals")
            col.operator("mesh.extrude_faces_move", text="Extrude Individual Faces")

            col.operator("mesh.inset")
            col.operator("mesh.poke")

            if selected_faces_len >= 2:
                col.operator("mesh.bridge_edge_loops", text="Bridge Faces")

            col.separator()

            # Modify Operators
            col.menu("VIEW3D_MT_uv_map", text="UV Unwrap Faces")

            col.separator()

            props = col.operator("mesh.quads_convert_to_tris")
            props.quad_method = props.ngon_method = 'BEAUTY'
            col.operator("mesh.tris_convert_to_quads")

            col.separator()

            col.operator("mesh.faces_shade_smooth")
            col.operator("mesh.faces_shade_flat")

            col.separator()

            # Removal Operators
            col.operator("mesh.unsubdivide")
            col.operator("mesh.split")
            col.operator_menu_enum("mesh.separate", "type")
            col.operator("mesh.dissolve_faces")
            col.operator("mesh.delete", text="Delete Faces").type = 'FACE'


class VIEW3D_MT_edit_mesh_select_mode(Menu):
    bl_label = "Mesh Select Mode"

    def draw(self, _context):
        layout = self.layout

        layout.operator_context = 'INVOKE_REGION_WIN'
        layout.operator("mesh.select_mode", text="Vertex", icon='VERTEXSEL').type = 'VERT'
        layout.operator("mesh.select_mode", text="Edge", icon='EDGESEL').type = 'EDGE'
        layout.operator("mesh.select_mode", text="Face", icon='FACESEL').type = 'FACE'


class VIEW3D_MT_edit_mesh_extrude(Menu):
    bl_label = "Extrude"

    def draw(self, context):
        from math import pi

        layout = self.layout
        layout.operator_context = 'INVOKE_REGION_WIN'

        tool_settings = context.tool_settings
        select_mode = tool_settings.mesh_select_mode
        ob = context.object
        mesh = ob.data

        if mesh.total_face_sel:
            layout.operator("view3d.edit_mesh_extrude_move_normal", text="Extrude Faces")
            layout.operator("view3d.edit_mesh_extrude_move_shrink_fatten", text="Extrude Faces Along Normals")
            layout.operator("mesh.extrude_faces_move", text="Extrude Individual Faces")
            layout.operator("view3d.edit_mesh_extrude_manifold_normal", text="Extrude Manifold")

        if mesh.total_edge_sel and (select_mode[0] or select_mode[1]):
            layout.operator("mesh.extrude_edges_move", text="Extrude Edges")

        if mesh.total_vert_sel and select_mode[0]:
            layout.operator("mesh.extrude_vertices_move", text="Extrude Vertices")

        layout.separator()

        layout.operator("mesh.extrude_repeat")
        layout.operator("mesh.spin").angle = pi * 2
        layout.template_node_operator_asset_menu_items(catalog_path="Mesh/Extrude")


class VIEW3D_MT_edit_mesh_vertices(Menu):
    bl_label = "Vertex"

    def draw(self, _context):
        layout = self.layout
        layout.operator_context = 'INVOKE_REGION_WIN'

        layout.operator("mesh.extrude_vertices_move", text="Extrude Vertices")
        layout.operator("mesh.dupli_extrude_cursor").rotate_source = True
        layout.operator("mesh.bevel", text="Bevel Vertices").affect = 'VERTICES'

        layout.separator()

        layout.operator("mesh.edge_face_add", text="New Edge/Face from Vertices")
        layout.operator("mesh.vert_connect_path", text="Connect Vertex Path")
        layout.operator("mesh.vert_connect", text="Connect Vertex Pairs")

        layout.separator()

        props = layout.operator("mesh.rip_move", text="Rip Vertices")
        props.MESH_OT_rip.use_fill = False
        props = layout.operator("mesh.rip_move", text="Rip Vertices and Fill")
        props.MESH_OT_rip.use_fill = True
        layout.operator("mesh.rip_edge_move", text="Rip Vertices and Extend")

        layout.separator()

        layout.operator("transform.vert_slide", text="Slide Vertices")
        layout.operator_context = 'EXEC_REGION_WIN'
        layout.operator("mesh.vertices_smooth", text="Smooth Vertices").factor = 0.5
        layout.operator("mesh.vertices_smooth_laplacian", text="Smooth Vertices (Laplacian)")
        layout.operator_context = 'INVOKE_REGION_WIN'

        layout.separator()

        layout.operator("transform.vert_crease")

        layout.separator()

        layout.operator("mesh.blend_from_shape")
        layout.operator("mesh.shape_propagate_to_all", text="Propagate to Shapes")

        layout.separator()

        layout.menu("VIEW3D_MT_vertex_group")
        layout.menu("VIEW3D_MT_hook")

        layout.separator()

        layout.operator("object.vertex_parent_set")

        layout.template_node_operator_asset_menu_items(catalog_path=self.bl_label)


class VIEW3D_MT_edit_mesh_edges(Menu):
    bl_label = "Edge"

    def draw(self, _context):
        layout = self.layout

        with_freestyle = bpy.app.build_options.freestyle

        layout.operator_context = 'INVOKE_REGION_WIN'

        layout.operator("mesh.extrude_edges_move", text="Extrude Edges")
        layout.operator("mesh.bevel", text="Bevel Edges").affect = 'EDGES'
        layout.operator("mesh.bridge_edge_loops")
        layout.operator("mesh.screw")

        layout.separator()

        layout.operator("mesh.subdivide")
        layout.operator("mesh.subdivide_edgering")
        layout.operator("mesh.unsubdivide")

        layout.separator()

        layout.operator("mesh.edge_rotate", text="Rotate Edge CW").use_ccw = False
        layout.operator("mesh.edge_rotate", text="Rotate Edge CCW").use_ccw = True

        layout.separator()

        layout.operator("transform.edge_slide")
        props = layout.operator("mesh.loopcut_slide")
        props.TRANSFORM_OT_edge_slide.release_confirm = False
        layout.operator("mesh.offset_edge_loops_slide")

        layout.separator()

        layout.operator("transform.edge_crease")
        layout.operator("transform.edge_bevelweight")

        layout.separator()

        layout.operator("mesh.mark_seam").clear = False
        layout.operator("mesh.mark_seam", text="Clear Seam").clear = True

        layout.separator()

        layout.operator("mesh.mark_sharp")
        layout.operator("mesh.mark_sharp", text="Clear Sharp").clear = True

        layout.operator("mesh.mark_sharp", text="Mark Sharp from Vertices").use_verts = True
        props = layout.operator("mesh.mark_sharp", text="Clear Sharp from Vertices")
        props.use_verts = True
        props.clear = True

        layout.operator("mesh.set_sharpness_by_angle")

        if with_freestyle:
            layout.separator()

            layout.operator("mesh.mark_freestyle_edge").clear = False
            layout.operator("mesh.mark_freestyle_edge", text="Clear Freestyle Edge").clear = True

        layout.template_node_operator_asset_menu_items(catalog_path=self.bl_label)


class VIEW3D_MT_edit_mesh_faces_data(Menu):
    bl_label = "Face Data"

    def draw(self, _context):
        layout = self.layout

        with_freestyle = bpy.app.build_options.freestyle

        layout.operator_context = 'INVOKE_REGION_WIN'

        layout.operator("mesh.colors_rotate")
        layout.operator("mesh.colors_reverse")

        layout.separator()

        layout.operator("mesh.uvs_rotate")
        layout.operator("mesh.uvs_reverse")

        layout.separator()

        layout.operator("mesh.flip_quad_tessellation")

        if with_freestyle:
            layout.separator()
            layout.operator("mesh.mark_freestyle_face").clear = False
            layout.operator("mesh.mark_freestyle_face", text="Clear Freestyle Face").clear = True
        layout.template_node_operator_asset_menu_items(catalog_path="Face/Face Data")


class VIEW3D_MT_edit_mesh_faces(Menu):
    bl_label = "Face"
    bl_idname = "VIEW3D_MT_edit_mesh_faces"

    def draw(self, context):
        layout = self.layout

        layout.operator_context = 'INVOKE_REGION_WIN'

        layout.operator("view3d.edit_mesh_extrude_move_normal", text="Extrude Faces")
        layout.operator("view3d.edit_mesh_extrude_move_shrink_fatten", text="Extrude Faces Along Normals")
        layout.operator("mesh.extrude_faces_move", text="Extrude Individual Faces")

        layout.separator()

        layout.operator("mesh.inset")
        layout.operator("mesh.poke")
        props = layout.operator("mesh.quads_convert_to_tris")
        props.quad_method = props.ngon_method = 'BEAUTY'
        layout.operator("mesh.tris_convert_to_quads")
        layout.operator("mesh.solidify", text="Solidify Faces")
        layout.operator("mesh.wireframe")

        layout.separator()

        layout.operator("mesh.fill")
        layout.operator("mesh.fill_grid")
        layout.operator("mesh.beautify_fill")

        layout.separator()

        layout.operator("mesh.intersect")
        layout.operator("mesh.intersect_boolean")

        layout.separator()

        layout.operator("mesh.face_split_by_edges")

        layout.separator()

        layout.operator("mesh.faces_shade_smooth")
        layout.operator("mesh.faces_shade_flat")

        layout.separator()

        layout.menu("VIEW3D_MT_edit_mesh_faces_data")

        layout.template_node_operator_asset_menu_items(catalog_path=self.bl_label)


class VIEW3D_MT_edit_mesh_normals_select_strength(Menu):
    bl_label = "Select by Face Strength"

    def draw(self, _context):
        layout = self.layout

        props = layout.operator("mesh.mod_weighted_strength", text="Weak")
        props.set = False
        props.face_strength = 'WEAK'

        props = layout.operator("mesh.mod_weighted_strength", text="Medium")
        props.set = False
        props.face_strength = 'MEDIUM'

        props = layout.operator("mesh.mod_weighted_strength", text="Strong")
        props.set = False
        props.face_strength = 'STRONG'


class VIEW3D_MT_edit_mesh_normals_set_strength(Menu):
    bl_label = "Set Face Strength"

    def draw(self, _context):
        layout = self.layout

        props = layout.operator("mesh.mod_weighted_strength", text="Weak")
        props.set = True
        props.face_strength = 'WEAK'

        props = layout.operator("mesh.mod_weighted_strength", text="Medium")
        props.set = True
        props.face_strength = 'MEDIUM'

        props = layout.operator("mesh.mod_weighted_strength", text="Strong")
        props.set = True
        props.face_strength = 'STRONG'


class VIEW3D_MT_edit_mesh_normals_average(Menu):
    bl_label = "Average"

    def draw(self, _context):
        layout = self.layout

        layout.operator("mesh.average_normals", text="Custom Normal").average_type = 'CUSTOM_NORMAL'
        layout.operator("mesh.average_normals", text="Face Area").average_type = 'FACE_AREA'
        layout.operator("mesh.average_normals", text="Corner Angle").average_type = 'CORNER_ANGLE'


class VIEW3D_MT_edit_mesh_normals(Menu):
    bl_label = "Normals"

    def draw(self, _context):
        layout = self.layout

        layout.operator("mesh.flip_normals", text="Flip")
        layout.operator("mesh.normals_make_consistent", text="Recalculate Outside").inside = False
        layout.operator("mesh.normals_make_consistent", text="Recalculate Inside").inside = True

        layout.separator()

        layout.operator("mesh.set_normals_from_faces", text="Set from Faces")

        layout.operator_context = 'INVOKE_REGION_WIN'
        layout.operator("transform.rotate_normal", text="Rotate...")
        layout.operator("mesh.point_normals", text="Point to Target...")
        layout.operator_context = 'EXEC_REGION_WIN'

        layout.operator("mesh.merge_normals", text="Merge")
        layout.operator("mesh.split_normals", text="Split")
        layout.menu("VIEW3D_MT_edit_mesh_normals_average", text="Average", text_ctxt=i18n_contexts.id_mesh)

        layout.separator()

        layout.operator("mesh.normals_tools", text="Copy Vector").mode = 'COPY'
        layout.operator("mesh.normals_tools", text="Paste Vector").mode = 'PASTE'

        layout.operator("mesh.smooth_normals", text="Smooth Vectors")
        layout.operator("mesh.normals_tools", text="Reset Vectors").mode = 'RESET'

        layout.separator()

        layout.menu("VIEW3D_MT_edit_mesh_normals_select_strength")
        layout.menu("VIEW3D_MT_edit_mesh_normals_set_strength")
        layout.template_node_operator_asset_menu_items(catalog_path="Mesh/Normals")


class VIEW3D_MT_edit_mesh_shading(Menu):
    bl_label = "Shading"

    def draw(self, _context):
        layout = self.layout

        layout.operator("mesh.faces_shade_smooth", text="Smooth Faces")
        layout.operator("mesh.faces_shade_flat", text="Flat Faces")

        layout.separator()

        layout.operator("mesh.mark_sharp", text="Smooth Edges").clear = True
        layout.operator("mesh.mark_sharp", text="Sharp Edges")

        layout.separator()

        props = layout.operator("mesh.mark_sharp", text="Smooth Vertices")
        props.use_verts = True
        props.clear = True

        layout.operator("mesh.mark_sharp", text="Sharp Vertices").use_verts = True
        layout.template_node_operator_asset_menu_items(catalog_path="Mesh/Shading")


class VIEW3D_MT_edit_mesh_weights(Menu):
    bl_label = "Weights"

    def draw(self, _context):
        layout = self.layout
        VIEW3D_MT_paint_weight.draw_generic(layout, is_editmode=True)
        layout.template_node_operator_asset_menu_items(catalog_path="Mesh/Weights")


class VIEW3D_MT_edit_mesh_clean(Menu):
    bl_label = "Clean Up"

    def draw(self, _context):
        layout = self.layout

        layout.operator("mesh.delete_loose")

        layout.separator()

        layout.operator("mesh.decimate")
        layout.operator("mesh.dissolve_degenerate")
        layout.operator("mesh.dissolve_limited")
        layout.operator("mesh.face_make_planar")

        layout.separator()

        layout.operator("mesh.vert_connect_nonplanar")
        layout.operator("mesh.vert_connect_concave")
        layout.operator("mesh.remove_doubles")
        layout.operator("mesh.fill_holes")

        layout.template_node_operator_asset_menu_items(catalog_path="Mesh/Clean Up")


class VIEW3D_MT_edit_mesh_delete(Menu):
    bl_label = "Delete"

    def draw(self, _context):
        layout = self.layout

        layout.operator_enum("mesh.delete", "type")

        layout.separator()

        layout.operator("mesh.dissolve_verts")
        layout.operator("mesh.dissolve_edges")
        layout.operator("mesh.dissolve_faces")

        layout.separator()

        layout.operator("mesh.dissolve_limited")

        layout.separator()

        layout.operator("mesh.edge_collapse")
        layout.operator("mesh.delete_edgeloop", text="Edge Loops")

        layout.template_node_operator_asset_menu_items(catalog_path="Mesh/Delete")


class VIEW3D_MT_edit_mesh_merge(Menu):
    bl_label = "Merge"

    def draw(self, _context):
        layout = self.layout

        layout.operator_enum("mesh.merge", "type")

        layout.separator()

        layout.operator("mesh.remove_doubles", text="By Distance")

        layout.template_node_operator_asset_menu_items(catalog_path="Mesh/Merge")


class VIEW3D_MT_edit_mesh_split(Menu):
    bl_label = "Split"

    def draw(self, _context):
        layout = self.layout

        layout.operator("mesh.split", text="Selection")

        layout.separator()

        layout.operator_enum("mesh.edge_split", "type")

        layout.template_node_operator_asset_menu_items(catalog_path="Mesh/Split")


class VIEW3D_MT_edit_mesh_showhide(ShowHideMenu, Menu):
    _operator_name = "mesh"


class VIEW3D_MT_edit_greasepencil_delete(Menu):
    bl_label = "Delete"

    def draw(self, _context):
        layout = self.layout

        layout.operator("grease_pencil.delete")

        layout.separator()

        layout.operator_enum("grease_pencil.dissolve", "type")

        layout.separator()

        layout.operator(
            "grease_pencil.delete_frame",
            text="Delete Active Keyframe (Active Layer)",
        ).type = 'ACTIVE_FRAME'
        layout.operator(
            "grease_pencil.delete_frame",
            text="Delete Active Keyframes (All Layers)",
        ).type = 'ALL_FRAMES'


# Edit Curve
# draw_curve is used by VIEW3D_MT_edit_curve and VIEW3D_MT_edit_surface


def draw_curve(self, _context):
    layout = self.layout

    layout.menu("VIEW3D_MT_transform")
    layout.menu("VIEW3D_MT_mirror")
    layout.menu("VIEW3D_MT_snap")

    layout.separator()

    layout.operator("curve.spin")
    layout.operator("curve.duplicate_move")

    layout.separator()

    layout.operator("curve.split")
    layout.operator("curve.separate")

    layout.separator()

    layout.operator("curve.cyclic_toggle")
    layout.operator_menu_enum("curve.spline_type_set", "type")

    layout.separator()

    layout.menu("VIEW3D_MT_edit_curve_showhide")
    layout.menu("VIEW3D_MT_edit_curve_clean")
    layout.menu("VIEW3D_MT_edit_curve_delete")


class VIEW3D_MT_edit_curve(Menu):
    bl_label = "Curve"

    draw = draw_curve


class VIEW3D_MT_edit_curve_ctrlpoints(Menu):
    bl_label = "Control Points"

    def draw(self, context):
        layout = self.layout

        edit_object = context.edit_object

        if edit_object.type in {'CURVE', 'SURFACE'}:
            layout.operator("curve.extrude_move")
            layout.operator("curve.vertex_add")

            layout.separator()

            layout.operator("curve.make_segment")

            layout.separator()

            if edit_object.type == 'CURVE':
                layout.operator("transform.tilt")
                layout.operator("curve.tilt_clear")

                layout.separator()

                layout.operator_menu_enum("curve.handle_type_set", "type")
                layout.operator("curve.normals_make_consistent")

                layout.separator()

            layout.operator("curve.smooth")
            if edit_object.type == 'CURVE':
                layout.operator("curve.smooth_tilt")
                layout.operator("curve.smooth_radius")
                layout.operator("curve.smooth_weight")

            layout.separator()

        layout.menu("VIEW3D_MT_hook")

        layout.separator()

        layout.operator("object.vertex_parent_set")


class VIEW3D_MT_edit_curve_segments(Menu):
    bl_label = "Segments"

    def draw(self, _context):
        layout = self.layout

        layout.operator("curve.subdivide")
        layout.operator("curve.switch_direction")


class VIEW3D_MT_edit_curve_clean(Menu):
    bl_label = "Clean Up"

    def draw(self, _context):
        layout = self.layout

        layout.operator("curve.decimate")


class VIEW3D_MT_edit_curve_context_menu(Menu):
    bl_label = "Curve"

    def draw(self, _context):
        # TODO(campbell): match mesh vertex menu.

        layout = self.layout

        layout.operator_context = 'INVOKE_DEFAULT'

        # Add
        layout.operator("curve.subdivide")
        layout.operator("curve.extrude_move")
        layout.operator("curve.make_segment")
        layout.operator("curve.duplicate_move")

        layout.separator()

        # Transform
        layout.operator("transform.transform", text="Radius").mode = 'CURVE_SHRINKFATTEN'
        layout.operator("transform.tilt")
        layout.operator("curve.tilt_clear")
        layout.operator("curve.smooth")
        layout.operator("curve.smooth_tilt")
        layout.operator("curve.smooth_radius")

        layout.separator()

        layout.menu("VIEW3D_MT_mirror")
        layout.menu("VIEW3D_MT_snap")

        layout.separator()

        # Modify
        layout.operator_menu_enum("curve.spline_type_set", "type")
        layout.operator_menu_enum("curve.handle_type_set", "type")
        layout.operator("curve.cyclic_toggle")
        layout.operator("curve.switch_direction")

        layout.separator()

        layout.operator("curve.normals_make_consistent")
        layout.operator("curve.spline_weight_set")
        layout.operator("curve.radius_set")

        layout.separator()

        # Remove
        layout.operator("curve.split")
        layout.operator("curve.decimate")
        layout.operator("curve.separate")
        layout.operator("curve.dissolve_verts")
        layout.operator("curve.delete", text="Delete Segment").type = 'SEGMENT'
        layout.operator("curve.delete", text="Delete Point").type = 'VERT'


class VIEW3D_MT_edit_curve_delete(Menu):
    bl_label = "Delete"

    def draw(self, _context):
        layout = self.layout

        layout.operator_enum("curve.delete", "type")

        layout.separator()

        layout.operator("curve.dissolve_verts")


class VIEW3D_MT_edit_curve_showhide(ShowHideMenu, Menu):
    _operator_name = "curve"


class VIEW3D_MT_edit_surface(Menu):
    bl_label = "Surface"

    draw = draw_curve


class VIEW3D_MT_edit_font_chars(Menu):
    bl_label = "Special Characters"

    def draw(self, _context):
        layout = self.layout

        layout.operator("font.text_insert", text="Copyright \u00A9").text = "\u00A9"
        layout.operator("font.text_insert", text="Registered Trademark \u00AE").text = "\u00AE"

        layout.separator()

        layout.operator("font.text_insert", text="Degree \u00B0").text = "\u00B0"
        layout.operator("font.text_insert", text="Multiplication \u00D7").text = "\u00D7"
        layout.operator("font.text_insert", text="Circle \u2022").text = "\u2022"

        layout.separator()

        layout.operator("font.text_insert", text="Superscript \u00B9").text = "\u00B9"
        layout.operator("font.text_insert", text="Superscript \u00B2").text = "\u00B2"
        layout.operator("font.text_insert", text="Superscript \u00B3").text = "\u00B3"

        layout.separator()

        layout.operator("font.text_insert", text="Guillemet \u00BB").text = "\u00BB"
        layout.operator("font.text_insert", text="Guillemet \u00AB").text = "\u00AB"
        layout.operator("font.text_insert", text="Per Mille \u2030").text = "\u2030"

        layout.separator()

        layout.operator("font.text_insert", text="Euro \u20AC").text = "\u20AC"
        layout.operator("font.text_insert", text="Florin \u0192").text = "\u0192"
        layout.operator("font.text_insert", text="Pound \u00A3").text = "\u00A3"
        layout.operator("font.text_insert", text="Yen \u00A5").text = "\u00A5"

        layout.separator()

        layout.operator("font.text_insert", text="German Eszett \u00DF").text = "\u00DF"
        layout.operator("font.text_insert", text="Inverted Question Mark \u00BF").text = "\u00BF"
        layout.operator("font.text_insert", text="Inverted Exclamation Mark \u00A1").text = "\u00A1"


class VIEW3D_MT_edit_font_kerning(Menu):
    bl_label = "Kerning"

    def draw(self, context):
        layout = self.layout

        ob = context.active_object
        text = ob.data
        kerning = text.edit_format.kerning

        layout.operator("font.change_spacing", text="Decrease Kerning").delta = -1.0
        layout.operator("font.change_spacing", text="Increase Kerning").delta = 1.0
        layout.operator("font.change_spacing", text="Reset Kerning").delta = -kerning


class VIEW3D_MT_edit_font_delete(Menu):
    bl_label = "Delete"

    def draw(self, _context):
        layout = self.layout

        layout.operator("font.delete", text="Previous Character").type = 'PREVIOUS_CHARACTER'
        layout.operator("font.delete", text="Next Character").type = 'NEXT_CHARACTER'
        layout.operator("font.delete", text="Previous Word").type = 'PREVIOUS_WORD'
        layout.operator("font.delete", text="Next Word").type = 'NEXT_WORD'


class VIEW3D_MT_edit_font(Menu):
    bl_label = "Text"

    def draw(self, _context):
        layout = self.layout

        layout.operator("font.text_cut", text="Cut")
        layout.operator("font.text_copy", text="Copy", icon='COPYDOWN')
        layout.operator("font.text_paste", text="Paste", icon='PASTEDOWN')

        layout.separator()

        layout.operator("font.text_paste_from_file")

        layout.separator()

        layout.operator("font.case_set", text="To Uppercase").case = 'UPPER'
        layout.operator("font.case_set", text="To Lowercase").case = 'LOWER'

        layout.separator()

        layout.operator("FONT_OT_text_insert_unicode")
        layout.menu("VIEW3D_MT_edit_font_chars")

        layout.separator()

        layout.operator("font.style_toggle", text="Toggle Bold", icon='BOLD').style = 'BOLD'
        layout.operator("font.style_toggle", text="Toggle Italic", icon='ITALIC').style = 'ITALIC'
        layout.operator("font.style_toggle", text="Toggle Underline", icon='UNDERLINE').style = 'UNDERLINE'
        layout.operator("font.style_toggle", text="Toggle Small Caps", icon='SMALL_CAPS').style = 'SMALL_CAPS'

        layout.menu("VIEW3D_MT_edit_font_kerning")

        layout.separator()

        layout.menu("VIEW3D_MT_edit_font_delete")


class VIEW3D_MT_edit_font_context_menu(Menu):
    bl_label = "Text"

    def draw(self, _context):
        layout = self.layout

        layout.operator_context = 'INVOKE_DEFAULT'

        layout.operator("font.text_cut", text="Cut")
        layout.operator("font.text_copy", text="Copy", icon='COPYDOWN')
        layout.operator("font.text_paste", text="Paste", icon='PASTEDOWN')

        layout.separator()

        layout.operator("font.select_all")

        layout.separator()

        layout.menu("VIEW3D_MT_edit_font")


class VIEW3D_MT_edit_meta(Menu):
    bl_label = "Metaball"

    def draw(self, _context):
        layout = self.layout

        layout.menu("VIEW3D_MT_transform")
        layout.menu("VIEW3D_MT_mirror")
        layout.menu("VIEW3D_MT_snap")

        layout.separator()

        layout.operator("mball.duplicate_metaelems")

        layout.separator()

        layout.menu("VIEW3D_MT_edit_meta_showhide")

        layout.operator_context = 'EXEC_REGION_WIN'
        layout.operator("mball.delete_metaelems", text="Delete")


class VIEW3D_MT_edit_meta_showhide(Menu):
    bl_label = "Show/Hide"

    def draw(self, _context):
        layout = self.layout

        layout.operator("mball.reveal_metaelems")
        layout.operator("mball.hide_metaelems", text="Hide Selected").unselected = False
        layout.operator("mball.hide_metaelems", text="Hide Unselected").unselected = True


class VIEW3D_MT_edit_lattice(Menu):
    bl_label = "Lattice"

    def draw(self, _context):
        layout = self.layout

        layout.separator()

        layout.menu("VIEW3D_MT_transform")
        layout.menu("VIEW3D_MT_mirror")
        layout.menu("VIEW3D_MT_snap")
        layout.operator_menu_enum("lattice.flip", "axis")

        layout.separator()

        layout.operator("lattice.make_regular")

        layout.separator()

        layout.operator("object.vertex_parent_set")


class VIEW3D_MT_edit_armature(Menu):
    bl_label = "Armature"

    def draw(self, context):
        layout = self.layout

        edit_object = context.edit_object
        arm = edit_object.data

        layout.menu("VIEW3D_MT_transform_armature")
        layout.menu("VIEW3D_MT_mirror")
        layout.menu("VIEW3D_MT_snap")
        layout.menu("VIEW3D_MT_edit_armature_roll")

        layout.separator()

        layout.operator("armature.extrude_move")
        layout.operator("armature.click_extrude")

        if arm.use_mirror_x:
            layout.operator("armature.extrude_forked")

        layout.operator("armature.duplicate_move")
        layout.operator("armature.fill")

        layout.separator()

        layout.operator("armature.split")
        layout.operator("armature.separate")

        layout.separator()

        layout.operator("armature.subdivide", text="Subdivide")
        layout.operator("armature.switch_direction", text="Switch Direction")

        layout.separator()

        layout.operator("armature.symmetrize")
        layout.menu("VIEW3D_MT_edit_armature_names")

        layout.separator()

        layout.operator_context = 'INVOKE_DEFAULT'
        layout.operator("armature.move_to_collection", text="Move to Bone Collection")
        layout.menu("VIEW3D_MT_bone_collections")

        layout.separator()

        layout.menu("VIEW3D_MT_edit_armature_parent")

        layout.separator()

        layout.menu("VIEW3D_MT_bone_options_toggle", text="Bone Settings")

        layout.separator()

        layout.menu("VIEW3D_MT_edit_armature_delete")


class VIEW3D_MT_armature_context_menu(Menu):
    bl_label = "Armature"

    def draw(self, context):
        layout = self.layout

        edit_object = context.edit_object
        arm = edit_object.data

        layout.operator_context = 'INVOKE_REGION_WIN'

        # Add
        layout.operator("armature.subdivide", text="Subdivide")
        layout.operator("armature.duplicate_move", text="Duplicate")
        layout.operator("armature.extrude_move")
        if arm.use_mirror_x:
            layout.operator("armature.extrude_forked")

        layout.separator()

        layout.operator("armature.fill")

        layout.separator()

        # Modify
        layout.menu("VIEW3D_MT_mirror")
        layout.menu("VIEW3D_MT_snap")
        layout.operator("armature.symmetrize")
        layout.operator("armature.switch_direction", text="Switch Direction")
        layout.menu("VIEW3D_MT_edit_armature_names")

        layout.separator()

        layout.menu("VIEW3D_MT_edit_armature_parent")

        layout.separator()

        # Remove
        layout.operator("armature.split")
        layout.operator("armature.separate")
        layout.operator("armature.dissolve")
        layout.operator("armature.delete")


class VIEW3D_MT_edit_armature_names(Menu):
    bl_label = "Names"

    def draw(self, _context):
        layout = self.layout

        layout.operator_context = 'EXEC_REGION_WIN'
        layout.operator("armature.autoside_names", text="Auto-Name Left/Right").type = 'XAXIS'
        layout.operator("armature.autoside_names", text="Auto-Name Front/Back").type = 'YAXIS'
        layout.operator("armature.autoside_names", text="Auto-Name Top/Bottom").type = 'ZAXIS'
        layout.operator("armature.flip_names", text="Flip Names")


class VIEW3D_MT_edit_armature_parent(Menu):
    bl_label = "Parent"
    bl_translation_context = i18n_contexts.operator_default

    def draw(self, _context):
        layout = self.layout

        layout.operator("armature.parent_set", text="Make")
        layout.operator("armature.parent_clear", text="Clear")


class VIEW3D_MT_edit_armature_roll(Menu):
    bl_label = "Bone Roll"

    def draw(self, _context):
        layout = self.layout

        layout.operator_menu_enum("armature.calculate_roll", "type")

        layout.separator()

        layout.operator("transform.transform", text="Set Roll").mode = 'BONE_ROLL'
        layout.operator("armature.roll_clear")


class VIEW3D_MT_edit_armature_delete(Menu):
    bl_label = "Delete"

    def draw(self, _context):
        layout = self.layout
        layout.operator_context = 'EXEC_AREA'

        layout.operator("armature.delete", text="Bones")

        layout.separator()

        layout.operator("armature.dissolve", text="Dissolve Bones")


class VIEW3D_MT_weight_grease_pencil(Menu):
    bl_label = "Weights"

    def draw(self, _context):
        layout = self.layout

        layout.operator("grease_pencil.vertex_group_normalize_all", text="Normalize All")
        layout.operator("grease_pencil.vertex_group_normalize", text="Normalize")

        layout.separator()

        layout.operator("grease_pencil.weight_invert", text="Invert")
        layout.operator("grease_pencil.vertex_group_smooth", text="Smooth")

        layout.separator()

        layout.operator("grease_pencil.weight_sample", text="Sample Weight")


class VIEW3D_MT_edit_greasepencil_animation(Menu):
    bl_label = "Animation"

    def draw(self, context):
        layout = self.layout
        layout.operator("grease_pencil.insert_blank_frame", text="Insert Blank Keyframe (Active Layer)")
        layout.operator("grease_pencil.insert_blank_frame", text="Insert Blank Keyframe (All Layers)").all_layers = True

        layout.separator()
        layout.operator("grease_pencil.frame_duplicate", text="Duplicate Active Keyframe (Active Layer)").all = False
        layout.operator("grease_pencil.frame_duplicate", text="Duplicate Active Keyframe (All Layers)").all = True

        layout.separator()
        layout.operator("grease_pencil.active_frame_delete", text="Delete Active Keyframe (Active Layer)").all = False
        layout.operator("grease_pencil.active_frame_delete", text="Delete Active Keyframe (All Layers)").all = True


class VIEW3D_MT_edit_greasepencil_showhide(Menu):
    bl_label = "Show/Hide"

    def draw(self, _context):
        layout = self.layout

        layout.operator("grease_pencil.layer_reveal", text="Show All Layers")

        layout.separator()

        layout.operator("grease_pencil.layer_hide", text="Hide Active Layer").unselected = False
        layout.operator("grease_pencil.layer_hide", text="Hide Inactive Layers").unselected = True


class VIEW3D_MT_edit_greasepencil_cleanup(Menu):
    bl_label = "Clean Up"

    def draw(self, context):
        ob = context.object

        layout = self.layout

        layout.operator("grease_pencil.clean_loose")
        layout.operator("grease_pencil.frame_clean_duplicate")

        if ob.mode != 'PAINT_GREASE_PENCIL':
            layout.operator("grease_pencil.stroke_merge_by_distance", text="Merge by Distance")

        layout.operator("grease_pencil.reproject")
        layout.operator("grease_pencil.remove_fill_guides")


class VIEW3D_MT_edit_greasepencil(Menu):
    bl_label = "Grease Pencil"

    def draw(self, _context):
        layout = self.layout
        layout.menu("VIEW3D_MT_transform")
        layout.menu("VIEW3D_MT_mirror")
        layout.menu("GREASE_PENCIL_MT_snap")

        layout.separator()

        layout.menu("GREASE_PENCIL_MT_layer_active", text="Active Layer")

        layout.separator()

        layout.menu("VIEW3D_MT_edit_greasepencil_animation", text="Animation")
        layout.operator("grease_pencil.interpolate_sequence", text="Interpolate Sequence").use_selection = True

        layout.separator()

        layout.operator("grease_pencil.duplicate_move", text="Duplicate")

        layout.separator()

        layout.operator("grease_pencil.stroke_split", text="Split")
        layout.operator("grease_pencil.copy", text="Copy", icon='COPYDOWN')
        layout.operator("grease_pencil.paste", text="Paste", icon='PASTEDOWN').type = 'ACTIVE'
        layout.operator("grease_pencil.paste", text="Paste by Layer").type = 'LAYER'

        layout.separator()

        layout.menu("VIEW3D_MT_edit_greasepencil_showhide")
        layout.operator_menu_enum("grease_pencil.separate", "mode", text="Separate")
        layout.menu("VIEW3D_MT_edit_greasepencil_cleanup")
        layout.operator("grease_pencil.outline", text="Outline")

        layout.separator()

        layout.menu("VIEW3D_MT_edit_greasepencil_delete")

        layout.template_node_operator_asset_menu_items(catalog_path=self.bl_label)


class VIEW3D_MT_edit_greasepencil_stroke(Menu):
    bl_label = "Stroke"

    def draw(self, context):
        layout = self.layout

        tool_settings = context.tool_settings
        settings = tool_settings.gpencil_sculpt

        layout.operator("grease_pencil.stroke_subdivide", text="Subdivide")
        layout.operator("grease_pencil.stroke_subdivide_smooth", text="Subdivide and Smooth")
        layout.menu("GREASE_PENCIL_MT_stroke_simplify")
        layout.operator("grease_pencil.outline", text="Outline")

        layout.separator()

        layout.operator_menu_enum("grease_pencil.join_selection", "type", text="Join")

        layout.separator()

        layout.menu("GREASE_PENCIL_MT_move_to_layer")
        layout.menu("VIEW3D_MT_grease_pencil_assign_material")
        layout.operator("grease_pencil.set_active_material")
        layout.operator_menu_enum("grease_pencil.reorder", text="Arrange", property="direction")

        layout.separator()

        layout.operator("grease_pencil.cyclical_set", text="Close").type = 'CLOSE'
        layout.operator("grease_pencil.cyclical_set", text="Toggle Cyclic").type = 'TOGGLE'
        layout.operator_menu_enum("grease_pencil.caps_set", text="Set Caps", property="type")
        layout.operator("grease_pencil.stroke_switch_direction")
        layout.operator("grease_pencil.set_start_point", text="Set Start Point")

        layout.separator()

        layout.operator("grease_pencil.set_uniform_thickness")
        layout.operator("grease_pencil.set_uniform_opacity")
        layout.prop(settings, "use_scale_thickness", text="Scale Thickness")

        layout.separator()

        layout.operator_menu_enum("grease_pencil.convert_curve_type", text="Convert Type", property="type")
        layout.operator("grease_pencil.set_curve_resolution", text="Set Resolution")

        layout.separator()

        layout.operator("grease_pencil.reset_uvs")

        layout.template_node_operator_asset_menu_items(catalog_path=self.bl_label)


class VIEW3D_MT_edit_greasepencil_point(Menu):
    bl_label = "Point"

    def draw(self, _context):
        layout = self.layout

        layout.operator("grease_pencil.extrude_move", text="Extrude")

        layout.separator()

        layout.operator("grease_pencil.stroke_smooth", text="Smooth")

        layout.separator()

        layout.menu("VIEW3D_MT_greasepencil_vertex_group")

        layout.separator()

        layout.operator_menu_enum("grease_pencil.set_handle_type", property="type")

        layout.template_node_operator_asset_menu_items(catalog_path=self.bl_label)


class VIEW3D_MT_edit_curves_add(Menu):
    bl_label = "Add"
    bl_translation_context = i18n_contexts.operator_default

    def draw(self, _context):
        layout = self.layout

        layout.operator("curves.add_bezier", text="Bezier", icon='CURVE_BEZCURVE')
        layout.operator("curves.add_circle", text="Circle", icon='CURVE_BEZCIRCLE')


class VIEW3D_MT_edit_curves(Menu):
    bl_label = "Curves"

    def draw(self, _context):
        layout = self.layout

        layout.menu("VIEW3D_MT_transform")
        layout.menu("VIEW3D_MT_mirror")
        layout.menu("VIEW3D_MT_snap")

        layout.separator()

        layout.operator("curves.duplicate_move")
        layout.operator("curves.extrude_move")

        layout.separator()

        layout.operator("curves.attribute_set")
        layout.operator_menu_enum("curves.curve_type_set", "type")
        layout.operator("curves.cyclic_toggle")
        layout.template_node_operator_asset_menu_items(catalog_path=self.bl_label)

        layout.separator()

        layout.operator("curves.separate")
        layout.operator("curves.delete")


class VIEW3D_MT_edit_curves_control_points(Menu):
    bl_label = "Control Points"

    def draw(self, _context):
        layout = self.layout

        layout.operator("curves.extrude_move")
        layout.operator_menu_enum("curves.handle_type_set", "type")


class VIEW3D_MT_edit_curves_segments(Menu):
    bl_label = "Segments"

    def draw(self, _context):
        layout = self.layout

        layout.operator("curves.subdivide")
        layout.operator("curves.switch_direction")


class VIEW3D_MT_edit_curves_context_menu(Menu):
    bl_label = "Curves"

    def draw(self, _context):
        layout = self.layout

        layout.operator_context = 'INVOKE_DEFAULT'

        # Additive Operators
        layout.operator("curves.subdivide")

        layout.separator()

        layout.operator("curves.extrude_move")

        layout.separator()

        # Deform Operators
        layout.menu("VIEW3D_MT_mirror")
        layout.menu("VIEW3D_MT_snap")

        layout.separator()

        # Modify Flags
        layout.operator_menu_enum("curves.curve_type_set", "type")
        layout.operator_menu_enum("curves.handle_type_set", "type")
        layout.operator("curves.cyclic_toggle")
        layout.operator("curves.switch_direction")

        layout.separator()

        # Removal Operators
        layout.operator("curves.separate")
        layout.operator("curves.delete")

        layout.separator()

        layout.operator("curves.split")


class VIEW3D_MT_edit_pointcloud(Menu):
    bl_label = "Point Cloud"

    def draw(self, context):
        layout = self.layout
        layout.menu("VIEW3D_MT_transform")
        layout.separator()
        layout.operator("pointcloud.duplicate_move")
        layout.separator()
        layout.operator("pointcloud.attribute_set")
        layout.operator("pointcloud.delete")
        layout.operator("pointcloud.separate")
        layout.template_node_operator_asset_menu_items(catalog_path=self.bl_label)


class VIEW3D_MT_object_mode_pie(Menu):
    bl_label = "Mode"

    def draw(self, _context):
        layout = self.layout

        pie = layout.menu_pie()
        pie.operator_enum("object.mode_set", "mode")


class VIEW3D_MT_view_pie(Menu):
    bl_label = "View"
    bl_idname = "VIEW3D_MT_view_pie"

    def draw(self, _context):
        layout = self.layout

        pie = layout.menu_pie()
        pie.operator_enum("view3d.view_axis", "type")
        pie.operator("view3d.view_camera", text="View Camera", icon='CAMERA_DATA')
        pie.operator("view3d.view_selected", text="View Selected", icon='ZOOM_SELECTED')


class VIEW3D_MT_transform_gizmo_pie(Menu):
    bl_label = "View"

    def draw(self, context):
        layout = self.layout

        pie = layout.menu_pie()
        # 1: Left
        pie.operator("view3d.transform_gizmo_set", text="Move").type = {'TRANSLATE'}
        # 2: Right
        pie.operator("view3d.transform_gizmo_set", text="Rotate").type = {'ROTATE'}
        # 3: Down
        pie.operator("view3d.transform_gizmo_set", text="Scale").type = {'SCALE'}
        # 4: Up
        pie.prop(context.space_data, "show_gizmo", text="Show Gizmos", icon='GIZMO')
        # 5: Up/Left
        pie.operator("view3d.transform_gizmo_set", text="All").type = {'TRANSLATE', 'ROTATE', 'SCALE'}


class VIEW3D_MT_shading_pie(Menu):
    bl_label = "Shading"

    def draw(self, context):
        layout = self.layout
        pie = layout.menu_pie()

        view = context.space_data

        pie.prop(view.shading, "type", expand=True)


class VIEW3D_MT_shading_ex_pie(Menu):
    bl_label = "Shading"

    def draw(self, context):
        layout = self.layout
        pie = layout.menu_pie()

        view = context.space_data

        pie.prop_enum(view.shading, "type", value='WIREFRAME')
        pie.prop_enum(view.shading, "type", value='SOLID')

        # Note this duplicates "view3d.toggle_xray" logic, so we can see the active item: #58661.
        if context.pose_object:
            pie.prop(view.overlay, "show_xray_bone", icon='XRAY')
        else:
            xray_active = (
                (context.mode == 'EDIT_MESH') or
                (view.shading.type in {'SOLID', 'WIREFRAME'})
            )
            if xray_active:
                sub = pie
            else:
                sub = pie.row()
                sub.active = False
            sub.prop(
                view.shading,
                "show_xray_wireframe" if (view.shading.type == 'WIREFRAME') else "show_xray",
                text="Toggle X-Ray",
                icon='XRAY',
            )

        pie.prop(view.overlay, "show_overlays", text="Toggle Overlays", icon='OVERLAY')

        pie.prop_enum(view.shading, "type", value='MATERIAL')
        pie.prop_enum(view.shading, "type", value='RENDERED')


class VIEW3D_MT_pivot_pie(Menu):
    bl_label = "Pivot Point"

    def draw(self, context):
        layout = self.layout
        pie = layout.menu_pie()

        tool_settings = context.tool_settings
        obj = context.active_object
        mode = context.mode

        pie.prop_enum(tool_settings, "transform_pivot_point", value='BOUNDING_BOX_CENTER')
        pie.prop_enum(tool_settings, "transform_pivot_point", value='CURSOR')
        pie.prop_enum(tool_settings, "transform_pivot_point", value='INDIVIDUAL_ORIGINS')
        pie.prop_enum(tool_settings, "transform_pivot_point", value='MEDIAN_POINT')
        pie.prop_enum(tool_settings, "transform_pivot_point", value='ACTIVE_ELEMENT')
        if (obj is None) or (mode in {'OBJECT', 'POSE', 'WEIGHT_PAINT'}):
            pie.prop(tool_settings, "use_transform_pivot_point_align")
        if mode in {'EDIT_GPENCIL', 'EDIT_GREASE_PENCIL'}:
            pie.prop(tool_settings.gpencil_sculpt, "use_scale_thickness")


class VIEW3D_MT_orientations_pie(Menu):
    bl_label = "Orientation"

    def draw(self, context):
        layout = self.layout
        pie = layout.menu_pie()
        scene = context.scene

        pie.prop(scene.transform_orientation_slots[0], "type", expand=True)


class VIEW3D_MT_snap_pie(Menu):
    bl_label = "Snap"

    def draw(self, _context):
        layout = self.layout
        pie = layout.menu_pie()

        pie.operator("view3d.snap_cursor_to_grid", text="Cursor to Grid", icon='CURSOR')
        pie.operator("view3d.snap_selected_to_grid", text="Selection to Grid", icon='RESTRICT_SELECT_OFF')
        pie.operator("view3d.snap_cursor_to_selected", text="Cursor to Selected", icon='CURSOR')
        pie.operator(
            "view3d.snap_selected_to_cursor",
            text="Selection to Cursor",
            icon='RESTRICT_SELECT_OFF',
        ).use_offset = False
        pie.operator(
            "view3d.snap_selected_to_cursor",
            text="Selection to Cursor (Keep Offset)",
            icon='RESTRICT_SELECT_OFF',
        ).use_offset = True
        pie.operator("view3d.snap_selected_to_active", text="Selection to Active", icon='RESTRICT_SELECT_OFF')
        pie.operator("view3d.snap_cursor_to_center", text="Cursor to World Origin", icon='CURSOR')
        pie.operator("view3d.snap_cursor_to_active", text="Cursor to Active", icon='CURSOR')


class VIEW3D_MT_proportional_editing_falloff_pie(Menu):
    bl_label = "Proportional Editing Falloff"

    def draw(self, context):
        layout = self.layout
        pie = layout.menu_pie()

        tool_settings = context.scene.tool_settings

        pie.prop(tool_settings, "proportional_edit_falloff", expand=True)


class VIEW3D_MT_sculpt_mask_edit_pie(Menu):
    bl_label = "Mask Edit"

    def draw(self, _context):
        layout = self.layout
        pie = layout.menu_pie()

        props = pie.operator("paint.mask_flood_fill", text="Invert Mask")
        props.mode = 'INVERT'
        props = pie.operator("paint.mask_flood_fill", text="Clear Mask")
        props.mode = 'VALUE'
        props.value = 0.0
        props = pie.operator("sculpt.mask_filter", text="Smooth Mask")
        props.filter_type = 'SMOOTH'
        props = pie.operator("sculpt.mask_filter", text="Sharpen Mask")
        props.filter_type = 'SHARPEN'
        props = pie.operator("sculpt.mask_filter", text="Grow Mask")
        props.filter_type = 'GROW'
        props = pie.operator("sculpt.mask_filter", text="Shrink Mask")
        props.filter_type = 'SHRINK'
        props = pie.operator("sculpt.mask_filter", text="Increase Contrast")
        props.filter_type = 'CONTRAST_INCREASE'
        props.auto_iteration_count = False
        props = pie.operator("sculpt.mask_filter", text="Decrease Contrast")
        props.filter_type = 'CONTRAST_DECREASE'
        props.auto_iteration_count = False


class VIEW3D_MT_sculpt_automasking_pie(Menu):
    bl_label = "Automasking"

    def draw(self, context):
        layout = self.layout
        pie = layout.menu_pie()

        tool_settings = context.tool_settings
        sculpt = tool_settings.sculpt

        pie.prop(sculpt, "use_automasking_topology", text="Topology")
        pie.prop(sculpt, "use_automasking_face_sets", text="Face Sets")
        pie.prop(sculpt, "use_automasking_boundary_edges", text="Mesh Boundary")
        pie.prop(sculpt, "use_automasking_boundary_face_sets", text="Face Sets Boundary")
        pie.prop(sculpt, "use_automasking_cavity", text="Cavity")
        pie.prop(sculpt, "use_automasking_cavity_inverted", text="Cavity (Inverted)")
        pie.prop(sculpt, "use_automasking_start_normal", text="Area Normal")
        pie.prop(sculpt, "use_automasking_view_normal", text="View Normal")


class VIEW3D_MT_grease_pencil_sculpt_automasking_pie(Menu):
    bl_label = "Automasking"

    def draw(self, context):
        layout = self.layout
        pie = layout.menu_pie()

        tool_settings = context.tool_settings
        sculpt = tool_settings.gpencil_sculpt

        pie.prop(sculpt, "use_automasking_stroke", text="Stroke")
        pie.prop(sculpt, "use_automasking_layer_stroke", text="Layer")
        pie.prop(sculpt, "use_automasking_material_stroke", text="Material")
        pie.prop(sculpt, "use_automasking_layer_active", text="Active Layer")
        pie.prop(sculpt, "use_automasking_material_active", text="Active Material")


class VIEW3D_MT_sculpt_face_sets_edit_pie(Menu):

    bl_label = "Face Sets Edit"

    def draw(self, _context):
        layout = self.layout
        pie = layout.menu_pie()

        props = pie.operator("sculpt.face_sets_create", text="Face Set from Masked")
        props.mode = 'MASKED'

        props = pie.operator("sculpt.face_sets_create", text="Face Set from Visible")
        props.mode = 'VISIBLE'

        pie.operator("paint.visibility_invert", text="Invert Visible")

        props = pie.operator("paint.hide_show_all", text="Show All")
        props.action = 'SHOW'


class VIEW3D_MT_wpaint_vgroup_lock_pie(Menu):
    bl_label = "Vertex Group Locks"

    def draw(self, _context):
        layout = self.layout
        pie = layout.menu_pie()

        # 1: Left
        props = pie.operator("object.vertex_group_lock", icon='LOCKED', text="Lock All")
        props.action, props.mask = 'LOCK', 'ALL'
        # 2: Right
        props = pie.operator("object.vertex_group_lock", icon='UNLOCKED', text="Unlock All")
        props.action, props.mask = 'UNLOCK', 'ALL'
        # 3: Down
        props = pie.operator("object.vertex_group_lock", icon='UNLOCKED', text="Unlock Selected")
        props.action, props.mask = 'UNLOCK', 'SELECTED'
        # 4: Up
        props = pie.operator("object.vertex_group_lock", icon='LOCKED', text="Lock Selected")
        props.action, props.mask = 'LOCK', 'SELECTED'
        # 5: Up/Left
        props = pie.operator("object.vertex_group_lock", icon='LOCKED', text="Lock Unselected")
        props.action, props.mask = 'LOCK', 'UNSELECTED'
        # 6: Up/Right
        props = pie.operator("object.vertex_group_lock", text="Lock Only Selected")
        props.action, props.mask = 'LOCK', 'INVERT_UNSELECTED'
        # 7: Down/Left
        props = pie.operator("object.vertex_group_lock", text="Lock Only Unselected")
        props.action, props.mask = 'UNLOCK', 'INVERT_UNSELECTED'
        # 8: Down/Right
        props = pie.operator("object.vertex_group_lock", text="Invert Locks")
        props.action, props.mask = 'INVERT', 'ALL'


# ********** Panel **********


class VIEW3D_PT_active_tool(Panel, ToolActivePanelHelper):
    bl_space_type = 'VIEW_3D'
    bl_region_type = 'UI'
    bl_category = "Tool"
    # See comment below.
    # bl_options = {'HIDE_HEADER'}

    # Don't show in properties editor.
    @classmethod
    def poll(cls, context):
        return context.area.type == 'VIEW_3D'


# FIXME(campbell): remove this second panel once 'HIDE_HEADER' works with category tabs,
# Currently pinning allows ordering headerless panels below panels with headers.
class VIEW3D_PT_active_tool_duplicate(Panel, ToolActivePanelHelper):
    bl_space_type = 'VIEW_3D'
    bl_region_type = 'UI'
    bl_category = "Tool"
    bl_options = {'HIDE_HEADER'}

    # Only show in properties editor.
    @classmethod
    def poll(cls, context):
        return context.area.type != 'VIEW_3D'


class VIEW3D_PT_view3d_properties(Panel):
    bl_space_type = 'VIEW_3D'
    bl_region_type = 'UI'
    bl_category = "View"
    bl_label = "View"

    def draw(self, context):
        layout = self.layout

        view = context.space_data

        layout.use_property_split = True
        layout.use_property_decorate = False  # No animation.

        col = layout.column()

        subcol = col.column()
        subcol.active = bool(view.region_3d.view_perspective != 'CAMERA' or view.region_quadviews)
        subcol.prop(view, "lens", text="Focal Length")

        subcol = col.column(align=True)
        subcol.prop(view, "clip_start", text="Clip Start")
        subcol.prop(view, "clip_end", text="End", text_ctxt=i18n_contexts.id_camera)

        layout.separator()

        col = layout.column(align=False, heading="Local Camera")
        col.use_property_decorate = False
        row = col.row(align=True)
        sub = row.row(align=True)
        sub.prop(view, "use_local_camera", text="")
        sub = sub.row(align=True)
        sub.enabled = view.use_local_camera
        sub.prop(view, "camera", text="")

        sub = col.row()
        sub.active = view.region_3d.view_perspective == 'CAMERA'
        sub.prop(view.overlay, "show_camera_passepartout", text="Passepartout")

        layout.separator()

        col = layout.column(align=True)
        col.prop(view, "use_render_border")
        col.active = view.region_3d.view_perspective != 'CAMERA'


class VIEW3D_PT_view3d_lock(Panel):
    bl_space_type = 'VIEW_3D'
    bl_region_type = 'UI'
    bl_category = "View"
    bl_label = "View Lock"
    bl_parent_id = "VIEW3D_PT_view3d_properties"

    def draw(self, context):
        layout = self.layout

        layout.use_property_split = True
        layout.use_property_decorate = False  # No animation.

        view = context.space_data

        col = layout.column(align=True)
        sub = col.column()
        sub.active = bool(view.region_3d.view_perspective != 'CAMERA' or view.region_quadviews)

        sub.prop(view, "lock_object")
        lock_object = view.lock_object
        if lock_object:
            if lock_object.type == 'ARMATURE':
                sub.prop_search(
                    view, "lock_bone", lock_object.data,
                    "edit_bones" if lock_object.mode == 'EDIT'
                    else "bones",
                    text="Bone",
                )

        col = layout.column(heading="Lock", align=True)
        if not lock_object:
            col.prop(view, "lock_cursor", text="To 3D Cursor")
        col.prop(view, "lock_camera", text="Camera to View")
        col.prop(view.region_3d, "lock_rotation", text="Rotation")


class VIEW3D_PT_view3d_cursor(Panel):
    bl_space_type = 'VIEW_3D'
    bl_region_type = 'UI'
    bl_category = "View"
    bl_label = "3D Cursor"

    def draw(self, context):
        layout = self.layout

        cursor = context.scene.cursor

        layout.column().prop(cursor, "location", text="Location")
        rotation_mode = cursor.rotation_mode
        if rotation_mode == 'QUATERNION':
            layout.column().prop(cursor, "rotation_quaternion", text="Rotation")
        elif rotation_mode == 'AXIS_ANGLE':
            layout.column().prop(cursor, "rotation_axis_angle", text="Rotation")
        else:
            layout.column().prop(cursor, "rotation_euler", text="Rotation")
        layout.prop(cursor, "rotation_mode", text="")


class VIEW3D_PT_collections(Panel):
    bl_space_type = 'VIEW_3D'
    bl_region_type = 'UI'
    bl_category = "View"
    bl_label = "Collections"
    bl_options = {'DEFAULT_CLOSED'}

    def _draw_collection(self, layout, view_layer, use_local_collections, collection, index):
        need_separator = index
        for child in collection.children:
            index += 1

            if child.exclude:
                continue

            if child.collection.hide_viewport:
                continue

            if need_separator:
                layout.separator()
                need_separator = False

            icon = 'BLANK1'
            # has_objects = True
            if child.has_selected_objects(view_layer):
                icon = 'LAYER_ACTIVE'
            elif child.has_objects():
                icon = 'LAYER_USED'
            else:
                # has_objects = False
                pass

            row = layout.row()
            row.use_property_decorate = False
            sub = row.split(factor=0.98)
            subrow = sub.row()
            subrow.alignment = 'LEFT'
            subrow.operator(
                "object.hide_collection", text=child.name, icon=icon, emboss=False,
            ).collection_index = index

            sub = row.split()
            subrow = sub.row(align=True)
            subrow.alignment = 'RIGHT'
            if not use_local_collections:
                subrow.active = collection.is_visible  # Parent collection runtime visibility
                subrow.prop(child, "hide_viewport", text="", emboss=False)
            else:
                subrow.active = collection.visible_get()  # Parent collection runtime visibility
                icon = 'HIDE_OFF' if child.visible_get() else 'HIDE_ON'
                props = subrow.operator("object.hide_collection", text="", icon=icon, emboss=False)
                props.collection_index = index
                props.toggle = True

        for child in collection.children:
            index = self._draw_collection(layout, view_layer, use_local_collections, child, index)

        return index

    def draw(self, context):
        layout = self.layout
        layout.use_property_split = False

        view = context.space_data
        view_layer = context.view_layer

        layout.use_property_split = True
        layout.prop(view, "use_local_collections")
        layout.separator()

        # We pass index 0 here because the index is increased
        # so the first real index is 1
        # And we start with index as 1 because we skip the master collection
        self._draw_collection(layout, view_layer, view.use_local_collections, view_layer.layer_collection, 0)


class VIEW3D_PT_object_type_visibility(Panel):
    bl_space_type = 'VIEW_3D'
    bl_region_type = 'HEADER'
    bl_label = "Selectability & Visibility"
    bl_ui_units_x = 8

    # Allows derived classes to pass view data other than context.space_data.
    # This is used by the official VR add-on, which passes XrSessionSettings
    # since VR has a 3D view that only exists for the duration of the VR session.
    def draw_ex(self, _context, view, show_select):
        layout = self.layout
        layout.use_property_split = True
        layout.use_property_decorate = False

        layout.label(text="Selectability & Visibility")
        layout.separator()
        col = layout.column(align=True)

        attr_object_types = (
            ("mesh", "Mesh", 'OUTLINER_OB_MESH'),
            ("curve", "Curve", 'OUTLINER_OB_CURVE'),
            ("surf", "Surface", 'OUTLINER_OB_SURFACE'),
            ("meta", "Meta", 'OUTLINER_OB_META'),
            ("font", "Text", 'OUTLINER_OB_FONT'),
            ("curves", "Hair Curves", 'OUTLINER_OB_CURVES'),
            ("pointcloud", "Point Cloud", 'OUTLINER_OB_POINTCLOUD'),
            ("volume", "Volume", 'OUTLINER_OB_VOLUME'),
            ("grease_pencil", "Grease Pencil", 'OUTLINER_OB_GREASEPENCIL'),
            ("armature", "Armature", 'OUTLINER_OB_ARMATURE'),
            ("lattice", "Lattice", 'OUTLINER_OB_LATTICE'),
            ("empty", "Empty", 'OUTLINER_OB_EMPTY'),
            ("light", "Light", 'OUTLINER_OB_LIGHT'),
            ("light_probe", "Light Probe", 'OUTLINER_OB_LIGHTPROBE'),
            ("camera", "Camera", 'OUTLINER_OB_CAMERA'),
            ("speaker", "Speaker", 'OUTLINER_OB_SPEAKER'),
        )

        for attr, attr_name, attr_icon in attr_object_types:
            if attr is None:
                col.separator()
                continue

            attr_v = "show_object_viewport_" + attr
            icon_v = 'HIDE_OFF' if getattr(view, attr_v) else 'HIDE_ON'

            row = col.row(align=True)
            row.label(text=attr_name, icon=attr_icon)

            if show_select:
                attr_s = "show_object_select_" + attr
                icon_s = 'RESTRICT_SELECT_OFF' if getattr(view, attr_s) else 'RESTRICT_SELECT_ON'

                rowsub = row.row(align=True)
                rowsub.active = getattr(view, attr_v)
                rowsub.prop(view, attr_s, text="", icon=icon_s, emboss=False)

            row.prop(view, attr_v, text="", icon=icon_v, emboss=False)

    def draw(self, context):
        view = context.space_data
        self.draw_ex(context, view, True)


class VIEW3D_PT_shading(Panel):
    bl_space_type = 'VIEW_3D'
    bl_region_type = 'HEADER'
    bl_label = "Shading"
    bl_ui_units_x = 12

    @classmethod
    def get_shading(cls, context):
        # Get settings from 3D viewport or OpenGL render engine
        view = context.space_data
        if view.type == 'VIEW_3D':
            return view.shading
        else:
            return context.scene.display.shading

    def draw(self, _context):
        layout = self.layout
        layout.label(text="Viewport Shading")


class VIEW3D_PT_shading_lighting(Panel):
    bl_space_type = 'VIEW_3D'
    bl_region_type = 'HEADER'
    bl_label = "Lighting"
    bl_parent_id = "VIEW3D_PT_shading"

    @classmethod
    def poll(cls, context):
        shading = VIEW3D_PT_shading.get_shading(context)
        if shading.type in {'SOLID', 'MATERIAL'}:
            return True
        if shading.type == 'RENDERED':
            engine = context.scene.render.engine
            if engine == 'BLENDER_EEVEE':
                return True
        return False

    def draw(self, context):
        layout = self.layout
        shading = VIEW3D_PT_shading.get_shading(context)

        col = layout.column()
        split = col.split(factor=0.95)

        if shading.type == 'SOLID':
            col.row().prop(shading, "light", expand=True)
            col = split.column()

            split = layout.split(factor=0.95)
            col = split.column()
            sub = col.row()

            if shading.light == 'STUDIO':
                prefs = context.preferences
                system = prefs.system

                if not system.use_studio_light_edit:
                    sub.scale_y = 0.6  # Smaller studio-light preview.
                    sub.template_icon_view(shading, "studio_light", scale_popup=3.0)
                else:
                    sub.prop(
                        system,
                        "use_studio_light_edit",
                        text="Disable Studio Light Edit",
                        icon='NONE',
                        toggle=True,
                    )

                col = split.column()
                col.operator("screen.userpref_show", emboss=False, text="", icon='PREFERENCES').section = 'LIGHTS'

                split = layout.split(factor=0.95)
                col = split.column()

                row = col.row(align=True)
                row.prop(shading, "use_world_space_lighting", text="", icon='WORLD', toggle=True)
                row = row.row(align=True)
                row.active = shading.use_world_space_lighting
                row.prop(shading, "studiolight_rotate_z", text="Rotation")
                col = split.column()  # to align properly with above

            elif shading.light == 'MATCAP':
                sub.scale_y = 0.6  # smaller matcap preview
                sub.template_icon_view(shading, "studio_light", scale_popup=3.0)

                col = split.column()
                col.operator("screen.userpref_show", emboss=False, text="", icon='PREFERENCES').section = 'LIGHTS'
                col.operator("view3d.toggle_matcap_flip", emboss=False, text="", icon='ARROW_LEFTRIGHT')

        elif shading.type == 'MATERIAL':
            col.prop(shading, "use_scene_lights")
            col.prop(shading, "use_scene_world")
            col = layout.column()
            split = col.split(factor=0.95)

            if not shading.use_scene_world:
                col = split.column()
                sub = col.row()
                sub.scale_y = 0.6
                sub.template_icon_view(shading, "studio_light", scale_popup=3)

                col = split.column()
                col.operator("screen.userpref_show", emboss=False, text="", icon='PREFERENCES').section = 'LIGHTS'

                split = layout.split(factor=0.95)
                col = split.column()

                engine = context.scene.render.engine
                row = col.row()
                if engine == 'BLENDER_WORKBENCH':
                    row.prop(shading, "use_studiolight_view_rotation", text="", icon='WORLD', toggle=True)
                    row = row.row()
                row.prop(shading, "studiolight_rotate_z", text="Rotation")

                col.prop(shading, "studiolight_intensity")
                col.prop(shading, "studiolight_background_alpha")
                col.prop(shading, "studiolight_background_blur")
                col = split.column()  # to align properly with above

        elif shading.type == 'RENDERED':
            col.prop(shading, "use_scene_lights_render")
            col.prop(shading, "use_scene_world_render")

            if not shading.use_scene_world_render:
                col = layout.column()
                split = col.split(factor=0.95)

                col = split.column()
                sub = col.row()
                sub.scale_y = 0.6
                sub.template_icon_view(shading, "studio_light", scale_popup=3)

                col = split.column()
                col.operator("screen.userpref_show", emboss=False, text="", icon='PREFERENCES').section = 'LIGHTS'

                split = layout.split(factor=0.95)
                col = split.column()
                col.prop(shading, "studiolight_rotate_z", text="Rotation")
                col.prop(shading, "studiolight_intensity")
                col.prop(shading, "studiolight_background_alpha")
                col.prop(shading, "studiolight_background_blur")
                col = split.column()  # to align properly with above


class VIEW3D_PT_shading_color(Panel):
    bl_space_type = 'VIEW_3D'
    bl_region_type = 'HEADER'
    bl_label = "Wireframe Color"
    bl_parent_id = "VIEW3D_PT_shading"

    def _draw_color_type(self, context):
        layout = self.layout
        shading = VIEW3D_PT_shading.get_shading(context)

        layout.grid_flow(row_major=True, columns=3, align=True).prop(shading, "color_type", expand=True)
        if shading.color_type == 'SINGLE':
            layout.row().prop(shading, "single_color", text="")

    def _draw_background_color(self, context):
        layout = self.layout
        shading = VIEW3D_PT_shading.get_shading(context)

        layout.row().label(text="Background")
        layout.row().prop(shading, "background_type", expand=True)
        if shading.background_type == 'VIEWPORT':
            layout.row().prop(shading, "background_color", text="")

    def draw(self, context):
        layout = self.layout
        shading = VIEW3D_PT_shading.get_shading(context)

        self.layout.row().prop(shading, "wireframe_color_type", expand=True)
        self.layout.separator()

        if shading.type == 'SOLID':
            layout.row().label(text="Object Color")
            self._draw_color_type(context)
            self.layout.separator()
            self._draw_background_color(context)
        elif shading.type == 'WIREFRAME':
            self._draw_background_color(context)


class VIEW3D_PT_shading_options(Panel):
    bl_space_type = 'VIEW_3D'
    bl_region_type = 'HEADER'
    bl_label = "Options"
    bl_parent_id = "VIEW3D_PT_shading"

    @classmethod
    def poll(cls, context):
        shading = VIEW3D_PT_shading.get_shading(context)
        return shading.type in {'WIREFRAME', 'SOLID'}

    def draw(self, context):
        layout = self.layout

        shading = VIEW3D_PT_shading.get_shading(context)

        col = layout.column()

        if shading.type == 'SOLID':
            col.prop(shading, "show_backface_culling")

        if shading.type in {'WIREFRAME', 'SOLID'}:
            row = col.split()
            row.prop(shading, "show_object_outline")
            sub = row.row()
            sub.active = shading.show_object_outline
            sub.prop(shading, "object_outline_color", text="")

        if shading.type == 'SOLID':
            col = col.column()
            if shading.light in {'STUDIO', 'MATCAP'}:
                studio_light = shading.selected_studio_light
                col.active = (studio_light is not None) and studio_light.has_specular_highlight_pass
                col.prop(shading, "show_specular_highlight", text="Specular Lighting")

        row = col.row(align=True)

        if shading.type == 'WIREFRAME':
            row.prop(shading, "show_xray_wireframe", text="")
            sub = row.row()
            sub.active = shading.show_xray_wireframe
            sub.prop(shading, "xray_alpha_wireframe", text="X-Ray")
        elif shading.type == 'SOLID':
            row.prop(shading, "show_xray", text="")
            sub = row.row()
            sub.active = shading.show_xray
            sub.prop(shading, "xray_alpha", text="X-Ray")
            # X-ray mode is off when alpha is 1.0
            xray_active = shading.show_xray and shading.xray_alpha != 1

            row = col.row(align=True)
            row.prop(shading, "show_shadows", text="")
            row.active = not xray_active
            sub = row.row(align=True)
            sub.active = shading.show_shadows
            sub.prop(shading, "shadow_intensity", text="Shadow")
            sub.popover(
                panel="VIEW3D_PT_shading_options_shadow",
                icon='PREFERENCES',
                text="",
            )

            row = col.row()
            row.active = not xray_active
            row.prop(shading, "use_dof", text="Depth of Field")


class VIEW3D_PT_shading_options_shadow(Panel):
    bl_label = "Shadow Settings"
    bl_space_type = 'VIEW_3D'
    bl_region_type = 'HEADER'
    bl_ui_units_x = 12

    def draw(self, context):
        layout = self.layout
        layout.use_property_split = True
        scene = context.scene

        col = layout.column()
        col.prop(scene.display, "light_direction", text="Direction")
        col.prop(scene.display, "shadow_shift", text="Offset")
        col.prop(scene.display, "shadow_focus", text="Focus")


class VIEW3D_PT_shading_options_ssao(Panel):
    bl_label = "SSAO Settings"
    bl_space_type = 'VIEW_3D'
    bl_region_type = 'HEADER'

    def draw(self, context):
        layout = self.layout
        layout.use_property_split = True
        scene = context.scene

        col = layout.column(align=True)
        col.prop(scene.display, "matcap_ssao_samples")
        col.prop(scene.display, "matcap_ssao_distance")
        col.prop(scene.display, "matcap_ssao_attenuation")


class VIEW3D_PT_shading_cavity(Panel):
    bl_space_type = 'VIEW_3D'
    bl_region_type = 'HEADER'
    bl_label = "Cavity"
    bl_parent_id = "VIEW3D_PT_shading"

    @classmethod
    def poll(cls, context):
        shading = VIEW3D_PT_shading.get_shading(context)
        return shading.type in {'SOLID'}

    def draw_header(self, context):
        layout = self.layout
        shading = VIEW3D_PT_shading.get_shading(context)
        xray_active = shading.show_xray and shading.xray_alpha != 1

        row = layout.row()
        row.active = not xray_active
        row.prop(shading, "show_cavity")
        if shading.show_cavity:
            row.prop(shading, "cavity_type", text="Type")

    def draw(self, context):
        layout = self.layout
        shading = VIEW3D_PT_shading.get_shading(context)
        xray_active = shading.show_xray and shading.xray_alpha != 1

        col = layout.column()
        col.active = not xray_active

        if shading.show_cavity:
            if shading.cavity_type in {'WORLD', 'BOTH'}:
                row = col.row()
                row.label(text="World Space")
                row.popover(
                    panel="VIEW3D_PT_shading_options_ssao",
                    icon='PREFERENCES',
                    text="",
                )

                row = col.row()
                row.prop(shading, "cavity_ridge_factor", text="Ridge")
                row.prop(shading, "cavity_valley_factor", text="Valley")

            if shading.cavity_type in {'SCREEN', 'BOTH'}:
                col.label(text="Screen Space")
                row = col.row()
                row.prop(shading, "curvature_ridge_factor", text="Ridge")
                row.prop(shading, "curvature_valley_factor", text="Valley")


class VIEW3D_PT_shading_render_pass(Panel):
    bl_space_type = 'VIEW_3D'
    bl_region_type = 'HEADER'
    bl_label = "Render Pass"
    bl_parent_id = "VIEW3D_PT_shading"
    COMPAT_ENGINES = {'BLENDER_EEVEE'}

    @classmethod
    def poll(cls, context):
        return (
            (context.space_data.shading.type == 'MATERIAL') or
            (context.engine in cls.COMPAT_ENGINES and context.space_data.shading.type == 'RENDERED')
        )

    def draw(self, context):
        shading = context.space_data.shading

        layout = self.layout
        layout.prop(shading, "render_pass", text="")


class VIEW3D_PT_shading_compositor(Panel):
    bl_space_type = 'VIEW_3D'
    bl_region_type = 'HEADER'
    bl_label = "Compositor"
    bl_parent_id = "VIEW3D_PT_shading"
    bl_order = 10

    @classmethod
    def poll(cls, context):
        return context.space_data.shading.type in {'MATERIAL', 'RENDERED'}

    def draw(self, context):
        shading = context.space_data.shading
        row = self.layout.row()
        row.prop(shading, "use_compositor", expand=True)


class VIEW3D_PT_gizmo_display(Panel):
    bl_space_type = 'VIEW_3D'
    bl_region_type = 'HEADER'
    bl_label = "Gizmos"
    bl_ui_units_x = 8

    def draw(self, context):
        layout = self.layout

        scene = context.scene
        view = context.space_data

        col = layout.column()
        col.label(text="Viewport Gizmos")
        col.separator()

        col.active = view.show_gizmo
        colsub = col.column()
        colsub.prop(view, "show_gizmo_navigate", text="Navigate")
        colsub.prop(view, "show_gizmo_tool", text="Active Tools")
        colsub.prop(view, "show_gizmo_modifier", text="Active Modifier")
        colsub.prop(view, "show_gizmo_context", text="Active Object")

        layout.separator()

        col = layout.column()
        col.active = view.show_gizmo and view.show_gizmo_context
        col.label(text="Object Gizmos")
        col.prop(scene.transform_orientation_slots[1], "type", text="")
        col.prop(view, "show_gizmo_object_translate", text="Move", text_ctxt=i18n_contexts.operator_default)
        col.prop(view, "show_gizmo_object_rotate", text="Rotate", text_ctxt=i18n_contexts.operator_default)
        col.prop(view, "show_gizmo_object_scale", text="Scale", text_ctxt=i18n_contexts.operator_default)

        layout.separator()

        # Match order of object type visibility
        col = layout.column()
        col.active = view.show_gizmo
        col.label(text="Empty")
        col.prop(view, "show_gizmo_empty_image", text="Image")
        col.prop(view, "show_gizmo_empty_force_field", text="Force Field")
        col.label(text="Light")
        col.prop(view, "show_gizmo_light_size", text="Size")
        col.prop(view, "show_gizmo_light_look_at", text="Look At")
        col.label(text="Camera")
        col.prop(view, "show_gizmo_camera_lens", text="Lens")
        col.prop(view, "show_gizmo_camera_dof_distance", text="Focus Distance")


class VIEW3D_PT_overlay(Panel):
    bl_space_type = 'VIEW_3D'
    bl_region_type = 'HEADER'
    bl_label = "Overlays"
    bl_ui_units_x = 13

    def draw(self, _context):
        layout = self.layout
        layout.label(text="Viewport Overlays")


class VIEW3D_PT_overlay_guides(Panel):
    bl_space_type = 'VIEW_3D'
    bl_region_type = 'HEADER'
    bl_parent_id = "VIEW3D_PT_overlay"
    bl_label = "Guides"

    def draw(self, context):
        layout = self.layout

        view = context.space_data
        scene = context.scene

        overlay = view.overlay
        shading = view.shading
        display_all = overlay.show_overlays

        col = layout.column()
        col.active = display_all

        split = col.split()
        sub = split.column()

        row = sub.row()
        row_el = row.column()
        row_el.prop(overlay, "show_ortho_grid", text="Grid")
        grid_active = bool(
            view.region_quadviews or
            (view.region_3d.is_orthographic_side_view and not view.region_3d.is_perspective)
        )
        row_el.active = grid_active
        row.prop(overlay, "show_floor", text="Floor", text_ctxt=i18n_contexts.editor_view3d)

        if overlay.show_floor or overlay.show_ortho_grid:
            sub = col.row(align=True)
            sub.active = (
                (overlay.show_floor and not view.region_3d.is_orthographic_side_view) or
                (overlay.show_ortho_grid and grid_active)
            )
            sub.prop(overlay, "grid_scale", text="Scale")
            sub = sub.row(align=True)
            sub.active = scene.unit_settings.system == 'NONE'
            sub.prop(overlay, "grid_subdivisions", text="Subdivisions")

        sub = split.column()
        row = sub.row()
        row.label(text="Axes")

        subrow = row.row(align=True)
        subrow.prop(overlay, "show_axis_x", text="X", toggle=True)
        subrow.prop(overlay, "show_axis_y", text="Y", toggle=True)
        subrow.prop(overlay, "show_axis_z", text="Z", toggle=True)

        split = col.split()
        sub = split.column()
        sub.prop(overlay, "show_text", text="Text Info")
        sub.prop(overlay, "show_stats", text="Statistics")
        if view.region_3d.view_perspective == 'CAMERA':
            sub.prop(overlay, "show_camera_guides", text="Camera Guides")

        sub = split.column()
        sub.prop(overlay, "show_cursor", text="3D Cursor")
        sub.prop(overlay, "show_annotation", text="Annotations")

        if shading.type == 'MATERIAL':
            row = col.row()
            row.active = shading.render_pass == 'COMBINED'
            row.prop(overlay, "show_look_dev")


class VIEW3D_PT_overlay_object(Panel):
    bl_space_type = 'VIEW_3D'
    bl_region_type = 'HEADER'
    bl_parent_id = "VIEW3D_PT_overlay"
    bl_label = "Objects"

    def draw(self, context):
        layout = self.layout
        view = context.space_data
        overlay = view.overlay
        display_all = overlay.show_overlays

        col = layout.column(align=True)
        col.active = display_all

        split = col.split()

        sub = split.column(align=True)
        sub.prop(overlay, "show_extras", text="Extras")
        subsub = sub.column()
        subsub.active = overlay.show_extras
        subsub.prop(overlay, "show_light_colors")
        sub.prop(overlay, "show_relationship_lines")
        sub.prop(overlay, "show_outline_selected")

        sub = split.column(align=True)
        sub.prop(overlay, "show_bones", text="Bones")
        sub.prop(overlay, "show_motion_paths")
        sub.prop(overlay, "show_object_origins", text="Origins")
        subsub = sub.column()
        subsub.active = overlay.show_object_origins
        subsub.prop(overlay, "show_object_origins_all", text="Origins (All)")


class VIEW3D_PT_overlay_geometry(Panel):
    bl_space_type = 'VIEW_3D'
    bl_region_type = 'HEADER'
    bl_parent_id = "VIEW3D_PT_overlay"
    bl_label = "Geometry"

    def draw(self, context):
        layout = self.layout
        view = context.space_data
        overlay = view.overlay
        display_all = overlay.show_overlays
        is_wireframes = view.shading.type == 'WIREFRAME'

        col = layout.column()
        col.active = display_all

        row = col.row(align=True)
        if not is_wireframes:
            row.prop(overlay, "show_wireframes", text="")
        sub = row.row()
        sub.active = overlay.show_wireframes or is_wireframes
        sub.prop(overlay, "wireframe_threshold", text="Wireframe")
        sub.prop(overlay, "wireframe_opacity", text="Opacity")

        row = col.row(align=True)

        # These properties should be always available in the UI for all modes
        # other than Object.
        # Even when the Fade Inactive Geometry overlay is not affecting the
        # current active object depending on its mode, it will always affect
        # the rest of the scene.
        if context.mode != 'OBJECT':
            row.prop(overlay, "show_fade_inactive", text="")
            sub = row.row()
            sub.active = overlay.show_fade_inactive
            sub.prop(overlay, "fade_inactive_alpha", text="Fade Inactive Geometry")

        col = layout.column(align=True)
        col.active = display_all

        col.prop(overlay, "show_face_orientation")

        # sub.prop(overlay, "show_onion_skins")


class VIEW3D_PT_overlay_viewer_node(Panel):
    bl_space_type = 'VIEW_3D'
    bl_region_type = 'HEADER'
    bl_parent_id = "VIEW3D_PT_overlay"
    bl_label = "Viewer Node"

    def draw(self, context):
        layout = self.layout
        view = context.space_data
        overlay = view.overlay
        display_all = overlay.show_overlays

        col = layout.column()
        col.active = display_all

        row = col.row(align=True)
        row.active = view.show_viewer
        row.prop(overlay, "show_viewer_attribute", text="")
        subrow = row.row(align=True)
        subrow.active = overlay.show_viewer_attribute
        subrow.prop(overlay, "viewer_attribute_opacity", text="Color Opacity")

        row = col.row(align=True)
        row.active = view.show_viewer
        row.prop(overlay, "show_viewer_text", text="Attribute Text")


class VIEW3D_PT_overlay_motion_tracking(Panel):
    bl_space_type = 'VIEW_3D'
    bl_region_type = 'HEADER'
    bl_parent_id = "VIEW3D_PT_overlay"
    bl_label = "Motion Tracking"

    def draw_header(self, context):
        layout = self.layout
        view = context.space_data
        overlay = view.overlay
        display_all = overlay.show_overlays
        layout.active = display_all
        layout.prop(view, "show_reconstruction", text=self.bl_label)

    def draw(self, context):
        layout = self.layout
        view = context.space_data
        overlay = view.overlay
        display_all = overlay.show_overlays

        col = layout.column()
        col.active = display_all

        if view.show_reconstruction:
            split = col.split()

            sub = split.column(align=True)
            sub.active = view.show_reconstruction
            sub.prop(view, "show_camera_path", text="Camera Path")

            sub = split.column()
            sub.prop(view, "show_bundle_names", text="Marker Names")

            col = layout.column()
            col.active = display_all
            col.label(text="Tracks")
            row = col.row(align=True)
            row.prop(view, "tracks_display_type", text="")
            row.prop(view, "tracks_display_size", text="Size")


class VIEW3D_PT_overlay_edit_mesh(Panel):
    bl_space_type = 'VIEW_3D'
    bl_region_type = 'HEADER'
    bl_label = "Mesh Edit Mode"
    bl_ui_units_x = 12

    @classmethod
    def poll(cls, context):
        return context.mode == 'EDIT_MESH'

    def draw(self, context):
        layout = self.layout
        layout.label(text="Mesh Edit Mode Overlays")

        view = context.space_data
        shading = view.shading
        overlay = view.overlay
        display_all = overlay.show_overlays

        is_any_solid_shading = not (shading.show_xray or (shading.type == 'WIREFRAME'))

        col = layout.column()
        col.active = display_all

        split = col.split()

        sub = split.column()
        sub.prop(overlay, "show_faces", text="Faces")
        sub = split.column()
        sub.active = is_any_solid_shading
        sub.prop(overlay, "show_face_center", text="Center")

        row = col.row(align=True)
        row.prop(overlay, "show_edge_crease", text="Creases", toggle=True)
        row.prop(overlay, "show_edge_sharp", text="Sharp", text_ctxt=i18n_contexts.plural, toggle=True)
        row.prop(overlay, "show_edge_bevel_weight", text="Bevel", toggle=True)
        row.prop(overlay, "show_edge_seams", text="Seams", toggle=True)

        col.separator()
        col.prop(overlay, "show_extra_indices", text="Indices")


class VIEW3D_PT_overlay_edit_mesh_shading(Panel):
    bl_space_type = 'VIEW_3D'
    bl_region_type = 'HEADER'
    bl_parent_id = "VIEW3D_PT_overlay_edit_mesh"
    bl_label = "Shading"

    @classmethod
    def poll(cls, context):
        return context.mode == 'EDIT_MESH'

    def draw(self, context):
        layout = self.layout

        view = context.space_data
        shading = view.shading
        overlay = view.overlay
        tool_settings = context.tool_settings
        display_all = overlay.show_overlays
        statvis = tool_settings.statvis

        col = layout.column()
        col.active = display_all

        row = col.row(align=True)
        row.prop(overlay, "show_retopology", text="")
        sub = row.row()
        sub.active = overlay.show_retopology
        sub.prop(overlay, "retopology_offset", text="Retopology")

        col.prop(overlay, "show_weight", text="Vertex Group Weights")
        if overlay.show_weight:
            row = col.split(factor=0.33)
            row.label(text="Zero Weights")
            sub = row.row()
            sub.prop(tool_settings, "vertex_group_user", expand=True)

        if shading.type == 'WIREFRAME':
            xray = shading.show_xray_wireframe and shading.xray_alpha_wireframe < 1.0
        elif shading.type == 'SOLID':
            xray = shading.show_xray and shading.xray_alpha < 1.0
        else:
            xray = False
        statvis_active = not xray
        row = col.row()
        row.active = statvis_active
        row.prop(overlay, "show_statvis")
        if overlay.show_statvis:
            col = col.column()
            col.active = statvis_active

            sub = col.split()
            sub.label(text="Type")
            sub.prop(statvis, "type", text="")

            statvis_type = statvis.type
            if statvis_type == 'OVERHANG':
                row = col.row(align=True)
                row.prop(statvis, "overhang_min", text="Minimum")
                row.prop(statvis, "overhang_max", text="Maximum")
                col.row().prop(statvis, "overhang_axis", expand=True)
            elif statvis_type == 'THICKNESS':
                row = col.row(align=True)
                row.prop(statvis, "thickness_min", text="Minimum")
                row.prop(statvis, "thickness_max", text="Maximum")
                col.prop(statvis, "thickness_samples")
            elif statvis_type == 'INTERSECT':
                pass
            elif statvis_type == 'DISTORT':
                row = col.row(align=True)
                row.prop(statvis, "distort_min", text="Minimum")
                row.prop(statvis, "distort_max", text="Maximum")
            elif statvis_type == 'SHARP':
                row = col.row(align=True)
                row.prop(statvis, "sharp_min", text="Minimum")
                row.prop(statvis, "sharp_max", text="Maximum")


class VIEW3D_PT_overlay_edit_mesh_measurement(Panel):
    bl_space_type = 'VIEW_3D'
    bl_region_type = 'HEADER'
    bl_parent_id = "VIEW3D_PT_overlay_edit_mesh"
    bl_label = "Measurement"

    @classmethod
    def poll(cls, context):
        return context.mode == 'EDIT_MESH'

    def draw(self, context):
        layout = self.layout

        view = context.space_data
        overlay = view.overlay
        display_all = overlay.show_overlays

        col = layout.column()
        col.active = display_all

        split = col.split()

        sub = split.column()
        sub.prop(overlay, "show_extra_edge_length", text="Edge Length")
        sub.prop(overlay, "show_extra_edge_angle", text="Edge Angle")

        sub = split.column()
        sub.prop(overlay, "show_extra_face_area", text="Face Area")
        sub.prop(overlay, "show_extra_face_angle", text="Face Angle")


class VIEW3D_PT_overlay_edit_mesh_normals(Panel):
    bl_space_type = 'VIEW_3D'
    bl_region_type = 'HEADER'
    bl_parent_id = "VIEW3D_PT_overlay_edit_mesh"
    bl_label = "Normals"

    @classmethod
    def poll(cls, context):
        return context.mode == 'EDIT_MESH'

    def draw(self, context):
        layout = self.layout

        view = context.space_data
        overlay = view.overlay
        display_all = overlay.show_overlays

        col = layout.column()
        col.active = display_all

        row = col.row(align=True)
        row.prop(overlay, "show_vertex_normals", text="", icon='NORMALS_VERTEX')
        row.prop(overlay, "show_split_normals", text="", icon='NORMALS_VERTEX_FACE')
        row.prop(overlay, "show_face_normals", text="", icon='NORMALS_FACE')

        sub = row.row(align=True)
        sub.active = overlay.show_vertex_normals or overlay.show_face_normals or overlay.show_split_normals
        if overlay.use_normals_constant_screen_size:
            sub.prop(overlay, "normals_constant_screen_size", text="Size")
        else:
            sub.prop(overlay, "normals_length", text="Size")

        row.prop(overlay, "use_normals_constant_screen_size", text="", icon='FIXED_SIZE')


class VIEW3D_PT_overlay_edit_mesh_freestyle(Panel):
    bl_space_type = 'VIEW_3D'
    bl_region_type = 'HEADER'
    bl_parent_id = "VIEW3D_PT_overlay_edit_mesh"
    bl_label = "Freestyle"

    @classmethod
    def poll(cls, context):
        return context.mode == 'EDIT_MESH' and bpy.app.build_options.freestyle

    def draw(self, context):
        layout = self.layout

        view = context.space_data
        overlay = view.overlay
        display_all = overlay.show_overlays

        col = layout.column()
        col.active = display_all

        row = col.row()
        row.prop(overlay, "show_freestyle_edge_marks", text="Edge Marks")
        row.prop(overlay, "show_freestyle_face_marks", text="Face Marks")


class VIEW3D_PT_overlay_edit_curve(Panel):
    bl_space_type = 'VIEW_3D'
    bl_region_type = 'HEADER'
    bl_label = "Curve Edit Mode"

    @classmethod
    def poll(cls, context):
        return context.mode == 'EDIT_CURVE'

    def draw(self, context):
        layout = self.layout
        view = context.space_data
        overlay = view.overlay
        display_all = overlay.show_overlays

        layout.label(text="Curve Edit Mode Overlays")

        col = layout.column()
        col.active = display_all

        row = col.row()
        row.prop(overlay, "display_handle", text="Handles")

        row = col.row()
        row.prop(overlay, "show_curve_normals", text="")
        sub = row.row()
        sub.active = overlay.show_curve_normals
        sub.prop(overlay, "normals_length", text="Normals")


class VIEW3D_PT_overlay_edit_curves(Panel):
    bl_space_type = 'VIEW_3D'
    bl_region_type = 'HEADER'
    bl_label = "Curves Edit Mode"

    @classmethod
    def poll(cls, context):
        return context.mode == 'EDIT_CURVES'

    def draw(self, context):
        layout = self.layout
        view = context.space_data
        overlay = view.overlay
        display_all = overlay.show_overlays

        layout.label(text="Curves Edit Mode Overlays")

        col = layout.column()
        col.active = display_all

        row = col.row()
        row.prop(overlay, "display_handle", text="Handles")


class VIEW3D_PT_overlay_sculpt(Panel):
    bl_space_type = 'VIEW_3D'
    bl_context = ".sculpt_mode"
    bl_region_type = 'HEADER'
    bl_label = "Sculpt"

    @classmethod
    def poll(cls, context):
        return context.mode == 'SCULPT'

    def draw(self, context):
        layout = self.layout

        view = context.space_data
        overlay = view.overlay

        layout.label(text="Sculpt Mode Overlays")

        row = layout.row(align=True)
        row.prop(overlay, "show_sculpt_mask", text="")
        sub = row.row()
        sub.active = overlay.show_sculpt_mask
        sub.prop(overlay, "sculpt_mode_mask_opacity", text="Mask")

        row = layout.row(align=True)
        row.prop(overlay, "show_sculpt_face_sets", text="")
        sub = row.row()
        sub.active = overlay.show_sculpt_face_sets
        row.prop(overlay, "sculpt_mode_face_sets_opacity", text="Face Sets")


class VIEW3D_PT_overlay_sculpt_curves(Panel):
    bl_space_type = 'VIEW_3D'
    bl_context = ".curves_sculpt"
    bl_region_type = 'HEADER'
    bl_label = "Sculpt"

    @classmethod
    def poll(cls, context):
        return context.mode == 'SCULPT_CURVES'

    def draw(self, context):
        layout = self.layout

        view = context.space_data
        overlay = view.overlay

        layout.label(text="Curve Sculpt Overlays")

        row = layout.row(align=True)
        row.active = overlay.show_overlays
        row.prop(overlay, "sculpt_mode_mask_opacity", text="Selection Opacity")

        row = layout.row(align=True)
        row.active = overlay.show_overlays
        row.prop(overlay, "show_sculpt_curves_cage", text="")
        subrow = row.row(align=True)
        subrow.active = overlay.show_sculpt_curves_cage
        subrow.prop(overlay, "sculpt_curves_cage_opacity", text="Cage Opacity")


class VIEW3D_PT_overlay_bones(Panel):
    bl_space_type = 'VIEW_3D'
    bl_region_type = 'HEADER'
    bl_label = "Bones"

    @staticmethod
    def is_using_wireframe(context):
        mode = context.mode

        if mode in {'POSE', 'PAINT_WEIGHT'}:
            armature = context.pose_object
        elif mode == 'EDIT_ARMATURE':
            armature = context.edit_object
        else:
            return False

        return armature and armature.display_type == 'WIRE'

    @classmethod
    def poll(cls, context):
        mode = context.mode
        return (
            (mode == 'POSE') or
            (mode == 'PAINT_WEIGHT' and context.pose_object) or
            (mode == 'EDIT_ARMATURE' and
             VIEW3D_PT_overlay_bones.is_using_wireframe(context))
        )

    def draw(self, context):
        layout = self.layout
        shading = VIEW3D_PT_shading.get_shading(context)
        view = context.space_data
        mode = context.mode
        overlay = view.overlay
        display_all = overlay.show_overlays

        layout.label(text="Armature Overlays")

        col = layout.column()
        col.active = display_all

        if mode == 'POSE':
            row = col.row()
            row.prop(overlay, "show_xray_bone", text="")
            sub = row.row()
            sub.active = display_all and overlay.show_xray_bone
            sub.prop(overlay, "xray_alpha_bone", text="Fade Geometry")
        elif mode == 'PAINT_WEIGHT':
            row = col.row()
            row.prop(overlay, "show_xray_bone")
            row = col.row()
            row.active = shading.type == 'WIREFRAME'
            row.prop(overlay, "bone_wire_alpha")


class VIEW3D_PT_overlay_texture_paint(Panel):
    bl_space_type = 'VIEW_3D'
    bl_region_type = 'HEADER'
    bl_label = "Texture Paint"

    @classmethod
    def poll(cls, context):
        return context.mode == 'PAINT_TEXTURE'

    def draw(self, context):
        layout = self.layout
        view = context.space_data
        overlay = view.overlay
        display_all = overlay.show_overlays

        layout.label(text="Texture Paint Overlays")

        col = layout.column()
        col.active = display_all
        col.prop(overlay, "texture_paint_mode_opacity")


class VIEW3D_PT_overlay_vertex_paint(Panel):
    bl_space_type = 'VIEW_3D'
    bl_region_type = 'HEADER'
    bl_label = "Vertex Paint"

    @classmethod
    def poll(cls, context):
        return context.mode == 'PAINT_VERTEX'

    def draw(self, context):
        layout = self.layout
        view = context.space_data
        overlay = view.overlay
        display_all = overlay.show_overlays

        layout.label(text="Vertex Paint Overlays")

        col = layout.column()
        col.active = display_all

        col.prop(overlay, "vertex_paint_mode_opacity")
        col.prop(overlay, "show_paint_wire")


class VIEW3D_PT_overlay_weight_paint(Panel):
    bl_space_type = 'VIEW_3D'
    bl_region_type = 'HEADER'
    bl_label = "Weight Paint"
    bl_ui_units_x = 12

    @classmethod
    def poll(cls, context):
        return context.mode == 'PAINT_WEIGHT'

    def draw(self, context):
        layout = self.layout
        view = context.space_data
        overlay = view.overlay
        display_all = overlay.show_overlays
        tool_settings = context.tool_settings

        layout.label(text="Weight Paint Overlays")

        col = layout.column()
        col.active = display_all

        col.prop(overlay, "weight_paint_mode_opacity", text="Opacity")
        row = col.split(factor=0.33)
        row.label(text="Zero Weights")
        sub = row.row()
        sub.prop(tool_settings, "vertex_group_user", expand=True)

        col.prop(overlay, "show_wpaint_contours")
        col.prop(overlay, "show_paint_wire")


class VIEW3D_PT_snapping(Panel):
    bl_space_type = 'VIEW_3D'
    bl_region_type = 'HEADER'
    bl_label = "Snapping"

    def draw(self, context):
        tool_settings = context.tool_settings
        obj = context.active_object
        object_mode = 'OBJECT' if obj is None else obj.mode

        layout = self.layout
        col = layout.column()

        col.label(text="Snap Base")
        row = col.row(align=True)
        row.prop(tool_settings, "snap_target", expand=True)

        col.label(text="Snap Target")
        col.prop(tool_settings, "snap_elements_base", expand=True)

        col.label(text="Snap Target for Individual Elements")
        col.prop(tool_settings, "snap_elements_individual", expand=True)

        col.separator()

        if 'INCREMENT' in tool_settings.snap_elements:
            col.prop(tool_settings, "use_snap_grid_absolute")

        if 'VOLUME' in tool_settings.snap_elements:
            col.prop(tool_settings, "use_snap_peel_object")

        if 'FACE_NEAREST' in tool_settings.snap_elements:
            col.prop(tool_settings, "use_snap_to_same_target")
            if object_mode == 'EDIT':
                col.prop(tool_settings, "snap_face_nearest_steps")

        col.separator()

        col.prop(tool_settings, "use_snap_align_rotation")
        col.prop(tool_settings, "use_snap_backface_culling")

        col.separator()

        if obj:
            col.label(text="Target Selection")
            col_targetsel = col.column(align=True)
            if object_mode == 'EDIT' and obj.type not in {'LATTICE', 'META', 'FONT'}:
                col_targetsel.prop(
                    tool_settings,
                    "use_snap_self",
                    text="Include Active",
                    icon='EDITMODE_HLT',
                )
                col_targetsel.prop(
                    tool_settings,
                    "use_snap_edit",
                    text="Include Edited",
                    icon='OUTLINER_DATA_MESH',
                )
                col_targetsel.prop(
                    tool_settings,
                    "use_snap_nonedit",
                    text="Include Non-Edited",
                    icon='OUTLINER_OB_MESH',
                )
            col_targetsel.prop(
                tool_settings,
                "use_snap_selectable",
                text="Exclude Non-Selectable",
                icon='RESTRICT_SELECT_OFF',
            )

        col.label(text="Affect")
        row = col.row(align=True)
        row.prop(
            tool_settings,
            "use_snap_translate",
            text="Move",
            text_ctxt=i18n_contexts.operator_default,
            toggle=True,
        )
        row.prop(
            tool_settings,
            "use_snap_rotate",
            text="Rotate",
            text_ctxt=i18n_contexts.operator_default,
            toggle=True,
        )
        row.prop(
            tool_settings,
            "use_snap_scale",
            text="Scale",
            text_ctxt=i18n_contexts.operator_default,
            toggle=True,
        )
        col.label(text="Rotation Increment")
        row = col.row(align=True)
        row.prop(tool_settings, "snap_angle_increment_3d", text="")
        row.prop(tool_settings, "snap_angle_increment_3d_precision", text="")


class VIEW3D_PT_sculpt_snapping(Panel):
    bl_space_type = 'VIEW_3D'
    bl_region_type = 'HEADER'
    bl_label = "Snapping"

    def draw(self, context):
        layout = self.layout
        tool_settings = context.tool_settings
        col = layout.column()

        col.label(text="Rotation Increment")
        row = col.row(align=True)
        row.prop(tool_settings, "snap_angle_increment_3d", text="")


class VIEW3D_PT_proportional_edit(Panel):
    bl_space_type = 'VIEW_3D'
    bl_region_type = 'HEADER'
    bl_label = "Proportional Editing"
    bl_ui_units_x = 8

    def draw(self, context):
        layout = self.layout
        tool_settings = context.tool_settings
        col = layout.column()
        col.active = (
            tool_settings.use_proportional_edit_objects if context.mode == 'OBJECT' else
            tool_settings.use_proportional_edit
        )

        if context.mode != 'OBJECT':
            col.prop(tool_settings, "use_proportional_connected")
            sub = col.column()
            sub.active = not tool_settings.use_proportional_connected
            sub.prop(tool_settings, "use_proportional_projected")
            col.separator()

        col.prop(tool_settings, "proportional_edit_falloff", expand=True)
        col.prop(tool_settings, "proportional_distance")


class VIEW3D_PT_transform_orientations(Panel):
    bl_space_type = 'VIEW_3D'
    bl_region_type = 'HEADER'
    bl_label = "Transform Orientations"
    bl_ui_units_x = 8

    def draw(self, context):
        layout = self.layout
        layout.label(text="Transform Orientations")

        scene = context.scene
        orient_slot = scene.transform_orientation_slots[0]
        orientation = orient_slot.custom_orientation

        row = layout.row()
        col = row.column()
        col.prop(orient_slot, "type", expand=True)
        row.operator("transform.create_orientation", text="", icon='ADD', emboss=False).use = True

        if orientation:
            row = layout.row(align=False)
            row.prop(orientation, "name", text="", icon='OBJECT_ORIGIN')
            row.operator("transform.delete_orientation", text="", icon='X', emboss=False)


class VIEW3D_PT_grease_pencil_origin(Panel):
    bl_space_type = 'VIEW_3D'
    bl_region_type = 'HEADER'
    bl_label = "Stroke Placement"

    def draw(self, context):
        layout = self.layout
        tool_settings = context.tool_settings

        layout.label(text="Stroke Placement")

        row = layout.row()
        col = row.column()
        col.prop(tool_settings, "gpencil_stroke_placement_view3d", expand=True)

        if tool_settings.gpencil_stroke_placement_view3d == 'SURFACE':
            row = layout.row()
            row.label(text="Offset")
            row = layout.row()
            row.prop(tool_settings, "gpencil_surface_offset", text="")
            row = layout.row()
            row.prop(tool_settings, "use_gpencil_project_only_selected")

        if tool_settings.gpencil_stroke_placement_view3d == 'STROKE':
            row = layout.row()
            row.label(text="Target")
            row = layout.row()
            row.prop(tool_settings, "gpencil_stroke_snap_mode", expand=True)


class VIEW3D_PT_grease_pencil_lock(Panel):
    bl_space_type = 'VIEW_3D'
    bl_region_type = 'HEADER'
    bl_label = "Drawing Plane"

    def draw(self, context):
        layout = self.layout
        tool_settings = context.tool_settings

        layout.label(text="Drawing Plane")

        row = layout.row()
        col = row.column()
        col.prop(tool_settings.gpencil_sculpt, "lock_axis", expand=True)


class VIEW3D_PT_grease_pencil_guide(Panel):
    bl_space_type = 'VIEW_3D'
    bl_region_type = 'HEADER'
    bl_label = "Guides"

    def draw(self, context):
        settings = context.tool_settings.gpencil_sculpt.guide

        layout = self.layout
        layout.label(text="Guides")

        col = layout.column()
        col.active = settings.use_guide
        col.prop(settings, "type", expand=True)

        if settings.type in {'ISO', 'PARALLEL', 'RADIAL'}:
            col.prop(settings, "angle")
            row = col.row(align=True)

        col.prop(settings, "use_snapping")
        if settings.use_snapping:

            if settings.type == 'RADIAL':
                col.prop(settings, "angle_snap")
            else:
                col.prop(settings, "spacing")

        if settings.type in {'CIRCULAR', 'RADIAL'} or settings.use_snapping:
            col.label(text="Reference Point")
            row = col.row(align=True)
            row.prop(settings, "reference_point", expand=True)
            if settings.reference_point == 'CUSTOM':
                col.prop(settings, "location", text="Custom Location")
            elif settings.reference_point == 'OBJECT':
                col.prop(settings, "reference_object", text="Object Location")
                if not settings.reference_object:
                    col.label(text="No object selected, using cursor")


class VIEW3D_PT_overlay_grease_pencil_options(Panel):
    bl_space_type = 'VIEW_3D'
    bl_region_type = 'HEADER'
    bl_label = "Grease Pencil Options"
    bl_ui_units_x = 13

    @classmethod
    def poll(cls, context):
        ob = context.object
        return ob and ob.type == 'GREASEPENCIL'

    def draw(self, context):
        layout = self.layout
        view = context.space_data
        overlay = view.overlay

        ob = context.object

        layout.label(
            text={
                'PAINT_GREASE_PENCIL': iface_("Draw Grease Pencil"),
                'EDIT_GREASE_PENCIL': iface_("Edit Grease Pencil"),
                'WEIGHT_GREASE_PENCIL': iface_("Weight Grease Pencil"),
                'OBJECT': iface_("Grease Pencil"),
                'SCULPT_GREASE_PENCIL': iface_("Sculpt Grease Pencil"),
                'VERTEX_GREASE_PENCIL': iface_("Vertex Grease Pencil"),
            }[context.mode],
            translate=False
        )

        split = layout.split()
        col = split.column()
        col.prop(overlay, "use_gpencil_onion_skin", text="Onion Skin")
        col = split.column()
        col.active = overlay.use_gpencil_onion_skin
        col.prop(overlay, "use_gpencil_onion_skin_active_object", text="Active Object Only")

        col = layout.column()
        row = col.row()
        row.prop(overlay, "use_gpencil_fade_layers", text="")
        sub = row.row()
        sub.active = overlay.use_gpencil_fade_layers
        sub.prop(overlay, "gpencil_fade_layer", text="Fade Inactive Layers", slider=True)

        row = col.row()
        row.prop(overlay, "use_gpencil_fade_objects", text="")
        sub = row.row(align=True)
        sub.active = overlay.use_gpencil_fade_objects
        sub.prop(overlay, "gpencil_fade_objects", text="Fade Inactive Objects", slider=True)
        sub.prop(overlay, "use_gpencil_fade_gp_objects", text="", icon='OUTLINER_OB_GREASEPENCIL')

        if ob.mode in {'EDIT', 'SCULPT_GREASE_PENCIL', 'WEIGHT_GREASE_PENCIL', 'VERTEX_GREASE_PENCIL'}:
            split = layout.split()
            col = split.column()
            col.prop(overlay, "use_gpencil_edit_lines", text="Edit Lines")
            col = split.column()
            col.prop(overlay, "use_gpencil_multiedit_line_only", text="Only in Multiframe")

        if ob.mode == 'EDIT':
            split = layout.split()
            col = split.column()
            col.prop(overlay, "use_gpencil_show_directions")
            col = split.column()
            col.prop(overlay, "use_gpencil_show_material_name", text="Material Name")

        if ob.mode in {'PAINT_GREASE_PENCIL', 'VERTEX_GREASE_PENCIL'}:
            layout.label(text="Vertex Paint")
            row = layout.row()
            shading = VIEW3D_PT_shading.get_shading(context)
            row.enabled = shading.type not in {'WIREFRAME', 'RENDERED'}
            row.prop(overlay, "gpencil_vertex_paint_opacity", text="Opacity", slider=True)


class VIEW3D_PT_overlay_grease_pencil_canvas_options(Panel):
    bl_space_type = 'VIEW_3D'
    bl_region_type = 'HEADER'
    bl_parent_id = "VIEW3D_PT_overlay_grease_pencil_options"
    bl_label = "Canvas"
    bl_ui_units_x = 13

    @classmethod
    def poll(cls, context):
        ob = context.object
        return ob and ob.type == 'GREASEPENCIL'

    def draw(self, context):
        layout = self.layout
        view = context.space_data
        overlay = view.overlay

        col = layout.column()
        col.active = overlay.use_gpencil_grid
        row = col.row()
        row.prop(overlay, "use_gpencil_grid", text="")
        sub = row.row(align=True)
        sub.prop(overlay, "gpencil_grid_opacity", text="Canvas", slider=True)
        sub.prop(overlay, "use_gpencil_canvas_xray", text="", icon='XRAY')

        col = col.column(align=True)
        row = col.row(align=True)
        row.prop(overlay, "gpencil_grid_subdivisions")
        row = col.row(align=True)
        row.prop(overlay, "gpencil_grid_color", text="")

        col = col.column(align=True)
        row = col.row()
        row.prop(overlay, "gpencil_grid_scale", text="Scale", expand=True)
        row = col.row()
        row.prop(overlay, "gpencil_grid_offset", text="Offset", expand=True)


class VIEW3D_PT_quad_view(Panel):
    bl_space_type = 'VIEW_3D'
    bl_region_type = 'UI'
    bl_category = "View"
    bl_label = "Quad View"
    bl_options = {'DEFAULT_CLOSED'}

    @classmethod
    def poll(cls, context):
        view = context.space_data
        return view.region_quadviews

    def draw(self, context):
        layout = self.layout

        view = context.space_data

        region = view.region_quadviews[2]
        col = layout.column()
        col.prop(region, "lock_rotation")
        row = col.row()
        row.enabled = region.lock_rotation
        row.prop(region, "show_sync_view")
        row = col.row()
        row.enabled = region.lock_rotation and region.show_sync_view
        row.prop(region, "use_box_clip")


# Annotation properties
class VIEW3D_PT_grease_pencil(AnnotationDataPanel, Panel):
    bl_space_type = 'VIEW_3D'
    bl_region_type = 'UI'
    bl_category = "View"

    # NOTE: this is just a wrapper around the generic GP Panel


class VIEW3D_PT_annotation_onion(AnnotationOnionSkin, Panel):
    bl_space_type = 'VIEW_3D'
    bl_region_type = 'UI'
    bl_category = "View"
    bl_parent_id = "VIEW3D_PT_grease_pencil"

    # NOTE: this is just a wrapper around the generic GP Panel


class TOPBAR_PT_annotation_layers(Panel, AnnotationDataPanel):
    bl_space_type = 'VIEW_3D'
    bl_region_type = 'HEADER'
    bl_label = "Layers"
    bl_ui_units_x = 14


class VIEW3D_PT_view3d_stereo(Panel):
    bl_space_type = 'VIEW_3D'
    bl_region_type = 'UI'
    bl_category = "View"
    bl_label = "Stereoscopy"
    bl_options = {'DEFAULT_CLOSED'}

    @classmethod
    def poll(cls, context):
        scene = context.scene

        multiview = scene.render.use_multiview
        return multiview

    def draw(self, context):
        layout = self.layout
        view = context.space_data

        basic_stereo = context.scene.render.views_format == 'STEREO_3D'

        col = layout.column()
        col.row().prop(view, "stereo_3d_camera", expand=True)

        col.label(text="Display")
        row = col.row()
        row.active = basic_stereo
        row.prop(view, "show_stereo_3d_cameras")
        row = col.row()
        row.active = basic_stereo
        split = row.split()
        split.prop(view, "show_stereo_3d_convergence_plane")
        split = row.split()
        split.prop(view, "stereo_3d_convergence_plane_alpha", text="Alpha")
        split.active = view.show_stereo_3d_convergence_plane
        row = col.row()
        split = row.split()
        split.prop(view, "show_stereo_3d_volume")
        split = row.split()
        split.active = view.show_stereo_3d_volume
        split.prop(view, "stereo_3d_volume_alpha", text="Alpha")


class VIEW3D_PT_context_properties(Panel):
    bl_space_type = 'VIEW_3D'
    bl_region_type = 'UI'
    bl_category = "Item"
    bl_label = "Properties"
    bl_options = {'DEFAULT_CLOSED'}

    @staticmethod
    def _active_context_member(context):
        obj = context.object
        if obj:
            object_mode = obj.mode
            if object_mode == 'POSE':
                return "active_pose_bone"
            elif object_mode == 'EDIT' and obj.type == 'ARMATURE':
                return "active_bone"
            else:
                return "object"

        return ""

    @classmethod
    def poll(cls, context):
        import rna_prop_ui
        member = cls._active_context_member(context)

        if member:
            context_member, member = rna_prop_ui.rna_idprop_context_value(context, member, object)
            return context_member and rna_prop_ui.rna_idprop_has_properties(context_member)

        return False

    def draw(self, context):
        import rna_prop_ui
        member = VIEW3D_PT_context_properties._active_context_member(context)

        if member:
            # Draw with no edit button
            rna_prop_ui.draw(self.layout, context, member, object, use_edit=False)


class VIEW3D_PT_active_spline(Panel):
    bl_space_type = 'VIEW_3D'
    bl_region_type = 'UI'
    bl_category = "Item"
    bl_label = "Active Spline"

    @classmethod
    def poll(cls, context):
        ob = context.object
        if ob is None or ob.type not in {'CURVE', 'SURFACE'} or ob.mode != 'EDIT':
            return False
        curve = ob.data
        return curve.splines.active is not None

    def draw(self, context):
        layout = self.layout
        layout.use_property_split = True

        curve = context.object.data
        act_spline = curve.splines.active
        is_surf = type(curve) is SurfaceCurve
        is_poly = (act_spline.type == 'POLY')

        col = layout.column()

        if is_poly:
            # These settings are below but its easier to have
            # polys set aside since they use so few settings

            col.prop(act_spline, "use_cyclic_u")
            col.prop(act_spline, "use_smooth")
        else:

            sub = col.column(heading="Cyclic", align=True)
            sub.prop(act_spline, "use_cyclic_u", text="U")
            if is_surf:
                sub.prop(act_spline, "use_cyclic_v", text="V")

            if act_spline.type == 'NURBS':
                sub = col.column(heading="Bézier", align=True)
                # sub.active = (not act_spline.use_cyclic_u)
                sub.prop(act_spline, "use_bezier_u", text="U")

                if is_surf:
                    subsub = sub.column()
                    subsub.prop(act_spline, "use_bezier_v", text="V")

                sub = col.column(heading="Endpoint", align=True)
                sub.prop(act_spline, "use_endpoint_u", text="U")

                if is_surf:
                    subsub = sub.column()
                    subsub.prop(act_spline, "use_endpoint_v", text="V")

                sub = col.column(align=True)
                sub.prop(act_spline, "order_u", text="Order U")

                if is_surf:
                    sub.prop(act_spline, "order_v", text="V")

            sub = col.column(align=True)
            sub.prop(act_spline, "resolution_u", text="Resolution U")
            if is_surf:
                sub.prop(act_spline, "resolution_v", text="V")

            if act_spline.type == 'BEZIER':

                col.separator()

                sub = col.column()
                sub.active = (curve.dimensions == '3D')
                sub.prop(act_spline, "tilt_interpolation", text="Interpolation Tilt")

                col.prop(act_spline, "radius_interpolation", text="Radius")

            layout.prop(act_spline, "use_smooth")
            if act_spline.type == 'NURBS':
                col = None
                for direction in range(2):
                    message = act_spline.valid_message(direction)
                    if not message:
                        continue
                    if col is None:
                        layout.separator()
                        col = layout.column(align=True)
                    col.label(text=message, icon='INFO')
                del col


class VIEW3D_PT_grease_pencil_multi_frame(Panel):
    bl_space_type = 'VIEW_3D'
    bl_region_type = 'HEADER'
    bl_label = "Multi Frame"

    def draw(self, context):
        layout = self.layout
        tool_settings = context.tool_settings

        settings = tool_settings.gpencil_sculpt

        col = layout.column(align=True)
        col.prop(settings, "use_multiframe_falloff")

        # Falloff curve
        if settings.use_multiframe_falloff:
            layout.template_curve_mapping(settings, "multiframe_falloff_curve", brush=True)


class VIEW3D_MT_greasepencil_material_active(Menu):
    bl_label = "Active Material"

    @classmethod
    def poll(cls, context):
        ob = context.active_object
        if ob is None or len(ob.material_slots) == 0:
            return False

        return True

    def draw(self, context):
        layout = self.layout
        layout.operator_context = 'INVOKE_REGION_WIN'
        ob = context.active_object

        for slot in ob.material_slots:
            mat = slot.material
            if not mat:
                continue
            mat.id_data.preview_ensure()
            if mat and mat.id_data and mat.id_data.preview:
                icon = mat.id_data.preview.icon_id
                layout.operator("grease_pencil.set_material", text=mat.name, icon_value=icon).slot = mat.name


class VIEW3D_MT_grease_pencil_assign_material(Menu):
    bl_label = "Assign Material"

    def draw(self, context):
        layout = self.layout
        ob = context.active_object
        mat_active = ob.active_material

        if len(ob.material_slots) == 0:
            row = layout.row()
            row.label(text="No Materials")
            row.enabled = False
            return

        for slot in ob.material_slots:
            mat = slot.material
            if mat:
                layout.operator(
                    "grease_pencil.stroke_material_set", text=mat.name,
                    icon='LAYER_ACTIVE' if mat == mat_active else 'BLANK1',
                ).material = mat.name


class VIEW3D_MT_greasepencil_edit_context_menu(Menu):
    bl_label = ""

    def draw(self, context):
        layout = self.layout
        tool_settings = context.tool_settings

        is_stroke_mode = tool_settings.gpencil_selectmode_edit == 'STROKE'

        layout.operator_context = 'INVOKE_REGION_WIN'

        row = layout.row()

        if is_stroke_mode:
            col = row.column(align=True)
            col.label(text="Stroke", icon='GP_SELECT_STROKES')

            col.separator()

            # Main Strokes Operators
            col.operator("grease_pencil.stroke_subdivide", text="Subdivide")
            col.operator("grease_pencil.stroke_subdivide_smooth", text="Subdivide and Smooth")
            col.operator("grease_pencil.stroke_simplify", text="Simplify")
            col.operator("grease_pencil.outline", text="Outline")

            col.separator()

            # Deform Operators
            col.operator("grease_pencil.stroke_smooth", text="Smooth")
            col.operator("transform.transform", text="Shrink/Fatten").mode = 'CURVE_SHRINKFATTEN'

            col.separator()

            col.menu("GREASE_PENCIL_MT_move_to_layer")
            col.menu("VIEW3D_MT_grease_pencil_assign_material")
            col.operator("grease_pencil.set_active_material", text="Set as Active Material")
            col.operator_menu_enum("grease_pencil.reorder", text="Arrange", property="direction")

            col.separator()

            col.menu("VIEW3D_MT_mirror")

            col.separator()

            # Copy/paste
            col.operator("grease_pencil.duplicate_move", text="Duplicate")
            col.operator("grease_pencil.copy", text="Copy", icon='COPYDOWN')
            col.operator("grease_pencil.paste", text="Paste", icon='PASTEDOWN').type = 'ACTIVE'
            col.operator("grease_pencil.paste", text="Paste by Layer").type = 'LAYER'

            col.separator()

            col.operator("grease_pencil.extrude_move", text="Extrude")

            col.separator()

            col.operator("grease_pencil.separate", text="Separate").mode = 'SELECTED'

            col.separator()
            col.operator_menu_enum("grease_pencil.convert_curve_type", text="Convert Type", property="type")
            layout.operator("grease_pencil.set_curve_resolution", text="Convert Type")
        else:
            col = row.column(align=True)
            col.label(text="Point", icon='GP_SELECT_POINTS')

            col.separator()

            # Main Strokes Operators
            col.operator("grease_pencil.stroke_subdivide", text="Subdivide")
            col.operator("grease_pencil.stroke_subdivide_smooth", text="Subdivide and Smooth")
            col.operator("grease_pencil.stroke_simplify", text="Simplify")
            col.operator("grease_pencil.outline", text="Outline")

            col.separator()

            # Deform Operators
            col.operator("transform.tosphere", text="To Sphere")
            col.operator("transform.shear", text="Shear")
            col.operator("transform.bend", text="Bend")
            col.operator("transform.push_pull", text="Push/Pull")
            col.operator("transform.transform", text="Shrink/Fatten").mode = 'CURVE_SHRINKFATTEN'
            col.operator("grease_pencil.stroke_smooth", text="Smooth Points")
            col.operator("grease_pencil.set_start_point", text="Set Start Point")

            col.separator()

            col.menu("VIEW3D_MT_mirror", text="Mirror", text_ctxt=i18n_contexts.operator_default)

            col.separator()

            # Copy/paste
            col.operator("grease_pencil.copy", text="Copy", icon='COPYDOWN')
            col.operator("grease_pencil.paste", text="Paste", icon='PASTEDOWN')
            col.operator("grease_pencil.duplicate_move", text="Duplicate")

            col.separator()

            col.operator("grease_pencil.extrude_move", text="Extrude")

            col.separator()

            col.operator("grease_pencil.stroke_split", text="Split")
            col.operator("grease_pencil.separate", text="Separate").mode = 'SELECTED'

            # Removal Operators
            col.separator()

            col.operator_enum("grease_pencil.dissolve", "type")

            col.separator()
            col.operator_menu_enum("grease_pencil.convert_curve_type", text="Convert Type", property="type")


class GREASE_PENCIL_MT_Layers(Menu):
    bl_label = "Layers"

    def draw(self, context):
        layout = self.layout
        grease_pencil = context.active_object.data

        layout.operator("grease_pencil.layer_add", text="New Layer", icon='ADD')

        if not grease_pencil.layers:
            return

        layout.separator()

        # Display layers in layer stack order. The last layer is the top most layer.
        for i in range(len(grease_pencil.layers) - 1, -1, -1):
            layer = grease_pencil.layers[i]
            if layer == grease_pencil.layers.active:
                icon = 'DOT'
            else:
                icon = 'NONE'
            layout.operator("grease_pencil.layer_active", text=layer.name, icon=icon).layer = i


class VIEW3D_PT_greasepencil_draw_context_menu(Panel):
    bl_space_type = 'VIEW_3D'
    bl_region_type = 'WINDOW'
    bl_label = "Draw"
    bl_ui_units_x = 12

    def draw(self, context):
        layout = self.layout
        tool_settings = context.tool_settings
        settings = tool_settings.gpencil_paint
        brush = settings.brush
        gp_settings = brush.gpencil_settings

        is_pin_vertex = gp_settings.brush_draw_mode == 'VERTEXCOLOR'
        is_vertex = settings.color_mode == 'VERTEXCOLOR' or brush.gpencil_brush_type == 'TINT' or is_pin_vertex

        if brush.gpencil_brush_type not in {'ERASE', 'CUTTER', 'EYEDROPPER'} and is_vertex:
            split = layout.split(factor=0.1)
            split.prop(brush, "color", text="")
            split.template_color_picker(brush, "color", value_slider=True)

            col = layout.column()
            col.separator()
            col.prop_menu_enum(gp_settings, "vertex_mode", text="Mode")
            col.separator()

<<<<<<< HEAD
        if brush.gpencil_brush_type not in {'FILL', 'CUTTER', 'ERASE'}:
            radius = "size" if (brush.use_locked_size == 'VIEW') else "unprojected_radius"
            layout.prop(brush, radius, text="Radius", slider=True)
        if brush.gpencil_brush_type == 'ERASE':
            layout.prop(brush, "size", slider=True)
        if brush.gpencil_brush_type not in {'ERASE', 'FILL', 'CUTTER'}:
            layout.prop(gp_settings, "pen_strength")
=======
        if brush.gpencil_tool not in {'FILL', 'CUTTER', 'ERASE'}:
            if brush.use_locked_size == 'VIEW':
                row = layout.row(align=True)
                row.prop(brush, "size", slider=True)
                row.prop(brush, "use_pressure_size", text="", icon='STYLUS_PRESSURE')
            else:
                row = layout.row(align=True)
                row.prop(brush, "unprojected_radius", text="Size", slider=True)
                row.prop(brush, "use_pressure_size", text="", icon='STYLUS_PRESSURE')
        if brush.gpencil_tool == 'ERASE':
            row = layout.row(align=True)
            row.prop(brush, "size", slider=True)
            row.prop(brush, "use_pressure_size", text="", icon='STYLUS_PRESSURE')
        if brush.gpencil_tool not in {'ERASE', 'FILL', 'CUTTER'}:
            row = layout.row(align=True)
            row.prop(brush, "strength", slider=True)
            row.prop(brush, "use_pressure_strength", text="", icon='STYLUS_PRESSURE')
>>>>>>> 6957242a

        layer = context.object.data.layers.active

        if layer:
            layout.label(text="Active Layer")
            row = layout.row(align=True)
            row.operator_context = 'EXEC_REGION_WIN'
            row.menu("GREASE_PENCIL_MT_Layers", text="", icon='OUTLINER_DATA_GP_LAYER')
            row.prop(layer, "name", text="")
            row.operator("grease_pencil.layer_remove", text="", icon='X')

        layout.label(text="Active Material")
        row = layout.row(align=True)
        row.menu("VIEW3D_MT_greasepencil_material_active", text="", icon='MATERIAL')
        ob = context.active_object
        if ob.active_material:
            row.prop(ob.active_material, "name", text="")


class VIEW3D_PT_greasepencil_sculpt_context_menu(Panel):
    bl_space_type = 'VIEW_3D'
    bl_region_type = 'WINDOW'
    bl_label = "Sculpt"
    bl_ui_units_x = 12

    def draw(self, context):
        tool_settings = context.tool_settings
        paint = tool_settings.gpencil_sculpt_paint
        brush = paint.brush
        layout = self.layout

        ups = paint.unified_paint_settings
        size_owner = ups if ups.use_unified_size else brush
        strength_owner = ups if ups.use_unified_strength else brush
        row = layout.row(align=True)
        row.prop(size_owner, "size", text="")
        row.prop(brush, "use_pressure_size", text="", icon='STYLUS_PRESSURE')
        row.prop(ups, "use_unified_size", text="", icon='BRUSHES_ALL')
        row = layout.row(align=True)
        row.prop(strength_owner, "strength", text="")
        row.prop(brush, "use_pressure_strength", text="", icon='STYLUS_PRESSURE')
        row.prop(ups, "use_unified_strength", text="", icon='BRUSHES_ALL')

        layer = context.object.data.layers.active

        if layer:
            layout.label(text="Active Layer")
            row = layout.row(align=True)
            row.operator_context = 'EXEC_REGION_WIN'
            row.menu("GREASE_PENCIL_MT_Layers", text="", icon='OUTLINER_DATA_GP_LAYER')
            row.prop(layer, "name", text="")
            row.operator("grease_pencil.layer_remove", text="", icon='X')


class VIEW3D_PT_greasepencil_vertex_paint_context_menu(Panel):
    bl_space_type = 'VIEW_3D'
    bl_region_type = 'WINDOW'
    bl_label = "Vertex Paint"
    bl_ui_units_x = 12

    def draw(self, context):
        layout = self.layout
        tool_settings = context.tool_settings
        settings = tool_settings.gpencil_vertex_paint
        brush = settings.brush
        gp_settings = brush.gpencil_settings

        col = layout.column()

        if brush.gpencil_vertex_brush_type in {'DRAW', 'REPLACE'}:
            split = layout.split(factor=0.1)
            split.prop(settings.unified_paint_settings, "color", text="")
            split.template_color_picker(settings.unified_paint_settings, "color", value_slider=True)

            col = layout.column()
            col.separator()
            col.prop(gp_settings, "vertex_mode", text="")
            col.separator()

        row = col.row(align=True)
        row.prop(settings.unified_paint_settings, "size", text="Radius")
        row.prop(brush, "use_pressure_size", text="", icon='STYLUS_PRESSURE')

<<<<<<< HEAD
        if brush.gpencil_vertex_brush_type in {'DRAW', 'BLUR', 'SMEAR'}:
=======
        if brush.gpencil_vertex_tool in {'DRAW', 'BLUR', 'SMEAR'}:
            ups = tool_settings.unified_paint_settings
            strength_owner = ups if ups.use_unified_strength else brush
>>>>>>> 6957242a
            row = layout.row(align=True)
            row.prop(strength_owner, "strength", text="")
            row.prop(brush, "use_pressure_strength", text="", icon='STYLUS_PRESSURE')
            row.prop(ups, "use_unified_strength", text="", icon='BRUSHES_ALL')

        layer = context.object.data.layers.active

        if layer:
            layout.label(text="Active Layer")
            row = layout.row(align=True)
            row.operator_context = 'EXEC_REGION_WIN'
            row.menu("GREASE_PENCIL_MT_Layers", text="", icon='OUTLINER_DATA_GP_LAYER')
            row.prop(layer, "name", text="")
            row.operator("grease_pencil.layer_remove", text="", icon='X')


class VIEW3D_PT_greasepencil_weight_context_menu(Panel):
    bl_space_type = 'VIEW_3D'
    bl_region_type = 'WINDOW'
    bl_label = "Weight Paint"
    bl_ui_units_x = 12

    def draw(self, context):
        tool_settings = context.tool_settings
        settings = tool_settings.gpencil_weight_paint
        brush = settings.brush
        layout = self.layout

        # Weight settings
        brush_basic_grease_pencil_weight_settings(layout, context, brush)


class VIEW3D_PT_grease_pencil_sculpt_automasking(Panel):
    bl_space_type = 'VIEW_3D'
    bl_region_type = 'HEADER'
    bl_label = "Auto-Masking"
    bl_ui_units_x = 10

    def draw(self, context):
        layout = self.layout
        tool_settings = context.scene.tool_settings

        layout.label(text="Auto-Masking")

        col = layout.column(align=True)
        col.prop(tool_settings.gpencil_sculpt, "use_automasking_stroke", text="Stroke")
        col.prop(tool_settings.gpencil_sculpt, "use_automasking_layer_stroke", text="Layer")
        col.prop(tool_settings.gpencil_sculpt, "use_automasking_material_stroke", text="Material")
        col.separator()
        col.prop(tool_settings.gpencil_sculpt, "use_automasking_layer_active", text="Active Layer")
        col.prop(tool_settings.gpencil_sculpt, "use_automasking_material_active", text="Active Material")


class VIEW3D_PT_paint_vertex_context_menu(Panel):
    # Only for popover, these are dummy values.
    bl_space_type = 'VIEW_3D'
    bl_region_type = 'WINDOW'
    bl_label = "Vertex Paint"

    def draw(self, context):
        layout = self.layout

        brush = context.tool_settings.vertex_paint.brush
        capabilities = brush.vertex_paint_capabilities

        if capabilities.has_color:
            split = layout.split(factor=0.1)
            UnifiedPaintPanel.prop_unified_color(split, context, brush, "color", text="")
            UnifiedPaintPanel.prop_unified_color_picker(split, context, brush, "color", value_slider=True)
            layout.prop(brush, "blend", text="")

        UnifiedPaintPanel.prop_unified(
            layout,
            context,
            brush,
            "size",
            unified_name="use_unified_size",
            pressure_name="use_pressure_size",
            slider=True,
        )
        UnifiedPaintPanel.prop_unified(
            layout,
            context,
            brush,
            "strength",
            unified_name="use_unified_strength",
            pressure_name="use_pressure_strength",
            slider=True,
        )


class VIEW3D_PT_paint_texture_context_menu(Panel):
    # Only for popover, these are dummy values.
    bl_space_type = 'VIEW_3D'
    bl_region_type = 'WINDOW'
    bl_label = "Texture Paint"

    def draw(self, context):
        layout = self.layout

        brush = context.tool_settings.image_paint.brush
        capabilities = brush.image_paint_capabilities

        if capabilities.has_color:
            split = layout.split(factor=0.1)
            UnifiedPaintPanel.prop_unified_color(split, context, brush, "color", text="")
            UnifiedPaintPanel.prop_unified_color_picker(split, context, brush, "color", value_slider=True)
            layout.prop(brush, "blend", text="")

        if capabilities.has_radius:
            UnifiedPaintPanel.prop_unified(
                layout,
                context,
                brush,
                "size",
                unified_name="use_unified_size",
                pressure_name="use_pressure_size",
                slider=True,
            )
            UnifiedPaintPanel.prop_unified(
                layout,
                context,
                brush,
                "strength",
                unified_name="use_unified_strength",
                pressure_name="use_pressure_strength",
                slider=True,
            )


class VIEW3D_PT_paint_weight_context_menu(Panel):
    # Only for popover, these are dummy values.
    bl_space_type = 'VIEW_3D'
    bl_region_type = 'WINDOW'
    bl_label = "Weights"

    def draw(self, context):
        layout = self.layout

        brush = context.tool_settings.weight_paint.brush
        UnifiedPaintPanel.prop_unified(
            layout,
            context,
            brush,
            "weight",
            unified_name="use_unified_weight",
            slider=True,
        )
        UnifiedPaintPanel.prop_unified(
            layout,
            context,
            brush,
            "size",
            unified_name="use_unified_size",
            pressure_name="use_pressure_size",
            slider=True,
        )
        UnifiedPaintPanel.prop_unified(
            layout,
            context,
            brush,
            "strength",
            unified_name="use_unified_strength",
            pressure_name="use_pressure_strength",
            slider=True,
        )


class VIEW3D_PT_sculpt_automasking(Panel):
    bl_space_type = 'VIEW_3D'
    bl_region_type = 'HEADER'
    bl_label = "Auto-Masking"
    bl_ui_units_x = 10

    def draw(self, context):
        layout = self.layout

        tool_settings = context.tool_settings
        sculpt = tool_settings.sculpt
        layout.label(text="Auto-Masking")

        col = layout.column(align=True)
        col.prop(sculpt, "use_automasking_topology", text="Topology")
        col.prop(sculpt, "use_automasking_face_sets", text="Face Sets")

        col.separator()

        col = layout.column(align=True)
        row = col.row()
        row.prop(sculpt, "use_automasking_boundary_edges", text="Mesh Boundary")

        if sculpt.use_automasking_boundary_edges:
            props = row.operator("sculpt.mask_from_boundary", text="Create Mask")
            props.settings_source = 'SCENE'
            props.boundary_mode = 'MESH'

        row = col.row()
        row.prop(sculpt, "use_automasking_boundary_face_sets", text="Face Sets Boundary")

        if sculpt.use_automasking_boundary_face_sets:
            props = row.operator("sculpt.mask_from_boundary", text="Create Mask")
            props.settings_source = 'SCENE'
            props.boundary_mode = 'FACE_SETS'

        if sculpt.use_automasking_boundary_edges or sculpt.use_automasking_boundary_face_sets:
            col.prop(sculpt, "automasking_boundary_edges_propagation_steps")

        col.separator()

        col = layout.column(align=True)
        row = col.row()
        row.prop(sculpt, "use_automasking_cavity", text="Cavity")

        is_cavity_active = sculpt.use_automasking_cavity or sculpt.use_automasking_cavity_inverted

        if is_cavity_active:
            props = row.operator("sculpt.mask_from_cavity", text="Create Mask")
            props.settings_source = 'SCENE'

        col.prop(sculpt, "use_automasking_cavity_inverted", text="Cavity (inverted)")

        if is_cavity_active:
            col = layout.column(align=True)
            col.prop(sculpt, "automasking_cavity_factor", text="Factor")
            col.prop(sculpt, "automasking_cavity_blur_steps", text="Blur")

            col = layout.column()
            col.prop(sculpt, "use_automasking_custom_cavity_curve", text="Custom Curve")

            if sculpt.use_automasking_custom_cavity_curve:
                col.template_curve_mapping(sculpt, "automasking_cavity_curve")

        col.separator()

        col = layout.column(align=True)
        col.prop(sculpt, "use_automasking_view_normal", text="View Normal")

        if sculpt.use_automasking_view_normal:
            col.prop(sculpt, "use_automasking_view_occlusion", text="Occlusion")
            subcol = col.column(align=True)
            subcol.active = not sculpt.use_automasking_view_occlusion
            subcol.prop(sculpt, "automasking_view_normal_limit", text="Limit")
            subcol.prop(sculpt, "automasking_view_normal_falloff", text="Falloff")

        col = layout.column()
        col.prop(sculpt, "use_automasking_start_normal", text="Area Normal")

        if sculpt.use_automasking_start_normal:
            col = layout.column(align=True)
            col.prop(sculpt, "automasking_start_normal_limit", text="Limit")
            col.prop(sculpt, "automasking_start_normal_falloff", text="Falloff")


class VIEW3D_PT_sculpt_context_menu(Panel):
    # Only for popover, these are dummy values.
    bl_space_type = 'VIEW_3D'
    bl_region_type = 'WINDOW'
    bl_label = "Sculpt"

    def draw(self, context):
        layout = self.layout

        paint = context.tool_settings.sculpt
        brush = paint.brush
        capabilities = brush.sculpt_capabilities

        if capabilities.has_color:
            split = layout.split(factor=0.1)
            UnifiedPaintPanel.prop_unified_color(split, context, brush, "color", text="")
            UnifiedPaintPanel.prop_unified_color_picker(split, context, brush, "color", value_slider=True)
            layout.prop(brush, "blend", text="")

        ups = paint.unified_paint_settings
        size = "size"
        size_owner = ups if ups.use_unified_size else brush
        if size_owner.use_locked_size == 'SCENE':
            size = "unprojected_radius"

        UnifiedPaintPanel.prop_unified(
            layout,
            context,
            brush,
            size,
            unified_name="use_unified_size",
            pressure_name="use_pressure_size",
            text="Radius",
            slider=True,
        )
        UnifiedPaintPanel.prop_unified(
            layout,
            context,
            brush,
            "strength",
            unified_name="use_unified_strength",
            pressure_name="use_pressure_strength",
            slider=True,
        )

        if capabilities.has_auto_smooth:
            layout.prop(brush, "auto_smooth_factor", slider=True)

        if capabilities.has_normal_weight:
            layout.prop(brush, "normal_weight", slider=True)

        if capabilities.has_pinch_factor:
            text = "Pinch"
            if brush.sculpt_brush_type in {'BLOB', 'SNAKE_HOOK'}:
                text = "Magnify"
            layout.prop(brush, "crease_pinch_factor", slider=True, text=text)

        if capabilities.has_rake_factor:
            layout.prop(brush, "rake_factor", slider=True)

        if capabilities.has_plane_offset:
            layout.prop(brush, "plane_offset", slider=True)
            layout.prop(brush, "plane_trim", slider=True, text="Distance")

        if capabilities.has_height:
            layout.prop(brush, "height", slider=True, text="Height")


class TOPBAR_PT_grease_pencil_materials(GreasePencilMaterialsPanel, Panel):
    bl_space_type = 'VIEW_3D'
    bl_region_type = 'HEADER'
    bl_label = "Materials"
    bl_ui_units_x = 14

    @classmethod
    def poll(cls, context):
        ob = context.object
        return ob and ob.type == 'GREASEPENCIL'


class TOPBAR_PT_grease_pencil_vertex_color(Panel):
    bl_space_type = 'VIEW_3D'
    bl_region_type = 'HEADER'
    bl_label = "Color Attribute"
    bl_ui_units_x = 10

    @classmethod
    def poll(cls, context):
        ob = context.object
        return ob and ob.type == 'GREASEPENCIL'

    def draw(self, context):
        layout = self.layout
        layout.use_property_split = True
        layout.use_property_decorate = False

        ob = context.object
        if ob.mode == 'PAINT_GREASE_PENCIL':
            paint = context.scene.tool_settings.gpencil_paint
        elif ob.mode == 'VERTEX_GREASE_PENCIL':
            paint = context.scene.tool_settings.gpencil_vertex_paint
        use_unified_paint = (ob.mode != 'PAINT_GREASE_PENCIL')

        ups = paint.unified_paint_settings
        brush = paint.brush
        prop_owner = ups if use_unified_paint and ups.use_unified_color else brush

        col = layout.column()
        col.template_color_picker(prop_owner, "color", value_slider=True)

        sub_row = layout.row(align=True)
        if use_unified_paint:
            UnifiedPaintPanel.prop_unified_color(sub_row, context, brush, "color", text="")
            UnifiedPaintPanel.prop_unified_color(sub_row, context, brush, "secondary_color", text="")
        else:
            sub_row.prop(brush, "color", text="")
            sub_row.prop(brush, "secondary_color", text="")

        sub_row.operator("paint.brush_colors_flip", icon='FILE_REFRESH', text="")

        row = layout.row(align=True)
        row.template_ID(paint, "palette", new="palette.new")
        if paint.palette:
            layout.template_palette(paint, "palette", color=True)

        gp_settings = brush.gpencil_settings
        if brush.gpencil_brush_type in {'DRAW', 'FILL'}:
            row = layout.row(align=True)
            row.prop(gp_settings, "vertex_mode", text="Mode")
            row = layout.row(align=True)
            row.prop(gp_settings, "vertex_color_factor", slider=True, text="Mix Factor")


class VIEW3D_PT_curves_sculpt_add_shape(Panel):
    # Only for popover, these are dummy values.
    bl_space_type = 'VIEW_3D'
    bl_region_type = 'WINDOW'
    bl_label = "Curves Sculpt Add Curve Options"

    def draw(self, context):
        layout = self.layout

        layout.use_property_split = True
        layout.use_property_decorate = False  # No animation.

        settings = UnifiedPaintPanel.paint_settings(context)
        brush = settings.brush

        col = layout.column(heading="Interpolate", align=True)
        col.prop(brush.curves_sculpt_settings, "use_length_interpolate", text="Length")
        col.prop(brush.curves_sculpt_settings, "use_radius_interpolate", text="Radius")
        col.prop(brush.curves_sculpt_settings, "use_shape_interpolate", text="Shape")
        col.prop(brush.curves_sculpt_settings, "use_point_count_interpolate", text="Point Count")

        col = layout.column()
        col.active = not brush.curves_sculpt_settings.use_length_interpolate
        col.prop(brush.curves_sculpt_settings, "curve_length", text="Length")

        col = layout.column()
        col.active = not brush.curves_sculpt_settings.use_radius_interpolate
        col.prop(brush.curves_sculpt_settings, "curve_radius", text="Radius")

        col = layout.column()
        col.active = not brush.curves_sculpt_settings.use_point_count_interpolate
        col.prop(brush.curves_sculpt_settings, "points_per_curve", text="Points")


class VIEW3D_PT_curves_sculpt_parameter_falloff(Panel):
    # Only for popover, these are dummy values.
    bl_space_type = 'VIEW_3D'
    bl_region_type = 'WINDOW'
    bl_label = "Curves Sculpt Parameter Falloff"

    def draw(self, context):
        layout = self.layout

        settings = UnifiedPaintPanel.paint_settings(context)
        brush = settings.brush

        layout.template_curve_mapping(brush.curves_sculpt_settings, "curve_parameter_falloff")
        row = layout.row(align=True)
        row.operator("brush.sculpt_curves_falloff_preset", icon='SMOOTHCURVE', text="").shape = 'SMOOTH'
        row.operator("brush.sculpt_curves_falloff_preset", icon='SPHERECURVE', text="").shape = 'ROUND'
        row.operator("brush.sculpt_curves_falloff_preset", icon='ROOTCURVE', text="").shape = 'ROOT'
        row.operator("brush.sculpt_curves_falloff_preset", icon='SHARPCURVE', text="").shape = 'SHARP'
        row.operator("brush.sculpt_curves_falloff_preset", icon='LINCURVE', text="").shape = 'LINE'
        row.operator("brush.sculpt_curves_falloff_preset", icon='NOCURVE', text="").shape = 'MAX'


class VIEW3D_PT_curves_sculpt_grow_shrink_scaling(Panel):
    # Only for popover, these are dummy values.
    bl_space_type = 'VIEW_3D'
    bl_region_type = 'WINDOW'
    bl_label = "Curves Grow/Shrink Scaling"
    bl_ui_units_x = 12

    def draw(self, context):
        layout = self.layout

        layout.use_property_split = True
        layout.use_property_decorate = False  # No animation.

        settings = UnifiedPaintPanel.paint_settings(context)
        brush = settings.brush

        layout.prop(brush.curves_sculpt_settings, "use_uniform_scale")
        layout.prop(brush.curves_sculpt_settings, "minimum_length")


class VIEW3D_PT_viewport_debug(Panel):
    bl_space_type = 'VIEW_3D'
    bl_region_type = 'HEADER'
    bl_parent_id = "VIEW3D_PT_overlay"
    bl_label = "Viewport Debug"

    @classmethod
    def poll(cls, context):
        prefs = context.preferences
        return prefs.experimental.use_viewport_debug

    def draw(self, context):
        layout = self.layout
        view = context.space_data
        overlay = view.overlay

        layout.prop(overlay, "use_debug_freeze_view_culling")


class View3DAssetShelf(BrushAssetShelf):
    bl_space_type = "VIEW_3D"


class AssetShelfHiddenByDefault:
    # Take #BrushAssetShelf.bl_options but remove the 'DEFAULT_VISIBLE' flag.
    bl_options = {option for option in BrushAssetShelf.bl_options if option != 'DEFAULT_VISIBLE'}


class VIEW3D_AST_brush_sculpt(View3DAssetShelf, bpy.types.AssetShelf):
    mode = 'SCULPT'
    mode_prop = "use_paint_sculpt"
    brush_type_prop = "sculpt_brush_type"


class VIEW3D_AST_brush_sculpt_curves(View3DAssetShelf, bpy.types.AssetShelf):
    mode = 'SCULPT_CURVES'
    mode_prop = "use_paint_sculpt_curves"
    brush_type_prop = "curves_sculpt_brush_type"


class VIEW3D_AST_brush_vertex_paint(View3DAssetShelf, bpy.types.AssetShelf):
    mode = 'VERTEX_PAINT'
    mode_prop = "use_paint_vertex"
    brush_type_prop = "vertex_brush_type"


class VIEW3D_AST_brush_weight_paint(AssetShelfHiddenByDefault, View3DAssetShelf, bpy.types.AssetShelf):
    mode = 'WEIGHT_PAINT'
    mode_prop = "use_paint_weight"
    brush_type_prop = "weight_brush_type"


class VIEW3D_AST_brush_texture_paint(View3DAssetShelf, bpy.types.AssetShelf):
    mode = 'TEXTURE_PAINT'
    mode_prop = "use_paint_image"
    brush_type_prop = "image_brush_type"


class VIEW3D_AST_brush_gpencil_paint(View3DAssetShelf, bpy.types.AssetShelf):
    mode = 'PAINT_GREASE_PENCIL'
    mode_prop = "use_paint_grease_pencil"
    brush_type_prop = "gpencil_brush_type"


class VIEW3D_AST_brush_gpencil_sculpt(View3DAssetShelf, bpy.types.AssetShelf):
    mode = 'SCULPT_GREASE_PENCIL'
    mode_prop = "use_sculpt_grease_pencil"
    brush_type_prop = "gpencil_sculpt_brush_type"


class VIEW3D_AST_brush_gpencil_vertex(AssetShelfHiddenByDefault, View3DAssetShelf, bpy.types.AssetShelf):
    mode = 'VERTEX_GREASE_PENCIL'
    mode_prop = "use_vertex_grease_pencil"
    brush_type_prop = "gpencil_vertex_brush_type"


class VIEW3D_AST_brush_gpencil_weight(AssetShelfHiddenByDefault, View3DAssetShelf, bpy.types.AssetShelf):
    mode = 'WEIGHT_GREASE_PENCIL'
    mode_prop = "use_weight_grease_pencil"
    brush_type_prop = "gpencil_weight_brush_type"


classes = (
    VIEW3D_HT_header,
    VIEW3D_HT_tool_header,
    VIEW3D_MT_editor_menus,
    VIEW3D_MT_transform,
    VIEW3D_MT_transform_object,
    VIEW3D_MT_transform_armature,
    VIEW3D_MT_mirror,
    VIEW3D_MT_snap,
    VIEW3D_MT_uv_map,
    VIEW3D_MT_view,
    VIEW3D_MT_view_local,
    VIEW3D_MT_view_cameras,
    VIEW3D_MT_view_navigation,
    VIEW3D_MT_view_align,
    VIEW3D_MT_view_align_selected,
    VIEW3D_MT_view_viewpoint,
    VIEW3D_MT_view_regions,
    VIEW3D_MT_select_object,
    VIEW3D_MT_select_object_more_less,
    VIEW3D_MT_select_pose,
    VIEW3D_MT_select_pose_more_less,
    VIEW3D_MT_select_particle,
    VIEW3D_MT_edit_mesh,
    VIEW3D_MT_edit_mesh_select_similar,
    VIEW3D_MT_edit_mesh_select_by_trait,
    VIEW3D_MT_edit_mesh_select_more_less,
    VIEW3D_MT_select_edit_mesh,
    VIEW3D_MT_select_edit_curve,
    VIEW3D_MT_select_edit_surface,
    VIEW3D_MT_select_edit_text,
    VIEW3D_MT_select_edit_metaball,
    VIEW3D_MT_edit_lattice_context_menu,
    VIEW3D_MT_select_edit_lattice,
    VIEW3D_MT_select_edit_armature,
    VIEW3D_MT_select_edit_grease_pencil,
    VIEW3D_MT_select_paint_mask,
    VIEW3D_MT_select_paint_mask_vertex,
    VIEW3D_MT_select_edit_pointcloud,
    VIEW3D_MT_edit_curves_select_more_less,
    VIEW3D_MT_select_edit_curves,
    VIEW3D_MT_select_sculpt_curves,
    VIEW3D_MT_mesh_add,
    VIEW3D_MT_curve_add,
    VIEW3D_MT_surface_add,
    VIEW3D_MT_edit_metaball_context_menu,
    VIEW3D_MT_metaball_add,
    TOPBAR_MT_edit_curve_add,
    TOPBAR_MT_edit_armature_add,
    VIEW3D_MT_armature_add,
    VIEW3D_MT_light_add,
    VIEW3D_MT_lightprobe_add,
    VIEW3D_MT_camera_add,
    VIEW3D_MT_volume_add,
    VIEW3D_MT_grease_pencil_add,
    VIEW3D_MT_empty_add,
    VIEW3D_MT_add,
    VIEW3D_MT_image_add,
    VIEW3D_MT_object,
    VIEW3D_MT_object_animation,
    VIEW3D_MT_object_asset,
    VIEW3D_MT_object_rigid_body,
    VIEW3D_MT_object_clear,
    VIEW3D_MT_object_context_menu,
    VIEW3D_MT_object_convert,
    VIEW3D_MT_object_shading,
    VIEW3D_MT_object_apply,
    VIEW3D_MT_object_relations,
    VIEW3D_MT_object_liboverride,
    VIEW3D_MT_object_parent,
    VIEW3D_MT_object_track,
    VIEW3D_MT_object_collection,
    VIEW3D_MT_object_constraints,
    VIEW3D_MT_object_modifiers,
    VIEW3D_MT_object_quick_effects,
    VIEW3D_MT_object_showhide,
    VIEW3D_MT_object_cleanup,
    VIEW3D_MT_make_single_user,
    VIEW3D_MT_make_links,
    VIEW3D_MT_paint_vertex,
    VIEW3D_MT_hook,
    VIEW3D_MT_vertex_group,
    VIEW3D_MT_greasepencil_vertex_group,
    VIEW3D_MT_paint_weight,
    VIEW3D_MT_paint_weight_lock,
    VIEW3D_MT_sculpt,
    VIEW3D_MT_sculpt_set_pivot,
    VIEW3D_MT_sculpt_transform,
    VIEW3D_MT_sculpt_showhide,
    VIEW3D_MT_sculpt_trim,
    VIEW3D_MT_mask,
    VIEW3D_MT_face_sets,
    VIEW3D_MT_face_sets_init,
    VIEW3D_MT_random_mask,
    VIEW3D_MT_particle,
    VIEW3D_MT_particle_context_menu,
    VIEW3D_MT_particle_showhide,
    VIEW3D_MT_pose,
    VIEW3D_MT_pose_transform,
    VIEW3D_MT_pose_slide,
    VIEW3D_MT_pose_propagate,
    VIEW3D_MT_pose_motion,
    VIEW3D_MT_bone_collections,
    VIEW3D_MT_pose_ik,
    VIEW3D_MT_pose_constraints,
    VIEW3D_MT_pose_names,
    VIEW3D_MT_pose_showhide,
    VIEW3D_MT_pose_apply,
    VIEW3D_MT_pose_context_menu,
    VIEW3D_MT_bone_options_toggle,
    VIEW3D_MT_bone_options_enable,
    VIEW3D_MT_bone_options_disable,
    VIEW3D_MT_edit_mesh_context_menu,
    VIEW3D_MT_edit_mesh_select_mode,
    VIEW3D_MT_edit_mesh_select_linked,
    VIEW3D_MT_edit_mesh_select_loops,
    VIEW3D_MT_edit_mesh_extrude,
    VIEW3D_MT_edit_mesh_vertices,
    VIEW3D_MT_edit_mesh_edges,
    VIEW3D_MT_edit_mesh_faces,
    VIEW3D_MT_edit_mesh_faces_data,
    VIEW3D_MT_edit_mesh_normals,
    VIEW3D_MT_edit_mesh_normals_select_strength,
    VIEW3D_MT_edit_mesh_normals_set_strength,
    VIEW3D_MT_edit_mesh_normals_average,
    VIEW3D_MT_edit_mesh_shading,
    VIEW3D_MT_edit_mesh_weights,
    VIEW3D_MT_edit_mesh_clean,
    VIEW3D_MT_edit_mesh_delete,
    VIEW3D_MT_edit_mesh_merge,
    VIEW3D_MT_edit_mesh_split,
    VIEW3D_MT_edit_mesh_showhide,
    VIEW3D_MT_greasepencil_material_active,
    VIEW3D_MT_paint_grease_pencil,
    VIEW3D_MT_paint_vertex_grease_pencil,
    VIEW3D_MT_edit_greasepencil_showhide,
    VIEW3D_MT_edit_greasepencil_cleanup,
    VIEW3D_MT_weight_grease_pencil,
    VIEW3D_MT_greasepencil_edit_context_menu,
    VIEW3D_MT_grease_pencil_assign_material,
    VIEW3D_MT_edit_greasepencil,
    VIEW3D_MT_edit_greasepencil_delete,
    VIEW3D_MT_edit_greasepencil_stroke,
    VIEW3D_MT_edit_greasepencil_point,
    VIEW3D_MT_edit_greasepencil_animation,
    VIEW3D_MT_edit_curve,
    VIEW3D_MT_edit_curve_ctrlpoints,
    VIEW3D_MT_edit_curve_segments,
    VIEW3D_MT_edit_curve_clean,
    VIEW3D_MT_edit_curve_context_menu,
    VIEW3D_MT_edit_curve_delete,
    VIEW3D_MT_edit_curve_showhide,
    VIEW3D_MT_edit_surface,
    VIEW3D_MT_edit_font,
    VIEW3D_MT_edit_font_chars,
    VIEW3D_MT_edit_font_kerning,
    VIEW3D_MT_edit_font_delete,
    VIEW3D_MT_edit_font_context_menu,
    VIEW3D_MT_edit_meta,
    VIEW3D_MT_edit_meta_showhide,
    VIEW3D_MT_edit_lattice,
    VIEW3D_MT_edit_armature,
    VIEW3D_MT_armature_context_menu,
    VIEW3D_MT_edit_armature_parent,
    VIEW3D_MT_edit_armature_roll,
    VIEW3D_MT_edit_armature_names,
    VIEW3D_MT_edit_armature_delete,
    VIEW3D_MT_edit_curves,
    VIEW3D_MT_edit_curves_add,
    VIEW3D_MT_edit_curves_segments,
    VIEW3D_MT_edit_curves_control_points,
    VIEW3D_MT_edit_curves_context_menu,
    VIEW3D_MT_edit_pointcloud,
    VIEW3D_MT_object_mode_pie,
    VIEW3D_MT_view_pie,
    VIEW3D_MT_transform_gizmo_pie,
    VIEW3D_MT_shading_pie,
    VIEW3D_MT_shading_ex_pie,
    VIEW3D_MT_pivot_pie,
    VIEW3D_MT_snap_pie,
    VIEW3D_MT_orientations_pie,
    VIEW3D_MT_proportional_editing_falloff_pie,
    VIEW3D_MT_sculpt_mask_edit_pie,
    VIEW3D_MT_sculpt_automasking_pie,
    VIEW3D_MT_grease_pencil_sculpt_automasking_pie,
    VIEW3D_MT_wpaint_vgroup_lock_pie,
    VIEW3D_MT_sculpt_face_sets_edit_pie,
    VIEW3D_MT_sculpt_curves,
    VIEW3D_PT_active_tool,
    VIEW3D_PT_active_tool_duplicate,
    VIEW3D_PT_view3d_properties,
    VIEW3D_PT_view3d_lock,
    VIEW3D_PT_view3d_cursor,
    VIEW3D_PT_collections,
    VIEW3D_PT_object_type_visibility,
    VIEW3D_PT_grease_pencil,
    VIEW3D_PT_annotation_onion,
    VIEW3D_PT_grease_pencil_multi_frame,
    VIEW3D_PT_grease_pencil_sculpt_automasking,
    VIEW3D_PT_quad_view,
    VIEW3D_PT_view3d_stereo,
    VIEW3D_PT_shading,
    VIEW3D_PT_shading_lighting,
    VIEW3D_PT_shading_color,
    VIEW3D_PT_shading_options,
    VIEW3D_PT_shading_options_shadow,
    VIEW3D_PT_shading_options_ssao,
    VIEW3D_PT_shading_cavity,
    VIEW3D_PT_shading_render_pass,
    VIEW3D_PT_shading_compositor,
    VIEW3D_PT_gizmo_display,
    VIEW3D_PT_overlay,
    VIEW3D_PT_overlay_guides,
    VIEW3D_PT_overlay_object,
    VIEW3D_PT_overlay_geometry,
    VIEW3D_PT_overlay_viewer_node,
    VIEW3D_PT_overlay_motion_tracking,
    VIEW3D_PT_overlay_edit_mesh,
    VIEW3D_PT_overlay_edit_mesh_shading,
    VIEW3D_PT_overlay_edit_mesh_measurement,
    VIEW3D_PT_overlay_edit_mesh_normals,
    VIEW3D_PT_overlay_edit_mesh_freestyle,
    VIEW3D_PT_overlay_edit_curve,
    VIEW3D_PT_overlay_edit_curves,
    VIEW3D_PT_overlay_texture_paint,
    VIEW3D_PT_overlay_vertex_paint,
    VIEW3D_PT_overlay_weight_paint,
    VIEW3D_PT_overlay_bones,
    VIEW3D_PT_overlay_sculpt,
    VIEW3D_PT_overlay_sculpt_curves,
    VIEW3D_PT_snapping,
    VIEW3D_PT_sculpt_snapping,
    VIEW3D_PT_proportional_edit,
    VIEW3D_PT_grease_pencil_origin,
    VIEW3D_PT_grease_pencil_lock,
    VIEW3D_PT_grease_pencil_guide,
    VIEW3D_PT_transform_orientations,
    VIEW3D_PT_overlay_grease_pencil_options,
    VIEW3D_PT_overlay_grease_pencil_canvas_options,
    VIEW3D_PT_context_properties,
    VIEW3D_PT_paint_vertex_context_menu,
    VIEW3D_PT_paint_texture_context_menu,
    VIEW3D_PT_paint_weight_context_menu,
    VIEW3D_PT_sculpt_automasking,
    VIEW3D_PT_sculpt_context_menu,
    TOPBAR_PT_grease_pencil_materials,
    TOPBAR_PT_grease_pencil_vertex_color,
    TOPBAR_PT_annotation_layers,
    VIEW3D_PT_curves_sculpt_add_shape,
    VIEW3D_PT_curves_sculpt_parameter_falloff,
    VIEW3D_PT_curves_sculpt_grow_shrink_scaling,
    VIEW3D_PT_viewport_debug,
    VIEW3D_PT_active_spline,
    VIEW3D_AST_brush_sculpt,
    VIEW3D_AST_brush_sculpt_curves,
    VIEW3D_AST_brush_vertex_paint,
    VIEW3D_AST_brush_weight_paint,
    VIEW3D_AST_brush_texture_paint,
    VIEW3D_AST_brush_gpencil_paint,
    VIEW3D_AST_brush_gpencil_sculpt,
    VIEW3D_AST_brush_gpencil_vertex,
    VIEW3D_AST_brush_gpencil_weight,
    GREASE_PENCIL_MT_Layers,
    VIEW3D_PT_greasepencil_draw_context_menu,
    VIEW3D_PT_greasepencil_sculpt_context_menu,
    VIEW3D_PT_greasepencil_vertex_paint_context_menu,
    VIEW3D_PT_greasepencil_weight_context_menu,
)


if __name__ == "__main__":  # only for live edit.
    from bpy.utils import register_class
    for cls in classes:
        register_class(cls)<|MERGE_RESOLUTION|>--- conflicted
+++ resolved
@@ -8459,16 +8459,7 @@
             col.prop_menu_enum(gp_settings, "vertex_mode", text="Mode")
             col.separator()
 
-<<<<<<< HEAD
         if brush.gpencil_brush_type not in {'FILL', 'CUTTER', 'ERASE'}:
-            radius = "size" if (brush.use_locked_size == 'VIEW') else "unprojected_radius"
-            layout.prop(brush, radius, text="Radius", slider=True)
-        if brush.gpencil_brush_type == 'ERASE':
-            layout.prop(brush, "size", slider=True)
-        if brush.gpencil_brush_type not in {'ERASE', 'FILL', 'CUTTER'}:
-            layout.prop(gp_settings, "pen_strength")
-=======
-        if brush.gpencil_tool not in {'FILL', 'CUTTER', 'ERASE'}:
             if brush.use_locked_size == 'VIEW':
                 row = layout.row(align=True)
                 row.prop(brush, "size", slider=True)
@@ -8477,15 +8468,14 @@
                 row = layout.row(align=True)
                 row.prop(brush, "unprojected_radius", text="Size", slider=True)
                 row.prop(brush, "use_pressure_size", text="", icon='STYLUS_PRESSURE')
-        if brush.gpencil_tool == 'ERASE':
+        if brush.gpencil_brush_type == 'ERASE':
             row = layout.row(align=True)
             row.prop(brush, "size", slider=True)
             row.prop(brush, "use_pressure_size", text="", icon='STYLUS_PRESSURE')
-        if brush.gpencil_tool not in {'ERASE', 'FILL', 'CUTTER'}:
+        if brush.gpencil_brush_type not in {'ERASE', 'FILL', 'CUTTER'}:
             row = layout.row(align=True)
             row.prop(brush, "strength", slider=True)
             row.prop(brush, "use_pressure_strength", text="", icon='STYLUS_PRESSURE')
->>>>>>> 6957242a
 
         layer = context.object.data.layers.active
 
@@ -8569,13 +8559,9 @@
         row.prop(settings.unified_paint_settings, "size", text="Radius")
         row.prop(brush, "use_pressure_size", text="", icon='STYLUS_PRESSURE')
 
-<<<<<<< HEAD
         if brush.gpencil_vertex_brush_type in {'DRAW', 'BLUR', 'SMEAR'}:
-=======
-        if brush.gpencil_vertex_tool in {'DRAW', 'BLUR', 'SMEAR'}:
             ups = tool_settings.unified_paint_settings
             strength_owner = ups if ups.use_unified_strength else brush
->>>>>>> 6957242a
             row = layout.row(align=True)
             row.prop(strength_owner, "strength", text="")
             row.prop(brush, "use_pressure_strength", text="", icon='STYLUS_PRESSURE')
