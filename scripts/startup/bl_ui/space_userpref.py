# SPDX-FileCopyrightText: 2009-2023 Blender Authors
#
# SPDX-License-Identifier: GPL-2.0-or-later

import bpy
from bpy.types import (
    Header,
    Menu,
    Panel,
    UIList,
)
from bpy.app.translations import (
    contexts as i18n_contexts,
    pgettext_iface as iface_,
    pgettext_rpt as rpt_,
)
from bl_ui.utils import PresetPanel


# -----------------------------------------------------------------------------
# Main Header

class USERPREF_HT_header(Header):
    bl_space_type = 'PREFERENCES'

    @staticmethod
    def draw_buttons(layout, context):
        prefs = context.preferences

        layout.operator_context = 'EXEC_AREA'

        if prefs.use_preferences_save and (not bpy.app.use_userpref_skip_save_on_exit):
            pass
        else:
            # Show '*' to let users know the preferences have been modified.
            layout.operator(
                "wm.save_userpref",
                text=iface_("Save Preferences") + (" *" if prefs.is_dirty else ""),
                translate=False,
            )

    def draw(self, context):
        layout = self.layout
        layout.operator_context = 'EXEC_AREA'

        layout.template_header()

        USERPREF_MT_editor_menus.draw_collapsible(context, layout)

        layout.separator_spacer()

        self.draw_buttons(layout, context)


# -----------------------------------------------------------------------------
# Main Navigation Bar

class USERPREF_PT_navigation_bar(Panel):
    bl_label = "Preferences Navigation"
    bl_space_type = 'PREFERENCES'
    bl_region_type = 'NAVIGATION_BAR'
    bl_options = {'HIDE_HEADER'}

    def draw(self, context):
        layout = self.layout

        prefs = context.preferences

        col = layout.column()

        col.scale_x = 1.3
        col.scale_y = 1.3
        col.prop(prefs, "active_section", expand=True)


class USERPREF_MT_editor_menus(Menu):
    bl_idname = "USERPREF_MT_editor_menus"
    bl_label = ""

    def draw(self, _context):
        layout = self.layout
        layout.menu("USERPREF_MT_view")
        layout.menu("USERPREF_MT_save_load", text="Preferences")


class USERPREF_MT_view(Menu):
    bl_label = "View"

    def draw(self, _context):
        layout = self.layout

        layout.menu("INFO_MT_area")


class USERPREF_MT_save_load(Menu):
    bl_label = "Save & Load"

    def draw(self, context):
        layout = self.layout

        prefs = context.preferences

        row = layout.row()
        row.active = not bpy.app.use_userpref_skip_save_on_exit
        row.prop(prefs, "use_preferences_save", text="Auto-Save Preferences")

        layout.separator()

        layout.operator_context = 'EXEC_AREA'
        if prefs.use_preferences_save:
            layout.operator("wm.save_userpref", text="Save Preferences")
        sub_revert = layout.column(align=True)
        # NOTE: regarding `factory_startup`. To correctly show the active state of this menu item,
        # the user preferences themselves would need to have a `factory_startup` state.
        # Since showing an active menu item whenever factory-startup is used is not such a problem, leave this as-is.
        sub_revert.active = prefs.is_dirty or bpy.app.factory_startup
        sub_revert.operator("wm.read_userpref", text="Revert to Saved Preferences")

        layout.operator_context = 'INVOKE_AREA'

        app_template = prefs.app_template
        if app_template:
            display_name = bpy.path.display_name(iface_(app_template))
            layout.operator("wm.read_factory_userpref", text="Load Factory Blender Preferences")
            props = layout.operator(
                "wm.read_factory_userpref",
                text=iface_("Load Factory {:s} Preferences").format(display_name),
                translate=False,
            )
            props.use_factory_startup_app_template_only = True
            del display_name
        else:
            layout.operator("wm.read_factory_userpref", text="Load Factory Preferences")


class USERPREF_PT_save_preferences(Panel):
    bl_label = "Save Preferences"
    bl_space_type = 'PREFERENCES'
    bl_region_type = 'EXECUTE'
    bl_options = {'HIDE_HEADER'}

    @classmethod
    def poll(cls, context):
        # Hide when header is visible
        for region in context.area.regions:
            if region.type == 'HEADER' and region.height <= 1:
                return True

        return False

    def draw(self, context):
        layout = self.layout.row()
        layout.operator_context = 'EXEC_AREA'

        layout.menu("USERPREF_MT_save_load", text="", icon='COLLAPSEMENU')

        USERPREF_HT_header.draw_buttons(layout, context)


# -----------------------------------------------------------------------------
# Min-In Helpers

# Panel mix-in.
class CenterAlignMixIn:
    """
    Base class for panels to center align contents with some horizontal margin.
    Deriving classes need to implement a ``draw_centered(context, layout)`` function.
    """

    def draw(self, context):
        layout = self.layout
        width = context.region.width
        ui_scale = context.preferences.system.ui_scale
        # No horizontal margin if region is rather small.
        is_wide = width > (350 * ui_scale)

        layout.use_property_split = True
        layout.use_property_decorate = False  # No animation.

        row = layout.row()
        if is_wide:
            row.label()  # Needed so col below is centered.

        col = row.column()
        col.ui_units_x = 50

        # Implemented by sub-classes.
        self.draw_centered(context, col)

        if is_wide:
            row.label()  # Needed so col above is centered.


# -----------------------------------------------------------------------------
# Interface Panels

class InterfacePanel:
    bl_space_type = 'PREFERENCES'
    bl_region_type = 'WINDOW'
    bl_context = "interface"


class USERPREF_PT_interface_display(InterfacePanel, CenterAlignMixIn, Panel):
    bl_label = "Display"

    def draw_centered(self, context, layout):
        prefs = context.preferences
        view = prefs.view

        col = layout.column()

        col.prop(view, "ui_scale", text="Resolution Scale")
        col.prop(view, "ui_line_width", text="Line Width")
        col.prop(view, "show_splash", text="Splash Screen")
        col.prop(view, "show_developer_ui")

        col.separator()

        col = layout.column(heading="Tooltips", align=True)
        col.prop(view, "show_tooltips", text="User Tooltips")
        sub = col.column()
        sub.active = view.show_tooltips
        sub.prop(view, "show_tooltips_python")

        col.separator()

        col = layout.column(heading="Search", align=True)
        col.prop(prefs, "use_recent_searches", text="Sort by Most Recent")


class USERPREF_PT_interface_text(InterfacePanel, CenterAlignMixIn, Panel):
    bl_label = "Text Rendering"
    bl_options = {'DEFAULT_CLOSED'}

    def draw_centered(self, context, layout):
        prefs = context.preferences
        view = prefs.view

        flow = layout.grid_flow(row_major=False, columns=0, even_columns=True, even_rows=False, align=False)

        flow.prop(view, "use_text_antialiasing", text="Anti-Aliasing")
        sub = flow.column()
        sub.active = view.use_text_antialiasing
        sub.prop(view, "use_text_render_subpixelaa", text="Subpixel Anti-Aliasing")
        sub.prop(view, "text_hinting", text="Hinting")

        flow.prop(view, "font_path_ui")
        flow.prop(view, "font_path_ui_mono")


class USERPREF_PT_interface_translation(InterfacePanel, CenterAlignMixIn, Panel):
    bl_label = "Language"
    bl_translation_context = i18n_contexts.id_windowmanager

    @classmethod
    def poll(cls, _context):
        return bpy.app.build_options.international

    def draw_centered(self, context, layout):
        prefs = context.preferences
        view = prefs.view

        layout.prop(view, "language")

        col = layout.column(heading="Translate", heading_ctxt=i18n_contexts.editor_preferences)
        col.active = (bpy.app.translations.locale != "en_US")
        col.prop(view, "use_translate_tooltips", text="Tooltips")
        col.prop(view, "use_translate_interface", text="Interface")
        col.prop(view, "use_translate_reports", text="Reports")
        col.prop(view, "use_translate_new_dataname", text="New Data")


class USERPREF_PT_interface_editors(InterfacePanel, CenterAlignMixIn, Panel):
    bl_label = "Editors"

    def draw_centered(self, context, layout):
        prefs = context.preferences
        view = prefs.view
        system = prefs.system

        col = layout.column()
        col.prop(system, "use_region_overlap")
        col.prop(view, "show_navigate_ui")
        col.prop(view, "border_width")
        col.prop(view, "color_picker_type")
        col.row().prop(view, "header_align")
        col.prop(view, "factor_display_type")


class USERPREF_PT_interface_temporary_windows(InterfacePanel, CenterAlignMixIn, Panel):
    bl_label = "Temporary Editors"
    bl_parent_id = "USERPREF_PT_interface_editors"
    bl_options = {'DEFAULT_CLOSED'}

    def draw_centered(self, context, layout):
        prefs = context.preferences
        view = prefs.view

        col = layout.column()
        col.prop(view, "render_display_type", text="Render In")
        col.prop(view, "filebrowser_display_type", text="File Browser")


class USERPREF_PT_interface_statusbar(InterfacePanel, CenterAlignMixIn, Panel):
    bl_label = "Status Bar"
    bl_parent_id = "USERPREF_PT_interface_editors"
    bl_options = {'DEFAULT_CLOSED'}

    def draw_centered(self, context, layout):
        prefs = context.preferences
        view = prefs.view

        col = layout.column(heading="Show")
        col.prop(view, "show_statusbar_stats", text="Scene Statistics")
        col.prop(view, "show_statusbar_scene_duration", text="Scene Duration")
        col.prop(view, "show_statusbar_memory", text="System Memory")
        col.prop(view, "show_statusbar_vram", text="Video Memory")
        col.prop(view, "show_extensions_updates", text="Extensions Updates")
        col.prop(view, "show_statusbar_version", text="Blender Version")


class USERPREF_PT_interface_menus(InterfacePanel, Panel):
    bl_label = "Menus"
    bl_options = {'DEFAULT_CLOSED'}

    def draw(self, context):
        pass


class USERPREF_PT_interface_menus_mouse_over(InterfacePanel, CenterAlignMixIn, Panel):
    bl_label = "Open on Mouse Over"
    bl_parent_id = "USERPREF_PT_interface_menus"

    def draw_header(self, context):
        prefs = context.preferences
        view = prefs.view

        self.layout.prop(view, "use_mouse_over_open", text="")

    def draw_centered(self, context, layout):
        prefs = context.preferences
        view = prefs.view

        layout.active = view.use_mouse_over_open

        flow = layout.grid_flow(row_major=False, columns=0, even_columns=True, even_rows=False, align=False)

        flow.prop(view, "open_toplevel_delay", text="Top Level")
        flow.prop(view, "open_sublevel_delay", text="Sub Level")


class USERPREF_PT_interface_menus_pie(InterfacePanel, CenterAlignMixIn, Panel):
    bl_label = "Pie Menus"
    bl_parent_id = "USERPREF_PT_interface_menus"

    def draw_centered(self, context, layout):
        prefs = context.preferences
        view = prefs.view

        flow = layout.grid_flow(row_major=False, columns=0, even_columns=True, even_rows=False, align=False)

        flow.prop(view, "pie_animation_timeout")
        flow.prop(view, "pie_tap_timeout")
        flow.prop(view, "pie_initial_timeout")
        flow.prop(view, "pie_menu_radius")
        flow.prop(view, "pie_menu_threshold")
        flow.prop(view, "pie_menu_confirm")


# -----------------------------------------------------------------------------
# Editing Panels

class EditingPanel:
    bl_space_type = 'PREFERENCES'
    bl_region_type = 'WINDOW'
    bl_context = "editing"


class USERPREF_PT_edit_objects(EditingPanel, Panel):
    bl_label = "Objects"

    def draw(self, context):
        pass


class USERPREF_PT_edit_objects_new(EditingPanel, CenterAlignMixIn, Panel):
    bl_label = "New Objects"
    bl_parent_id = "USERPREF_PT_edit_objects"

    def draw_centered(self, context, layout):
        prefs = context.preferences
        edit = prefs.edit

        flow = layout.grid_flow(row_major=False, columns=0, even_columns=True, even_rows=False, align=False)

        flow.prop(edit, "material_link", text="Link Materials To")
        flow.prop(edit, "object_align", text="Align To")
        flow.prop(edit, "use_enter_edit_mode", text="Enter Edit Mode")
        flow.prop(edit, "collection_instance_empty_size", text="Instance Empty Size")


class USERPREF_PT_edit_objects_duplicate_data(EditingPanel, CenterAlignMixIn, Panel):
    bl_label = "Copy on Duplicate"
    bl_parent_id = "USERPREF_PT_edit_objects"
    bl_options = {'DEFAULT_CLOSED'}

    def draw_centered(self, context, layout):
        prefs = context.preferences
        edit = prefs.edit

        layout.use_property_split = False

        flow = layout.grid_flow(row_major=False, columns=0, even_columns=True, even_rows=False, align=True)

        datablock_types = (
            ("use_duplicate_action", "Action", 'ACTION', ""),
            ("use_duplicate_armature", "Armature", 'OUTLINER_DATA_ARMATURE', ""),
            ("use_duplicate_camera", "Camera", 'OUTLINER_DATA_CAMERA', ""),
            ("use_duplicate_curve", "Curve", 'OUTLINER_DATA_CURVE', ""),
            ("use_duplicate_curves", "Curves", 'OUTLINER_DATA_CURVES', ""),
            ("use_duplicate_grease_pencil", "Grease Pencil", 'OUTLINER_OB_GREASEPENCIL', ""),
            ("use_duplicate_lattice", "Lattice", 'OUTLINER_DATA_LATTICE', ""),
            (None, None, None, None),
            ("use_duplicate_light", "Light", 'OUTLINER_DATA_LIGHT', ""),
            ("use_duplicate_lightprobe", "Light Probe", 'OUTLINER_DATA_LIGHTPROBE', ""),
            ("use_duplicate_material", "Material", 'MATERIAL_DATA', ""),
            ("use_duplicate_mesh", "Mesh", 'OUTLINER_DATA_MESH', ""),
            ("use_duplicate_metaball", "Metaball", 'OUTLINER_DATA_META', ""),
            ("use_duplicate_node_tree", "Node Tree", 'NODETREE', ""),
            ("use_duplicate_particle", "Particle", 'PARTICLES', ""),
            (None, None, None, None),
            ("use_duplicate_pointcloud", "Point Cloud", 'OUTLINER_DATA_POINTCLOUD', ""),
            ("use_duplicate_speaker", "Speaker", 'OUTLINER_DATA_SPEAKER', ""),
            ("use_duplicate_surface", "Surface", 'OUTLINER_DATA_SURFACE', ""),
            ("use_duplicate_text", "Text", 'OUTLINER_DATA_FONT', ""),
            ("use_duplicate_volume", "Volume", 'OUTLINER_DATA_VOLUME', "i18n_contexts.id_id"),
        )

        col = flow.column()

        for prop, type_name, type_icon, type_ctx in datablock_types:
            if prop is None:
                col = flow.column()
                continue

            row = col.row()

            row_checkbox = row.row()
            row_checkbox.prop(edit, prop, text="", text_ctxt=type_ctx)

            row_label = row.row()
            row_label.label(text=type_name, icon=type_icon)


class USERPREF_PT_edit_cursor(EditingPanel, CenterAlignMixIn, Panel):
    bl_label = "3D Cursor"

    def draw_centered(self, context, layout):
        prefs = context.preferences
        edit = prefs.edit

        col = layout.column(heading="Cursor")
        col.prop(edit, "use_mouse_depth_cursor", text="Surface Project")
        col.prop(edit, "use_cursor_lock_adjust", text="Lock Adjust")


class USERPREF_PT_edit_gpencil(EditingPanel, CenterAlignMixIn, Panel):
    bl_label = "Grease Pencil"
    bl_options = {'DEFAULT_CLOSED'}

    def draw_centered(self, context, layout):
        prefs = context.preferences
        edit = prefs.edit

        col = layout.column(heading="Distance")
        col.prop(edit, "grease_pencil_manhattan_distance", text="Manhattan")
        col.prop(edit, "grease_pencil_euclidean_distance", text="Euclidean")


class USERPREF_PT_edit_annotations(EditingPanel, CenterAlignMixIn, Panel):
    bl_label = "Annotations"

    def draw_centered(self, context, layout):
        prefs = context.preferences
        edit = prefs.edit

        col = layout.column()
        col.prop(edit, "grease_pencil_default_color", text="Default Color")
        col.prop(edit, "grease_pencil_eraser_radius", text="Eraser Radius")


class USERPREF_PT_edit_weight_paint(EditingPanel, CenterAlignMixIn, Panel):
    bl_label = "Weight Paint"
    bl_options = {'DEFAULT_CLOSED'}

    def draw_centered(self, context, layout):
        prefs = context.preferences
        view = prefs.view

        layout.use_property_split = False

        layout.prop(view, "use_weight_color_range", text="Custom Gradient")

        col = layout.column()
        col.active = view.use_weight_color_range
        col.template_color_ramp(view, "weight_color_range", expand=True)


class USERPREF_PT_edit_text_editor(EditingPanel, CenterAlignMixIn, Panel):
    bl_label = "Text Editor"
    bl_options = {'DEFAULT_CLOSED'}

    def draw_centered(self, context, layout):
        prefs = context.preferences
        edit = prefs.edit

        layout.prop(edit, "use_text_edit_auto_close")


class USERPREF_PT_edit_node_editor(EditingPanel, CenterAlignMixIn, Panel):
    bl_label = "Node Editor"
    bl_options = {'DEFAULT_CLOSED'}

    def draw_centered(self, context, layout):
        prefs = context.preferences
        edit = prefs.edit

        col = layout.column(heading="Auto-Offset")
        row = col.row()
        row.prop(edit, "node_use_insert_offset", text="")
        subrow = row.row()
        subrow.prop(edit, "node_margin", text="")
        subrow.active = edit.node_use_insert_offset

        layout.prop(edit, "node_preview_resolution", text="Preview Resolution")


class USERPREF_PT_edit_sequence_editor(EditingPanel, CenterAlignMixIn, Panel):
    bl_label = "Video Sequencer"
    bl_options = {'DEFAULT_CLOSED'}

    def draw_centered(self, context, layout):
        prefs = context.preferences
        edit = prefs.edit

        layout.prop(edit, "use_sequencer_simplified_tweaking")
        layout.prop(edit, "connect_strips_by_default")


class USERPREF_PT_edit_misc(EditingPanel, CenterAlignMixIn, Panel):
    bl_label = "Miscellaneous"
    bl_options = {'DEFAULT_CLOSED'}

    def draw_centered(self, context, layout):
        prefs = context.preferences
        edit = prefs.edit

        col = layout.column()
        col.prop(edit, "sculpt_paint_overlay_color", text="Sculpt Overlay Color")


# -----------------------------------------------------------------------------
# Animation Panels

class AnimationPanel:
    bl_space_type = 'PREFERENCES'
    bl_region_type = 'WINDOW'
    bl_context = "animation"


class USERPREF_PT_animation_timeline(AnimationPanel, CenterAlignMixIn, Panel):
    bl_label = "Timeline"

    def draw_centered(self, context, layout):
        prefs = context.preferences
        view = prefs.view
        edit = prefs.edit

        col = layout.column()
        col.prop(edit, "use_negative_frames")

        col.prop(view, "view2d_grid_spacing_min", text="Minimum Grid Spacing")
        col.prop(view, "timecode_style")
        col.prop(view, "view_frame_type")
        if view.view_frame_type == 'SECONDS':
            col.prop(view, "view_frame_seconds")
        elif view.view_frame_type == 'KEYFRAMES':
            col.prop(view, "view_frame_keyframes")


class USERPREF_PT_animation_keyframes(AnimationPanel, CenterAlignMixIn, Panel):
    bl_label = "Keyframes"

    def draw_centered(self, context, layout):
        prefs = context.preferences
        edit = prefs.edit

        layout.prop(edit, "key_insert_channels", expand=True)

        row = layout.row(align=True, heading="Only Insert Needed")
        row.prop(edit, "use_keyframe_insert_needed", text="Manual", toggle=1)
        row.prop(edit, "use_auto_keyframe_insert_needed", text="Auto", toggle=1)

        col = layout.column(heading="Keyframing")
        col.prop(edit, "use_visual_keying")

        col = layout.column(heading="Auto-Keyframing")
        col.prop(edit, "use_auto_keying", text="Enable in New Scenes")
        col.prop(edit, "use_auto_keying_warning", text="Show Warning")
        col.prop(edit, "use_keyframe_insert_available", text="Only Insert Available")


class USERPREF_PT_animation_fcurves(AnimationPanel, CenterAlignMixIn, Panel):
    bl_label = "F-Curves"

    def draw_centered(self, context, layout):
        prefs = context.preferences
        edit = prefs.edit

        flow = layout.grid_flow(row_major=False, columns=0, even_columns=True, even_rows=False, align=False)

        flow.prop(edit, "fcurve_unselected_alpha", text="Unselected Opacity")
        flow.prop(edit, "fcurve_new_auto_smoothing", text="Default Smoothing Mode")
        flow.prop(edit, "keyframe_new_interpolation_type", text="Default Interpolation")
        flow.prop(edit, "keyframe_new_handle_type", text="Default Handles")
        flow.prop(edit, "use_insertkey_xyz_to_rgb", text="XYZ to RGB")
        flow.prop(edit, "use_anim_channel_group_colors")
        flow.prop(edit, "show_only_selected_curve_keyframes")
        flow.prop(edit, "use_fcurve_high_quality_drawing")


# -----------------------------------------------------------------------------
# System Panels

class SystemPanel:
    bl_space_type = 'PREFERENCES'
    bl_region_type = 'WINDOW'
    bl_context = "system"


class USERPREF_PT_system_sound(SystemPanel, CenterAlignMixIn, Panel):
    bl_label = "Sound"
    bl_options = {'DEFAULT_CLOSED'}

    def draw_centered(self, context, layout):
        prefs = context.preferences
        system = prefs.system

        layout.prop(system, "audio_device", expand=False)

        sub = layout.grid_flow(row_major=False, columns=0, even_columns=False, even_rows=False, align=False)
        sub.active = system.audio_device not in {'NONE', 'None'}
        sub.prop(system, "audio_channels", text="Channels")
        sub.prop(system, "audio_mixing_buffer", text="Mixing Buffer")
        sub.prop(system, "audio_sample_rate", text="Sample Rate")
        sub.prop(system, "audio_sample_format", text="Sample Format")


class USERPREF_PT_system_cycles_devices(SystemPanel, CenterAlignMixIn, Panel):
    bl_label = "Cycles Render Devices"

    def draw_centered(self, context, layout):
        prefs = context.preferences

        col = layout.column()
        col.use_property_split = False

        if bpy.app.build_options.cycles:
            addon = prefs.addons.get("cycles")
            if addon is None:
                layout.label(text="Enable Cycles Render Engine add-on to use Cycles", icon='INFO')
            else:
                addon.preferences.draw_impl(col, context)
            del addon
        else:
            layout.label(text="Cycles is disabled in this build", icon='INFO')


class USERPREF_PT_system_display_graphics(SystemPanel, CenterAlignMixIn, Panel):
    bl_label = "Display Graphics"

    @classmethod
    def poll(cls, _context):
        import platform
        return platform.system() != 'Darwin'

    def draw_centered(self, context, layout):
        prefs = context.preferences
        system = prefs.system
        import gpu

        col = layout.column()
        col.prop(system, "gpu_backend", text="Backend")
        if system.gpu_backend == 'VULKAN':
            col = layout.column()
            col.enabled = gpu.platform.backend_type_get() == 'VULKAN'
            col.prop(system, "gpu_preferred_device")

        if system.gpu_backend != gpu.platform.backend_type_get():
            layout.label(text="A restart of Blender is required", icon='INFO')

        if system.gpu_backend == 'VULKAN':
            col = layout.column()
            col.label(text="Vulkan backend limitations:", icon='INFO')
            col.label(text="\u2022 WoA support", icon='BLANK1')
            col.label(text="\u2022 Low VR performance", icon='BLANK1')


class USERPREF_PT_system_os_settings(SystemPanel, CenterAlignMixIn, Panel):
    bl_label = "Operating System Settings"

    @classmethod
    def poll(cls, _context):
        # macOS isn't supported.
        from sys import platform
        if platform == "darwin":
            return False
        return True

    @staticmethod
    def _draw_associate_supported_or_label(context, layout):
        from sys import platform
        if platform[:3] == "win":
            if context.preferences.system.is_microsoft_store_install:
                layout.label(text="Microsoft Store installation")
                layout.label(text="Use Windows 'Default Apps' to associate with blend files")
                return False
        else:
            # Linux.
            if not bpy.app.portable:
                layout.label(text="System Installation")
                layout.label(text="File association is handled by the package manager")
                return False

            import os
            if os.environ.get("SNAP"):
                layout.label(text="Snap Package Installation")
                layout.label(text="File association is handled by the package manager")
                return False

        return True

    def draw_centered(self, context, layout):
        if self._draw_associate_supported_or_label(context, layout):
            layout.label(text="Open blend files with this Blender version")
            split = layout.split(factor=0.5)
            split.alignment = 'LEFT'
            split.operator("preferences.associate_blend", text="Register")
            split.operator("preferences.unassociate_blend", text="Unregister")
            layout.prop(bpy.context.preferences.system, "register_all_users", text="For All Users")


class USERPREF_PT_system_network(SystemPanel, CenterAlignMixIn, Panel):
    bl_label = "Network"

    def draw_centered(self, context, layout):
        prefs = context.preferences
        system = prefs.system

        row = layout.row()
        row.prop(system, "use_online_access", text="Allow Online Access")

        # Show when the preference has been overridden and doesn't match the current preference.
        runtime_online_access = bpy.app.online_access
        if system.use_online_access != runtime_online_access:
            row = layout.split(factor=0.4)
            row.label(text="")
            if runtime_online_access:
                text = iface_("Enabled on startup, overriding the preference.")
            else:
                text = iface_("Disabled on startup, overriding the preference.")
            row.label(text=text, translate=False)

        layout.row().prop(system, "network_timeout", text="Time Out")
        layout.row().prop(system, "network_connection_limit", text="Connection Limit")


class USERPREF_PT_system_memory(SystemPanel, CenterAlignMixIn, Panel):
    bl_label = "Memory & Limits"

    def draw_centered(self, context, layout):
        import sys

        prefs = context.preferences
        system = prefs.system
        edit = prefs.edit

        col = layout.column()
        col.prop(edit, "undo_steps", text="Undo Steps")
        col.prop(edit, "undo_memory_limit", text="Undo Memory Limit")
        col.prop(edit, "use_global_undo")

        layout.separator()

        col = layout.column()
        col.prop(system, "scrollback", text="Console Scrollback Lines")

        layout.separator()

        col = layout.column()
        col.prop(system, "texture_time_out", text="Texture Time Out")
        col.prop(system, "texture_collection_rate", text="Garbage Collection Rate")

        layout.separator()

        col = layout.column()
        col.prop(system, "vbo_time_out", text="VBO Time Out")
        col.prop(system, "vbo_collection_rate", text="Garbage Collection Rate")

        if sys.platform != "darwin":
            layout.separator()
            col = layout.column(align=True)
            col.active = system.gpu_backend != 'VULKAN'
            col.row().prop(system, "shader_compilation_method", expand=True)
            label = "Threads" if system.shader_compilation_method == 'THREAD' else "Subprocesses"
            col.prop(system, "gpu_shader_workers", text=label)


class USERPREF_PT_system_video_sequencer(SystemPanel, CenterAlignMixIn, Panel):
    bl_label = "Video Sequencer"

    def draw_centered(self, context, layout):
        prefs = context.preferences
        system = prefs.system

        layout.prop(system, "memory_cache_limit")

        layout.separator()

        layout.prop(system, "sequencer_proxy_setup")


# -----------------------------------------------------------------------------
# Viewport Panels

class ViewportPanel:
    bl_space_type = 'PREFERENCES'
    bl_region_type = 'WINDOW'
    bl_context = "viewport"


class USERPREF_PT_viewport_display(ViewportPanel, CenterAlignMixIn, Panel):
    bl_label = "Display"

    def draw_centered(self, context, layout):
        prefs = context.preferences
        view = prefs.view

        col = layout.column(heading="Text Info Overlay")
        col.prop(view, "show_object_info", text="Object Info")
        col.prop(view, "show_view_name", text="View Name")

        col = layout.column(heading="Playback Frame Rate (FPS)")
        row = col.row()
        row.prop(view, "show_playback_fps", text="")
        subrow = row.row()
        subrow.active = view.show_playback_fps
        subrow.prop(view, "playback_fps_samples", text="Samples")

        layout.separator()

        col = layout.column()
        col.prop(view, "gizmo_size")
        col.prop(view, "lookdev_sphere_size")

        col.separator()

        col.prop(view, "mini_axis_type", text="3D Viewport Axes")

        if view.mini_axis_type == 'MINIMAL':
            col.prop(view, "mini_axis_size", text="Size")
            col.prop(view, "mini_axis_brightness", text="Brightness")

        if view.mini_axis_type == 'GIZMO':
            col.prop(view, "gizmo_size_navigate_v3d", text="Size")

        layout.separator()
        col = layout.column(heading="Fresnel")
        col.prop(view, "use_fresnel_edit")


class USERPREF_PT_viewport_quality(ViewportPanel, CenterAlignMixIn, Panel):
    bl_label = "Quality"

    def draw_centered(self, context, layout):
        prefs = context.preferences
        system = prefs.system

        col = layout.column()
        col.prop(system, "viewport_aa")

        col = layout.column(heading="Smooth Wires")
        col.prop(system, "use_overlay_smooth_wire", text="Overlay")
        col.prop(system, "use_edit_mode_smooth_wire", text="Edit Mode")


class USERPREF_PT_viewport_textures(ViewportPanel, CenterAlignMixIn, Panel):
    bl_label = "Textures"

    def draw_centered(self, context, layout):
        prefs = context.preferences
        system = prefs.system

        col = layout.column()
        col.prop(system, "gl_texture_limit", text="Limit Size")
        col.prop(system, "anisotropic_filter")
        col.prop(system, "gl_clip_alpha", slider=True)
        col.prop(system, "image_draw_method", text="Image Display Method")


class USERPREF_PT_viewport_subdivision(ViewportPanel, CenterAlignMixIn, Panel):
    bl_label = "Subdivision"
    bl_options = {'DEFAULT_CLOSED'}

    def draw_centered(self, context, layout):
        prefs = context.preferences
        system = prefs.system

        layout.prop(system, "use_gpu_subdivision")


# -----------------------------------------------------------------------------
# Theme Panels

class ThemePanel:
    bl_space_type = 'PREFERENCES'
    bl_region_type = 'WINDOW'
    bl_context = "themes"


class USERPREF_MT_interface_theme_presets(Menu):
    # NOTE: this label is currently not used, see: !134844.
    bl_label = "Presets"

    preset_subdir = "interface_theme"
    preset_operator = "script.execute_preset"
    preset_type = 'XML'
    preset_xml_map = (
        ("preferences.themes[0]", "Theme"),
        ("preferences.ui_styles[0]", "ThemeStyle"),
    )
    # Prevent untrusted XML files "escaping" from these types.
    preset_xml_secure_types = {
        "Theme",
        "ThemeAssetShelf",
        "ThemeBoneColorSet",
        "ThemeClipEditor",
        "ThemeCollectionColor",
        "ThemeConsole",
        "ThemeDopeSheet",
        "ThemeFileBrowser",
        "ThemeFontStyle",
        "ThemeGradientColors",
        "ThemeGraphEditor",
        "ThemeImageEditor",
        "ThemeInfo",
        "ThemeNLAEditor",
        "ThemeNodeEditor",
        "ThemeOutliner",
        "ThemePreferences",
        "ThemeProperties",
        "ThemeSequenceEditor",
        "ThemeSpaceGeneric",
        "ThemeSpaceGradient",
        "ThemeSpaceListGeneric",
        "ThemeSpreadsheet",
        "ThemeStatusBar",
        "ThemeStripColor",
        "ThemeStyle",
        "ThemeTextEditor",
        "ThemeTopBar",
        "ThemeUserInterface",
        "ThemeView3D",
        "ThemeWidgetColors",
        "ThemeWidgetStateColors",
    }

    draw = Menu.draw_preset

    @staticmethod
    def reset_cb(_context, _filepath):
        bpy.ops.preferences.reset_default_theme()

    @staticmethod
    def post_cb(context, filepath):
        context.preferences.themes[0].filepath = filepath


class USERPREF_PT_theme(ThemePanel, Panel):
    bl_label = "Themes"
    bl_options = {'HIDE_HEADER'}

    def draw(self, context):
        import os

        layout = self.layout

        split = layout.split(factor=0.6)

        row = split.row(align=True)

        # Unlike most presets (which use the classes bl_label),
        # themes store the path, use this when set.
        if filepath := context.preferences.themes[0].filepath:
            preset_label = bpy.path.display_name(os.path.basename(filepath))
        else:
            # If the `filepath` is empty, assume the theme was reset and use the default theme name as a label.
            # This would typically be:
            # `preset_label = USERPREF_MT_interface_theme_presets.bl_label`
            # However the operator to reset the preferences doesn't clear the value,
            # so it's simplest to hard-code "Presets" here.
            preset_label = "Presets"

        row.menu("USERPREF_MT_interface_theme_presets", text=preset_label)
        del filepath, preset_label

        row.operator("wm.interface_theme_preset_add", text="", icon='ADD')
        row.operator("wm.interface_theme_preset_remove", text="", icon='REMOVE')
        row.operator("wm.interface_theme_preset_save", text="", icon='FILE_TICK')

        row = split.row(align=True)
        row.operator("preferences.theme_install", text="Install...", icon='IMPORT')
        row.operator("preferences.reset_default_theme", text="Reset", icon='LOOP_BACK')


class USERPREF_PT_theme_user_interface(ThemePanel, CenterAlignMixIn, Panel):
    bl_label = "User Interface"
    bl_options = {'DEFAULT_CLOSED'}

    def draw_header(self, _context):
        layout = self.layout

        layout.label(icon='WORKSPACE')

    def draw(self, context):
        pass


# Base class for dynamically defined widget color panels.
# This is not registered.
class PreferenceThemeWidgetColorPanel:
    bl_parent_id = "USERPREF_PT_theme_user_interface"

    def draw(self, context):
        theme = context.preferences.themes[0]
        ui = theme.user_interface
        widget_style = getattr(ui, self.wcol)
        layout = self.layout

        layout.use_property_split = True

        flow = layout.grid_flow(row_major=False, columns=0, even_columns=True, even_rows=False, align=False)

        col = flow.column(align=True)
        col.prop(widget_style, "text")
        col.prop(widget_style, "text_sel", text="Selected")
        col.prop(widget_style, "item", slider=True)

        col = flow.column(align=True)
        col.prop(widget_style, "inner", slider=True)
        col.prop(widget_style, "inner_sel", text="Selected", slider=True)

        col = flow.column(align=True)
        col.prop(widget_style, "outline")
        col.prop(widget_style, "outline_sel", text="Selected", slider=True)

        col.separator()

        col.prop(widget_style, "roundness")


# Base class for dynamically defined widget color panels.
# This is not registered.
class PreferenceThemeWidgetShadePanel:

    def draw(self, context):
        theme = context.preferences.themes[0]
        ui = theme.user_interface
        widget_style = getattr(ui, self.wcol)
        layout = self.layout

        layout.use_property_split = True

        col = layout.column(align=True)
        col.active = widget_style.show_shaded
        col.prop(widget_style, "shadetop", text="Shade Top")
        col.prop(widget_style, "shadedown", text="Down")

    def draw_header(self, context):
        theme = context.preferences.themes[0]
        ui = theme.user_interface
        widget_style = getattr(ui, self.wcol)

        self.layout.prop(widget_style, "show_shaded", text="")


class USERPREF_PT_theme_interface_panel(ThemePanel, CenterAlignMixIn, Panel):
    bl_label = "Panel"
    bl_options = {'DEFAULT_CLOSED'}
    bl_parent_id = "USERPREF_PT_theme_user_interface"

    def draw_centered(self, context, layout):
        theme = context.preferences.themes[0]
        ui = theme.user_interface

        flow = layout.grid_flow(row_major=False, columns=0, even_columns=True, even_rows=False, align=False)

        col = flow.column()
        col.prop(ui, "panel_header", text="Header")

        col = flow.column(align=True)
        col.prop(ui, "panel_back", text="Background")
        col.prop(ui, "panel_sub_back", text="Sub-Panel")

        col = flow.column()
        col.prop(ui, "panel_roundness", text="Roundness")


class USERPREF_PT_theme_interface_state(ThemePanel, CenterAlignMixIn, Panel):
    bl_label = "State"
    bl_options = {'DEFAULT_CLOSED'}
    bl_parent_id = "USERPREF_PT_theme_user_interface"

    def draw_centered(self, context, layout):
        theme = context.preferences.themes[0]
        ui_state = theme.user_interface.wcol_state

        flow = layout.grid_flow(row_major=False, columns=0, even_columns=True, even_rows=False, align=False)

        col = flow.column(align=True)

        col.prop(ui_state, "error")
        col.prop(ui_state, "warning")
        col.prop(ui_state, "info")
        col.prop(ui_state, "success")

        col = flow.column(align=True)
        col.prop(ui_state, "inner_anim")
        col.prop(ui_state, "inner_anim_sel", text="Selected")

        col = flow.column(align=True)
        col.prop(ui_state, "inner_driven")
        col.prop(ui_state, "inner_driven_sel", text="Selected")

        col = flow.column(align=True)
        col.prop(ui_state, "inner_key")
        col.prop(ui_state, "inner_key_sel", text="Selected")

        col = flow.column(align=True)
        col.prop(ui_state, "inner_overridden")
        col.prop(ui_state, "inner_overridden_sel", text="Selected")

        col = flow.column(align=True)
        col.prop(ui_state, "inner_changed")
        col.prop(ui_state, "inner_changed_sel", text="Selected")

        col = flow.column(align=True)
        col.prop(ui_state, "blend")


class USERPREF_PT_theme_interface_styles(ThemePanel, CenterAlignMixIn, Panel):
    bl_label = "Styles"
    bl_options = {'DEFAULT_CLOSED'}
    bl_parent_id = "USERPREF_PT_theme_user_interface"

    def draw_centered(self, context, layout):
        theme = context.preferences.themes[0]
        ui = theme.user_interface

        flow = layout.grid_flow(row_major=False, columns=0, even_columns=True, even_rows=False, align=False)

        col = flow.column(align=True)
        col.prop(ui, "editor_border")
        col.prop(ui, "editor_outline")
        col.prop(ui, "editor_outline_active")

        col = flow.column()
        col.prop(ui, "widget_text_cursor")

        col = flow.column(align=True)
        col.prop(ui, "icon_alpha")
        col.prop(ui, "icon_saturation", text="Saturation")

        col = flow.column(align=True)
        col.prop(ui, "menu_shadow_fac")
        col.prop(ui, "menu_shadow_width", text="Shadow Width")

        col = flow.column()
        col.prop(ui, "widget_emboss")


class USERPREF_PT_theme_interface_transparent_checker(ThemePanel, CenterAlignMixIn, Panel):
    bl_label = "Transparent Checkerboard"
    bl_options = {'DEFAULT_CLOSED'}
    bl_parent_id = "USERPREF_PT_theme_user_interface"

    def draw_centered(self, context, layout):
        theme = context.preferences.themes[0]
        ui = theme.user_interface

        flow = layout.grid_flow(row_major=False, columns=0, even_columns=True, even_rows=False, align=False)

        col = flow.column(align=True)
        col.prop(ui, "transparent_checker_primary")
        col.prop(ui, "transparent_checker_secondary")

        col = flow.column()
        col.prop(ui, "transparent_checker_size")


class USERPREF_PT_theme_interface_gizmos(ThemePanel, CenterAlignMixIn, Panel):
    bl_label = "Axis & Gizmo Colors"
    bl_options = {'DEFAULT_CLOSED'}
    bl_parent_id = "USERPREF_PT_theme_user_interface"

    def draw_centered(self, context, layout):
        theme = context.preferences.themes[0]
        ui = theme.user_interface

        flow = layout.grid_flow(row_major=False, columns=0, even_columns=True, even_rows=True, align=False)

        col = flow.column(align=True)
        col.prop(ui, "axis_x", text="Axis X")
        col.prop(ui, "axis_y", text="Y")
        col.prop(ui, "axis_z", text="Z")

        col = flow.column()
        col.prop(ui, "gizmo_primary")
        col.prop(ui, "gizmo_secondary", text="Secondary")
        col.prop(ui, "gizmo_view_align", text="View Align")

        col = flow.column()
        col.prop(ui, "gizmo_a")
        col.prop(ui, "gizmo_b", text="B")


class USERPREF_PT_theme_interface_icons(ThemePanel, CenterAlignMixIn, Panel):
    bl_label = "Icon Colors"
    bl_options = {'DEFAULT_CLOSED'}
    bl_parent_id = "USERPREF_PT_theme_user_interface"

    def draw_centered(self, context, layout):
        theme = context.preferences.themes[0]
        ui = theme.user_interface

        flow = layout.grid_flow(row_major=False, columns=0, even_columns=True, even_rows=False, align=False)

        flow.prop(ui, "icon_scene")
        flow.prop(ui, "icon_collection")
        flow.prop(ui, "icon_object")
        flow.prop(ui, "icon_object_data")
        flow.prop(ui, "icon_modifier")
        flow.prop(ui, "icon_shading")
        flow.prop(ui, "icon_folder")
        flow.prop(ui, "icon_autokey")
        flow.prop(ui, "icon_border_intensity")


class USERPREF_PT_theme_text_style(ThemePanel, CenterAlignMixIn, Panel):
    bl_label = "Text Style"
    bl_options = {'DEFAULT_CLOSED'}

    @staticmethod
    def _ui_font_style(layout, font_style):
        layout.use_property_split = True
        flow = layout.grid_flow(row_major=False, columns=0, even_columns=True, even_rows=False, align=False)

        col = flow.column()
        col.prop(font_style, "points")
        col.prop(font_style, "character_weight", text="Weight", text_ctxt=i18n_contexts.id_text)

        col = flow.column(align=True)
        col.prop(font_style, "shadow_offset_x", text="Shadow Offset X")
        col.prop(font_style, "shadow_offset_y", text="Y")

        col = flow.column(align=True)
        col.prop(font_style, "shadow")
        col.prop(font_style, "shadow_alpha", text="Alpha")
        col.prop(font_style, "shadow_value", text="Brightness")

    def draw_header(self, _context):
        layout = self.layout

        layout.label(icon='FONTPREVIEW')

    def draw_centered(self, context, layout):
        style = context.preferences.ui_styles[0]

        layout.label(text="Panel Title")
        self._ui_font_style(layout, style.panel_title)

        layout.separator()

        layout.label(text="Widget")
        self._ui_font_style(layout, style.widget)

        layout.separator()

        layout.label(text="Tooltip")
        self._ui_font_style(layout, style.tooltip)


class USERPREF_PT_theme_bone_color_sets(ThemePanel, CenterAlignMixIn, Panel):
    bl_label = "Bone Color Sets"
    bl_options = {'DEFAULT_CLOSED'}

    def draw_header(self, _context):
        layout = self.layout

        layout.label(icon='COLOR')

    def draw_centered(self, context, layout):
        theme = context.preferences.themes[0]

        layout.use_property_split = True

        for i, ui in enumerate(theme.bone_color_sets, 1):
            layout.label(text=iface_("Color Set {:d}").format(i), translate=False)

            flow = layout.grid_flow(row_major=False, columns=0, even_columns=True, even_rows=False, align=True)

            flow.prop(ui, "normal")
            flow.prop(ui, "select", text="Selected")
            flow.prop(ui, "active")
            flow.prop(ui, "show_colored_constraints")


class USERPREF_PT_theme_collection_colors(ThemePanel, CenterAlignMixIn, Panel):
    bl_label = "Collection Colors"
    bl_options = {'DEFAULT_CLOSED'}

    def draw_header(self, _context):
        layout = self.layout

        layout.label(icon='OUTLINER_COLLECTION')

    def draw_centered(self, context, layout):
        theme = context.preferences.themes[0]

        layout.use_property_split = True

        flow = layout.grid_flow(row_major=False, columns=2, even_columns=True, even_rows=False, align=False)
        for i, ui in enumerate(theme.collection_color, 1):
            flow.prop(ui, "color", text=iface_("Color {:d}").format(i), translate=False)


class USERPREF_PT_theme_strip_colors(ThemePanel, CenterAlignMixIn, Panel):
    bl_label = "Strip Color Tags"
    bl_options = {'DEFAULT_CLOSED'}

    def draw_header(self, _context):
        layout = self.layout

        layout.label(icon='SEQ_STRIP_DUPLICATE')

    def draw_centered(self, context, layout):
        theme = context.preferences.themes[0]

        layout.use_property_split = True

        flow = layout.grid_flow(row_major=False, columns=2, even_columns=True, even_rows=False, align=False)
        for i, ui in enumerate(theme.strip_color, 1):
            flow.prop(ui, "color", text=iface_("Color {:d}").format(i), translate=False)


# Base class for dynamically defined theme-space panels.
# This is not registered.
class PreferenceThemeSpacePanel:
    @staticmethod
    def _theme_generic(layout, themedata):

        layout.use_property_split = True

        flow = layout.grid_flow(row_major=False, columns=0, even_columns=True, even_rows=False, align=False)

        props_type = {}

        for prop in themedata.rna_type.properties:
            if prop.identifier == "rna_type":
                continue

            props_type.setdefault((prop.type, prop.subtype), []).append(prop)

        for props_type, props_ls in sorted(props_type.items()):
            if props_type[0] == 'POINTER':
                continue

            for prop in props_ls:
                flow.prop(themedata, prop.identifier)

    def draw_header(self, _context):
        icon = getattr(self, "icon", 'NONE')
        if icon != 'NONE':
            layout = self.layout
            layout.label(icon=icon)

    def draw(self, context):
        layout = self.layout
        theme = context.preferences.themes[0]

        datapath_list = self.datapath.split(".")
        data = theme
        for datapath_item in datapath_list:
            data = getattr(data, datapath_item)
        PreferenceThemeSpacePanel._theme_generic(layout, data)


class ThemeGenericClassGenerator:

    @staticmethod
    def generate_panel_classes_for_wcols():
        wcols = [
            ("Box", "wcol_box"),
            ("List Item", "wcol_list_item"),
            ("Menu", "wcol_menu"),
            ("Menu Background", "wcol_menu_back"),
            ("Menu Item", "wcol_menu_item"),
            ("Number Field", "wcol_num"),
            ("Option", "wcol_option"),
            ("Pie Menu", "wcol_pie_menu"),
            ("Progress Bar", "wcol_progress"),
            ("Pulldown", "wcol_pulldown"),
            ("Radio Buttons", "wcol_radio"),
            ("Regular", "wcol_regular"),
            ("Scroll Bar", "wcol_scroll"),
            ("Tab", "wcol_tab"),
            ("Text", "wcol_text"),
            ("Toggle", "wcol_toggle"),
            ("Tool", "wcol_tool"),
            ("Toolbar Item", "wcol_toolbar_item"),
            ("Tooltip", "wcol_tooltip"),
            ("Value Slider", "wcol_numslider"),
        ]

        for (name, wcol) in wcols:
            panel_id = "USERPREF_PT_theme_interface_" + wcol
            yield type(panel_id, (PreferenceThemeWidgetColorPanel, ThemePanel, Panel), {
                "bl_label": name,
                "bl_options": {'DEFAULT_CLOSED'},
                "draw": PreferenceThemeWidgetColorPanel.draw,
                "wcol": wcol,
            })

            panel_shade_id = "USERPREF_PT_theme_interface_shade_" + wcol
            yield type(panel_shade_id, (PreferenceThemeWidgetShadePanel, ThemePanel, Panel), {
                "bl_label": "Shaded",
                "bl_options": {'DEFAULT_CLOSED'},
                "bl_parent_id": panel_id,
                "draw": PreferenceThemeWidgetShadePanel.draw,
                "wcol": wcol,
            })

    @staticmethod
    def generate_theme_area_child_panel_classes(parent_id, rna_type, theme_area, datapath):
        def generate_child_panel_classes_recurse(parent_id, rna_type, theme_area, datapath):
            props_type = {}

            for prop in rna_type.properties:
                if prop.identifier == "rna_type":
                    continue

                props_type.setdefault((prop.type, prop.subtype), []).append(prop)

            for props_type, props_ls in sorted(props_type.items()):
                if props_type[0] == 'POINTER':
                    for prop in props_ls:
                        new_datapath = datapath + "." + prop.identifier if datapath else prop.identifier
                        panel_id = parent_id + "_" + prop.identifier
                        yield type(panel_id, (PreferenceThemeSpacePanel, ThemePanel, Panel), {
                            "bl_label": rna_type.properties[prop.identifier].name,
                            "bl_parent_id": parent_id,
                            "bl_options": {'DEFAULT_CLOSED'},
                            "draw": PreferenceThemeSpacePanel.draw,
                            "theme_area": theme_area.identifier,
                            "datapath": new_datapath,
                        })

                        yield from generate_child_panel_classes_recurse(
                            panel_id,
                            prop.fixed_type,
                            theme_area,
                            new_datapath,
                        )

        yield from generate_child_panel_classes_recurse(parent_id, rna_type, theme_area, datapath)

    @staticmethod
    def generate_panel_classes_from_theme_areas():
        from bpy.types import Theme

        for theme_area in Theme.bl_rna.properties["theme_area"].enum_items_static:
            if theme_area.identifier in {'USER_INTERFACE', 'STYLE', 'BONE_COLOR_SETS'}:
                continue

            panel_id = "USERPREF_PT_theme_" + theme_area.identifier.lower()
            # Generate panel-class from theme_area
            yield type(panel_id, (PreferenceThemeSpacePanel, ThemePanel, Panel), {
                "bl_label": theme_area.name,
                "bl_options": {'DEFAULT_CLOSED'},
                "draw_header": PreferenceThemeSpacePanel.draw_header,
                "draw": PreferenceThemeSpacePanel.draw,
                "theme_area": theme_area.identifier,
                "icon": theme_area.icon,
                "datapath": theme_area.identifier.lower(),
            })

            yield from ThemeGenericClassGenerator.generate_theme_area_child_panel_classes(
                panel_id, Theme.bl_rna.properties[theme_area.identifier.lower()].fixed_type,
                theme_area, theme_area.identifier.lower())


# -----------------------------------------------------------------------------
# File Paths Panels

# Panel mix-in.
class FilePathsPanel:
    bl_space_type = 'PREFERENCES'
    bl_region_type = 'WINDOW'
    bl_context = "file_paths"


class USERPREF_PT_file_paths_data(FilePathsPanel, Panel):
    bl_label = "Data"

    def draw(self, context):
        layout = self.layout
        layout.use_property_split = True
        layout.use_property_decorate = False

        paths = context.preferences.filepaths

        col = self.layout.column()
        col.prop(paths, "font_directory", text="Fonts")
        col.prop(paths, "texture_directory", text="Textures")
        col.prop(paths, "sound_directory", text="Sounds")
        col.prop(paths, "temporary_directory", text="Temporary Files")


class USERPREF_PT_file_paths_script_directories(FilePathsPanel, Panel):
    bl_label = "Script Directories"

    def draw(self, context):
        layout = self.layout

        paths = context.preferences.filepaths

        if len(paths.script_directories) == 0:
            layout.operator("preferences.script_directory_add", text="Add", icon='ADD')
            return

        layout.use_property_split = False
        layout.use_property_decorate = False

        box = layout.box()
        split = box.split(factor=0.35)
        name_col = split.column()
        path_col = split.column()

        row = name_col.row(align=True)  # Padding
        row.separator()
        row.label(text="Name")

        row = path_col.row(align=True)  # Padding
        row.separator()
        row.label(text="Path", text_ctxt=i18n_contexts.editor_filebrowser)

        row.operator("preferences.script_directory_add", text="", icon='ADD', emboss=False)

        for i, script_directory in enumerate(paths.script_directories):
            row = name_col.row()
            row.alert = not script_directory.name
            row.prop(script_directory, "name", text="")

            row = path_col.row()
            subrow = row.row()
            subrow.alert = not script_directory.directory
            subrow.prop(script_directory, "directory", text="")
            row.operator("preferences.script_directory_remove", text="", icon='X', emboss=False).index = i


class USERPREF_PT_file_paths_render(FilePathsPanel, Panel):
    bl_label = "Render"
    bl_parent_id = "USERPREF_PT_file_paths_data"

    def draw(self, context):
        layout = self.layout
        layout.use_property_split = True
        layout.use_property_decorate = False

        paths = context.preferences.filepaths

        col = self.layout.column()
        col.prop(paths, "render_output_directory", text="Render Output")
        col.prop(paths, "render_cache_directory", text="Render Cache")


class USERPREF_PT_text_editor_presets(PresetPanel, Panel):
    bl_label = "Text Editor Presets"
    preset_subdir = "text_editor"
    preset_operator = "script.execute_preset"
    preset_add_operator = "text_editor.preset_add"


class USERPREF_PT_file_paths_applications(FilePathsPanel, Panel):
    bl_label = "Applications"
    bl_options = {'DEFAULT_CLOSED'}

    def draw(self, context):
        layout = self.layout
        layout.use_property_split = True
        layout.use_property_decorate = False

        paths = context.preferences.filepaths

        col = layout.column()
        col.prop(paths, "image_editor", text="Image Editor")
        col.prop(paths, "animation_player_preset", text="Animation Player")
        if paths.animation_player_preset == 'CUSTOM':
            col.prop(paths, "animation_player", text="Player")


class USERPREF_PT_text_editor(FilePathsPanel, Panel):
    bl_label = "Text Editor"
    bl_parent_id = "USERPREF_PT_file_paths_applications"

    def draw_header_preset(self, _context):
        USERPREF_PT_text_editor_presets.draw_panel_header(self.layout)

    def draw(self, context):
        layout = self.layout
        layout.use_property_split = True
        layout.use_property_decorate = False

        paths = context.preferences.filepaths

        col = layout.column()
        col.prop(paths, "text_editor", text="Program")
        col.prop(paths, "text_editor_args", text="Arguments")


class USERPREF_PT_file_paths_development(FilePathsPanel, Panel):
    bl_label = "Development"
    bl_options = {'DEFAULT_CLOSED'}

    @classmethod
    def poll(cls, context):
        prefs = context.preferences
        return prefs.view.show_developer_ui

    def draw(self, context):
        layout = self.layout
        layout.use_property_split = True
        layout.use_property_decorate = False

        paths = context.preferences.filepaths
        layout.prop(paths, "i18n_branches_directory", text="I18n Branches")


class USERPREF_PT_saveload_autorun(FilePathsPanel, Panel):
    bl_label = "Auto Run Python Scripts"
    bl_parent_id = "USERPREF_PT_saveload_blend"

    def draw_header(self, context):
        prefs = context.preferences
        paths = prefs.filepaths

        self.layout.prop(paths, "use_scripts_auto_execute", text="")

    def draw(self, context):
        layout = self.layout
        prefs = context.preferences
        paths = prefs.filepaths

        layout.use_property_split = True
        layout.use_property_decorate = False  # No animation.

        layout.active = paths.use_scripts_auto_execute

        box = layout.box()
        row = box.row()
        row.label(text="Excluded Paths")
        row.operator("preferences.autoexec_path_add", text="", icon='ADD', emboss=False)
        for i, path_cmp in enumerate(prefs.autoexec_paths):
            row = box.row()
            row.prop(path_cmp, "path", text="")
            row.prop(path_cmp, "use_glob", text="", icon='FILTER')
            row.operator("preferences.autoexec_path_remove", text="", icon='X', emboss=False).index = i


<<<<<<< HEAD
=======
class USERPREF_PT_file_paths_asset_libraries(FilePathsPanel, Panel):
    bl_label = "Asset Libraries"

    def draw(self, context):
        layout = self.layout
        layout.use_property_split = False
        layout.use_property_decorate = False

        paths = context.preferences.filepaths
        active_library_index = paths.active_asset_library

        row = layout.row()

        row.template_list(
            "USERPREF_UL_asset_libraries", "user_asset_libraries",
            paths, "asset_libraries",
            paths, "active_asset_library",
        )

        col = row.column(align=True)
        col.operator("preferences.asset_library_add", text="", icon='ADD')
        props = col.operator("preferences.asset_library_remove", text="", icon='REMOVE')
        props.index = active_library_index

        try:
            active_library = None if active_library_index < 0 else paths.asset_libraries[active_library_index]
        except IndexError:
            active_library = None

        if active_library is None:
            return

        layout.separator()

        layout.prop(active_library, "path")
        layout.prop(active_library, "import_method", text="Import Method")
        layout.prop(active_library, "use_relative_path")


class USERPREF_UL_asset_libraries(UIList):
    def draw_item(self, _context, layout, _data, item, _icon, _active_data, _active_propname, _index):
        asset_library = item
        layout.prop(asset_library, "name", text="", emboss=False)


>>>>>>> 83a9cda0
class USERPREF_UL_extension_repos(UIList):
    def draw_item(self, _context, layout, _data, item, icon, _active_data, _active_propname, _index):
        repo = item
        icon = 'INTERNET' if repo.use_remote_url else 'DISK_DRIVE'
        layout.prop(repo, "name", text="", icon=icon, emboss=False)

        # Show an error icon if this repository has unusable settings.
        if repo.enabled:
            if (
                    (repo.use_custom_directory and repo.custom_directory == "") or
                    (repo.use_remote_url and repo.remote_url == "")
            ):
                layout.label(text="", icon='ERROR')

        layout.prop(repo, "enabled", text="", emboss=False, icon='CHECKBOX_HLT' if repo.enabled else 'CHECKBOX_DEHLT')

    def filter_items(self, _context, data, propname):
        # Repositories has no index, converting to a list.
        items = list(getattr(data, propname))

        flags = [self.bitflag_filter_item] * len(items)

        indices = [None] * len(items)
        for index, orig_index in enumerate(sorted(
            range(len(items)),
            key=lambda i: (
                # Order [Remote, User, System].
                0 if (repo := items[i]).use_remote_url else (1 if (repo.source != 'SYSTEM') else 2),
                repo.name.casefold(),
            )
        )):
            indices[orig_index] = index

        return flags, indices


# -----------------------------------------------------------------------------
# Save/Load Panels

class SaveLoadPanel:
    bl_space_type = 'PREFERENCES'
    bl_region_type = 'WINDOW'
    bl_context = "save_load"


class USERPREF_PT_saveload_blend(SaveLoadPanel, CenterAlignMixIn, Panel):
    bl_label = "Blend Files"

    def draw_centered(self, context, layout):
        prefs = context.preferences
        paths = prefs.filepaths
        view = prefs.view

        col = layout.column(heading="Save")
        col.prop(view, "use_save_prompt")

        col = layout.column()
        col.prop(paths, "save_version")
        col.prop(paths, "recent_files")

        layout.separator()

        col = layout.column(heading="Auto-Save")
        row = col.row()
        row.prop(paths, "use_auto_save_temporary_files", text="")
        subrow = row.row()
        subrow.active = paths.use_auto_save_temporary_files
        subrow.prop(paths, "auto_save_time", text="Timer (Minutes)")

        layout.separator()

        layout.prop(paths, "file_preview_type")

        layout.separator()

        layout.separator()

        col = layout.column(heading="Default To")
        col.prop(paths, "use_relative_paths")
        col.prop(paths, "use_file_compression")
        col.prop(paths, "use_load_ui")

        col = layout.column(heading="Text Files")
        col.prop(paths, "use_tabs_as_spaces")


class USERPREF_PT_saveload_file_browser(SaveLoadPanel, CenterAlignMixIn, Panel):
    bl_label = "File Browser"

    def draw_centered(self, context, layout):
        prefs = context.preferences
        paths = prefs.filepaths

        col = layout.column(heading="Show Locations")
        col.prop(paths, "show_recent_locations", text="Recent")
        col.prop(paths, "show_system_bookmarks", text="System")

        col = layout.column(heading="Defaults")
        col.prop(paths, "use_filter_files")
        col.prop(paths, "show_hidden_files_datablocks")


# -----------------------------------------------------------------------------
# Input Panels

class InputPanel:
    bl_space_type = 'PREFERENCES'
    bl_region_type = 'WINDOW'
    bl_context = "input"


class USERPREF_PT_input_keyboard(InputPanel, CenterAlignMixIn, Panel):
    bl_label = "Keyboard"

    def draw_centered(self, context, layout):
        prefs = context.preferences
        inputs = prefs.inputs

        layout.prop(inputs, "use_emulate_numpad")
        layout.prop(inputs, "use_numeric_input_advanced")


class USERPREF_PT_input_mouse(InputPanel, CenterAlignMixIn, Panel):
    bl_label = "Mouse"

    def draw_centered(self, context, layout):
        import sys
        prefs = context.preferences
        inputs = prefs.inputs

        flow = layout.grid_flow(row_major=False, columns=0, even_columns=True, even_rows=False, align=False)

        if sys.platform[:3] == "win":
            flow.prop(inputs, "use_mouse_emulate_3_button")
        else:
            col = flow.column(heading="Emulate 3 Button Mouse")
            row = col.row()
            row.prop(inputs, "use_mouse_emulate_3_button", text="")
            subrow = row.row()
            subrow.prop(inputs, "mouse_emulate_3_button_modifier", text="")
            subrow.active = inputs.use_mouse_emulate_3_button

        flow.prop(inputs, "use_mouse_continuous")
        flow.prop(inputs, "use_drag_immediately")
        flow.prop(inputs, "mouse_double_click_time", text="Double Click Speed")
        flow.prop(inputs, "drag_threshold_mouse")
        flow.prop(inputs, "drag_threshold_tablet")
        flow.prop(inputs, "drag_threshold")
        flow.prop(inputs, "move_threshold")


class USERPREF_PT_input_touchpad(InputPanel, CenterAlignMixIn, Panel):
    bl_label = "Touchpad"
    bl_options = {'DEFAULT_CLOSED'}

    @classmethod
    def poll(cls, context):
        import sys
        if sys.platform[:3] == "win" or sys.platform == "darwin":
            return True

        # WAYLAND supports multi-touch, X11 and SDL don't.
        from _bpy import _ghost_backend
        if _ghost_backend() == 'WAYLAND':
            return True

        return False

    def draw_centered(self, context, layout):
        prefs = context.preferences
        inputs = prefs.inputs

        col = layout.column()
        col.prop(inputs, "use_multitouch_gestures")

        from _bpy import _wm_capabilities
        capabilities = _wm_capabilities()
        if not capabilities['TRACKPAD_PHYSICAL_DIRECTION']:
            row = col.row()
            row.active = inputs.use_multitouch_gestures
            row.prop(inputs, "touchpad_scroll_direction", text="Scroll Direction")


class USERPREF_PT_input_tablet(InputPanel, CenterAlignMixIn, Panel):
    bl_label = "Tablet"

    def draw_centered(self, context, layout):
        prefs = context.preferences
        inputs = prefs.inputs

        import sys
        if sys.platform[:3] == "win":
            layout.prop(inputs, "tablet_api")
            layout.separator()

        col = layout.column()
        col.prop(inputs, "pressure_threshold_max")
        col.prop(inputs, "pressure_softness")


class USERPREF_PT_input_ndof(InputPanel, CenterAlignMixIn, Panel):
    bl_label = "NDOF"
    bl_options = {'DEFAULT_CLOSED'}

    @classmethod
    def poll(cls, context):
        return bpy.app.build_options.input_ndof

    def draw_centered(self, context, layout):
        prefs = context.preferences
        inputs = prefs.inputs

        USERPREF_PT_ndof_settings.draw_settings(layout, inputs)


# -----------------------------------------------------------------------------
# Navigation Panels

class NavigationPanel:
    bl_space_type = 'PREFERENCES'
    bl_region_type = 'WINDOW'
    bl_context = "navigation"


class USERPREF_PT_navigation_orbit(NavigationPanel, CenterAlignMixIn, Panel):
    bl_label = "Orbit & Pan"

    def draw_centered(self, context, layout):
        prefs = context.preferences
        inputs = prefs.inputs
        view = prefs.view

        col = layout.column()

        col.row().prop(inputs, "view_rotate_method", expand=True)
        if inputs.view_rotate_method == 'TURNTABLE':
            col.prop(inputs, "view_rotate_sensitivity_turntable")
        else:
            col.prop(inputs, "view_rotate_sensitivity_trackball")
        col.prop(inputs, "use_rotate_around_active")

        col.separator()

        col = layout.column(heading="Auto")
        col.prop(inputs, "use_auto_perspective", text="Perspective")
        col.prop(inputs, "use_mouse_depth_navigate", text="Depth")

        col = layout.column()
        col.prop(view, "smooth_view")
        col.prop(view, "rotation_angle")


class USERPREF_PT_navigation_zoom(NavigationPanel, CenterAlignMixIn, Panel):
    bl_label = "Zoom"

    def draw_centered(self, context, layout):
        prefs = context.preferences
        inputs = prefs.inputs

        col = layout.column()

        col.row().prop(inputs, "view_zoom_method", text="Zoom Method")
        if inputs.view_zoom_method in {'DOLLY', 'CONTINUE'}:
            col.row().prop(inputs, "view_zoom_axis")
            col.prop(inputs, "use_zoom_to_mouse")
            col = layout.column(heading="Invert Zoom Direction", align=True)
            col.prop(inputs, "invert_mouse_zoom", text="Mouse")
            col.prop(inputs, "invert_zoom_wheel", text="Wheel")
        else:
            col.prop(inputs, "use_zoom_to_mouse")
            col.prop(inputs, "invert_zoom_wheel", text="Invert Wheel Zoom Direction")


class USERPREF_PT_navigation_fly_walk(NavigationPanel, CenterAlignMixIn, Panel):
    bl_label = "Fly & Walk"

    def draw_centered(self, context, layout):
        prefs = context.preferences
        inputs = prefs.inputs

        layout.row().prop(inputs, "navigation_mode", expand=True)


class USERPREF_PT_navigation_fly_walk_navigation(NavigationPanel, CenterAlignMixIn, Panel):
    bl_label = "Walk"
    bl_parent_id = "USERPREF_PT_navigation_fly_walk"
    bl_options = {'DEFAULT_CLOSED'}

    @classmethod
    def poll(cls, context):
        prefs = context.preferences
        return prefs.inputs.navigation_mode == 'WALK'

    def draw_centered(self, context, layout):
        prefs = context.preferences
        inputs = prefs.inputs
        walk = inputs.walk_navigation

        col = layout.column()
        col.prop(walk, "use_mouse_reverse")
        col.prop(walk, "mouse_speed")
        col.prop(walk, "teleport_time")

        col = layout.column(align=True)
        col.prop(walk, "walk_speed")
        col.prop(walk, "walk_speed_factor")


class USERPREF_PT_navigation_fly_walk_gravity(NavigationPanel, CenterAlignMixIn, Panel):
    bl_label = "Gravity"
    bl_parent_id = "USERPREF_PT_navigation_fly_walk"
    bl_options = {'DEFAULT_CLOSED'}

    @classmethod
    def poll(cls, context):
        prefs = context.preferences
        return prefs.inputs.navigation_mode == 'WALK'

    def draw_header(self, context):
        prefs = context.preferences
        inputs = prefs.inputs
        walk = inputs.walk_navigation

        self.layout.prop(walk, "use_gravity", text="")

    def draw_centered(self, context, layout):
        prefs = context.preferences
        inputs = prefs.inputs
        walk = inputs.walk_navigation

        layout.active = walk.use_gravity

        col = layout.column()
        col.prop(walk, "view_height")
        col.prop(walk, "jump_height")


# Special case, this is only exposed as a popover.
class USERPREF_PT_ndof_settings(Panel):
    bl_label = "3D Mouse Settings"
    bl_space_type = 'TOPBAR'  # dummy.
    bl_region_type = 'HEADER'
    bl_ui_units_x = 12

    @staticmethod
    def draw_settings(layout, props, show_3dview_settings=True):

        layout.separator()

        if show_3dview_settings:
            col = layout.column()
            col.row().prop(props, "ndof_navigation_mode", text="Navigation Mode")
            col.prop(props, "ndof_lock_horizon", text="Lock Horizon")

            layout.separator()

        if show_3dview_settings:
            col = layout.column(heading="Orbit Center")
            col.prop(props, "ndof_orbit_center_auto")
            colsub = col.column()
            colsub.prop(props, "ndof_orbit_center_selected")
            colsub.enabled = props.ndof_orbit_center_auto
            del colsub
            col.separator()

            col = layout.column(heading="Show")
            col.prop(props, "ndof_show_guide_orbit_axis", text="Orbit Axis")
            col.prop(props, "ndof_show_guide_orbit_center", text="Orbit Center")

        layout.separator()

        layout_header, layout_advanced = layout.panel("NDOF_advanced", default_closed=True)
        layout_header.label(text="Advanced")
        if layout_advanced:
            col = layout_advanced.column()
            col.prop(props, "ndof_translation_sensitivity")
            col.prop(props, "ndof_rotation_sensitivity")
            col.prop(props, "ndof_deadzone")

            col.separator()
            col.row().prop(props, "ndof_zoom_direction", expand=True)
            col.separator()

            row = col.row(heading=("Invert Pan" if show_3dview_settings else "Invert Pan Axis"))
            for text, attr in (
                    ("X", "ndof_panx_invert_axis"),
                    ("Y", "ndof_pany_invert_axis"),
                    ("Z", "ndof_panz_invert_axis"),
            ):
                row.prop(props, attr, text=text, toggle=True)

            if show_3dview_settings:
                row = col.row(heading="Invert Rotate")
                for text, attr in (
                        ("X", "ndof_rotx_invert_axis"),
                        ("Y", "ndof_roty_invert_axis"),
                        ("Z", "ndof_rotz_invert_axis"),
                ):
                    row.prop(props, attr, text=text, toggle=True)

            if show_3dview_settings:
                col.prop(props, "ndof_lock_camera_pan_zoom")

    def draw(self, context):
        layout = self.layout
        layout.use_property_split = True
        layout.use_property_decorate = False  # No animation.

        input_prefs = context.preferences.inputs
        is_view3d = context.space_data.type == 'VIEW_3D'
        self.draw_settings(layout, input_prefs, is_view3d)

# -----------------------------------------------------------------------------
# Key-Map Editor Panels


class KeymapPanel:
    bl_space_type = 'PREFERENCES'
    bl_region_type = 'WINDOW'
    bl_context = "keymap"


class USERPREF_MT_keyconfigs(Menu):
    bl_label = "KeyPresets"
    preset_subdir = "keyconfig"
    preset_operator = "preferences.keyconfig_activate"

    def draw(self, context):
        Menu.draw_preset(self, context)


class USERPREF_PT_keymap(KeymapPanel, Panel):
    bl_label = "Keymap"
    bl_options = {'HIDE_HEADER'}

    def draw(self, context):
        from rna_keymap_ui import draw_keymaps

        layout = self.layout

        # import time

        # start = time.time()

        # Keymap Settings
        draw_keymaps(context, layout)

        # print("runtime", time.time() - start)


# -----------------------------------------------------------------------------
# Extension Panels


class USERPREF_MT_extensions_active_repo(Menu):
    bl_label = "Active Repository"

    def draw(self, _context):
        # Add-ons may extend.
        pass


class USERPREF_MT_extensions_active_repo_remove(Menu):
    bl_label = "Remove Extension Repository"

    def draw(self, context):
        layout = self.layout

        extensions = context.preferences.extensions
        active_repo_index = extensions.active_repo

        try:
            active_repo = None if active_repo_index < 0 else extensions.repos[active_repo_index]
        except IndexError:
            active_repo = None

        is_system_repo = (active_repo.use_remote_url is False) and (active_repo.source == 'SYSTEM')

        props = layout.operator("preferences.extension_repo_remove", text="Remove Repository")
        props.index = active_repo_index

        if not is_system_repo:
            props = layout.operator("preferences.extension_repo_remove", text="Remove Repository & Files")
            props.index = active_repo_index
            props.remove_files = True


class USERPREF_PT_extensions_repos(Panel):
    bl_label = "Repositories"
    bl_options = {'HIDE_HEADER'}

    bl_space_type = 'TOPBAR'  # dummy.
    bl_region_type = 'HEADER'

    # Show wider than most panels so the URL & directory aren't overly clipped.
    bl_ui_units_x = 16

    def draw(self, context):
        layout = self.layout
        layout.use_property_split = False
        layout.use_property_decorate = False

        extensions = context.preferences.extensions
        active_repo_index = extensions.active_repo

        row = layout.row()

        row.template_list(
            "USERPREF_UL_extension_repos", "user_extension_repos",
            extensions, "repos",
            extensions, "active_repo",
        )

        col = row.column(align=True)
        col.operator_menu_enum("preferences.extension_repo_add", "type", text="", icon='ADD')
        col.menu("USERPREF_MT_extensions_active_repo_remove", text="", icon='REMOVE')

        col.separator()

        col.menu_contents("USERPREF_MT_extensions_active_repo")

        try:
            active_repo = None if active_repo_index < 0 else extensions.repos[active_repo_index]
        except IndexError:
            active_repo = None

        if active_repo is None:
            return

        # NOTE: changing repositories from remote to local & vice versa could be supported but is obscure enough
        # that it can be hidden entirely. If there is a some justification to show this, it can be exposed.
        # For now it can be accessed from Python if someone is.
        # `layout.prop(active_repo, "use_remote_url", text="Use Remote URL")`

        use_remote_url = active_repo.use_remote_url
        if use_remote_url:
            row = layout.row()
            split = row.split(factor=0.936)
            if active_repo.remote_url == "":
                split.alert = True
            split.prop(active_repo, "remote_url", text="", icon='INTERNET', placeholder="Repository URL")
            split = row.split()

            if active_repo.use_access_token:
                access_token_icon = 'LOCKED' if active_repo.access_token else 'UNLOCKED'
                row = layout.row()
                split = row.split(factor=0.936)
                split.prop(active_repo, "access_token", icon=access_token_icon)
                split = row.split()

            layout.prop(active_repo, "use_sync_on_startup")

        layout_header, layout_panel = layout.panel("advanced", default_closed=True)
        layout_header.label(text="Advanced")

        if layout_panel:
            layout_panel.use_property_split = True
            use_custom_directory = active_repo.use_custom_directory

            col = layout_panel.column(align=False, heading="Custom Directory")
            row = col.row(align=True)
            sub = row.row(align=True)
            sub.prop(active_repo, "use_custom_directory", text="")
            sub = sub.row(align=True)
            sub.active = use_custom_directory
            if use_custom_directory:
                if active_repo.custom_directory == "":
                    sub.alert = True
                sub.prop(active_repo, "custom_directory", text="")
            else:
                # Show the read-only directory property.
                # Apart from being consistent with the custom directory UI,
                # prefer a read-only property over a label because this is not necessarily
                # valid UTF-8 which will raise a Python exception when passed in as text.
                sub.prop(active_repo, "directory", text="")

            if use_remote_url:
                row = layout_panel.row(align=True, heading="Authentication")
                row.prop(active_repo, "use_access_token")

                layout_panel.prop(active_repo, "use_cache")
            else:
                layout_panel.prop(active_repo, "source")

            layout_panel.separator()

            layout_panel.prop(active_repo, "module")


# -----------------------------------------------------------------------------
# Extensions Panels

class ExtensionsPanel:
    bl_space_type = 'PREFERENCES'
    bl_region_type = 'WINDOW'
    bl_context = "extensions"


class USERPREF_PT_extensions(ExtensionsPanel, Panel):
    bl_label = "Extensions"
    bl_options = {'HIDE_HEADER'}

    def draw(self, context):
        pass


# -----------------------------------------------------------------------------
# Add-on Panels

# Only a popover.
class USERPREF_PT_addons_filter(Panel):
    bl_label = "Add-ons Filter"

    bl_space_type = 'TOPBAR'  # dummy.
    bl_region_type = 'HEADER'
    bl_ui_units_x = 12

    def draw(self, context):
        USERPREF_PT_addons._draw_addon_header_for_extensions_popover(self.layout, context)


class AddOnPanel:
    bl_space_type = 'PREFERENCES'
    bl_region_type = 'WINDOW'
    bl_context = "addons"


class USERPREF_PT_addons(AddOnPanel, Panel):
    bl_label = "Add-ons"
    bl_options = {'HIDE_HEADER'}

    _support_icon_mapping = {
        'OFFICIAL': 'BLENDER',
        'COMMUNITY': 'COMMUNITY',
        'TESTING': 'EXPERIMENTAL',
    }

    @staticmethod
    def is_user_addon(mod, user_addon_paths):
        import os

        if not user_addon_paths:
            for path in (
                    bpy.utils.script_path_user(),
                    *bpy.utils.script_paths_pref(),
            ):
                if path is not None:
                    user_addon_paths.append(os.path.join(path, "addons"))

        for path in user_addon_paths:
            if bpy.path.is_subdir(mod.__file__, path):
                return True
        return False

    @staticmethod
    def draw_addon_preferences(layout, context, addon_preferences):
        if (draw := getattr(addon_preferences, "draw", None)) is None:
            return

        addon_preferences_class = type(addon_preferences)
        layout.label(text=" Preferences")
        box_prefs = layout.box()
        addon_preferences_class.layout = box_prefs
        try:
            draw(context)
        except Exception:
            import traceback
            traceback.print_exc()
            box_prefs.label(text="Error (see console)", icon='ERROR')
        del addon_preferences_class.layout

    @staticmethod
    def draw_error(layout, message):
        lines = message.split("\n")
        box = layout.box()
        sub = box.row()
        sub.label(text=lines[0])
        sub.label(icon='ERROR')
        for line in lines[1:]:
            box.label(text=line)

    @staticmethod
    def _draw_addon_header(layout, prefs, wm):
        split = layout.split(factor=0.6)

        row = split.row()
        row.prop(wm, "addon_support", expand=True)

        row = split.row(align=True)
        row.operator("preferences.addon_install", icon='IMPORT', text="Install...")
        row.operator("preferences.addon_refresh", icon='FILE_REFRESH', text="Refresh")

        row = layout.row()
        row.prop(prefs.view, "show_addons_enabled_only")
        row.prop(wm, "addon_filter", text="")
        row.prop(wm, "addon_search", text="", icon='VIEWZOOM')

    @staticmethod
    def _draw_addon_header_for_extensions_popover(layout, context):

        wm = context.window_manager
        prefs = context.preferences

        row = layout.row()
        row.prop(wm, "addon_support", expand=True)

        row = layout.row()
        row.prop(prefs.view, "show_addons_enabled_only")

        # Not filter, we could expose elsewhere.
        row = layout.row()
        row.operator("preferences.addon_install", icon='IMPORT', text="Install...")
        row.operator("preferences.addon_refresh", icon='FILE_REFRESH', text="Refresh")

    def draw(self, context):
        import os
        import addon_utils

        prefs = context.preferences

        if self.is_extended():
            # Rely on the draw function being appended to by the extensions add-on.
            return

        layout = self.layout
        wm = context.window_manager

        used_addon_module_name_map = {addon.module: addon for addon in prefs.addons}

        addon_user_dirs = tuple(
            p for p in (
                *[os.path.join(pref_p, "addons") for pref_p in bpy.utils.script_paths_pref()],
                bpy.utils.user_resource('SCRIPTS', path="addons"),
            )
            if p
        )

        self._draw_addon_header(layout, prefs, wm)

        layout_topmost = layout.column()

        col = layout.column()

        # set in addon_utils.modules_refresh()
        if addon_utils.error_duplicates:
            box = col.box()
            row = box.row()
            row.label(text="Multiple add-ons with the same name found!")
            row.label(icon='ERROR')
            box.label(text="Delete one of each pair to resolve:")
            for (addon_name, addon_file, addon_path) in addon_utils.error_duplicates:
                box.separator()
                sub_col = box.column(align=True)
                sub_col.label(text=addon_name + ":")

                sub_row = sub_col.row()
                sub_row.label(text="    " + addon_file)
                sub_row.operator("wm.path_open", text="", icon='FILE_FOLDER').filepath = os.path.dirname(addon_file)

                sub_row = sub_col.row()
                sub_row.label(text="    " + addon_path)
                sub_row.operator("wm.path_open", text="", icon='FILE_FOLDER').filepath = os.path.dirname(addon_path)

        if addon_utils.error_encoding:
            self.draw_error(
                col,
                "One or more addons do not have UTF-8 encoding\n"
                "(see console for details)",
            )

        show_enabled_only = prefs.view.show_addons_enabled_only
        filter = wm.addon_filter
        search = wm.addon_search.casefold()
        support = wm.addon_support

        module_names = set()

        # initialized on demand
        user_addon_paths = []

        for mod in addon_utils.modules(refresh=False):
            module_names.add(addon_module_name := mod.__name__)
            bl_info = addon_utils.module_bl_info(mod)

            is_enabled = addon_module_name in used_addon_module_name_map

            if bl_info["support"] not in support:
                continue

            # check if addon should be visible with current filters
            is_visible = (
                (filter == "All") or
                (filter == bl_info["category"]) or
                (filter == "User" and (mod.__file__.startswith(addon_user_dirs)))
            )
            if show_enabled_only:
                is_visible = is_visible and is_enabled

            if not is_visible:
                continue

            if search and not (
                    (search in bl_info["name"].casefold() or
                     search in iface_(bl_info["name"]).casefold()) or
                    (bl_info["author"] and (search in bl_info["author"].casefold())) or
                    ((filter == "All") and (search in bl_info["category"].casefold() or
                                            search in iface_(bl_info["category"]).casefold()))
            ):
                continue

            # Addon UI Code
            col_box = col.column()
            box = col_box.box()
            colsub = box.column()
            row = colsub.row(align=True)

            row.operator(
                "preferences.addon_expand",
                icon='DISCLOSURE_TRI_DOWN' if bl_info["show_expanded"] else 'DISCLOSURE_TRI_RIGHT',
                emboss=False,
            ).module = addon_module_name

            row.operator(
                "preferences.addon_disable" if is_enabled else "preferences.addon_enable",
                icon='CHECKBOX_HLT' if is_enabled else 'CHECKBOX_DEHLT', text="",
                emboss=False,
            ).module = addon_module_name

            sub = row.row()
            sub.active = is_enabled
            sub.label(text="{:s}: {:s}".format(iface_(bl_info["category"]), iface_(bl_info["name"])))

            if bl_info["warning"]:
                sub.label(icon='ERROR')

            # icon showing support level.
            sub.label(icon=self._support_icon_mapping.get(bl_info["support"], 'QUESTION'))

            # Expanded UI (only if additional bl_info is available)
            if bl_info["show_expanded"]:
                if value := bl_info["description"]:
                    split = colsub.row().split(factor=0.15)
                    split.label(text="Description:")
                    split.label(text=iface_(value))
                if value := bl_info["location"]:
                    split = colsub.row().split(factor=0.15)
                    split.label(text="Location:")
                    split.label(text=iface_(value))
                if mod:
                    split = colsub.row().split(factor=0.15)
                    split.label(text="File:")
                    split.label(text=mod.__file__, translate=False)
                if value := bl_info["author"]:
                    split = colsub.row().split(factor=0.15)
                    split.label(text="Author:")
                    split.label(text=value, translate=False)
                if value := bl_info["version"]:
                    split = colsub.row().split(factor=0.15)
                    split.label(text="Version:")
                    split.label(text=".".join(str(x) for x in value), translate=False)
                if value := bl_info["warning"]:
                    split = colsub.row().split(factor=0.15)
                    split.label(text="Warning:")
                    split.label(text="  " + iface_(value), icon='ERROR')
                del value

                user_addon = USERPREF_PT_addons.is_user_addon(mod, user_addon_paths)
                if bl_info["doc_url"] or bl_info.get("tracker_url"):
                    split = colsub.row().split(factor=0.15)
                    split.label(text="Internet:")
                    sub = split.row()
                    if bl_info["doc_url"]:
                        sub.operator(
                            "wm.url_open", text="Documentation", icon='HELP',
                        ).url = bl_info["doc_url"]
                    # Only add "Report a Bug" button if tracker_url is set.
                    # None of the core add-ons are expected to have tracker info (glTF is the exception).
                    if bl_info.get("tracker_url"):
                        sub.operator(
                            "wm.url_open", text="Report a Bug", icon='URL',
                        ).url = bl_info["tracker_url"]

                if user_addon:
                    split = colsub.row().split(factor=0.15)
                    split.label(text="User:")
                    split.operator(
                        "preferences.addon_remove", text="Remove", icon='CANCEL',
                    ).module = mod.__name__

                # Show addon user preferences
                if is_enabled:
                    if (addon_preferences := used_addon_module_name_map[addon_module_name].preferences) is not None:
                        self.draw_addon_preferences(col_box, context, addon_preferences)

        if filter in {"All", "Enabled"}:
            # Append missing scripts
            # First collect scripts that are used but have no script file.
            missing_modules = {
                addon_module_name for addon_module_name in used_addon_module_name_map
                if addon_module_name not in module_names
            }

            if missing_modules:
                layout_topmost.column().separator()
                layout_topmost.column().label(text="Missing script files")

                for addon_module_name in sorted(missing_modules):
                    is_enabled = addon_module_name in used_addon_module_name_map
                    # Addon UI Code
                    box = layout_topmost.column().box()
                    colsub = box.column()
                    row = colsub.row(align=True)

                    row.label(text="", icon='ERROR')

                    if is_enabled:
                        row.operator(
                            "preferences.addon_disable", icon='CHECKBOX_HLT', text="", emboss=False,
                        ).module = addon_module_name

                    row.label(text=addon_module_name, translate=False)



# -----------------------------------------------------------------------------
# Asset Panels

class AssetsPanel:
    bl_space_type = 'PREFERENCES'
    bl_region_type = 'WINDOW'
    bl_context = "assets"

class USERPREF_PT_assets(AssetsPanel, Panel):
    bl_label = "Assets"
    bl_options = {'HIDE_HEADER'}

    def draw(self, context):
        prefs = context.preferences

        # Check if the extensions "Welcome" panel should be displayed.
        # Even though it can be dismissed it's quite "in-your-face" so only show when it's needed.
        if (
            # The user didn't dismiss.
            (not prefs.extensions.use_online_access_handled) and
            # Running offline.
            (not bpy.app.online_access) and
            # There is one or more libraries that require remote access.
            any(library for library in prefs.filepaths.asset_libraries if
                # repo.enabled and
                library.use_remote_url)
        ):
            layout = self.layout
            layout_header, layout_panel = layout.panel("advanced", default_closed=False)
            layout_header.label(text="Internet Access Required", icon='INTERNET_OFFLINE')

            if layout_panel is None:
                return

            box = layout_panel.box()

            # Text wrapping isn't supported, manually wrap.
            for line in (
                    rpt_("Internet access is required to browse and download online assets."),
                    rpt_("You can adjust this later from \"System\" preferences."),
            ):
                box.label(text=line, translate=False)

            # TODO: Link to the manual?
            # row.operator(
            #     "wm.url_open",
            #     text="",
            #     icon='URL',
            #     emboss=False,
            # ).url = (
            #     "https://docs.blender.org/manual/"
            #     "{:s}/{:d}.{:d}/editors/preferences/extensions.html#installing-extensions"
            # ).format(
            #     bpy.utils.manual_language_code(),
            #     *bpy.app.version[:2],
            # )

            row = box.row()
            props = row.operator("wm.context_set_boolean", text="Continue Offline", icon='X')
            props.data_path = "preferences.extensions.use_online_access_handled"
            props.value = True

            # The only reason to prefer this over `screen.userpref_show`
            # is it will be disabled when `--offline-mode` is forced with a useful error for why.
            row.operator("extensions.userpref_allow_online", text="Allow Online Access", icon='CHECKMARK')


class USERPREF_PT_assets_asset_libraries(AssetsPanel, Panel):
    bl_label = "Asset Libraries"

    def draw(self, context):
        layout = self.layout
        layout.use_property_split = False
        layout.use_property_decorate = False

        paths = context.preferences.filepaths
        active_library_index = paths.active_asset_library

        row = layout.row()

        row.template_list(
            "USERPREF_UL_asset_libraries", "user_asset_libraries",
            paths, "asset_libraries",
            paths, "active_asset_library",
        )

        col = row.column(align=True)
        col.operator_menu_enum("preferences.asset_library_add", "type", text="", icon='ADD')
        props = col.operator("preferences.asset_library_remove", text="", icon='REMOVE')
        props.index = active_library_index

        try:
            active_library = None if active_library_index < 0 else paths.asset_libraries[active_library_index]
        except IndexError:
            active_library = None

        if active_library is None:
            return

        layout.separator()

        if active_library.use_remote_url:
            layout.prop(active_library, "remote_url")
            layout.prop(active_library, "path", text="Download Location")
        else:
            layout.prop(active_library, "path")
            layout.prop(active_library, "import_method", text="Import Method")
            layout.prop(active_library, "use_relative_path")


class USERPREF_UL_asset_libraries(UIList):
    def draw_item(self, _context, layout, _data, item, _icon, _active_data, _active_propname, _index):
        asset_library = item

        icon = 'INTERNET' if asset_library.use_remote_url else 'DISK_DRIVE'

        if self.layout_type in {'DEFAULT', 'COMPACT'}:
            layout.prop(asset_library, "name", text="", icon=icon, emboss=False)
        elif self.layout_type == 'GRID':
            layout.alignment = 'CENTER'
            layout.prop(asset_library, "name", text="", icon=icon, emboss=False)



# -----------------------------------------------------------------------------
# Studio Light Panels


class StudioLightPanel:
    bl_space_type = 'PREFERENCES'
    bl_region_type = 'WINDOW'
    bl_context = "lights"


class StudioLightPanelMixin:

    def _get_lights(self, prefs):
        return [light for light in prefs.studio_lights if light.is_user_defined and light.type == self.sl_type]

    def draw(self, context):
        layout = self.layout
        prefs = context.preferences
        lights = self._get_lights(prefs)

        self.draw_light_list(layout, lights)

    def draw_light_list(self, layout, lights):
        if lights:
            flow = layout.grid_flow(row_major=False, columns=4, even_columns=True, even_rows=True, align=False)
            for studio_light in lights:
                self.draw_studio_light(flow, studio_light)
        else:
            layout.label(text=self.get_error_message())

    def get_error_message(self):
        return rpt_("No custom {:s} configured").format(self.bl_label)

    def draw_studio_light(self, layout, studio_light):
        box = layout.box()
        row = box.row()

        row.template_icon(layout.icon(studio_light), scale=3.0)
        col = row.column()
        props = col.operator("preferences.studiolight_uninstall", text="", icon='REMOVE')
        props.index = studio_light.index

        if studio_light.type == 'STUDIO':
            props = col.operator("preferences.studiolight_copy_settings", text="", icon='IMPORT')
            props.index = studio_light.index

        box.label(text=studio_light.name)


class USERPREF_PT_studiolight_matcaps(StudioLightPanel, StudioLightPanelMixin, Panel):
    bl_label = "MatCaps"
    sl_type = 'MATCAP'

    def draw_header_preset(self, _context):
        layout = self.layout
        layout.operator("preferences.studiolight_install", icon='IMPORT', text="Install...").type = 'MATCAP'
        layout.separator()

    def get_error_message(self):
        return rpt_("No custom MatCaps configured")


class USERPREF_PT_studiolight_world(StudioLightPanel, StudioLightPanelMixin, Panel):
    bl_label = "HDRIs"
    sl_type = 'WORLD'

    def draw_header_preset(self, _context):
        layout = self.layout
        layout.operator("preferences.studiolight_install", icon='IMPORT', text="Install...").type = 'WORLD'
        layout.separator()

    def get_error_message(self):
        return rpt_("No custom HDRIs configured")


class USERPREF_PT_studiolight_lights(StudioLightPanel, StudioLightPanelMixin, Panel):
    bl_label = "Studio Lights"
    sl_type = 'STUDIO'

    def draw_header_preset(self, _context):
        layout = self.layout
        props = layout.operator("preferences.studiolight_install", icon='IMPORT', text="Install...")
        props.type = 'STUDIO'
        props.filter_glob = ".sl"
        layout.separator()

    def get_error_message(self):
        return rpt_("No custom Studio Lights configured")


class USERPREF_PT_studiolight_light_editor(StudioLightPanel, Panel):
    bl_label = "Editor"
    bl_parent_id = "USERPREF_PT_studiolight_lights"
    bl_options = {'DEFAULT_CLOSED'}

    @staticmethod
    def opengl_light_buttons(layout, light):
        col = layout.column()
        box = col.box()
        box.active = light.use

        box.prop(light, "use", text="Use Light")
        box.prop(light, "diffuse_color", text="Diffuse")
        box.prop(light, "specular_color", text="Specular")
        box.prop(light, "smooth")
        box.prop(light, "direction")

        col.separator()

    def draw(self, context):
        layout = self.layout

        prefs = context.preferences
        system = prefs.system

        row = layout.row()
        row.prop(system, "use_studio_light_edit", toggle=True)
        row.operator("preferences.studiolight_new", text="Save as Studio light", icon='FILE_TICK')

        layout.separator()

        layout.use_property_split = True

        flow = layout.grid_flow(row_major=True, columns=2, even_rows=True, even_columns=True)
        flow.active = system.use_studio_light_edit

        for light in system.solid_lights:
            self.opengl_light_buttons(flow, light)

        layout.prop(system, "light_ambient")


# -----------------------------------------------------------------------------
# Experimental Panels

class ExperimentalPanel:
    bl_space_type = 'PREFERENCES'
    bl_region_type = 'WINDOW'
    bl_context = "experimental"

    url_prefix = "https://projects.blender.org/"

    @classmethod
    def poll(cls, _context):
        return bpy.app.version_cycle == "alpha"

    def _draw_items(self, context, items):
        prefs = context.preferences
        experimental = prefs.experimental

        layout = self.layout
        layout.use_property_split = False
        layout.use_property_decorate = False

        for prop_keywords, reference in items:
            split = layout.split(factor=0.66)
            col = split.split()
            col.prop(experimental, **prop_keywords)

            if reference:
                if type(reference) is tuple:
                    url_ext = reference[0]
                    text = reference[1]
                else:
                    url_ext = reference
                    text = reference

                col = split.split()
                col.operator("wm.url_open", text=text, icon='URL').url = self.url_prefix + url_ext


"""
# Example panel, leave it here so we always have a template to follow even
# after the features are gone from the experimental panel.

class USERPREF_PT_experimental_virtual_reality(ExperimentalPanel, Panel):
    bl_label = "Virtual Reality"

    def draw(self, context):
        self._draw_items(
            context, (
                ({"property": "use_virtual_reality_scene_inspection"}, ("blender/blender/issues/71347", "#71347")),
                ({"property": "use_virtual_reality_immersive_drawing"}, ("blender/blender/issues/71348", "#71348")),
            ),
        )
"""


class USERPREF_PT_experimental_new_features(ExperimentalPanel, Panel):
    bl_label = "New Features"

    def draw(self, context):
        self._draw_items(
            context, (
                ({"property": "use_extended_asset_browser"},
                 ("blender/blender/projects/10", "Pipeline, Assets & IO Project Page")),
                ({"property": "use_new_volume_nodes"}, ("blender/blender/issues/103248", "#103248")),
                ({"property": "use_shader_node_previews"}, ("blender/blender/issues/110353", "#110353")),
                ({"property": "use_bundle_and_closure_nodes"}, ("blender/blender/issues/134029", "#134029")),
                ({"property": "use_socket_structure_type"}, ("blender/blender/issues/127106", "#127106")),
            ),
        )


class USERPREF_PT_experimental_prototypes(ExperimentalPanel, Panel):
    bl_label = "Prototypes"

    def draw(self, context):
        self._draw_items(
            context, (
                ({"property": "use_new_curves_tools"}, ("blender/blender/issues/68981", "#68981")),
                ({"property": "use_sculpt_texture_paint"}, ("blender/blender/issues/96225", "#96225")),
                ({"property": "write_legacy_blend_file_format"}, ("/blender/blender/issues/129309", "#129309")),
            ),
        )


# Keep this as tweaks can be useful to restore.
"""
class USERPREF_PT_experimental_tweaks(ExperimentalPanel, Panel):
    bl_label = "Tweaks"

    def draw(self, context):
        self._draw_items(
            context, (
                ({"property": "use_select_nearest_on_first_click"}, ("blender/blender/issues/96752", "#96752")),
            ),
        )

"""


class USERPREF_PT_experimental_debugging(ExperimentalPanel, Panel):
    bl_label = "Debugging"

    @classmethod
    def poll(cls, _context):
        # Unlike the other experimental panels, the debugging one is always visible
        # even in beta or release.
        return True

    def draw(self, context):
        self._draw_items(
            context, (
                ({"property": "use_undo_legacy"}, ("blender/blender/issues/60695", "#60695")),
                ({"property": "override_auto_resync"}, ("blender/blender/issues/83811", "#83811")),
                ({"property": "use_all_linked_data_direct"}, None),
                ({"property": "use_recompute_usercount_on_save_debug"}, None),
                ({"property": "use_cycles_debug"}, None),
                ({"property": "show_asset_debug_info"}, None),
                ({"property": "use_asset_indexing"}, None),
                ({"property": "use_viewport_debug"}, None),
                ({"property": "use_eevee_debug"}, None),
                ({"property": "use_extensions_debug"}, ("/blender/blender/issues/119521", "#119521")),
            ),
        )


# -----------------------------------------------------------------------------
# Class Registration

# Order of registration defines order in UI,
# so dynamically generated classes are "injected" in the intended order.
classes = (
    USERPREF_PT_theme_user_interface,
    *ThemeGenericClassGenerator.generate_panel_classes_for_wcols(),
    USERPREF_HT_header,
    USERPREF_PT_navigation_bar,
    USERPREF_PT_save_preferences,
    USERPREF_MT_editor_menus,
    USERPREF_MT_view,
    USERPREF_MT_save_load,

    USERPREF_PT_interface_display,
    USERPREF_PT_interface_editors,
    USERPREF_PT_interface_temporary_windows,
    USERPREF_PT_interface_statusbar,
    USERPREF_PT_interface_translation,
    USERPREF_PT_interface_text,
    USERPREF_PT_interface_menus,
    USERPREF_PT_interface_menus_mouse_over,
    USERPREF_PT_interface_menus_pie,

    USERPREF_PT_viewport_display,
    USERPREF_PT_viewport_quality,
    USERPREF_PT_viewport_textures,
    USERPREF_PT_viewport_subdivision,

    USERPREF_PT_edit_objects,
    USERPREF_PT_edit_objects_new,
    USERPREF_PT_edit_objects_duplicate_data,
    USERPREF_PT_edit_cursor,
    USERPREF_PT_edit_annotations,
    USERPREF_PT_edit_weight_paint,
    USERPREF_PT_edit_gpencil,
    USERPREF_PT_edit_text_editor,
    USERPREF_PT_edit_node_editor,
    USERPREF_PT_edit_sequence_editor,
    USERPREF_PT_edit_misc,

    USERPREF_PT_animation_timeline,
    USERPREF_PT_animation_keyframes,
    USERPREF_PT_animation_fcurves,

    USERPREF_PT_system_cycles_devices,
    USERPREF_PT_system_display_graphics,
    USERPREF_PT_system_os_settings,
    USERPREF_PT_system_network,
    USERPREF_PT_system_memory,
    USERPREF_PT_system_video_sequencer,
    USERPREF_PT_system_sound,

    USERPREF_MT_interface_theme_presets,
    USERPREF_PT_theme,
    USERPREF_PT_theme_interface_panel,
    USERPREF_PT_theme_interface_gizmos,
    USERPREF_PT_theme_interface_icons,
    USERPREF_PT_theme_interface_state,
    USERPREF_PT_theme_interface_styles,
    USERPREF_PT_theme_interface_transparent_checker,
    USERPREF_PT_theme_text_style,
    USERPREF_PT_theme_bone_color_sets,
    USERPREF_PT_theme_collection_colors,
    USERPREF_PT_theme_strip_colors,

    USERPREF_PT_file_paths_data,
    USERPREF_PT_file_paths_render,
    USERPREF_PT_file_paths_script_directories,
    USERPREF_PT_file_paths_applications,
    USERPREF_PT_text_editor,
    USERPREF_PT_text_editor_presets,
    USERPREF_PT_file_paths_development,

    USERPREF_PT_saveload_blend,
    USERPREF_PT_saveload_autorun,
    USERPREF_PT_saveload_file_browser,

    USERPREF_MT_keyconfigs,

    USERPREF_PT_input_keyboard,
    USERPREF_PT_input_mouse,
    USERPREF_PT_input_tablet,
    USERPREF_PT_input_touchpad,
    USERPREF_PT_input_ndof,
    USERPREF_PT_navigation_orbit,
    USERPREF_PT_navigation_zoom,
    USERPREF_PT_navigation_fly_walk,
    USERPREF_PT_navigation_fly_walk_navigation,
    USERPREF_PT_navigation_fly_walk_gravity,

    USERPREF_PT_keymap,

    USERPREF_PT_extensions,
    USERPREF_PT_addons,

    USERPREF_PT_assets,
    USERPREF_PT_assets_asset_libraries,

    USERPREF_MT_extensions_active_repo,
    USERPREF_MT_extensions_active_repo_remove,
    USERPREF_PT_extensions_repos,

    USERPREF_PT_studiolight_lights,
    USERPREF_PT_studiolight_light_editor,
    USERPREF_PT_studiolight_matcaps,
    USERPREF_PT_studiolight_world,

    # Popovers.
    USERPREF_PT_ndof_settings,
    USERPREF_PT_addons_filter,

    USERPREF_PT_experimental_new_features,
    USERPREF_PT_experimental_prototypes,
    # USERPREF_PT_experimental_tweaks,
    USERPREF_PT_experimental_debugging,

    # UI lists
    USERPREF_UL_asset_libraries,
    USERPREF_UL_extension_repos,

    # Add dynamically generated editor theme panels last,
    # so they show up last in the theme section.
    *ThemeGenericClassGenerator.generate_panel_classes_from_theme_areas(),
)

if __name__ == "__main__":  # only for live edit.
    from bpy.utils import register_class
    for cls in classes:
        register_class(cls)<|MERGE_RESOLUTION|>--- conflicted
+++ resolved
@@ -1687,8 +1687,6 @@
             row.operator("preferences.autoexec_path_remove", text="", icon='X', emboss=False).index = i
 
 
-<<<<<<< HEAD
-=======
 class USERPREF_PT_file_paths_asset_libraries(FilePathsPanel, Panel):
     bl_label = "Asset Libraries"
 
@@ -1734,7 +1732,6 @@
         layout.prop(asset_library, "name", text="", emboss=False)
 
 
->>>>>>> 83a9cda0
 class USERPREF_UL_extension_repos(UIList):
     def draw_item(self, _context, layout, _data, item, icon, _active_data, _active_propname, _index):
         repo = item
