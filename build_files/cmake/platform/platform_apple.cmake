--- conflicted
+++ resolved
@@ -221,7 +221,7 @@
 	  "Try building MacOS version first: 'make update' or 'make deps'\n"
     )
   endif()
-  
+
   message(STATUS "HOST PYTHON EXECUTABLE: ${PYTHON_EXECUTABLE}")
 endif()
 
@@ -274,18 +274,10 @@
 endif()
 add_bundled_libraries(opensubdiv/lib)
 
-<<<<<<< HEAD
 if(WITH_APPLE_CROSSPLATFORM)
   set(OPENSUBDIV_INCLUDE_DIRS ${OPENSUBDIV_INCLUDE_DIR})
 endif()
-if(WITH_VULKAN_BACKEND)
-  find_package(MoltenVK REQUIRED)
-  find_package(ShaderC REQUIRED)
-  find_package(Vulkan REQUIRED)
-endif()
-
-=======
->>>>>>> ca754bc3
+
 if(WITH_CODEC_SNDFILE)
   find_package(SndFile)
   find_library(_sndfile_FLAC_LIBRARY NAMES flac HINTS ${LIBDIR}/sndfile/lib)
