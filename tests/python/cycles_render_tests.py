#!/usr/bin/env python3
# SPDX-FileCopyrightText: 2015-2023 Blender Authors
#
# SPDX-License-Identifier: Apache-2.0

import argparse
import platform
import os
import shlex
import sys
from pathlib import Path
from modules import render_report

# List of .blend files that are known to be failing and are not ready to be
# tested, or that only make sense on some devices. Accepts regular expressions.
BLOCKLIST_ALL = [
    # Blocked due to overlapping object differences between platforms.
    "hair_geom_reflection.blend",
    "hair_geom_transmission.blend",
    "hair_instancer_uv.blend",
    "principled_hair_directcoloring.blend",
    "visibility_particles.blend",
<<<<<<< HEAD
=======
    # Temporarily blocked for 4.4 lib upgrade, due to PNG alpha minor difference.
    "image_log_osl.blend",
    # Tests for EEVEE-only setting (duplicates from the Cycles perspective)
    "camera_depth_of_field_jittered.blend",
    "shadow_resolution.blend",
    "shadow_min_pool_size.blend",
    "shadow_resolution_scale.blend"
>>>>>>> bcce2d20
]

# Blocklist for device + build configuration that does not support OSL at all.
BLOCKLIST_OSL_NONE = [
    '.*_osl.blend',
    'osl_.*.blend',
]

# Blocklist for OSL with limited OSL tests for fast test execution.
BLOCKLIST_OSL_LIMITED = []

# Blocklist for tests that fail when running all tests with OSL backend.
# Most of these tests are blocked due to expected differences between SVM and OSL.
# Due to the expected differences there are usually a SVM and OSL version of the test.
# So blocking these tests doesn't lose any test permutations.
BLOCKLIST_OSL_ALL = BLOCKLIST_OSL_LIMITED + [
    # AOVs are not supported. See 73266
    'aov_.*.blend',
    'render_passes_aov.*.blend',
    # Tests that need investigating into why they're failing:
    # Noise differences due to Principled BSDF mixing/layering used in some of these scenes
    'render_passes_.*.blend',
]

BLOCKLIST_OPTIX = [
    # Ray intersection precision issues
    'big_triangles_50164.blend',
    'big_plane_43865.blend',
]

# Blocklist for OSL tests that fail with the OptiX OSL backend.
BLOCKLIST_OPTIX_OSL_LIMITED = [
    # OptiX OSL doesn't support the trace function
    'osl_trace_shader.blend',
    # Noise functions do not return color with OptiX OSL
    'osl_camera_advanced.blend',
]

# Blocklist for SVM tests that fail when forced to run with OptiX OSL
BLOCKLIST_OPTIX_OSL_ALL = BLOCKLIST_OPTIX_OSL_LIMITED + [
    # OptiX OSL does support AO or Bevel
    'ambient_occlusion.*.blend',
    'bake_bevel.blend',
    'bevel.blend',
    'principled_bsdf_bevel_emission_137420.blend',
    # Dicing tests use wireframe node which doesn't appear to be supported with OptiX OSL
    'dicing_camera.blend',
    'object_dicing.blend',
    'offscreen_dicing.blend',
    'panorama_dicing.blend',
    # Error during rendering. Need to investigate why.
    'points_volume.blend',
]


BLOCKLIST_METAL = []

BLOCKLIST_METAL_RT = [
    # Metal RT uses different parameterization for linear curves.
    # See discussion in #146072
    # https://projects.blender.org/blender/blender/issues/146072#issuecomment-1699788
    'hair_linear_close_up.blend',
]

if platform.system() == "Darwin":
    version, _, _ = platform.mac_ver()
    major_version = version.split(".")[0]
    if int(major_version) < 13:
        BLOCKLIST_METAL += [
            # MNEE only works on Metal with macOS >= 13
            "underwater_caustics.blend",
        ]

BLOCKLIST_GPU = [
    # Uninvestigated differences with GPU.
    'glass_mix_40964.blend',
    'filter_glossy_refraction_45609.blend',
    'bevel_mblur.blend',
    # Inconsistency between Embree and Hair primitive on GPU.
    'denoise_hair.blend',
    'hair_basemesh_intercept.blend',
    'hair_instancer_uv.blend',
    'hair_info.blend',
    'hair_particle_random.blend',
    "hair_transmission.blend",
    'principled_hair_.*.blend',
    'transparent_shadow_hair.*.blend',
    "microfacet_hair_orientation.blend",
    # Inconsistent handling of overlapping objects.
    "sobol_uniform_41143.blend",
    "visibility_particles.blend",
    # No path guiding on GPU.
    "guiding*.blend",
]


class CyclesReport(render_report.Report):
    def __init__(self, title, test_dir_name, output_dir, oiiotool, device=None, blocklist=[], osl=False, ray_marching=False):
        # Split device name in format "<device_type>[-<RT>]" into individual
        # tokens, setting the RT suffix to an empty string if its not specified.
        self.device, suffix = (device.split("-") + [""])[:2]
        self.use_hwrt = (suffix == "RT")
        self.osl = osl
        self.ray_marching = ray_marching

        variation = self.device
        if suffix:
            variation += ' ' + suffix
        if self.osl:
            variation += ' OSL'
        if ray_marching:
            variation += ' Ray Marching'


        # Use texture cache directory in output folder, and clear it to test auto generating.
        self.texture_cache_dir = Path(output_dir) / test_dir_name / "texture_cache"
        for tx_file in self.texture_cache_dir.glob("*.tx"):
            tx_file.unlink()

        super().__init__(title, output_dir, oiiotool, variation, blocklist)

        self.set_pixelated(True)
        self.set_reference_dir("cycles_renders")
        if device == 'CPU':
            self.set_compare_engine('eevee')
        else:
            self.set_compare_engine('cycles', 'CPU')

    def _get_render_arguments(self, arguments_cb, filepath, base_output_filepath):
        return arguments_cb(filepath, base_output_filepath, self.use_hwrt, self.osl, self.ray_marching, self.texture_cache_dir)

    def _get_arguments_suffix(self):
        return ['--', '--cycles-device', self.device] if self.device else []


def get_arguments(filepath, output_filepath, use_hwrt, osl, ray_marching, texture_cache_dir):
    dirname = os.path.dirname(filepath)
    basedir = os.path.dirname(dirname)
    subject = os.path.basename(dirname)

    args = [
        "--background",
        "--factory-startup",
        "--enable-autoexec",
        "--debug-memory",
        "--debug-exit-on-error",
        filepath,
        "-E", "CYCLES",
        "-o", output_filepath,
        "-F", "PNG"]

    # OSL and GPU examples
    # custom_args += ["--python-expr", "import bpy; bpy.context.scene.cycles.shading_system = True"]
    # custom_args += ["--python-expr", "import bpy; bpy.context.scene.cycles.device = 'GPU'"]
    custom_args = os.getenv('CYCLESTEST_ARGS')
    if custom_args:
        args.extend(shlex.split(custom_args))

    spp_multiplier = os.getenv('CYCLESTEST_SPP_MULTIPLIER')
    if spp_multiplier:
        args.extend(["--python-expr", f"import bpy; bpy.context.scene.cycles.samples *= {spp_multiplier}"])

    cycles_pref = "bpy.context.preferences.addons['cycles'].preferences"
    use_hwrt_bool_value = "True" if use_hwrt else "False"
    use_hwrt_on_off_value = "'ON'" if use_hwrt else "'OFF'"
    args.extend([
        "--python-expr",
        (f"import bpy;"
         f"{cycles_pref}.use_hiprt = {use_hwrt_bool_value};"
         f"{cycles_pref}.use_oneapirt = {use_hwrt_bool_value};"
         f"{cycles_pref}.metalrt = {use_hwrt_on_off_value}")
    ])

    if osl:
        args.extend(["--python-expr", "import bpy; bpy.context.scene.cycles.shading_system = True"])

    if ray_marching:
        args.extend(["--python-expr", "import bpy; bpy.context.scene.cycles.volume_biased = True"])

    texture_cache_pref = "bpy.context.preferences.filepaths.texture_cache_directory"
    args.extend(["--python-expr", f"import bpy; {texture_cache_pref} = \"{texture_cache_dir}\""])

    if subject == 'bake':
        args.extend(['--python', os.path.join(basedir, "util", "render_bake.py")])
    elif subject == 'denoise_animation':
        args.extend(['--python', os.path.join(basedir, "util", "render_denoise.py")])
    else:
        args.extend(["-f", "1"])

    return args


def create_argparse():
    parser = argparse.ArgumentParser(
        description="Run test script for each blend file in TESTDIR, comparing the render result with known output."
    )
    parser.add_argument("--blender", required=True)
    parser.add_argument("--testdir", required=True)
    parser.add_argument("--outdir", required=True)
    parser.add_argument("--oiiotool", required=True)
    parser.add_argument("--device", required=True)
    parser.add_argument("--osl", default='none', type=str, choices=["none", "limited", "all"])
    parser.add_argument('--batch', default=False, action='store_true')
    return parser


def test_volume_ray_marching(args, device, blocklist):
    # Default volume rendering algorithm is null scattering, but we also want to test ray marching
    test_dir_name = Path(args.testdir).name
    report = CyclesReport('Cycles', test_dir_name, args.outdir, args.oiiotool, device, blocklist, args.osl == 'all', ray_marching=True)
    report.set_reference_dir("cycles_ray_marching_renders")
    return report.run(args.testdir, args.blender, get_arguments, batch=args.batch)


def main():
    parser = create_argparse()
    args = parser.parse_args()

    device = args.device

    blocklist = BLOCKLIST_ALL

    if args.osl == 'none':
        blocklist += BLOCKLIST_OSL_NONE
    elif args.osl == "limited":
        blocklist += BLOCKLIST_OSL_LIMITED
    else:
        blocklist += BLOCKLIST_OSL_ALL

    if device != 'CPU':
        blocklist += BLOCKLIST_GPU

    if device == 'OPTIX':
        blocklist += BLOCKLIST_OPTIX
        if args.osl == 'limited':
            blocklist += BLOCKLIST_OPTIX_OSL_LIMITED
        elif args.osl == 'all':
            blocklist += BLOCKLIST_OPTIX_OSL_ALL

    if device == 'METAL':
        blocklist += BLOCKLIST_METAL
    if device == 'METAL-RT':
        blocklist += BLOCKLIST_METAL
        blocklist += BLOCKLIST_METAL_RT


    test_dir_name = Path(args.testdir).name
    report = CyclesReport('Cycles', test_dir_name, args.outdir, args.oiiotool, device, blocklist, args.osl == 'all')

    # Increase threshold for motion blur, see #78777.
    #
    # underwater_caustics.blend gives quite different results on Linux and Intel macOS compared to
    # Windows and Arm macOS.
    #
    # OSL tests:
    # Blackbody is slightly different between SVM and OSL.
    # Microfacet hair renders slightly differently, and fails on Windows and Linux with OSL
    #
    # both_displacement.blend has slight differences between Linux and other platforms.

    if (test_dir_name in {'motion_blur', 'integrator', "displacement"}) or \
       ((args.osl == 'all') and (test_dir_name in {'shader', 'hair'})):
        report.set_fail_threshold(0.032)

    # Layer mixing is different between SVM and OSL, so a few tests have
    # noticeably different noise causing OSL Principled BSDF tests to fail.
    if ((args.osl == 'all') and (test_dir_name == 'principled_bsdf')):
        report.set_fail_threshold(0.06)

    # Volume scattering probability guiding renders differently on different platforms
    if (test_dir_name in {'shadow_catcher', 'light'}):
        report.set_fail_threshold(0.038)
    if (test_dir_name in {'light', 'camera'}):
        report.set_fail_threshold(0.02)
        report.set_fail_percent(4)
    if (test_dir_name in {'volume', 'openvdb'}):
        report.set_fail_threshold(0.048)
        report.set_fail_percent(3)
    # OSL blackbody output is a little different.
    if (test_dir_name in {'colorspace'}):
        report.set_fail_threshold(0.05)

    ok = report.run(args.testdir, args.blender, get_arguments, batch=args.batch)

    if (test_dir_name == 'volume'):
        ok = ok and test_volume_ray_marching(args, device, blocklist)

    sys.exit(not ok)


if __name__ == "__main__":
    main()<|MERGE_RESOLUTION|>--- conflicted
+++ resolved
@@ -20,16 +20,11 @@
     "hair_instancer_uv.blend",
     "principled_hair_directcoloring.blend",
     "visibility_particles.blend",
-<<<<<<< HEAD
-=======
-    # Temporarily blocked for 4.4 lib upgrade, due to PNG alpha minor difference.
-    "image_log_osl.blend",
     # Tests for EEVEE-only setting (duplicates from the Cycles perspective)
     "camera_depth_of_field_jittered.blend",
     "shadow_resolution.blend",
     "shadow_min_pool_size.blend",
     "shadow_resolution_scale.blend"
->>>>>>> bcce2d20
 ]
 
 # Blocklist for device + build configuration that does not support OSL at all.
