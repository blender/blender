#!/usr/bin/env python3
# SPDX-FileCopyrightText: 2015-2023 Blender Authors
#
# SPDX-License-Identifier: Apache-2.0

import argparse
import platform
import os
import shlex
import sys
from pathlib import Path
from modules import render_report

# List of .blend files that are known to be failing and are not ready to be
# tested, or that only make sense on some devices. Accepts regular expressions.
BLOCKLIST_ALL = [
    # Blocked due to overlapping object differences between platforms.
    "hair_geom_reflection.blend",
    "hair_geom_transmission.blend",
    "hair_instancer_uv.blend",
    "principled_hair_directcoloring.blend",
    "visibility_particles.blend",
]

# Blocklist for device + build configuration that does not support OSL at all.
BLOCKLIST_OSL_NONE = [
    '.*_osl.blend',
    'osl_.*.blend',
]

# Blocklist for OSL with limited OSL tests for fast test execution.
BLOCKLIST_OSL_LIMITED = []

# Blocklist for tests that fail when running all tests with OSL backend.
# Most of these tests are blocked due to expected differences between SVM and OSL.
# Due to the expected differences there are usually a SVM and OSL version of the test.
# So blocking these tests doesn't lose any test permutations.
BLOCKLIST_OSL_ALL = BLOCKLIST_OSL_LIMITED + [
    # AOVs are not supported. See 73266
    'aov_.*.blend',
    'render_passes_aov.*.blend',
    # Tests that need investigating into why they're failing:
    # Noise differences due to Principled BSDF mixing/layering used in some of these scenes
    'render_passes_.*.blend',
]

BLOCKLIST_OPTIX = [
    # Ray intersection precision issues
    'big_triangles_50164.blend',
    'big_plane_43865.blend',
]

# Blocklist for OSL tests that fail with the OptiX OSL backend.
BLOCKLIST_OPTIX_OSL_LIMITED = [
    # OptiX OSL doesn't support the trace function
    'osl_trace_shader.blend',
    # Noise functions do not return color with OptiX OSL
    'osl_camera_advanced.blend',
]

# Blocklist for SVM tests that fail when forced to run with OptiX OSL
BLOCKLIST_OPTIX_OSL_ALL = BLOCKLIST_OPTIX_OSL_LIMITED + [
    # OptiX OSL does support AO or Bevel
    'ambient_occlusion.*.blend',
    'bake_bevel.blend',
    'bevel.blend',
    'principled_bsdf_bevel_emission_137420.blend',
    # Dicing tests use wireframe node which doesn't appear to be supported with OptiX OSL
    'dicing_camera.blend',
    'object_dicing.blend',
    'offscreen_dicing.blend',
    'panorama_dicing.blend',
    # Error during rendering. Need to investigate why.
    'points_volume.blend',
]


BLOCKLIST_METAL = []

BLOCKLIST_METAL_RT = [
    # Metal RT uses different parameterization for linear curves.
    # See discussion in #146072
    # https://projects.blender.org/blender/blender/issues/146072#issuecomment-1699788
    'hair_linear_close_up.blend',
]

if platform.system() == "Darwin":
    version, _, _ = platform.mac_ver()
    major_version = version.split(".")[0]
    if int(major_version) < 13:
        BLOCKLIST_METAL += [
            # MNEE only works on Metal with macOS >= 13
            "underwater_caustics.blend",
        ]

BLOCKLIST_GPU = [
    # Uninvestigated differences with GPU.
    'glass_mix_40964.blend',
    'filter_glossy_refraction_45609.blend',
    'bevel_mblur.blend',
    # Inconsistency between Embree and Hair primitive on GPU.
    'denoise_hair.blend',
    'hair_basemesh_intercept.blend',
    'hair_instancer_uv.blend',
    'hair_info.blend',
    'hair_particle_random.blend',
    "hair_transmission.blend",
    'principled_hair_.*.blend',
    'transparent_shadow_hair.*.blend',
    "microfacet_hair_orientation.blend",
    # Inconsistent handling of overlapping objects.
    "sobol_uniform_41143.blend",
    "visibility_particles.blend",
    # No path guiding on GPU.
    "guiding*.blend",
]


class CyclesReport(render_report.Report):
<<<<<<< HEAD
    def __init__(self, title, test_dir_name, output_dir, oiiotool, device=None, blocklist=[], osl=False):
=======
    def __init__(self, title, output_dir, oiiotool, device=None, blocklist=[], osl=False, ray_marching=False):
>>>>>>> 4034252b
        # Split device name in format "<device_type>[-<RT>]" into individual
        # tokens, setting the RT suffix to an empty string if its not specified.
        self.device, suffix = (device.split("-") + [""])[:2]
        self.use_hwrt = (suffix == "RT")
        self.osl = osl
        self.ray_marching = ray_marching

        variation = self.device
        if suffix:
            variation += ' ' + suffix
        if self.osl:
            variation += ' OSL'
        if ray_marching:
            variation += ' Ray Marching'


        # Use texture cache directory in output folder, and clear it to test auto generating.
        self.texture_cache_dir = Path(output_dir) / test_dir_name / "texture_cache"
        for tx_file in self.texture_cache_dir.glob("*.tx"):
            tx_file.unlink()

        super().__init__(title, output_dir, oiiotool, variation, blocklist)

        self.set_pixelated(True)
        self.set_reference_dir("cycles_renders")
        if device == 'CPU':
            self.set_compare_engine('eevee')
        else:
            self.set_compare_engine('cycles', 'CPU')

    def _get_render_arguments(self, arguments_cb, filepath, base_output_filepath):
<<<<<<< HEAD
        return arguments_cb(filepath, base_output_filepath, self.use_hwrt, self.osl, self.texture_cache_dir)
=======
        return arguments_cb(filepath, base_output_filepath, self.use_hwrt, self.osl, self.ray_marching)
>>>>>>> 4034252b

    def _get_arguments_suffix(self):
        return ['--', '--cycles-device', self.device] if self.device else []


<<<<<<< HEAD
def get_arguments(filepath, output_filepath, use_hwrt, osl, texture_cache_dir):
=======
def get_arguments(filepath, output_filepath, use_hwrt=False, osl=False, ray_marching=False):
>>>>>>> 4034252b
    dirname = os.path.dirname(filepath)
    basedir = os.path.dirname(dirname)
    subject = os.path.basename(dirname)

    args = [
        "--background",
        "--factory-startup",
        "--enable-autoexec",
        "--debug-memory",
        "--debug-exit-on-error",
        filepath,
        "-E", "CYCLES",
        "-o", output_filepath,
        "-F", "PNG"]

    # OSL and GPU examples
    # custom_args += ["--python-expr", "import bpy; bpy.context.scene.cycles.shading_system = True"]
    # custom_args += ["--python-expr", "import bpy; bpy.context.scene.cycles.device = 'GPU'"]
    custom_args = os.getenv('CYCLESTEST_ARGS')
    if custom_args:
        args.extend(shlex.split(custom_args))

    spp_multiplier = os.getenv('CYCLESTEST_SPP_MULTIPLIER')
    if spp_multiplier:
        args.extend(["--python-expr", f"import bpy; bpy.context.scene.cycles.samples *= {spp_multiplier}"])

    cycles_pref = "bpy.context.preferences.addons['cycles'].preferences"
    use_hwrt_bool_value = "True" if use_hwrt else "False"
    use_hwrt_on_off_value = "'ON'" if use_hwrt else "'OFF'"
    args.extend([
        "--python-expr",
        (f"import bpy;"
         f"{cycles_pref}.use_hiprt = {use_hwrt_bool_value};"
         f"{cycles_pref}.use_oneapirt = {use_hwrt_bool_value};"
         f"{cycles_pref}.metalrt = {use_hwrt_on_off_value}")
    ])

    if osl:
        args.extend(["--python-expr", "import bpy; bpy.context.scene.cycles.shading_system = True"])

<<<<<<< HEAD
    texture_cache_pref = "bpy.context.preferences.filepaths.texture_cache_directory"
    args.extend(["--python-expr", f"import bpy; {texture_cache_pref} = \"{texture_cache_dir}\""])
=======
    if ray_marching:
        args.extend(["--python-expr", "import bpy; bpy.context.scene.cycles.volume_biased = True"])
>>>>>>> 4034252b

    if subject == 'bake':
        args.extend(['--python', os.path.join(basedir, "util", "render_bake.py")])
    elif subject == 'denoise_animation':
        args.extend(['--python', os.path.join(basedir, "util", "render_denoise.py")])
    else:
        args.extend(["-f", "1"])

    return args


def create_argparse():
    parser = argparse.ArgumentParser(
        description="Run test script for each blend file in TESTDIR, comparing the render result with known output."
    )
    parser.add_argument("--blender", required=True)
    parser.add_argument("--testdir", required=True)
    parser.add_argument("--outdir", required=True)
    parser.add_argument("--oiiotool", required=True)
    parser.add_argument("--device", required=True)
    parser.add_argument("--osl", default='none', type=str, choices=["none", "limited", "all"])
    parser.add_argument('--batch', default=False, action='store_true')
    return parser


def test_volume_ray_marching(args, device, blocklist):
    # Default volume rendering algorithm is null scattering, but we also want to test ray marching
    report = CyclesReport('Cycles', args.outdir, args.oiiotool, device, blocklist, args.osl == 'all', ray_marching=True)
    report.set_reference_dir("cycles_ray_marching_renders")
    return report.run(args.testdir, args.blender, get_arguments, batch=args.batch)


def main():
    parser = create_argparse()
    args = parser.parse_args()

    device = args.device

    blocklist = BLOCKLIST_ALL

    if args.osl == 'none':
        blocklist += BLOCKLIST_OSL_NONE
    elif args.osl == "limited":
        blocklist += BLOCKLIST_OSL_LIMITED
    else:
        blocklist += BLOCKLIST_OSL_ALL

    if device != 'CPU':
        blocklist += BLOCKLIST_GPU

    if device == 'OPTIX':
        blocklist += BLOCKLIST_OPTIX
        if args.osl == 'limited':
            blocklist += BLOCKLIST_OPTIX_OSL_LIMITED
        elif args.osl == 'all':
            blocklist += BLOCKLIST_OPTIX_OSL_ALL

    if device == 'METAL':
        blocklist += BLOCKLIST_METAL
    if device == 'METAL-RT':
        blocklist += BLOCKLIST_METAL
        blocklist += BLOCKLIST_METAL_RT

<<<<<<< HEAD
    test_dir_name = Path(args.testdir).name

    report = CyclesReport('Cycles', test_dir_name, args.outdir, args.oiiotool, device, blocklist, args.osl == 'all')
    report.set_pixelated(True)
    report.set_reference_dir("cycles_renders")
    if device == 'CPU':
        report.set_compare_engine('eevee')
    else:
        report.set_compare_engine('cycles', 'CPU')
=======
    report = CyclesReport('Cycles', args.outdir, args.oiiotool, device, blocklist, args.osl == 'all')
>>>>>>> 4034252b

    # Increase threshold for motion blur, see #78777.
    #
    # underwater_caustics.blend gives quite different results on Linux and Intel macOS compared to
    # Windows and Arm macOS.
    #
    # OSL tests:
    # Blackbody is slightly different between SVM and OSL.
    # Microfacet hair renders slightly differently, and fails on Windows and Linux with OSL
    #
    # both_displacement.blend has slight differences between Linux and other platforms.

    if (test_dir_name in {'motion_blur', 'integrator', "displacement"}) or \
       ((args.osl == 'all') and (test_dir_name in {'shader', 'hair'})):
        report.set_fail_threshold(0.032)

    # Layer mixing is different between SVM and OSL, so a few tests have
    # noticeably different noise causing OSL Principled BSDF tests to fail.
    if ((args.osl == 'all') and (test_dir_name == 'principled_bsdf')):
        report.set_fail_threshold(0.06)

    # Volume scattering probability guiding renders differently on different platforms
    if (test_dir_name in {'shadow_catcher', 'light'}):
        report.set_fail_threshold(0.038)
    if (test_dir_name in {'light', 'camera'}):
        report.set_fail_threshold(0.02)
        report.set_fail_percent(4)
    if (test_dir_name in {'volume', 'openvdb'}):
        report.set_fail_threshold(0.048)
        report.set_fail_percent(3)
    # OSL blackbody output is a little different.
    if (test_dir_name in {'colorspace'}):
        report.set_fail_threshold(0.05)

    ok = report.run(args.testdir, args.blender, get_arguments, batch=args.batch)

    if (test_dir_name == 'volume'):
        ok = ok and test_volume_ray_marching(args, device, blocklist)

    sys.exit(not ok)


if __name__ == "__main__":
    main()<|MERGE_RESOLUTION|>--- conflicted
+++ resolved
@@ -117,11 +117,7 @@
 
 
 class CyclesReport(render_report.Report):
-<<<<<<< HEAD
-    def __init__(self, title, test_dir_name, output_dir, oiiotool, device=None, blocklist=[], osl=False):
-=======
-    def __init__(self, title, output_dir, oiiotool, device=None, blocklist=[], osl=False, ray_marching=False):
->>>>>>> 4034252b
+    def __init__(self, title, test_dir_name, output_dir, oiiotool, device=None, blocklist=[], osl=False, ray_marching=False):
         # Split device name in format "<device_type>[-<RT>]" into individual
         # tokens, setting the RT suffix to an empty string if its not specified.
         self.device, suffix = (device.split("-") + [""])[:2]
@@ -153,21 +149,13 @@
             self.set_compare_engine('cycles', 'CPU')
 
     def _get_render_arguments(self, arguments_cb, filepath, base_output_filepath):
-<<<<<<< HEAD
-        return arguments_cb(filepath, base_output_filepath, self.use_hwrt, self.osl, self.texture_cache_dir)
-=======
-        return arguments_cb(filepath, base_output_filepath, self.use_hwrt, self.osl, self.ray_marching)
->>>>>>> 4034252b
+        return arguments_cb(filepath, base_output_filepath, self.use_hwrt, self.osl, self.ray_marching, self.texture_cache_dir)
 
     def _get_arguments_suffix(self):
         return ['--', '--cycles-device', self.device] if self.device else []
 
 
-<<<<<<< HEAD
-def get_arguments(filepath, output_filepath, use_hwrt, osl, texture_cache_dir):
-=======
-def get_arguments(filepath, output_filepath, use_hwrt=False, osl=False, ray_marching=False):
->>>>>>> 4034252b
+def get_arguments(filepath, output_filepath, use_hwrt, osl, ray_marching, texture_cache_dir):
     dirname = os.path.dirname(filepath)
     basedir = os.path.dirname(dirname)
     subject = os.path.basename(dirname)
@@ -208,13 +196,11 @@
     if osl:
         args.extend(["--python-expr", "import bpy; bpy.context.scene.cycles.shading_system = True"])
 
-<<<<<<< HEAD
+    if ray_marching:
+        args.extend(["--python-expr", "import bpy; bpy.context.scene.cycles.volume_biased = True"])
+
     texture_cache_pref = "bpy.context.preferences.filepaths.texture_cache_directory"
     args.extend(["--python-expr", f"import bpy; {texture_cache_pref} = \"{texture_cache_dir}\""])
-=======
-    if ray_marching:
-        args.extend(["--python-expr", "import bpy; bpy.context.scene.cycles.volume_biased = True"])
->>>>>>> 4034252b
 
     if subject == 'bake':
         args.extend(['--python', os.path.join(basedir, "util", "render_bake.py")])
@@ -242,7 +228,8 @@
 
 def test_volume_ray_marching(args, device, blocklist):
     # Default volume rendering algorithm is null scattering, but we also want to test ray marching
-    report = CyclesReport('Cycles', args.outdir, args.oiiotool, device, blocklist, args.osl == 'all', ray_marching=True)
+    test_dir_name = Path(args.testdir).name
+    report = CyclesReport('Cycles', test_dir_name, args.outdir, args.oiiotool, device, blocklist, args.osl == 'all', ray_marching=True)
     report.set_reference_dir("cycles_ray_marching_renders")
     return report.run(args.testdir, args.blender, get_arguments, batch=args.batch)
 
@@ -278,19 +265,9 @@
         blocklist += BLOCKLIST_METAL
         blocklist += BLOCKLIST_METAL_RT
 
-<<<<<<< HEAD
+
     test_dir_name = Path(args.testdir).name
-
     report = CyclesReport('Cycles', test_dir_name, args.outdir, args.oiiotool, device, blocklist, args.osl == 'all')
-    report.set_pixelated(True)
-    report.set_reference_dir("cycles_renders")
-    if device == 'CPU':
-        report.set_compare_engine('eevee')
-    else:
-        report.set_compare_engine('cycles', 'CPU')
-=======
-    report = CyclesReport('Cycles', args.outdir, args.oiiotool, device, blocklist, args.osl == 'all')
->>>>>>> 4034252b
 
     # Increase threshold for motion blur, see #78777.
     #
