<<<<<<< HEAD
# ***** BEGIN GPL LICENSE BLOCK *****
#
# This program is free software; you can redistribute it and/or
# modify it under the terms of the GNU General Public License
# as published by the Free Software Foundation; either version 2
# of the License, or (at your option) any later version.
#
# This program is distributed in the hope that it will be useful,
# but WITHOUT ANY WARRANTY; without even the implied warranty of
# MERCHANTABILITY or FITNESS FOR A PARTICULAR PURPOSE.  See the
# GNU General Public License for more details.
#
# You should have received a copy of the GNU General Public License
# along with this program; if not, write to the Free Software Foundation,
# Inc., 51 Franklin Street, Fifth Floor, Boston, MA 02110-1301, USA.
#
# The Original Code is Copyright (C) 2006, Blender Foundation
# All rights reserved.
#
# The Original Code is: all of this file.
#
# Contributor(s): Jacques Beaurain.
#
# ***** END GPL LICENSE BLOCK *****

#-----------------------------------------------------------------------------
# We don't allow in-source builds. This causes no end of troubles because
# all out-of-source builds will use the CMakeCache.txt file there and even
# build the libs and objects in it.

if(${CMAKE_SOURCE_DIR} STREQUAL ${CMAKE_BINARY_DIR})
	if(NOT DEFINED WITH_IN_SOURCE_BUILD)
		message(FATAL_ERROR
			"CMake generation for blender is not allowed within the source directory!"
			"\n Remove \"${CMAKE_SOURCE_DIR}/CMakeCache.txt\" and try again from another folder, e.g.:"
			"\n "
			"\n rm CMakeCache.txt"
			"\n cd .."
			"\n mkdir cmake-make"
			"\n cd cmake-make"
			"\n cmake ../blender"
			"\n "
			"\n Alternately define WITH_IN_SOURCE_BUILD to force this option (not recommended!)"
		)
	endif()
endif()

cmake_minimum_required(VERSION 2.8)

if(NOT EXECUTABLE_OUTPUT_PATH)
	set(FIRST_RUN TRUE)
else()
	set(FIRST_RUN FALSE)
endif()

# this starts out unset
list(APPEND CMAKE_MODULE_PATH "${CMAKE_SOURCE_DIR}/build_files/cmake/Modules")
list(APPEND CMAKE_MODULE_PATH "${CMAKE_SOURCE_DIR}/build_files/cmake/platform")

# avoid having empty buildtype
if(NOT DEFINED CMAKE_BUILD_TYPE_INIT)
	set(CMAKE_BUILD_TYPE_INIT "Release")
endif()

# quiet output for Makefiles, 'make -s' helps too
# set_property(GLOBAL PROPERTY RULE_MESSAGES OFF)

# global compile definitions since add_definitions() adds for all.

if(NOT (${CMAKE_VERSION} VERSION_LESS 3.0))
	set_property(DIRECTORY APPEND PROPERTY COMPILE_DEFINITIONS
		$<$<CONFIG:Debug>:DEBUG;_DEBUG>
		$<$<CONFIG:Release>:NDEBUG>
		$<$<CONFIG:MinSizeRel>:NDEBUG>
		$<$<CONFIG:RelWithDebInfo>:NDEBUG>
	)
else()
	# keep until CMake-3.0 is min requirement
	set_property(DIRECTORY APPEND PROPERTY COMPILE_DEFINITIONS_DEBUG           DEBUG _DEBUG)
	set_property(DIRECTORY APPEND PROPERTY COMPILE_DEFINITIONS_RELEASE         NDEBUG)
	set_property(DIRECTORY APPEND PROPERTY COMPILE_DEFINITIONS_MINSIZEREL      NDEBUG)
	set_property(DIRECTORY APPEND PROPERTY COMPILE_DEFINITIONS_RELWITHDEBINFO  NDEBUG)
endif()

#-----------------------------------------------------------------------------
# Set policy

# see "cmake --help-policy CMP0003"
# So library linking is more sane
cmake_policy(SET CMP0003 NEW)

# So BUILDINFO and BLENDERPATH strings are automatically quoted
cmake_policy(SET CMP0005 NEW)

# So syntax problems are errors
cmake_policy(SET CMP0010 NEW)

# Input directories must have CMakeLists.txt
cmake_policy(SET CMP0014 NEW)

#-----------------------------------------------------------------------------
# Load some macros.
include(build_files/cmake/macros.cmake)


#-----------------------------------------------------------------------------
# Initialize project.

blender_project_hack_pre()

project(Blender)

blender_project_hack_post()

enable_testing()

#-----------------------------------------------------------------------------
# Redirect output files

set(EXECUTABLE_OUTPUT_PATH ${CMAKE_BINARY_DIR}/bin CACHE INTERNAL "" FORCE)
set(LIBRARY_OUTPUT_PATH ${CMAKE_BINARY_DIR}/lib CACHE INTERNAL "" FORCE)
set(TESTS_OUTPUT_DIR ${EXECUTABLE_OUTPUT_PATH}/tests CACHE INTERNAL "" FORCE)

#-----------------------------------------------------------------------------
# Set default config options

get_blender_version()


#-----------------------------------------------------------------------------
# Platform Specific Defaults

# list of var-names
set(_init_vars)

# initialize to ON
macro(option_defaults_init)
	foreach(_var ${ARGV})
		set(${_var} ON)
		list(APPEND _init_vars "${_var}")
	endforeach()
	unset(_var)
endmacro()

# remove from namespace
macro(option_defaults_clear)
	foreach(_var ${_init_vars})
		unset(${_var})
	endforeach()
	unset(_var)
	unset(_init_vars)
endmacro()


# values to initialize WITH_****
option_defaults_init(
	_init_BUILDINFO
	_init_CODEC_FFMPEG
	_init_CYCLES_OSL
	_init_CYCLES_OPENSUBDIV
	_init_IMAGE_OPENEXR
	_init_INPUT_NDOF
	_init_JACK
	_init_OPENCOLLADA
	_init_OPENCOLORIO
	_init_SDL
	_init_FFTW3
	_init_GAMEENGINE
	_init_OPENSUBDIV
)

# customize...
if(UNIX AND NOT APPLE)
	# some of these libraries are problematic on Linux
	# disable less important dependencies by default
	set(_init_CODEC_FFMPEG                   OFF)
	set(_init_CYCLES_OSL                     OFF)
	set(_init_CYCLES_OPENSUBDIV              OFF)
	set(_init_IMAGE_OPENEXR                  OFF)
	set(_init_JACK                           OFF)
	set(_init_OPENCOLLADA                    OFF)
	set(_init_OPENCOLORIO                    OFF)
	set(_init_SDL                            OFF)
	set(_init_FFTW3                          OFF)
	set(_init_OPENSUBDIV                     OFF)
elseif(WIN32)
	set(_init_JACK                           OFF)
elseif(APPLE)
	set(_init_JACK                           OFF)
	set(_init_OPENSUBDIV                     OFF)
endif()


#-----------------------------------------------------------------------------
# Options

# First platform specific non-cached vars
if(UNIX AND NOT APPLE)
	set(WITH_X11 ON)
endif()

# Blender internal features
option(WITH_BLENDER "Build blender (disable to build only the blender player)" ON)
mark_as_advanced(WITH_BLENDER)

option(WITH_INTERNATIONAL "Enable I18N (International fonts and text)" ON)

option(WITH_PYTHON        "Enable Embedded Python API  (only disable for development)" ON)
option(WITH_PYTHON_SECURITY "Disables execution of scripts within blend files by default" ON) 
mark_as_advanced(WITH_PYTHON)  # dont want people disabling this unless they really know what they are doing.
mark_as_advanced(WITH_PYTHON_SECURITY)  # some distributions see this as a security issue, rather than have them patch it, make a build option.

option(WITH_PYTHON_SAFETY "Enable internal API error checking to track invalid data to prevent crash on access (at the expense of some effeciency, only enable for development)." OFF)
mark_as_advanced(WITH_PYTHON_SAFETY)
option(WITH_PYTHON_MODULE "Enable building as a python module which runs without a user interface, like running regular blender in background mode (experimental, only enable for development), installs to PYTHON_SITE_PACKAGES (or CMAKE_INSTALL_PREFIX if WITH_INSTALL_PORTABLE is enabled)." OFF)
if(APPLE)
	option(WITH_PYTHON_FRAMEWORK "Enable building using the Python available in the framework (OSX only)" OFF)
endif()

option(WITH_BUILDINFO     "Include extra build details (only disable for development & faster builds)" ${_init_BUILDINFO})
if(${CMAKE_VERSION} VERSION_LESS 2.8.8)
	# add_library OBJECT arg unsupported
	set(WITH_BUILDINFO OFF)
endif()
set(BUILDINFO_OVERRIDE_DATE "" CACHE STRING "Use instead of the current date for reproducable builds (empty string disables this option)")
set(BUILDINFO_OVERRIDE_TIME "" CACHE STRING "Use instead of the current time for reproducable builds (empty string disables this option)")
set(CPACK_OVERRIDE_PACKAGENAME "" CACHE STRING "Use instead of the standard packagename (empty string disables this option)")
mark_as_advanced(CPACK_OVERRIDE_PACKAGENAME)
mark_as_advanced(BUILDINFO_OVERRIDE_DATE)
mark_as_advanced(BUILDINFO_OVERRIDE_TIME)

option(WITH_IK_ITASC      "Enable ITASC IK solver (only disable for development & for incompatible C++ compilers)" ON)
option(WITH_IK_SOLVER     "Enable Legacy IK solver (only disable for development)" ON)
option(WITH_FFTW3         "Enable FFTW3 support (Used for smoke, ocean sim, and audio effects)" ${_init_FFTW3})
option(WITH_BULLET        "Enable Bullet (Physics Engine)" ON)
option(WITH_SYSTEM_BULLET "Use the systems bullet library (currently unsupported due to missing features in upstream!)" )
mark_as_advanced(WITH_SYSTEM_BULLET)
option(WITH_GAMEENGINE    "Enable Game Engine" ${_init_GAMEENGINE})
if(APPLE)
	set(WITH_GAMEENGINE_DECKLINK OFF)
else()
	option(WITH_GAMEENGINE_DECKLINK "Support BlackMagicDesign DeckLink cards in the Game Engine" ON)
endif()
option(WITH_PLAYER        "Build Player" OFF)
option(WITH_OPENCOLORIO   "Enable OpenColorIO color management" ${_init_OPENCOLORIO})

# Compositor
option(WITH_COMPOSITOR         "Enable the tile based nodal compositor" ON)

option(WITH_OPENSUBDIV    "Enable OpenSubdiv for surface subdivision" _init_OPENSUBDIV)

option(WITH_OPENVDB       "Enable features relying on OpenVDB" OFF)
option(WITH_OPENVDB_BLOSC "Enable blosc compression for OpenVDB, only enable if OpenVDB was built with blosc support" OFF)

# GHOST Windowing Library Options
option(WITH_GHOST_DEBUG   "Enable debugging output for the GHOST library" OFF)
mark_as_advanced(WITH_GHOST_DEBUG)

option(WITH_GHOST_SDL    "Enable building Blender against SDL for windowing rather than the native APIs" OFF)
mark_as_advanced(WITH_GHOST_SDL)

if(WITH_X11)
	option(WITH_GHOST_XDND    "Enable drag'n'drop support on X11 using XDND protocol" ON)
endif()

# Misc...
option(WITH_HEADLESS      "Build without graphical support (renderfarm, server mode only)" OFF)
mark_as_advanced(WITH_HEADLESS)

option(WITH_AUDASPACE    "Build with blenders audio library (only disable if you know what you're doing!)" ON)
option(WITH_SYSTEM_AUDASPACE "Build with external audaspace library installed on the system (only enable if you know what you're doing!)" OFF)
mark_as_advanced(WITH_AUDASPACE)
mark_as_advanced(WITH_SYSTEM_AUDASPACE)

if(NOT WITH_AUDASPACE)
	set(WITH_SYSTEM_AUDASPACE OFF)
endif()

option(WITH_OPENMP        "Enable OpenMP (has to be supported by the compiler)" ON)
if(UNIX AND NOT APPLE)
	option(WITH_OPENMP_STATIC "Link OpenMP statically (only used by the release environment)" OFF)
	mark_as_advanced(WITH_OPENMP_STATIC)
endif()

if(WITH_X11)
	option(WITH_X11_XINPUT    "Enable X11 Xinput (tablet support and unicode input)"  ON)
	option(WITH_X11_XF86VMODE "Enable X11 video mode switching"                       ON)
	option(WITH_X11_XFIXES    "Enable X11 XWayland cursor warping workaround"         ON)
	option(WITH_X11_ALPHA     "Enable X11 transparent background"                     ON)
endif()

if(UNIX AND NOT APPLE)
	option(WITH_SYSTEM_GLEW "Use GLEW OpenGL wrapper library provided by the operating system" ON)
	option(WITH_SYSTEM_GLES "Use OpenGL ES library provided by the operating system"           ON)
else()
	# not an option for other OS's
	set(WITH_SYSTEM_GLEW OFF)
	set(WITH_SYSTEM_GLES OFF)
endif()


# (unix defaults to System OpenJPEG On)
option(WITH_SYSTEM_OPENJPEG "Use the operating systems OpenJPEG library" OFF)

if(UNIX AND NOT APPLE)
	option(WITH_SYSTEM_EIGEN3 "Use the systems Eigen3 library" OFF)
endif()


# Modifiers
option(WITH_MOD_FLUID           "Enable Elbeem Modifier (Fluid Simulation)" ON)
option(WITH_MOD_SMOKE           "Enable Smoke Modifier (Smoke Simulation)" ON)
option(WITH_MOD_BOOLEAN         "Enable Boolean Modifier" ON)
option(WITH_MOD_REMESH          "Enable Remesh Modifier" ON)
# option(WITH_MOD_CLOTH_ELTOPO    "Enable Experimental cloth solver" OFF)  # this is now only available in a branch
# mark_as_advanced(WITH_MOD_CLOTH_ELTOPO)
option(WITH_MOD_OCEANSIM        "Enable Ocean Modifier" OFF)

# Image format support
option(WITH_OPENIMAGEIO         "Enable OpenImageIO Support (http://www.openimageio.org)" ON)
option(WITH_IMAGE_OPENEXR       "Enable OpenEXR Support (http://www.openexr.com)" ${_init_IMAGE_OPENEXR})
option(WITH_IMAGE_OPENJPEG      "Enable OpenJpeg Support (http://www.openjpeg.org)" ON)
option(WITH_IMAGE_TIFF          "Enable LibTIFF Support" ON)
option(WITH_IMAGE_DDS           "Enable DDS Image Support" ON)
option(WITH_IMAGE_CINEON        "Enable CINEON and DPX Image Support" ON)
option(WITH_IMAGE_HDR           "Enable HDR Image Support" ON)
option(WITH_IMAGE_FRAMESERVER   "Enable image FrameServer Support for rendering" ON)

# Audio/Video format support
option(WITH_CODEC_AVI           "Enable Blenders own AVI file support (raw/jpeg)" ON)
option(WITH_CODEC_FFMPEG        "Enable FFMPeg Support (http://ffmpeg.org)" ${_init_CODEC_FFMPEG})
option(WITH_CODEC_SNDFILE       "Enable libsndfile Support (http://www.mega-nerd.com/libsndfile)" OFF)

# Alembic support
option(WITH_ALEMBIC             "Enable Alembic Support" OFF)
option(WITH_ALEMBIC_HDF5        "Enable Legacy Alembic Support (not officially supported)" OFF)

if(APPLE)
	option(WITH_CODEC_QUICKTIME     "Enable Quicktime Support" OFF)
endif()

# 3D format support
# Disable opencollada when we don't have precompiled libs
option(WITH_OPENCOLLADA   "Enable OpenCollada Support (http://www.opencollada.org)" ${_init_OPENCOLLADA})

# Sound output
option(WITH_SDL           "Enable SDL for sound and joystick support" ${_init_SDL})
option(WITH_OPENAL        "Enable OpenAL Support (http://www.openal.org)" ON)
option(WITH_JACK          "Enable JACK Support (http://www.jackaudio.org)" ${_init_JACK})
if(UNIX AND NOT APPLE)
	option(WITH_JACK_DYNLOAD  "Enable runtime dynamic JACK libraries loading" OFF)
endif()
if(UNIX AND NOT APPLE)
	option(WITH_SDL_DYNLOAD  "Enable runtime dynamic SDL libraries loading" OFF)
endif()

# Compression
option(WITH_LZO           "Enable fast LZO compression (used for pointcache)" ON)
option(WITH_LZMA          "Enable best LZMA compression, (used for pointcache)" ON)
if(UNIX AND NOT APPLE)
	option(WITH_SYSTEM_LZO    "Use the system LZO library" OFF)
endif()

# Camera/motion tracking
option(WITH_LIBMV         "Enable Libmv structure from motion library" ON)
option(WITH_LIBMV_SCHUR_SPECIALIZATIONS "Enable fixed-size schur specializations." OFF)
mark_as_advanced(WITH_LIBMV_SCHUR_SPECIALIZATIONS)

# Logging/unbit test libraries.
option(WITH_SYSTEM_GFLAGS   "Use system-wide Gflags instead of a bundled one" OFF)
option(WITH_SYSTEM_GLOG     "Use system-wide Glog instead of a bundled one" OFF)
mark_as_advanced(WITH_SYSTEM_GFLAGS)
mark_as_advanced(WITH_SYSTEM_GLOG)

# Freestyle
option(WITH_FREESTYLE     "Enable Freestyle (advanced edges rendering)" ON)

# Misc
if(WIN32)
	option(WITH_INPUT_IME "Enable Input Method Editor (IME) for complex Asian character input" ON)
endif()
option(WITH_INPUT_NDOF "Enable NDOF input devices (SpaceNavigator and friends)" ${_init_INPUT_NDOF})
option(WITH_RAYOPTIMIZATION	"Enable use of SIMD (SSE) optimizations for the raytracer" ON)
if(UNIX AND NOT APPLE)
	option(WITH_INSTALL_PORTABLE "Install redistributeable runtime, otherwise install into CMAKE_INSTALL_PREFIX" ON)
	option(WITH_STATIC_LIBS "Try to link with static libraries, as much as possible, to make blender more portable across distributions" OFF)
	if(WITH_STATIC_LIBS)
		option(WITH_BOOST_ICU "Boost uses ICU library (required for linking with static Boost built with libicu)." OFF)
		mark_as_advanced(WITH_BOOST_ICU)
	endif()
endif()

option(WITH_PYTHON_INSTALL       "Copy system python into the blender install folder" ON)
if(WITH_PYTHON_INSTALL)
	option(WITH_PYTHON_INSTALL_NUMPY "Copy system numpy into the blender install folder"  ON)
	set(PYTHON_NUMPY_PATH            "" CACHE PATH "Path to python site-packages or dist-packages containing 'numpy' module")
	mark_as_advanced(PYTHON_NUMPY_PATH)

	if(UNIX AND NOT APPLE)
		option(WITH_PYTHON_INSTALL_REQUESTS "Copy system requests into the blender install folder" ON)
		set(PYTHON_REQUESTS_PATH "" CACHE PATH "Path to python site-packages or dist-packages containing 'requests' module")
		mark_as_advanced(PYTHON_REQUESTS_PATH)
	endif()
endif()

option(WITH_CPU_SSE              "Enable SIMD instruction if they're detected on the host machine" ON)
mark_as_advanced(WITH_CPU_SSE)

# Cycles
option(WITH_CYCLES					"Enable Cycles Render Engine" ON)
option(WITH_CYCLES_STANDALONE		"Build Cycles standalone application" OFF)
option(WITH_CYCLES_STANDALONE_GUI	"Build Cycles standalone with GUI" OFF)
option(WITH_CYCLES_OSL				"Build Cycles with OSL support" ${_init_CYCLES_OSL})
option(WITH_CYCLES_OPENSUBDIV		"Build Cycles with OpenSubdiv support" ${_init_CYCLES_OPENSUBDIV})
option(WITH_CYCLES_CUDA_BINARIES	"Build Cycles CUDA binaries" OFF)
set(CYCLES_CUDA_BINARIES_ARCH sm_20 sm_21 sm_30 sm_35 sm_37 sm_50 sm_52 sm_60 sm_61 CACHE STRING "CUDA architectures to build binaries for")
mark_as_advanced(CYCLES_CUDA_BINARIES_ARCH)
unset(PLATFORM_DEFAULT)
option(WITH_CYCLES_LOGGING	"Build Cycles with logging support" ON)
option(WITH_CYCLES_DEBUG	"Build Cycles with extra debug capabilities" OFF)
option(WITH_CYCLES_NATIVE_ONLY	"Build Cycles with native kernel only (which fits current CPU, use for development only)" OFF)
mark_as_advanced(WITH_CYCLES_LOGGING)
mark_as_advanced(WITH_CYCLES_DEBUG)
mark_as_advanced(WITH_CYCLES_NATIVE_ONLY)

option(WITH_CUDA_DYNLOAD "Dynamically load CUDA libraries at runtime" ON)
mark_as_advanced(WITH_CUDA_DYNLOAD)

# LLVM
option(WITH_LLVM					"Use LLVM" OFF)
if(APPLE)
	option(LLVM_STATIC					"Link with LLVM static libraries" ON) # we prefer static llvm build on Apple, dyn build possible though
else()
	option(LLVM_STATIC					"Link with LLVM static libraries" OFF)
endif()
mark_as_advanced(LLVM_STATIC)

# disable for now, but plan to support on all platforms eventually
option(WITH_MEM_JEMALLOC   "Enable malloc replacement (http://www.canonware.com/jemalloc)" ON)
mark_as_advanced(WITH_MEM_JEMALLOC)

# currently only used for BLI_mempool
option(WITH_MEM_VALGRIND "Enable extended valgrind support for better reporting" OFF)
mark_as_advanced(WITH_MEM_VALGRIND)

# Debug
option(WITH_CXX_GUARDEDALLOC "Enable GuardedAlloc for C++ memory allocation tracking (only enable for development)" OFF)
mark_as_advanced(WITH_CXX_GUARDEDALLOC)

option(WITH_ASSERT_ABORT "Call abort() when raising an assertion through BLI_assert()" OFF)
mark_as_advanced(WITH_ASSERT_ABORT)

option(WITH_BOOST					"Enable features depending on boost" ON)

# Unit testsing
option(WITH_GTESTS "Enable GTest unit testing" OFF)
option(WITH_OPENGL_TESTS "Enable OpenGL related unit testing (Experimental)" OFF)


# Documentation
if(UNIX AND NOT APPLE)
	option(WITH_DOC_MANPAGE "Create a manual page (Unix manpage)" OFF)
endif()


# OpenGL

option(WITH_GLEW_MX             "Support multiple GLEW contexts (experimental)"                                                                     OFF )
option(WITH_GLEW_ES             "Switches to experimental copy of GLEW that has support for OpenGL ES. (temporary option for development purposes)" OFF)
option(WITH_GL_EGL              "Use the EGL OpenGL system library instead of the platform specific OpenGL system library (CGL, glX, or WGL)"       OFF)
option(WITH_GL_PROFILE_COMPAT   "Support using the OpenGL 'compatibility' profile. (deprecated)"                                                    ON )
option(WITH_GL_PROFILE_CORE     "Support using the OpenGL 3.2+ 'core' profile."                                                                     OFF)
option(WITH_GL_PROFILE_ES20     "Support using OpenGL ES 2.0. (thru either EGL or the AGL/WGL/XGL 'es20' profile)"                                  OFF)

mark_as_advanced(
	WITH_GLEW_MX
	WITH_GLEW_ES
	WITH_GL_EGL
	WITH_GL_PROFILE_COMPAT
	WITH_GL_PROFILE_CORE
	WITH_GL_PROFILE_ES20
)

if(WITH_GL_PROFILE_COMPAT)
	set(WITH_GLU ON)
else()
	set(WITH_GLU OFF)
endif()

if(WIN32)
	option(WITH_GL_ANGLE "Link with the ANGLE library, an OpenGL ES 2.0 implementation based on Direct3D, instead of the system OpenGL library." OFF)
	mark_as_advanced(WITH_GL_ANGLE)
endif()

if(WITH_GLEW_ES AND WITH_SYSTEM_GLEW)
	message(WARNING Ignoring WITH_SYSTEM_GLEW and using WITH_GLEW_ES)
	set(WITH_SYSTEM_GLEW OFF)
endif()

if(WIN32)
	getDefaultWindowsPrefixBase(CMAKE_GENERIC_PROGRAM_FILES)
	set(CPACK_INSTALL_PREFIX ${CMAKE_GENERIC_PROGRAM_FILES}/${})
endif()

# Experimental support of C11 and C++11
#
# We default options to whatever default standard in the current compiler.
if(CMAKE_COMPILER_IS_GNUCC AND (NOT "${CMAKE_C_COMPILER_VERSION}" VERSION_LESS "6.0") AND (NOT WITH_CXX11))
	set(_c11_init ON)
	set(_cxx11_init ON)
else()
	set(_c11_init OFF)
	set(_cxx11_init OFF)
endif()

option(WITH_C11 "Build with C11 standard enabled, for development use only!" ${_c11_init})
mark_as_advanced(WITH_C11)
option(WITH_CXX11 "Build with C++11 standard enabled, for development use only!" ${_cxx11_init})
mark_as_advanced(WITH_CXX11)

# Compiler toolchain
if(CMAKE_COMPILER_IS_GNUCC)
	option(WITH_LINKER_GOLD "Use ld.gold linker which is usually faster than ld.bfd" ON)
	mark_as_advanced(WITH_LINKER_GOLD)
endif()

# Dependency graph
option(WITH_LEGACY_DEPSGRAPH "Build Blender with legacy dependency graph" ON)
mark_as_advanced(WITH_LEGACY_DEPSGRAPH)

if(WIN32)
	# Use hardcoded paths or find_package to find externals
	option(WITH_WINDOWS_FIND_MODULES "Use find_package to locate libraries" OFF)
	mark_as_advanced(WITH_WINDOWS_FIND_MODULES)

	option(WITH_WINDOWS_CODESIGN "Use signtool to sign the final binary." OFF)
	mark_as_advanced(WITH_WINDOWS_CODESIGN)

	set(WINDOWS_CODESIGN_PFX CACHE FILEPATH  "Path to pfx file to use for codesigning.")
	mark_as_advanced(WINDOWS_CODESIGN_PFX)

	set(WINDOWS_CODESIGN_PFX_PASSWORD CACHE STRING  "password for pfx file used for codesigning.")
	mark_as_advanced(WINDOWS_CODESIGN_PFX_PASSWORD)

	option(WINDOWS_USE_VISUAL_STUDIO_FOLDERS "Organize the visual studio project according to source folders." ON)
	mark_as_advanced(WINDOWS_USE_VISUAL_STUDIO_FOLDERS)

	option(WINDOWS_PYTHON_DEBUG "Include the files needed for debugging python scripts with visual studio 2017+." OFF)
	mark_as_advanced(WINDOWS_PYTHON_DEBUG)
endif()

# avoid using again
option_defaults_clear()

# end option(...)



# By default we want to install to the directory we are compiling our executables
# unless specified otherwise, which we currently do not allow
if(CMAKE_INSTALL_PREFIX_INITIALIZED_TO_DEFAULT)
	if(WIN32)
		set(CMAKE_INSTALL_PREFIX ${EXECUTABLE_OUTPUT_PATH}/\${BUILD_TYPE} CACHE PATH "default install path" FORCE)
	elseif(APPLE)
		set(CMAKE_INSTALL_PREFIX ${EXECUTABLE_OUTPUT_PATH}/\${BUILD_TYPE} CACHE PATH "default install path" FORCE)
	else()
		if(WITH_INSTALL_PORTABLE)
			set(CMAKE_INSTALL_PREFIX ${EXECUTABLE_OUTPUT_PATH} CACHE PATH "default install path" FORCE)
		endif()
	endif()
endif()



# Apple

if(APPLE)
	include(platform_apple_xcode)
endif()


#-----------------------------------------------------------------------------
# Check for conflicting/unsupported configurations

if(NOT WITH_BLENDER AND NOT WITH_PLAYER AND NOT WITH_CYCLES_STANDALONE)
	message(FATAL_ERROR
		"At least one of WITH_BLENDER or WITH_PLAYER or "
		"WITH_CYCLES_STANDALONE must be enabled, nothing to do!"
	)
endif()

if(NOT WITH_GAMEENGINE AND WITH_PLAYER)
	message(FATAL_ERROR "WITH_PLAYER requires WITH_GAMEENGINE")
endif()

if(NOT WITH_AUDASPACE)
	if(WITH_OPENAL)
		message(FATAL_ERROR "WITH_OPENAL requires WITH_AUDASPACE")
	endif()
	if(WITH_JACK)
		message(FATAL_ERROR "WITH_JACK requires WITH_AUDASPACE")
	endif()
	if(WITH_GAMEENGINE)
		message(FATAL_ERROR "WITH_GAMEENGINE requires WITH_AUDASPACE")
	endif()
endif()

if(NOT WITH_SDL AND WITH_GHOST_SDL)
	message(FATAL_ERROR "WITH_GHOST_SDL requires WITH_SDL")
endif()

# python module, needs some different options
if(WITH_PYTHON_MODULE AND WITH_PLAYER)
	message(FATAL_ERROR "WITH_PYTHON_MODULE requires WITH_PLAYER to be OFF")
endif()

if(WITH_PYTHON_MODULE AND WITH_PYTHON_INSTALL)
	message(FATAL_ERROR "WITH_PYTHON_MODULE requires WITH_PYTHON_INSTALL to be OFF")
endif()


# may as well build python module without a UI
if(WITH_PYTHON_MODULE)
	set(WITH_HEADLESS ON)
endif()

if(NOT WITH_PYTHON)
	set(WITH_CYCLES OFF)
endif()

# enable boost for cycles, audaspace or i18n
# otherwise if the user disabled
if(NOT WITH_BOOST)
	# Explicitly disabled. so disable all deps.
	macro(set_and_warn
		_setting _val)
		if(${${_setting}})
			message(STATUS "'WITH_BOOST' is disabled: forcing 'set(${_setting} ${_val})'")
		endif()
		set(${_setting} ${_val})
	endmacro()

	set_and_warn(WITH_CYCLES         OFF)
	set_and_warn(WITH_AUDASPACE      OFF)
	set_and_warn(WITH_INTERNATIONAL  OFF)
	set_and_warn(WITH_OPENVDB        OFF)
	set_and_warn(WITH_OPENCOLORIO    OFF)
	set_and_warn(WITH_MOD_BOOLEAN    OFF)

	set_and_warn(WITH_OPENAL         OFF)  # depends on AUDASPACE
	set_and_warn(WITH_GAMEENGINE     OFF)  # depends on AUDASPACE
	set_and_warn(WITH_PLAYER         OFF)  # depends on GAMEENGINE
elseif(WITH_CYCLES OR WITH_OPENIMAGEIO OR WITH_AUDASPACE OR WITH_INTERNATIONAL OR
       WITH_OPENVDB OR WITH_OPENCOLORIO OR WITH_MOD_BOOLEAN)
	# Keep enabled
else()
	# New dependency graph needs either Boost or C++11 for function bindings.
	if(NOT WITH_CXX11)
		# Enabled but we don't need it
		set(WITH_BOOST OFF)
	endif()
endif()

# auto enable openimageio for cycles
if(WITH_CYCLES)
	set(WITH_OPENIMAGEIO ON)

	# auto enable llvm for cycles_osl
	if(WITH_CYCLES_OSL)
		set(WITH_LLVM ON CACHE BOOL "" FORCE)
	endif()
else()
	set(WITH_CYCLES_OSL OFF)
endif()

# auto enable openimageio linking dependencies
if(WITH_OPENIMAGEIO)
	set(WITH_IMAGE_OPENEXR ON)
	set(WITH_IMAGE_TIFF ON)
endif()

# auto enable alembic linking dependencies
if(WITH_ALEMBIC)
	set(WITH_IMAGE_OPENEXR ON)
endif()

# don't store paths to libs for portable distribution
if(WITH_INSTALL_PORTABLE)
	set(CMAKE_SKIP_BUILD_RPATH TRUE)
endif()

if(WITH_GHOST_SDL OR WITH_HEADLESS)
	set(WITH_X11           OFF)
	set(WITH_X11_XINPUT    OFF)
	set(WITH_X11_XF86VMODE OFF)
	set(WITH_X11_XFIXES    OFF)
	set(WITH_X11_ALPHA     OFF)
	set(WITH_GHOST_XDND    OFF)
	set(WITH_INPUT_IME     OFF)
endif()

if(WITH_CPU_SSE)
	TEST_SSE_SUPPORT(COMPILER_SSE_FLAG COMPILER_SSE2_FLAG)
else()
	message(STATUS "SSE and SSE2 optimizations are DISABLED!")
	set(COMPILER_SSE_FLAG)
	set(COMPILER_SSE2_FLAG)
endif()

if(WITH_BUILDINFO)
	find_package(Git)
	if(NOT GIT_FOUND)
		message(WARNING "Git was not found, disabling WITH_BUILDINFO")
		set(WITH_BUILDINFO OFF)
	endif()
endif()

TEST_SHARED_PTR_SUPPORT()
TEST_UNORDERED_MAP_SUPPORT()

if(WITH_AUDASPACE)
	if(WITH_SYSTEM_AUDASPACE)
		set(AUDASPACE_DEFINITIONS
			-DWITH_AUDASPACE
			-DWITH_SYSTEM_AUDASPACE
			"-DAUD_DEVICE_H=<AUD_Device.h>"
			"-DAUD_SPECIAL_H=<AUD_Special.h>"
			"-DAUD_SOUND_H=<AUD_Sound.h>"
			"-DAUD_HANDLE_H=<AUD_Handle.h>"
			"-DAUD_SEQUENCE_H=<AUD_Sequence.h>"
			"-DAUD_TYPES_H=<AUD_Types.h>"
			"-DAUD_PYTHON_H=<python/PyAPI.h>"
		)
	else()
		set(AUDASPACE_C_INCLUDE_DIRS "${CMAKE_SOURCE_DIR}/intern/audaspace/intern")
		set(AUDASPACE_PY_INCLUDE_DIRS "${CMAKE_SOURCE_DIR}/intern/audaspace/intern")
		set(AUDASPACE_DEFINITIONS
			-DWITH_AUDASPACE
			"-DAUD_DEVICE_H=<AUD_C-API.h>"
			"-DAUD_SPECIAL_H=<AUD_C-API.h>"
			"-DAUD_SOUND_H=<AUD_C-API.h>"
			"-DAUD_HANDLE_H=<AUD_C-API.h>"
			"-DAUD_SEQUENCE_H=<AUD_C-API.h>"
			"-DAUD_TYPES_H=<AUD_Space.h>"
		)
	endif()
endif()

if(APPLE)
	apple_check_quicktime()
endif()

#-----------------------------------------------------------------------------
# Check for valid directories
# ... a partial checkout may cause this.
#
# note: we need to check for a known subdir in both cases.
#       since uninitialized git submodules will give blank dirs

if(WITH_INTERNATIONAL)
	if(NOT EXISTS "${CMAKE_SOURCE_DIR}/release/datafiles/locale/languages")
		message(WARNING
			"Translation path '${CMAKE_SOURCE_DIR}/release/datafiles/locale' is missing, "
			"This is a 'git submodule', which are known not to work with bridges to other version "
			"control systems, disabling 'WITH_INTERNATIONAL'."
		)
		set(WITH_INTERNATIONAL OFF)
	endif()
endif()

if(WITH_PYTHON)
	if(NOT EXISTS "${CMAKE_SOURCE_DIR}/release/scripts/addons/modules")
		message(WARNING
			"Addons path '${CMAKE_SOURCE_DIR}/release/scripts/addons' is missing, "
			"This is a 'git submodule', which are known not to work with bridges to other version "
			"control systems: * CONTINUING WITHOUT ADDONS *"
		)
	endif()
endif()

#-----------------------------------------------------------------------------
# Initialize un-cached vars, avoid unused warning

# linux only, not cached
set(WITH_BINRELOC OFF)

# MACOSX only, set to avoid uninitialized
set(EXETYPE "")

# C/C++ flags
set(PLATFORM_CFLAGS)

# these are added to later on.
set(C_WARNINGS)
set(CXX_WARNINGS)

# for gcc -Wno-blah-blah
set(CC_REMOVE_STRICT_FLAGS)

# libraries to link the binary with passed to target_link_libraries()
# known as LLIBS to scons
set(PLATFORM_LINKLIBS "")

# Added to linker flags in setup_liblinks
# - CMAKE_EXE_LINKER_FLAGS
# - CMAKE_EXE_LINKER_FLAGS_DEBUG
set(PLATFORM_LINKFLAGS "")
set(PLATFORM_LINKFLAGS_DEBUG "")


#-----------------------------------------------------------------------------
#Platform specifics

if(WITH_X11)
	find_package(X11 REQUIRED)

	find_path(X11_XF86keysym_INCLUDE_PATH X11/XF86keysym.h ${X11_INC_SEARCH_PATH})
	mark_as_advanced(X11_XF86keysym_INCLUDE_PATH)

	list(APPEND PLATFORM_LINKLIBS ${X11_X11_LIB})

	if(WITH_X11_XINPUT)
		if(X11_Xinput_LIB)
			list(APPEND PLATFORM_LINKLIBS ${X11_Xinput_LIB})
		else()
			set(WITH_X11_XINPUT OFF)
		endif()
	endif()

	if(WITH_X11_XF86VMODE)
		# XXX, why dont cmake make this available?
		find_library(X11_Xxf86vmode_LIB Xxf86vm   ${X11_LIB_SEARCH_PATH})
		mark_as_advanced(X11_Xxf86vmode_LIB)
		if(X11_Xxf86vmode_LIB)
			list(APPEND PLATFORM_LINKLIBS ${X11_Xxf86vmode_LIB})
		else()
			set(WITH_X11_XF86VMODE OFF)
		endif()
	endif()

	if(WITH_X11_XFIXES)
		if(X11_Xfixes_LIB)
			list(APPEND PLATFORM_LINKLIBS ${X11_Xfixes_LIB})
		else()
			set(WITH_X11_XFIXES OFF)
		endif()
	endif()

	if(WITH_X11_ALPHA)
		find_library(X11_Xrender_LIB Xrender  ${X11_LIB_SEARCH_PATH})
		mark_as_advanced(X11_Xrender_LIB)
		if(X11_Xrender_LIB)
			list(APPEND PLATFORM_LINKLIBS ${X11_Xrender_LIB})
		else()
			set(WITH_X11_ALPHA OFF)
		endif()
	endif()

endif()


# ----------------------------------------------------------------------------
# Main Platform Checks
#
# - UNIX
# - WIN32
# - APPLE

if(UNIX AND NOT APPLE)
	include(platform_unix)
elseif(WIN32)
	include(platform_win32)
elseif(APPLE)
	include(platform_apple)
endif()

#-----------------------------------------------------------------------------
# Common.

if(NOT WITH_FFTW3 AND WITH_MOD_OCEANSIM)
	message(FATAL_ERROR "WITH_MOD_OCEANSIM requires WITH_FFTW3 to be ON")
endif()

if(WITH_CYCLES)
	if(NOT WITH_OPENIMAGEIO)
		message(FATAL_ERROR
			"Cycles requires WITH_OPENIMAGEIO, the library may not have been found. "
			"Configure OIIO or disable WITH_CYCLES"
		)
	endif()
	if(NOT WITH_BOOST)
		message(FATAL_ERROR
			"Cycles requires WITH_BOOST, the library may not have been found. "
			"Configure BOOST or disable WITH_CYCLES"
		)
	endif()

	if(WITH_CYCLES_OSL)
		if(NOT WITH_LLVM)
			message(FATAL_ERROR
				"Cycles OSL requires WITH_LLVM, the library may not have been found. "
				"Configure LLVM or disable WITH_CYCLES_OSL"
			)
		endif()
	endif()
endif()

if(WITH_INTERNATIONAL)
	if(NOT WITH_BOOST)
		message(FATAL_ERROR
			"Internationalization requires WITH_BOOST, the library may not have been found. "
			"Configure BOOST or disable WITH_INTERNATIONAL"
		)
	endif()
endif()

# See TEST_SSE_SUPPORT() for how this is defined.

# Do it globally, SSE2 is required for quite some time now.
# Doing it now allows to use SSE/SSE2 in inline headers.
if(SUPPORT_SSE_BUILD)
	set(PLATFORM_CFLAGS " ${COMPILER_SSE_FLAG} ${PLATFORM_CFLAGS}")
	add_definitions(-D__SSE__ -D__MMX__)
endif()
if(SUPPORT_SSE2_BUILD)
	set(PLATFORM_CFLAGS " ${PLATFORM_CFLAGS} ${COMPILER_SSE2_FLAG}")
	add_definitions(-D__SSE2__)
	if(NOT SUPPORT_SSE_BUILD) # dont double up
		add_definitions(-D__MMX__)
	endif()
endif()


# set the endian define
if(MSVC)
	# for some reason this fails on msvc
	add_definitions(-D__LITTLE_ENDIAN__)

# OSX-Note: as we do cross-compiling with specific set architecture,
# endianess-detection and auto-setting is counterproductive
# so we just set endianess according CMAKE_OSX_ARCHITECTURES

elseif(CMAKE_OSX_ARCHITECTURES MATCHES i386 OR CMAKE_OSX_ARCHITECTURES MATCHES x86_64)
	add_definitions(-D__LITTLE_ENDIAN__)
elseif(CMAKE_OSX_ARCHITECTURES MATCHES ppc OR CMAKE_OSX_ARCHITECTURES MATCHES ppc64)
	add_definitions(-D__BIG_ENDIAN__)

else()
	include(TestBigEndian)
	test_big_endian(_SYSTEM_BIG_ENDIAN)
	if(_SYSTEM_BIG_ENDIAN)
		add_definitions(-D__BIG_ENDIAN__)
	else()
		add_definitions(-D__LITTLE_ENDIAN__)
	endif()
	unset(_SYSTEM_BIG_ENDIAN)
endif()
if(WITH_IMAGE_OPENJPEG)
	if(WITH_SYSTEM_OPENJPEG)
		# dealt with above
		set(OPENJPEG_DEFINES "")
	else()
		set(OPENJPEG_INCLUDE_DIRS "${CMAKE_SOURCE_DIR}/extern/libopenjpeg")
		set(OPENJPEG_DEFINES "-DOPJ_STATIC")
	endif()
	# Special handling of Windows platform where openjpeg is always static.
	if(WIN32)
		set(OPENJPEG_DEFINES "-DOPJ_STATIC")
	endif()
endif()

if(NOT WITH_SYSTEM_EIGEN3)
	set(EIGEN3_INCLUDE_DIRS ${CMAKE_SOURCE_DIR}/extern/Eigen3)
endif()

#-----------------------------------------------------------------------------
# Configure OpenGL.

find_package(OpenGL)
blender_include_dirs_sys("${OPENGL_INCLUDE_DIR}")

if(WITH_GLU)
	list(APPEND BLENDER_GL_LIBRARIES "${OPENGL_glu_LIBRARY}")
	list(APPEND GL_DEFINITIONS -DWITH_GLU)
endif()

if(WITH_SYSTEM_GLES)
	find_package_wrapper(OpenGLES)
endif()

if(WITH_GL_PROFILE_COMPAT OR WITH_GL_PROFILE_CORE)
	list(APPEND BLENDER_GL_LIBRARIES "${OPENGL_gl_LIBRARY}")

elseif(WITH_GL_PROFILE_ES20)
	if(WITH_SYSTEM_GLES)
		if(NOT OPENGLES_LIBRARY)
			message(FATAL_ERROR
				"Unable to find OpenGL ES libraries. "
				"Install them or disable WITH_SYSTEM_GLES."
			)
		endif()

		list(APPEND BLENDER_GL_LIBRARIES OPENGLES_LIBRARY)

	else()
		set(OPENGLES_LIBRARY "" CACHE FILEPATH "OpenGL ES 2.0 library file")
		mark_as_advanced(OPENGLES_LIBRARY)

		list(APPEND BLENDER_GL_LIBRARIES "${OPENGLES_LIBRARY}")

		if(NOT OPENGLES_LIBRARY)
			message(FATAL_ERROR
				"To compile WITH_GL_EGL you need to set OPENGLES_LIBRARY "
				"to the file path of an OpenGL ES 2.0 library."
			)
		endif()

	endif()

	if(WIN32)
		# Setup paths to files needed to install and redistribute Windows Blender with OpenGL ES

		set(OPENGLES_DLL "" CACHE FILEPATH "OpenGL ES 2.0 redistributable DLL file")
		mark_as_advanced(OPENGLES_DLL)

		if(NOT OPENGLES_DLL)
			message(FATAL_ERROR
				"To compile WITH_GL_PROFILE_ES20 you need to set OPENGLES_DLL to the file "
				"path of an OpenGL ES 2.0 runtime dynamic link library (DLL)."
			)
		endif()

		if(WITH_GL_ANGLE)
			list(APPEND GL_DEFINITIONS -DWITH_ANGLE)

			set(D3DCOMPILER_DLL "" CACHE FILEPATH "Direct3D Compiler redistributable DLL file (needed by ANGLE)")

			get_filename_component(D3DCOMPILER_FILENAME "${D3DCOMPILER_DLL}" NAME)
			list(APPEND GL_DEFINITIONS "-DD3DCOMPILER=\"\\\"${D3DCOMPILER_FILENAME}\\\"\"")

			mark_as_advanced(D3DCOMPILER_DLL)

			if(D3DCOMPILER_DLL STREQUAL "")
				message(FATAL_ERROR
					"To compile WITH_GL_ANGLE you need to set D3DCOMPILER_DLL to the file "
					"path of a copy of the DirectX redistributable DLL file: D3DCompiler_46.dll"
				)
			endif()

		endif()

	endif()

endif()

if(WITH_GL_EGL)
	list(APPEND GL_DEFINITIONS -DWITH_GL_EGL)

	if(WITH_SYSTEM_GLES)
		if(NOT OPENGLES_EGL_LIBRARY)
			message(FATAL_ERROR
				"Unable to find OpenGL ES libraries. "
				"Install them or disable WITH_SYSTEM_GLES."
			)
		endif()

		list(APPEND BLENDER_GL_LIBRARIES OPENGLES_EGL_LIBRARY)

	else()
		set(OPENGLES_EGL_LIBRARY "" CACHE FILEPATH "EGL library file")
		mark_as_advanced(OPENGLES_EGL_LIBRARY)

		list(APPEND BLENDER_GL_LIBRARIES "${OPENGLES_LIBRARY}" "${OPENGLES_EGL_LIBRARY}")

		if(NOT OPENGLES_EGL_LIBRARY)
			message(FATAL_ERROR
				"To compile WITH_GL_EGL you need to set OPENGLES_EGL_LIBRARY "
				"to the file path of an EGL library."
			)
		endif()

	endif()

	if(WIN32)
		# Setup paths to files needed to install and redistribute Windows Blender with OpenGL ES

		set(OPENGLES_EGL_DLL "" CACHE FILEPATH "EGL redistributable DLL file")
		mark_as_advanced(OPENGLES_EGL_DLL)

		if(NOT OPENGLES_EGL_DLL)
			message(FATAL_ERROR
				"To compile WITH_GL_EGL you need to set OPENGLES_EGL_DLL "
				"to the file path of an EGL runtime dynamic link library (DLL)."
			)
		endif()

	endif()

endif()

if(WITH_GL_PROFILE_COMPAT)
	list(APPEND GL_DEFINITIONS -DWITH_GL_PROFILE_COMPAT)
endif()

if(WITH_GL_PROFILE_CORE)
	list(APPEND GL_DEFINITIONS -DWITH_GL_PROFILE_CORE)
endif()

if(WITH_GL_PROFILE_ES20)
	list(APPEND GL_DEFINITIONS -DWITH_GL_PROFILE_ES20)
endif()

if(WITH_GL_EGL)
	list(APPEND GL_DEFINITIONS -DWITH_EGL)
endif()

#-----------------------------------------------------------------------------
# Configure OpenMP.
if(WITH_OPENMP)
	find_package(OpenMP)
	if(OPENMP_FOUND)
		if(NOT WITH_OPENMP_STATIC)
			set(CMAKE_C_FLAGS "${CMAKE_C_FLAGS} ${OpenMP_C_FLAGS}")
			set(CMAKE_CXX_FLAGS "${CMAKE_CXX_FLAGS} ${OpenMP_CXX_FLAGS}")
		else()
			# Typically avoid adding flags as defines but we can't
			# pass OpenMP flags to the linker for static builds, meaning
			# we can't add any OpenMP related flags to CFLAGS variables
			# since they're passed to the linker as well.
			add_definitions("${OpenMP_C_FLAGS}")

			find_library_static(OpenMP_LIBRARIES gomp ${CMAKE_CXX_IMPLICIT_LINK_DIRECTORIES})
		endif()
	else()
		set(WITH_OPENMP OFF)
	endif()

	mark_as_advanced(
		OpenMP_C_FLAGS
		OpenMP_CXX_FLAGS
	)
endif()

#-----------------------------------------------------------------------------
# Configure GLEW

if(WITH_GLEW_MX)
	list(APPEND GL_DEFINITIONS -DWITH_GLEW_MX)
endif()

if(WITH_SYSTEM_GLEW)
	find_package(GLEW)

	# Note: There is an assumption here that the system GLEW is not a static library.

	if(NOT GLEW_FOUND)
		message(FATAL_ERROR "GLEW is required to build Blender. Install it or disable WITH_SYSTEM_GLEW.")
	endif()

	if(WITH_GLEW_MX)
		set(BLENDER_GLEW_LIBRARIES ${GLEW_MX_LIBRARY})
	else()
		set(BLENDER_GLEW_LIBRARIES ${GLEW_LIBRARY})
	endif()
else()
	if(WITH_GLEW_ES)
		set(GLEW_INCLUDE_PATH "${CMAKE_SOURCE_DIR}/extern/glew-es/include")

		list(APPEND GL_DEFINITIONS -DGLEW_STATIC -DWITH_GLEW_ES)

		# These definitions remove APIs from glew.h, making GLEW smaller, and catching unguarded API usage
		if(NOT WITH_GL_PROFILE_ES20)
			# No ES functions are needed
			list(APPEND GL_DEFINITIONS -DGLEW_NO_ES)
		elseif(NOT (WITH_GL_PROFILE_CORE OR WITH_GL_PROFILE_COMPAT))
			# ES is enabled, but the other functions are all disabled
			list(APPEND GL_DEFINITIONS -DGLEW_ES_ONLY)
		endif()

		if(WITH_GL_PROFILE_ES20)
			if(WITH_GL_EGL)
				list(APPEND GL_DEFINITIONS -DGLEW_USE_LIB_ES20)
			endif()

			# ToDo: This is an experiment to eliminate ES 1 symbols,
			# GLEW doesn't really properly provide this level of control
			# (for example, without modification it eliminates too many symbols)
			# so there are lots of modifications to GLEW to make this work,
			# and no attempt to make it work beyond Blender at this point.
			list(APPEND GL_DEFINITIONS -DGL_ES_VERSION_1_0=0 -DGL_ES_VERSION_CL_1_1=0 -DGL_ES_VERSION_CM_1_1=0)
		endif()

		if(WITH_GL_EGL)
			list(APPEND GL_DEFINITIONS -DGLEW_INC_EGL)
		endif()

		set(BLENDER_GLEW_LIBRARIES extern_glew_es bf_intern_glew_mx)

	else()
		set(GLEW_INCLUDE_PATH "${CMAKE_SOURCE_DIR}/extern/glew/include")

		list(APPEND GL_DEFINITIONS -DGLEW_STATIC)

		# This won't affect the non-experimental glew library, 
		# but is used for conditional compilation elsewhere.
		list(APPEND GL_DEFINITIONS -DGLEW_NO_ES)

		set(BLENDER_GLEW_LIBRARIES extern_glew)

	endif()

endif()

if(NOT WITH_GLU)
	list(APPEND GL_DEFINITIONS -DGLEW_NO_GLU)
endif()

#-----------------------------------------------------------------------------
# Configure Bullet

if(WITH_BULLET AND WITH_SYSTEM_BULLET)
	find_package(Bullet)
	if(NOT BULLET_FOUND)
		set(WITH_BULLET OFF)
	endif()
else()
	ADD_DEFINITIONS( -DBT_USE_DOUBLE_PRECISION)
	set(BULLET_INCLUDE_DIRS "${CMAKE_SOURCE_DIR}/extern/bullet2/src")
	# set(BULLET_LIBRARIES "")
endif()

#-----------------------------------------------------------------------------
# Configure Python.

if(WITH_PYTHON_MODULE)
	add_definitions(-DPy_ENABLE_SHARED)
endif()

#-----------------------------------------------------------------------------
# Configure GLog/GFlags

if(WITH_LIBMV OR WITH_GTESTS OR (WITH_CYCLES AND WITH_CYCLES_LOGGING))
	if(WITH_SYSTEM_GFLAGS)
		find_package(Gflags)
		if(NOT GFLAGS_FOUND)
			message(FATAL_ERROR "System wide Gflags is requested but was not found")
		endif()
		# FindGflags does not define this, and we are not even sure what to use here.
		set(GFLAGS_DEFINES)
	else()
		set(GFLAGS_DEFINES
			-DGFLAGS_DLL_DEFINE_FLAG=
			-DGFLAGS_DLL_DECLARE_FLAG=
			-DGFLAGS_DLL_DECL=
		)
		set(GFLAGS_NAMESPACE "gflags")
		set(GFLAGS_LIBRARIES extern_gflags)
		set(GFLAGS_INCLUDE_DIRS "${PROJECT_SOURCE_DIR}/extern/gflags/src")
	endif()

	if(WITH_SYSTEM_GLOG)
		find_package(Glog)
		if(NOT GLOG_FOUND)
			message(FATAL_ERROR "System wide Glog is requested but was not found")
		endif()
		# FindGlog does not define this, and we are not even sure what to use here.
		set(GLOG_DEFINES)
	else()
		set(GLOG_DEFINES
			-DGOOGLE_GLOG_DLL_DECL=
		)
		set(GLOG_LIBRARIES extern_glog)
		if(WIN32)
			set(GLOG_INCLUDE_DIRS ${CMAKE_SOURCE_DIR}/extern/glog/src/windows)
		else()
			set(GLOG_INCLUDE_DIRS ${CMAKE_SOURCE_DIR}/extern/glog/src)
		endif()
	endif()
endif()

#-----------------------------------------------------------------------------
# Configure Ceres

if(WITH_LIBMV)
	set(CERES_DEFINES)

	if(WITH_CXX11)
		# nothing to be done
	elseif(SHARED_PTR_FOUND)
		if(SHARED_PTR_TR1_MEMORY_HEADER)
			list(APPEND CERES_DEFINES -DCERES_TR1_MEMORY_HEADER)
		endif()
		if(SHARED_PTR_TR1_NAMESPACE)
			list(APPEND CERES_DEFINES -DCERES_TR1_SHARED_PTR)
		endif()
	else()
		message(FATAL_ERROR "Ceres: Unable to find shared_ptr.")
	endif()

	if(WITH_CXX11)
		list(APPEND CERES_DEFINES -DCERES_STD_UNORDERED_MAP)
	elseif(HAVE_STD_UNORDERED_MAP_HEADER)
		if(HAVE_UNORDERED_MAP_IN_STD_NAMESPACE)
			list(APPEND CERES_DEFINES -DCERES_STD_UNORDERED_MAP)
		else()
			if(HAVE_UNORDERED_MAP_IN_TR1_NAMESPACE)
				list(APPEND CERES_DEFINES -DCERES_STD_UNORDERED_MAP_IN_TR1_NAMESPACE)
			else()
				list(APPEND CERES_DEFINES -DCERES_NO_UNORDERED_MAP)
				message(STATUS "Ceres: Replacing unordered_map/set with map/set (warning: slower!)")
			endif()
		endif()
	else()
		if(HAVE_UNORDERED_MAP_IN_TR1_NAMESPACE)
			list(APPEND CERES_DEFINES -DCERES_TR1_UNORDERED_MAP)
		else()
			list(APPEND CERES_DEFINES -DCERES_NO_UNORDERED_MAP)
			message(STATUS "Ceres: Replacing unordered_map/set with map/set (warning: slower!)")
		endif()
	endif()
endif()

#-----------------------------------------------------------------------------
# Extra compile flags

if(CMAKE_COMPILER_IS_GNUCC)

	ADD_CHECK_C_COMPILER_FLAG(C_WARNINGS C_WARN_ALL -Wall)
	ADD_CHECK_C_COMPILER_FLAG(C_WARNINGS C_WARN_CAST_ALIGN -Wcast-align)
	ADD_CHECK_C_COMPILER_FLAG(C_WARNINGS C_WARN_ERROR_IMPLICIT_FUNCTION_DECLARATION -Werror=implicit-function-declaration)
	ADD_CHECK_C_COMPILER_FLAG(C_WARNINGS C_WARN_ERROR_RETURN_TYPE  -Werror=return-type)
	ADD_CHECK_C_COMPILER_FLAG(C_WARNINGS C_WARN_ERROR_VLA -Werror=vla)
	# system headers sometimes do this, disable for now, was: -Werror=strict-prototypes
	ADD_CHECK_C_COMPILER_FLAG(C_WARNINGS C_WARN_STRICT_PROTOTYPES  -Wstrict-prototypes)
	ADD_CHECK_C_COMPILER_FLAG(C_WARNINGS C_WARN_MISSING_PROTOTYPES -Wmissing-prototypes)
	ADD_CHECK_C_COMPILER_FLAG(C_WARNINGS C_WARN_NO_CHAR_SUBSCRIPTS -Wno-char-subscripts)
	ADD_CHECK_C_COMPILER_FLAG(C_WARNINGS C_WARN_NO_UNKNOWN_PRAGMAS -Wno-unknown-pragmas)
	ADD_CHECK_C_COMPILER_FLAG(C_WARNINGS C_WARN_POINTER_ARITH -Wpointer-arith)
	ADD_CHECK_C_COMPILER_FLAG(C_WARNINGS C_WARN_UNUSED_PARAMETER -Wunused-parameter)
	ADD_CHECK_C_COMPILER_FLAG(C_WARNINGS C_WARN_WRITE_STRINGS -Wwrite-strings)
	ADD_CHECK_C_COMPILER_FLAG(C_WARNINGS C_WARN_LOGICAL_OP -Wlogical-op)
	ADD_CHECK_C_COMPILER_FLAG(C_WARNINGS C_WARN_UNDEF -Wundef)
	ADD_CHECK_C_COMPILER_FLAG(C_WARNINGS C_WARN_INIT_SELF -Winit-self)  # needs -Wuninitialized
	ADD_CHECK_C_COMPILER_FLAG(C_WARNINGS C_WARN_NO_NULL -Wnonnull)  # C only
	ADD_CHECK_C_COMPILER_FLAG(C_WARNINGS C_WARN_MISSING_INCLUDE_DIRS -Wmissing-include-dirs)
	ADD_CHECK_C_COMPILER_FLAG(C_WARNINGS C_WARN_NO_DIV_BY_ZERO -Wno-div-by-zero)
	ADD_CHECK_C_COMPILER_FLAG(C_WARNINGS C_WARN_TYPE_LIMITS -Wtype-limits)
	ADD_CHECK_C_COMPILER_FLAG(C_WARNINGS C_WARN_FORMAT_SIGN -Wformat-signedness)

	# gcc 4.2 gives annoying warnings on every file with this
	if(NOT "${CMAKE_C_COMPILER_VERSION}" VERSION_LESS "4.3")
		ADD_CHECK_C_COMPILER_FLAG(C_WARNINGS C_WARN_UNINITIALIZED -Wuninitialized)
	endif()

	# versions before gcc4.6 give many BLI_math warnings
	if(NOT "${CMAKE_C_COMPILER_VERSION}" VERSION_LESS "4.6")
		ADD_CHECK_C_COMPILER_FLAG(C_WARNINGS C_WARN_REDUNDANT_DECLS       -Wredundant-decls)
		ADD_CHECK_CXX_COMPILER_FLAG(CXX_WARNINGS CXX_WARN_REDUNDANT_DECLS -Wredundant-decls)
	endif()

	# versions before gcc4.8 include global name-space.
	if(NOT "${CMAKE_C_COMPILER_VERSION}" VERSION_LESS "4.8")
		ADD_CHECK_C_COMPILER_FLAG(C_WARNINGS C_WARN_SHADOW -Wshadow)
	endif()

	# disable because it gives warnings for printf() & friends.
	# ADD_CHECK_C_COMPILER_FLAG(C_WARNINGS C_WARN_DOUBLE_PROMOTION -Wdouble-promotion -Wno-error=double-promotion)

	if(NOT APPLE)
		ADD_CHECK_C_COMPILER_FLAG(C_WARNINGS C_WARN_NO_ERROR_UNUSED_BUT_SET_VARIABLE -Wno-error=unused-but-set-variable)
	endif()

	ADD_CHECK_CXX_COMPILER_FLAG(CXX_WARNINGS CXX_WARN_ALL -Wall)
	ADD_CHECK_CXX_COMPILER_FLAG(CXX_WARNINGS CXX_WARN_NO_INVALID_OFFSETOF -Wno-invalid-offsetof)
	ADD_CHECK_CXX_COMPILER_FLAG(CXX_WARNINGS CXX_WARN_NO_SIGN_COMPARE -Wno-sign-compare)
	ADD_CHECK_CXX_COMPILER_FLAG(CXX_WARNINGS CXX_WARN_LOGICAL_OP -Wlogical-op)
	ADD_CHECK_CXX_COMPILER_FLAG(CXX_WARNINGS CXX_WARN_INIT_SELF -Winit-self)  # needs -Wuninitialized
	ADD_CHECK_CXX_COMPILER_FLAG(CXX_WARNINGS CXX_WARN_MISSING_INCLUDE_DIRS -Wmissing-include-dirs)
	ADD_CHECK_CXX_COMPILER_FLAG(CXX_WARNINGS CXX_WARN_NO_DIV_BY_ZERO -Wno-div-by-zero)
	ADD_CHECK_CXX_COMPILER_FLAG(CXX_WARNINGS CXX_WARN_TYPE_LIMITS -Wtype-limits)
	ADD_CHECK_CXX_COMPILER_FLAG(CXX_WARNINGS CXX_WARN_ERROR_RETURN_TYPE  -Werror=return-type)
	ADD_CHECK_CXX_COMPILER_FLAG(CXX_WARNINGS CXX_WARN_ERROR_IMPLICIT_FUNCTION_DECLARATION -Werror=implicit-function-declaration)
	ADD_CHECK_CXX_COMPILER_FLAG(CXX_WARNINGS CXX_WARN_NO_CHAR_SUBSCRIPTS -Wno-char-subscripts)
	ADD_CHECK_CXX_COMPILER_FLAG(CXX_WARNINGS CXX_WARN_NO_UNKNOWN_PRAGMAS -Wno-unknown-pragmas)
	ADD_CHECK_CXX_COMPILER_FLAG(CXX_WARNINGS CXX_WARN_POINTER_ARITH -Wpointer-arith)
	ADD_CHECK_CXX_COMPILER_FLAG(CXX_WARNINGS CXX_WARN_UNUSED_PARAMETER -Wunused-parameter)
	ADD_CHECK_CXX_COMPILER_FLAG(CXX_WARNINGS CXX_WARN_WRITE_STRINGS -Wwrite-strings)
	ADD_CHECK_CXX_COMPILER_FLAG(CXX_WARNINGS CXX_WARN_UNDEF -Wundef)
	ADD_CHECK_CXX_COMPILER_FLAG(CXX_WARNINGS CXX_WARN_FORMAT_SIGN -Wformat-signedness)

	# gcc 4.2 gives annoying warnings on every file with this
	if(NOT "${CMAKE_C_COMPILER_VERSION}" VERSION_LESS "4.3")
		ADD_CHECK_CXX_COMPILER_FLAG(CXX_WARNINGS CXX_WARN_UNINITIALIZED -Wuninitialized)
	endif()

	# causes too many warnings
	if(NOT APPLE)
		ADD_CHECK_CXX_COMPILER_FLAG(CXX_WARNINGS CXX_WARN_UNDEF -Wundef)
		ADD_CHECK_CXX_COMPILER_FLAG(CXX_WARNINGS CXX_WARN_MISSING_DECLARATIONS -Wmissing-declarations)
	endif()

	# Use 'ATTR_FALLTHROUGH' macro to suppress.
	if(CMAKE_COMPILER_IS_GNUCC AND (NOT "${CMAKE_C_COMPILER_VERSION}" VERSION_LESS "7.0"))
		ADD_CHECK_C_COMPILER_FLAG(C_WARNINGS C_WARN_IMPLICIT_FALLTHROUGH -Wimplicit-fallthrough=5)
		ADD_CHECK_CXX_COMPILER_FLAG(CXX_WARNINGS CXX_WARN_IMPLICIT_FALLTHROUGH -Wimplicit-fallthrough=5)
	endif()

	# flags to undo strict flags
	ADD_CHECK_C_COMPILER_FLAG(CC_REMOVE_STRICT_FLAGS C_WARN_NO_DEPRECATED_DECLARATIONS -Wno-deprecated-declarations)
	ADD_CHECK_C_COMPILER_FLAG(CC_REMOVE_STRICT_FLAGS C_WARN_NO_UNUSED_PARAMETER        -Wno-unused-parameter)

	if(CMAKE_COMPILER_IS_GNUCC AND (NOT "${CMAKE_C_COMPILER_VERSION}" VERSION_LESS "7.0"))
		ADD_CHECK_C_COMPILER_FLAG(CC_REMOVE_STRICT_FLAGS C_WARN_NO_IMPLICIT_FALLTHROUGH    -Wno-implicit-fallthrough)
	endif()

	if(NOT APPLE)
		ADD_CHECK_C_COMPILER_FLAG(CC_REMOVE_STRICT_FLAGS C_WARN_NO_ERROR_UNUSED_BUT_SET_VARIABLE -Wno-error=unused-but-set-variable)
	endif()

elseif(CMAKE_C_COMPILER_ID MATCHES "Clang")

	if(APPLE AND WITH_OPENMP) # we need the Intel omp lib linked here to not fail all tests due presence of -fopenmp !
		set(CMAKE_REQUIRED_FLAGS "-L${LIBDIR}/openmp/lib -liomp5") # these are only used for the checks
	endif()

	# strange, clang complains these are not supported, but then yses them.
	ADD_CHECK_C_COMPILER_FLAG(C_WARNINGS C_WARN_ALL -Wall)
	ADD_CHECK_C_COMPILER_FLAG(C_WARNINGS C_WARN_ERROR_IMPLICIT_FUNCTION_DECLARATION -Werror=implicit-function-declaration)
	ADD_CHECK_C_COMPILER_FLAG(C_WARNINGS C_WARN_ERROR_RETURN_TYPE  -Werror=return-type)
	ADD_CHECK_C_COMPILER_FLAG(C_WARNINGS C_WARN_NO_AUTOLOGICAL_COMPARE -Wno-tautological-compare)
	ADD_CHECK_C_COMPILER_FLAG(C_WARNINGS C_WARN_NO_UNKNOWN_PRAGMAS -Wno-unknown-pragmas)
	ADD_CHECK_C_COMPILER_FLAG(C_WARNINGS C_WARN_NO_CHAR_SUBSCRIPTS -Wno-char-subscripts)
	ADD_CHECK_C_COMPILER_FLAG(C_WARNINGS C_WARN_STRICT_PROTOTYPES  -Wstrict-prototypes)
	ADD_CHECK_C_COMPILER_FLAG(C_WARNINGS C_WARN_MISSING_PROTOTYPES -Wmissing-prototypes)
	ADD_CHECK_C_COMPILER_FLAG(C_WARNINGS C_WARN_UNUSED_PARAMETER -Wunused-parameter)

	ADD_CHECK_CXX_COMPILER_FLAG(CXX_WARNINGS CXX_WARN_ALL -Wall)
	ADD_CHECK_CXX_COMPILER_FLAG(CXX_WARNINGS CXX_WARN_NO_AUTOLOGICAL_COMPARE -Wno-tautological-compare)
	ADD_CHECK_CXX_COMPILER_FLAG(CXX_WARNINGS CXX_WARN_NO_UNKNOWN_PRAGMAS     -Wno-unknown-pragmas)
	ADD_CHECK_CXX_COMPILER_FLAG(CXX_WARNINGS CXX_WARN_NO_CHAR_SUBSCRIPTS     -Wno-char-subscripts)
	ADD_CHECK_CXX_COMPILER_FLAG(CXX_WARNINGS CXX_WARN_NO_OVERLOADED_VIRTUAL  -Wno-overloaded-virtual)  # we get a lot of these, if its a problem a dev needs to look into it.
	ADD_CHECK_CXX_COMPILER_FLAG(CXX_WARNINGS CXX_WARN_NO_SIGN_COMPARE        -Wno-sign-compare)
	ADD_CHECK_CXX_COMPILER_FLAG(CXX_WARNINGS CXX_WARN_NO_INVALID_OFFSETOF    -Wno-invalid-offsetof)

	# gives too many unfixable warnings
	# ADD_CHECK_C_COMPILER_FLAG(C_WARNINGS C_WARN_UNUSED_MACROS      -Wunused-macros)
	# ADD_CHECK_CXX_COMPILER_FLAG(CXX_WARNINGS CXX_WARN_UNUSED_MACROS          -Wunused-macros)

	# flags to undo strict flags
	ADD_CHECK_C_COMPILER_FLAG(CC_REMOVE_STRICT_FLAGS C_WARN_NO_UNUSED_PARAMETER -Wno-unused-parameter)
	ADD_CHECK_C_COMPILER_FLAG(CC_REMOVE_STRICT_FLAGS C_WARN_NO_UNUSED_MACROS    -Wno-unused-macros)

	ADD_CHECK_C_COMPILER_FLAG(CC_REMOVE_STRICT_FLAGS C_WARN_NO_MISSING_VARIABLE_DECLARATIONS -Wno-missing-variable-declarations)
	ADD_CHECK_C_COMPILER_FLAG(CC_REMOVE_STRICT_FLAGS C_WARN_NO_INCOMPAT_PTR_DISCARD_QUAL -Wno-incompatible-pointer-types-discards-qualifiers)
	ADD_CHECK_C_COMPILER_FLAG(CC_REMOVE_STRICT_FLAGS C_WARN_NO_UNUSED_FUNCTION -Wno-unused-function)
	ADD_CHECK_C_COMPILER_FLAG(CC_REMOVE_STRICT_FLAGS C_WARN_NO_INT_TO_VOID_POINTER_CAST -Wno-int-to-void-pointer-cast)
	ADD_CHECK_C_COMPILER_FLAG(CC_REMOVE_STRICT_FLAGS C_WARN_NO_MISSING_PROTOTYPES -Wno-missing-prototypes)
	ADD_CHECK_C_COMPILER_FLAG(CC_REMOVE_STRICT_FLAGS C_WARN_NO_DUPLICATE_ENUM -Wno-duplicate-enum)
	ADD_CHECK_C_COMPILER_FLAG(CC_REMOVE_STRICT_FLAGS C_WARN_NO_UNDEF -Wno-undef)
	ADD_CHECK_C_COMPILER_FLAG(CC_REMOVE_STRICT_FLAGS C_WARN_NO_MISSING_NORETURN -Wno-missing-noreturn)

	ADD_CHECK_CXX_COMPILER_FLAG(CC_REMOVE_STRICT_FLAGS CXX_WARN_NO_UNUSED_PRIVATE_FIELD -Wno-unused-private-field)
	ADD_CHECK_CXX_COMPILER_FLAG(CC_REMOVE_STRICT_FLAGS CXX_WARN_NO_CXX11_NARROWING -Wno-c++11-narrowing)
	ADD_CHECK_CXX_COMPILER_FLAG(CC_REMOVE_STRICT_FLAGS CXX_WARN_NO_NON_VIRTUAL_DTOR -Wno-non-virtual-dtor)
	ADD_CHECK_CXX_COMPILER_FLAG(CC_REMOVE_STRICT_FLAGS CXX_WARN_NO_UNUSED_MACROS -Wno-unused-macros)
	ADD_CHECK_CXX_COMPILER_FLAG(CC_REMOVE_STRICT_FLAGS CXX_WARN_NO_REORDER -Wno-reorder)

elseif(CMAKE_C_COMPILER_ID MATCHES "Intel")

	ADD_CHECK_C_COMPILER_FLAG(C_WARNINGS C_WARN_ALL -Wall)
	ADD_CHECK_C_COMPILER_FLAG(C_WARNINGS C_WARN_POINTER_ARITH -Wpointer-arith)
	ADD_CHECK_C_COMPILER_FLAG(C_WARNINGS C_WARN_NO_UNKNOWN_PRAGMAS -Wno-unknown-pragmas)

	ADD_CHECK_CXX_COMPILER_FLAG(CXX_WARNINGS CXX_WARN_ALL -Wall)
	ADD_CHECK_CXX_COMPILER_FLAG(CXX_WARNINGS CXX_WARN_NO_INVALID_OFFSETOF -Wno-invalid-offsetof)
	ADD_CHECK_CXX_COMPILER_FLAG(CXX_WARNINGS CXX_WARN_NO_SIGN_COMPARE -Wno-sign-compare)

	# disable numbered, false positives
	set(C_WARNINGS "${C_WARNINGS} -wd188,186,144,913,556")
	set(CXX_WARNINGS "${CXX_WARNINGS} -wd188,186,144,913,556")
elseif(CMAKE_C_COMPILER_ID MATCHES "MSVC")
	# most msvc warnings are C & C++
	set(_WARNINGS
		# warning level:
		"/W3"
		"/w34062"  # switch statement contains 'default' but no 'case' labels
		# disable:
		"/wd4018"  # signed/unsigned mismatch
		"/wd4146"  # unary minus operator applied to unsigned type, result still unsigned
		"/wd4065"  # switch statement contains 'default' but no 'case' labels
		"/wd4127"  # conditional expression is constant
		"/wd4181"  # qualifier applied to reference type; ignored
		"/wd4200"  # zero-sized array in struct/union
		"/wd4244"  # conversion from 'type1' to 'type2', possible loss of data
		"/wd4267"  # conversion from 'size_t' to 'type', possible loss of data
		"/wd4305"  # truncation from 'type1' to 'type2'
		"/wd4800"  # forcing value to bool 'true' or 'false'
		# errors:
		"/we4013"  # 'function' undefined; assuming extern returning int
		"/we4431"  # missing type specifier - int assumed
	)

	string(REPLACE ";" " " _WARNINGS "${_WARNINGS}")
	set(C_WARNINGS "${_WARNINGS}")
	set(CXX_WARNINGS "${_WARNINGS}")
	unset(_WARNINGS)
endif()

# ensure python header is found since detection can fail, this could happen
# with _any_ library but since we used a fixed python version this tends to
# be most problematic.
if(WITH_PYTHON)
	if(NOT EXISTS "${PYTHON_INCLUDE_DIR}/Python.h")
		message(FATAL_ERROR
			"Missing: \"${PYTHON_INCLUDE_DIR}/Python.h\",\n"
			"Set the cache entry 'PYTHON_INCLUDE_DIR' to point "
			"to a valid python include path. Containing "
			"Python.h for python version \"${PYTHON_VERSION}\""
		)
	endif()

	if(WIN32 OR APPLE)
		# pass, we have this in an archive to extract
	elseif(WITH_PYTHON_INSTALL AND WITH_PYTHON_INSTALL_NUMPY)
		find_python_package(numpy)
	endif()

	if(WIN32 OR APPLE)
		# pass, we have this in lib/python/site-packages
	elseif(WITH_PYTHON_INSTALL_REQUESTS)
		find_python_package(requests)
	endif()
endif()

if(WITH_CXX11)
	if(CMAKE_COMPILER_IS_GNUCC OR CMAKE_C_COMPILER_ID MATCHES "Clang")
		# TODO(sergey): Do we want c++11 or gnu-c++11 here?
		set(CMAKE_CXX_FLAGS "${CMAKE_CXX_FLAGS} -std=c++11")
	elseif(MSVC)
		# Nothing special is needed, C++11 features are available by default.
	else()
		message(FATAL_ERROR "Compiler ${CMAKE_C_COMPILER_ID} is not supported for C++11 build yet")
	endif()
else()
	# GCC-6 switched to C++11 by default, which would break linking with existing libraries
	# by default. So we explicitly disable C++11 for a new GCC so no linking issues happens.
	if(CMAKE_COMPILER_IS_GNUCC AND (NOT "${CMAKE_C_COMPILER_VERSION}" VERSION_LESS "6.0"))
		set(CMAKE_CXX_FLAGS "${CMAKE_CXX_FLAGS} -std=gnu++98")
		# We also disable any of C++11 ABI from usage, so we wouldn't even try to
		# link to stuff from std::__cxx11 namespace.
		add_definitions("-D_GLIBCXX_USE_CXX11_ABI=0")
	endif()
endif()

# Visual Studio has all standards it supports available by default
if(CMAKE_COMPILER_IS_GNUCC OR CMAKE_C_COMPILER_ID MATCHES "Clang" OR CMAKE_C_COMPILER_ID MATCHES "Intel")
	# Use C99 + GNU extensions, works with GCC, Clang, ICC
	if(WITH_C11)
		set(CMAKE_C_FLAGS "${CMAKE_C_FLAGS} -std=gnu11")
	else()
		set(CMAKE_C_FLAGS "${CMAKE_C_FLAGS} -std=gnu99")
	endif()
endif()

# Include warnings first, so its possible to disable them with user defined flags
# eg: -Wno-uninitialized
set(CMAKE_C_FLAGS "${C_WARNINGS} ${CMAKE_C_FLAGS} ${PLATFORM_CFLAGS}")
set(CMAKE_CXX_FLAGS "${CXX_WARNINGS} ${CMAKE_CXX_FLAGS} ${PLATFORM_CFLAGS}")

# defined above, platform specific but shared names
mark_as_advanced(
	CYCLES_OSL
	OSL_LIB_EXEC
	OSL_COMPILER
	OSL_LIB_COMP
	OSL_LIB_QUERY
	OSL_INCLUDE_DIR
)

mark_as_advanced(
	LLVM_CONFIG
	LLVM_ROOT_DIR
	LLVM_LIBRARY
	LLVM_VERSION
)

#-------------------------------------------------------------------------------
# Global Defines

# better not set includes here but this debugging option is off by default.
if(WITH_CXX_GUARDEDALLOC)
	include_directories(${CMAKE_SOURCE_DIR}/intern/guardedalloc)
	add_definitions(-DWITH_CXX_GUARDEDALLOC)
endif()

if(WITH_ASSERT_ABORT)
	add_definitions(-DWITH_ASSERT_ABORT)
endif()

# message(STATUS "Using CFLAGS: ${CMAKE_C_FLAGS}")
# message(STATUS "Using CXXFLAGS: ${CMAKE_CXX_FLAGS}")

#-----------------------------------------------------------------------------
# Libraries

if(WITH_GTESTS)
	include(GTestTesting)
endif()

if(WITH_BLENDER OR WITH_PLAYER)
	add_subdirectory(intern)
	add_subdirectory(extern)

	# source after intern and extern to gather all
	# internal and external library information first, for test linking
	add_subdirectory(source)
elseif(WITH_CYCLES_STANDALONE)
	add_subdirectory(intern/cycles)
	add_subdirectory(extern/clew)
	if(WITH_CUDA_DYNLOAD)
		add_subdirectory(extern/cuew)
	endif()
	if(NOT WITH_SYSTEM_GLEW)
		add_subdirectory(extern/glew)
	endif()
endif()

#-----------------------------------------------------------------------------
# Blender Application
if(WITH_BLENDER)
	add_subdirectory(source/creator)
endif()


#-----------------------------------------------------------------------------
# Blender Player
if(WITH_PLAYER)
	add_subdirectory(source/blenderplayer)
endif()


#-----------------------------------------------------------------------------
# Testing
add_subdirectory(tests)


#-----------------------------------------------------------------------------
# CPack for generating packages
include(build_files/cmake/packaging.cmake)

#-----------------------------------------------------------------------------
# Use dynamic loading for OpenMP
if(WITH_BLENDER)
	openmp_delayload(blender)
endif(WITH_BLENDER)
if(WITH_PLAYER)
	openmp_delayload(blenderplayer)
endif(WITH_PLAYER)

#-----------------------------------------------------------------------------
# Print Final Configuration

if(FIRST_RUN)

	set(_config_msg "\nBlender Configuration\n=====================")

	function(info_cfg_option
		_setting
		)

		set(_msg "  - ${_setting}")
		string(LENGTH "${_msg}" _len)
		while("32" GREATER "${_len}")
			set(_msg "${_msg} ")
			math(EXPR _len "${_len} + 1")
		endwhile()

		set(_config_msg "${_config_msg}\n${_msg}${${_setting}}" PARENT_SCOPE)
	endfunction()

	function(info_cfg_text
		_text
		)

		set(_config_msg "${_config_msg}\n\n  ${_text}" PARENT_SCOPE)
	endfunction()

	message(STATUS "C Compiler:   \"${CMAKE_C_COMPILER_ID}\"")
	message(STATUS "C++ Compiler: \"${CMAKE_CXX_COMPILER_ID}\"")

	info_cfg_text("Build Options:")
	info_cfg_option(WITH_GAMEENGINE)
	info_cfg_option(WITH_PLAYER)
	info_cfg_option(WITH_BULLET)
	info_cfg_option(WITH_IK_SOLVER)
	info_cfg_option(WITH_IK_ITASC)
	info_cfg_option(WITH_OPENCOLLADA)
	info_cfg_option(WITH_FFTW3)
	info_cfg_option(WITH_INTERNATIONAL)
	info_cfg_option(WITH_INPUT_NDOF)
	info_cfg_option(WITH_CYCLES)
	info_cfg_option(WITH_FREESTYLE)
	info_cfg_option(WITH_OPENCOLORIO)
	info_cfg_option(WITH_OPENVDB)
	info_cfg_option(WITH_ALEMBIC)

	info_cfg_text("Compiler Options:")
	info_cfg_option(WITH_BUILDINFO)
	info_cfg_option(WITH_OPENMP)
	info_cfg_option(WITH_RAYOPTIMIZATION)

	info_cfg_text("System Options:")
	info_cfg_option(WITH_INSTALL_PORTABLE)
	info_cfg_option(WITH_X11_ALPHA)
	info_cfg_option(WITH_X11_XF86VMODE)
	info_cfg_option(WITH_X11_XFIXES)
	info_cfg_option(WITH_X11_XINPUT)
	info_cfg_option(WITH_MEM_JEMALLOC)
	info_cfg_option(WITH_MEM_VALGRIND)
	info_cfg_option(WITH_SYSTEM_GLEW)
	info_cfg_option(WITH_SYSTEM_OPENJPEG)

	info_cfg_text("Image Formats:")
	info_cfg_option(WITH_OPENIMAGEIO)
	info_cfg_option(WITH_IMAGE_CINEON)
	info_cfg_option(WITH_IMAGE_DDS)
	info_cfg_option(WITH_IMAGE_HDR)
	info_cfg_option(WITH_IMAGE_OPENEXR)
	info_cfg_option(WITH_IMAGE_OPENJPEG)
	info_cfg_option(WITH_IMAGE_TIFF)

	info_cfg_text("Audio:")
	info_cfg_option(WITH_OPENAL)
	info_cfg_option(WITH_SDL)
	info_cfg_option(WITH_SDL_DYNLOAD)
	info_cfg_option(WITH_JACK)
	info_cfg_option(WITH_JACK_DYNLOAD)
	info_cfg_option(WITH_CODEC_AVI)
	info_cfg_option(WITH_CODEC_FFMPEG)
	info_cfg_option(WITH_CODEC_SNDFILE)

	info_cfg_text("Compression:")
	info_cfg_option(WITH_LZMA)
	info_cfg_option(WITH_LZO)

	info_cfg_text("Python:")
	info_cfg_option(WITH_PYTHON_INSTALL)
	info_cfg_option(WITH_PYTHON_INSTALL_NUMPY)
	info_cfg_option(WITH_PYTHON_MODULE)
	info_cfg_option(WITH_PYTHON_SAFETY)
	if(APPLE)
		info_cfg_option(WITH_PYTHON_FRAMEWORK)
	endif()

	info_cfg_text("Modifiers:")
	info_cfg_option(WITH_MOD_BOOLEAN)
	info_cfg_option(WITH_MOD_REMESH)
	info_cfg_option(WITH_MOD_FLUID)
	info_cfg_option(WITH_MOD_OCEANSIM)

	info_cfg_text("OpenGL:")
	info_cfg_option(WITH_GLEW_ES)
	info_cfg_option(WITH_GLU)
	info_cfg_option(WITH_GL_EGL)
	info_cfg_option(WITH_GL_PROFILE_COMPAT)
	info_cfg_option(WITH_GL_PROFILE_CORE)
	info_cfg_option(WITH_GL_PROFILE_ES20)
	if(WIN32)
		info_cfg_option(WITH_GL_ANGLE)
	endif()

	info_cfg_text("")

	message("${_config_msg}")
endif()

if(0)
	print_all_vars()
endif()

=======
# ***** BEGIN GPL LICENSE BLOCK *****
#
# This program is free software; you can redistribute it and/or
# modify it under the terms of the GNU General Public License
# as published by the Free Software Foundation; either version 2
# of the License, or (at your option) any later version.
#
# This program is distributed in the hope that it will be useful,
# but WITHOUT ANY WARRANTY; without even the implied warranty of
# MERCHANTABILITY or FITNESS FOR A PARTICULAR PURPOSE.  See the
# GNU General Public License for more details.
#
# You should have received a copy of the GNU General Public License
# along with this program; if not, write to the Free Software Foundation,
# Inc., 51 Franklin Street, Fifth Floor, Boston, MA 02110-1301, USA.
#
# The Original Code is Copyright (C) 2006, Blender Foundation
# All rights reserved.
#
# The Original Code is: all of this file.
#
# Contributor(s): Jacques Beaurain.
#
# ***** END GPL LICENSE BLOCK *****

#-----------------------------------------------------------------------------
# We don't allow in-source builds. This causes no end of troubles because
# all out-of-source builds will use the CMakeCache.txt file there and even
# build the libs and objects in it.

if(${CMAKE_SOURCE_DIR} STREQUAL ${CMAKE_BINARY_DIR})
	if(NOT DEFINED WITH_IN_SOURCE_BUILD)
		message(FATAL_ERROR
			"CMake generation for blender is not allowed within the source directory!"
			"\n Remove \"${CMAKE_SOURCE_DIR}/CMakeCache.txt\" and try again from another folder, e.g.:"
			"\n "
			"\n rm CMakeCache.txt"
			"\n cd .."
			"\n mkdir cmake-make"
			"\n cd cmake-make"
			"\n cmake ../blender"
			"\n "
			"\n Alternately define WITH_IN_SOURCE_BUILD to force this option (not recommended!)"
		)
	endif()
endif()

cmake_minimum_required(VERSION 2.8)

if(NOT EXECUTABLE_OUTPUT_PATH)
	set(FIRST_RUN TRUE)
else()
	set(FIRST_RUN FALSE)
endif()

# this starts out unset
list(APPEND CMAKE_MODULE_PATH "${CMAKE_SOURCE_DIR}/build_files/cmake/Modules")
list(APPEND CMAKE_MODULE_PATH "${CMAKE_SOURCE_DIR}/build_files/cmake/platform")

# avoid having empty buildtype
if(NOT DEFINED CMAKE_BUILD_TYPE_INIT)
	set(CMAKE_BUILD_TYPE_INIT "Release")
endif()

# quiet output for Makefiles, 'make -s' helps too
# set_property(GLOBAL PROPERTY RULE_MESSAGES OFF)

# global compile definitions since add_definitions() adds for all.

if(NOT (${CMAKE_VERSION} VERSION_LESS 3.0))
	set_property(DIRECTORY APPEND PROPERTY COMPILE_DEFINITIONS
		$<$<CONFIG:Debug>:DEBUG;_DEBUG>
		$<$<CONFIG:Release>:NDEBUG>
		$<$<CONFIG:MinSizeRel>:NDEBUG>
		$<$<CONFIG:RelWithDebInfo>:NDEBUG>
	)
else()
	# keep until CMake-3.0 is min requirement
	set_property(DIRECTORY APPEND PROPERTY COMPILE_DEFINITIONS_DEBUG           DEBUG _DEBUG)
	set_property(DIRECTORY APPEND PROPERTY COMPILE_DEFINITIONS_RELEASE         NDEBUG)
	set_property(DIRECTORY APPEND PROPERTY COMPILE_DEFINITIONS_MINSIZEREL      NDEBUG)
	set_property(DIRECTORY APPEND PROPERTY COMPILE_DEFINITIONS_RELWITHDEBINFO  NDEBUG)
endif()

#-----------------------------------------------------------------------------
# Set policy

# see "cmake --help-policy CMP0003"
# So library linking is more sane
cmake_policy(SET CMP0003 NEW)

# So BUILDINFO and BLENDERPATH strings are automatically quoted
cmake_policy(SET CMP0005 NEW)

# So syntax problems are errors
cmake_policy(SET CMP0010 NEW)

# Input directories must have CMakeLists.txt
cmake_policy(SET CMP0014 NEW)

#-----------------------------------------------------------------------------
# Load some macros.
include(build_files/cmake/macros.cmake)


#-----------------------------------------------------------------------------
# Initialize project.

blender_project_hack_pre()

project(Blender)

blender_project_hack_post()

enable_testing()

#-----------------------------------------------------------------------------
# Redirect output files

set(EXECUTABLE_OUTPUT_PATH ${CMAKE_BINARY_DIR}/bin CACHE INTERNAL "" FORCE)
set(LIBRARY_OUTPUT_PATH ${CMAKE_BINARY_DIR}/lib CACHE INTERNAL "" FORCE)
set(TESTS_OUTPUT_DIR ${EXECUTABLE_OUTPUT_PATH}/tests CACHE INTERNAL "" FORCE)

#-----------------------------------------------------------------------------
# Set default config options

get_blender_version()


#-----------------------------------------------------------------------------
# Platform Specific Defaults

# list of var-names
set(_init_vars)

# initialize to ON
macro(option_defaults_init)
	foreach(_var ${ARGV})
		set(${_var} ON)
		list(APPEND _init_vars "${_var}")
	endforeach()
	unset(_var)
endmacro()

# remove from namespace
macro(option_defaults_clear)
	foreach(_var ${_init_vars})
		unset(${_var})
	endforeach()
	unset(_var)
	unset(_init_vars)
endmacro()


# values to initialize WITH_****
option_defaults_init(
	_init_BUILDINFO
	_init_CODEC_FFMPEG
	_init_CYCLES_OSL
	_init_CYCLES_OPENSUBDIV
	_init_IMAGE_OPENEXR
	_init_INPUT_NDOF
	_init_JACK
	_init_OPENCOLLADA
	_init_OPENCOLORIO
	_init_SDL
	_init_FFTW3
	_init_GAMEENGINE
	_init_OPENSUBDIV
)

# customize...
if(UNIX AND NOT APPLE)
	# some of these libraries are problematic on Linux
	# disable less important dependencies by default
	set(_init_CODEC_FFMPEG                   OFF)
	set(_init_CYCLES_OSL                     OFF)
	set(_init_CYCLES_OPENSUBDIV              OFF)
	set(_init_IMAGE_OPENEXR                  OFF)
	set(_init_JACK                           OFF)
	set(_init_OPENCOLLADA                    OFF)
	set(_init_OPENCOLORIO                    OFF)
	set(_init_SDL                            OFF)
	set(_init_FFTW3                          OFF)
	set(_init_OPENSUBDIV                     OFF)
elseif(WIN32)
	set(_init_JACK                           OFF)
elseif(APPLE)
	set(_init_JACK                           OFF)
	set(_init_OPENSUBDIV                     OFF)
endif()


#-----------------------------------------------------------------------------
# Options

# First platform specific non-cached vars
if(UNIX AND NOT APPLE)
	set(WITH_X11 ON)
endif()

# Blender internal features
option(WITH_BLENDER "Build blender (disable to build only the blender player)" ON)
mark_as_advanced(WITH_BLENDER)

option(WITH_INTERNATIONAL "Enable I18N (International fonts and text)" ON)

option(WITH_PYTHON        "Enable Embedded Python API  (only disable for development)" ON)
option(WITH_PYTHON_SECURITY "Disables execution of scripts within blend files by default" ON) 
mark_as_advanced(WITH_PYTHON)  # dont want people disabling this unless they really know what they are doing.
mark_as_advanced(WITH_PYTHON_SECURITY)  # some distributions see this as a security issue, rather than have them patch it, make a build option.

option(WITH_PYTHON_SAFETY "Enable internal API error checking to track invalid data to prevent crash on access (at the expense of some effeciency, only enable for development)." OFF)
mark_as_advanced(WITH_PYTHON_SAFETY)
option(WITH_PYTHON_MODULE "Enable building as a python module which runs without a user interface, like running regular blender in background mode (experimental, only enable for development), installs to PYTHON_SITE_PACKAGES (or CMAKE_INSTALL_PREFIX if WITH_INSTALL_PORTABLE is enabled)." OFF)
if(APPLE)
	option(WITH_PYTHON_FRAMEWORK "Enable building using the Python available in the framework (OSX only)" OFF)
endif()

option(WITH_BUILDINFO     "Include extra build details (only disable for development & faster builds)" ${_init_BUILDINFO})
if(${CMAKE_VERSION} VERSION_LESS 2.8.8)
	# add_library OBJECT arg unsupported
	set(WITH_BUILDINFO OFF)
endif()
set(BUILDINFO_OVERRIDE_DATE "" CACHE STRING "Use instead of the current date for reproducable builds (empty string disables this option)")
set(BUILDINFO_OVERRIDE_TIME "" CACHE STRING "Use instead of the current time for reproducable builds (empty string disables this option)")
set(CPACK_OVERRIDE_PACKAGENAME "" CACHE STRING "Use instead of the standard packagename (empty string disables this option)")
mark_as_advanced(CPACK_OVERRIDE_PACKAGENAME)
mark_as_advanced(BUILDINFO_OVERRIDE_DATE)
mark_as_advanced(BUILDINFO_OVERRIDE_TIME)

option(WITH_IK_ITASC      "Enable ITASC IK solver (only disable for development & for incompatible C++ compilers)" ON)
option(WITH_IK_SOLVER     "Enable Legacy IK solver (only disable for development)" ON)
option(WITH_FFTW3         "Enable FFTW3 support (Used for smoke, ocean sim, and audio effects)" ${_init_FFTW3})
option(WITH_BULLET        "Enable Bullet (Physics Engine)" ON)
option(WITH_SYSTEM_BULLET "Use the systems bullet library (currently unsupported due to missing features in upstream!)" )
mark_as_advanced(WITH_SYSTEM_BULLET)
option(WITH_GAMEENGINE    "Enable Game Engine" ${_init_GAMEENGINE})
if(APPLE)
	set(WITH_GAMEENGINE_DECKLINK OFF)
else()
	option(WITH_GAMEENGINE_DECKLINK "Support BlackMagicDesign DeckLink cards in the Game Engine" ON)
endif()
option(WITH_PLAYER        "Build Player" OFF)
option(WITH_OPENCOLORIO   "Enable OpenColorIO color management" ${_init_OPENCOLORIO})

# Compositor
option(WITH_COMPOSITOR         "Enable the tile based nodal compositor" ON)

option(WITH_OPENSUBDIV    "Enable OpenSubdiv for surface subdivision" _init_OPENSUBDIV)

option(WITH_OPENVDB       "Enable features relying on OpenVDB" OFF)
option(WITH_OPENVDB_BLOSC "Enable blosc compression for OpenVDB, only enable if OpenVDB was built with blosc support" OFF)

# GHOST Windowing Library Options
option(WITH_GHOST_DEBUG   "Enable debugging output for the GHOST library" OFF)
mark_as_advanced(WITH_GHOST_DEBUG)

option(WITH_GHOST_SDL    "Enable building Blender against SDL for windowing rather than the native APIs" OFF)
mark_as_advanced(WITH_GHOST_SDL)

if(WITH_X11)
	option(WITH_GHOST_XDND    "Enable drag'n'drop support on X11 using XDND protocol" ON)
endif()

# Misc...
option(WITH_HEADLESS      "Build without graphical support (renderfarm, server mode only)" OFF)
mark_as_advanced(WITH_HEADLESS)

option(WITH_AUDASPACE    "Build with blenders audio library (only disable if you know what you're doing!)" ON)
option(WITH_SYSTEM_AUDASPACE "Build with external audaspace library installed on the system (only enable if you know what you're doing!)" OFF)
mark_as_advanced(WITH_AUDASPACE)
mark_as_advanced(WITH_SYSTEM_AUDASPACE)

if(NOT WITH_AUDASPACE)
	set(WITH_SYSTEM_AUDASPACE OFF)
endif()

option(WITH_OPENMP        "Enable OpenMP (has to be supported by the compiler)" ON)
if(UNIX AND NOT APPLE)
	option(WITH_OPENMP_STATIC "Link OpenMP statically (only used by the release environment)" OFF)
	mark_as_advanced(WITH_OPENMP_STATIC)
endif()

if(WITH_X11)
	option(WITH_X11_XINPUT    "Enable X11 Xinput (tablet support and unicode input)"  ON)
	option(WITH_X11_XF86VMODE "Enable X11 video mode switching"                       ON)
	option(WITH_X11_XFIXES    "Enable X11 XWayland cursor warping workaround"         ON)
	option(WITH_X11_ALPHA     "Enable X11 transparent background"                     ON)
endif()

if(UNIX AND NOT APPLE)
	option(WITH_SYSTEM_GLEW "Use GLEW OpenGL wrapper library provided by the operating system" ON)
	option(WITH_SYSTEM_GLES "Use OpenGL ES library provided by the operating system"           ON)
else()
	# not an option for other OS's
	set(WITH_SYSTEM_GLEW OFF)
	set(WITH_SYSTEM_GLES OFF)
endif()


# (unix defaults to System OpenJPEG On)
option(WITH_SYSTEM_OPENJPEG "Use the operating systems OpenJPEG library" OFF)

if(UNIX AND NOT APPLE)
	option(WITH_SYSTEM_EIGEN3 "Use the systems Eigen3 library" OFF)
endif()


# Modifiers
option(WITH_MOD_FLUID           "Enable Elbeem Modifier (Fluid Simulation)" ON)
option(WITH_MOD_SMOKE           "Enable Smoke Modifier (Smoke Simulation)" ON)
option(WITH_MOD_BOOLEAN         "Enable Boolean Modifier" ON)
option(WITH_MOD_REMESH          "Enable Remesh Modifier" ON)
# option(WITH_MOD_CLOTH_ELTOPO    "Enable Experimental cloth solver" OFF)  # this is now only available in a branch
# mark_as_advanced(WITH_MOD_CLOTH_ELTOPO)
option(WITH_MOD_OCEANSIM        "Enable Ocean Modifier" OFF)

# Image format support
option(WITH_OPENIMAGEIO         "Enable OpenImageIO Support (http://www.openimageio.org)" ON)
option(WITH_IMAGE_OPENEXR       "Enable OpenEXR Support (http://www.openexr.com)" ${_init_IMAGE_OPENEXR})
option(WITH_IMAGE_OPENJPEG      "Enable OpenJpeg Support (http://www.openjpeg.org)" ON)
option(WITH_IMAGE_TIFF          "Enable LibTIFF Support" ON)
option(WITH_IMAGE_DDS           "Enable DDS Image Support" ON)
option(WITH_IMAGE_CINEON        "Enable CINEON and DPX Image Support" ON)
option(WITH_IMAGE_HDR           "Enable HDR Image Support" ON)
option(WITH_IMAGE_FRAMESERVER   "Enable image FrameServer Support for rendering" ON)

# Audio/Video format support
option(WITH_CODEC_AVI           "Enable Blenders own AVI file support (raw/jpeg)" ON)
option(WITH_CODEC_FFMPEG        "Enable FFMPeg Support (http://ffmpeg.org)" ${_init_CODEC_FFMPEG})
option(WITH_CODEC_SNDFILE       "Enable libsndfile Support (http://www.mega-nerd.com/libsndfile)" OFF)

# Alembic support
option(WITH_ALEMBIC             "Enable Alembic Support" OFF)
option(WITH_ALEMBIC_HDF5        "Enable Legacy Alembic Support (not officially supported)" OFF)

if(APPLE)
	option(WITH_CODEC_QUICKTIME     "Enable Quicktime Support" OFF)
endif()

# 3D format support
# Disable opencollada when we don't have precompiled libs
option(WITH_OPENCOLLADA   "Enable OpenCollada Support (http://www.opencollada.org)" ${_init_OPENCOLLADA})

# Sound output
option(WITH_SDL           "Enable SDL for sound and joystick support" ${_init_SDL})
option(WITH_OPENAL        "Enable OpenAL Support (http://www.openal.org)" ON)
option(WITH_JACK          "Enable JACK Support (http://www.jackaudio.org)" ${_init_JACK})
if(UNIX AND NOT APPLE)
	option(WITH_JACK_DYNLOAD  "Enable runtime dynamic JACK libraries loading" OFF)
endif()
if(UNIX AND NOT APPLE)
	option(WITH_SDL_DYNLOAD  "Enable runtime dynamic SDL libraries loading" OFF)
endif()

# Compression
option(WITH_LZO           "Enable fast LZO compression (used for pointcache)" ON)
option(WITH_LZMA          "Enable best LZMA compression, (used for pointcache)" ON)
if(UNIX AND NOT APPLE)
	option(WITH_SYSTEM_LZO    "Use the system LZO library" OFF)
endif()

# Camera/motion tracking
option(WITH_LIBMV         "Enable Libmv structure from motion library" ON)
option(WITH_LIBMV_SCHUR_SPECIALIZATIONS "Enable fixed-size schur specializations." OFF)
mark_as_advanced(WITH_LIBMV_SCHUR_SPECIALIZATIONS)

# Logging/unbit test libraries.
option(WITH_SYSTEM_GFLAGS   "Use system-wide Gflags instead of a bundled one" OFF)
option(WITH_SYSTEM_GLOG     "Use system-wide Glog instead of a bundled one" OFF)
mark_as_advanced(WITH_SYSTEM_GFLAGS)
mark_as_advanced(WITH_SYSTEM_GLOG)

# Freestyle
option(WITH_FREESTYLE     "Enable Freestyle (advanced edges rendering)" ON)

# Misc
if(WIN32)
	option(WITH_INPUT_IME "Enable Input Method Editor (IME) for complex Asian character input" ON)
endif()
option(WITH_INPUT_NDOF "Enable NDOF input devices (SpaceNavigator and friends)" ${_init_INPUT_NDOF})
option(WITH_RAYOPTIMIZATION	"Enable use of SIMD (SSE) optimizations for the raytracer" ON)
if(UNIX AND NOT APPLE)
	option(WITH_INSTALL_PORTABLE "Install redistributeable runtime, otherwise install into CMAKE_INSTALL_PREFIX" ON)
	option(WITH_STATIC_LIBS "Try to link with static libraries, as much as possible, to make blender more portable across distributions" OFF)
	if(WITH_STATIC_LIBS)
		option(WITH_BOOST_ICU "Boost uses ICU library (required for linking with static Boost built with libicu)." OFF)
		mark_as_advanced(WITH_BOOST_ICU)
	endif()
endif()

option(WITH_PYTHON_INSTALL       "Copy system python into the blender install folder" ON)
if(WITH_PYTHON_INSTALL)
	option(WITH_PYTHON_INSTALL_NUMPY "Copy system numpy into the blender install folder"  ON)
	set(PYTHON_NUMPY_PATH            "" CACHE PATH "Path to python site-packages or dist-packages containing 'numpy' module")
	mark_as_advanced(PYTHON_NUMPY_PATH)

	if(UNIX AND NOT APPLE)
		option(WITH_PYTHON_INSTALL_REQUESTS "Copy system requests into the blender install folder" ON)
		set(PYTHON_REQUESTS_PATH "" CACHE PATH "Path to python site-packages or dist-packages containing 'requests' module")
		mark_as_advanced(PYTHON_REQUESTS_PATH)
	endif()
endif()

option(WITH_CPU_SSE              "Enable SIMD instruction if they're detected on the host machine" ON)
mark_as_advanced(WITH_CPU_SSE)

# Cycles
option(WITH_CYCLES					"Enable Cycles Render Engine" ON)
option(WITH_CYCLES_STANDALONE		"Build Cycles standalone application" OFF)
option(WITH_CYCLES_STANDALONE_GUI	"Build Cycles standalone with GUI" OFF)
option(WITH_CYCLES_OSL				"Build Cycles with OSL support" ${_init_CYCLES_OSL})
option(WITH_CYCLES_OPENSUBDIV		"Build Cycles with OpenSubdiv support" ${_init_CYCLES_OPENSUBDIV})
option(WITH_CYCLES_CUDA_BINARIES	"Build Cycles CUDA binaries" OFF)
set(CYCLES_CUDA_BINARIES_ARCH sm_20 sm_21 sm_30 sm_35 sm_37 sm_50 sm_52 sm_60 sm_61 CACHE STRING "CUDA architectures to build binaries for")
mark_as_advanced(CYCLES_CUDA_BINARIES_ARCH)
unset(PLATFORM_DEFAULT)
option(WITH_CYCLES_LOGGING	"Build Cycles with logging support" ON)
option(WITH_CYCLES_DEBUG	"Build Cycles with extra debug capabilities" OFF)
option(WITH_CYCLES_NATIVE_ONLY	"Build Cycles with native kernel only (which fits current CPU, use for development only)" OFF)
mark_as_advanced(WITH_CYCLES_LOGGING)
mark_as_advanced(WITH_CYCLES_DEBUG)
mark_as_advanced(WITH_CYCLES_NATIVE_ONLY)

option(WITH_CUDA_DYNLOAD "Dynamically load CUDA libraries at runtime" ON)
mark_as_advanced(WITH_CUDA_DYNLOAD)

# LLVM
option(WITH_LLVM					"Use LLVM" OFF)
if(APPLE)
	option(LLVM_STATIC					"Link with LLVM static libraries" ON) # we prefer static llvm build on Apple, dyn build possible though
else()
	option(LLVM_STATIC					"Link with LLVM static libraries" OFF)
endif()
mark_as_advanced(LLVM_STATIC)

# disable for now, but plan to support on all platforms eventually
option(WITH_MEM_JEMALLOC   "Enable malloc replacement (http://www.canonware.com/jemalloc)" ON)
mark_as_advanced(WITH_MEM_JEMALLOC)

# currently only used for BLI_mempool
option(WITH_MEM_VALGRIND "Enable extended valgrind support for better reporting" OFF)
mark_as_advanced(WITH_MEM_VALGRIND)

# Debug
option(WITH_CXX_GUARDEDALLOC "Enable GuardedAlloc for C++ memory allocation tracking (only enable for development)" OFF)
mark_as_advanced(WITH_CXX_GUARDEDALLOC)

option(WITH_ASSERT_ABORT "Call abort() when raising an assertion through BLI_assert()" OFF)
mark_as_advanced(WITH_ASSERT_ABORT)

option(WITH_BOOST					"Enable features depending on boost" ON)

# Unit testsing
option(WITH_GTESTS "Enable GTest unit testing" OFF)
option(WITH_OPENGL_TESTS "Enable OpenGL related unit testing (Experimental)" OFF)


# Documentation
if(UNIX AND NOT APPLE)
	option(WITH_DOC_MANPAGE "Create a manual page (Unix manpage)" OFF)
endif()


# OpenGL

option(WITH_GLEW_MX             "Support multiple GLEW contexts (experimental)"                                                                     OFF )
option(WITH_GLEW_ES             "Switches to experimental copy of GLEW that has support for OpenGL ES. (temporary option for development purposes)" OFF)
option(WITH_GL_EGL              "Use the EGL OpenGL system library instead of the platform specific OpenGL system library (CGL, glX, or WGL)"       OFF)
option(WITH_GL_PROFILE_COMPAT   "Support using the OpenGL 'compatibility' profile. (deprecated)"                                                    ON )
option(WITH_GL_PROFILE_CORE     "Support using the OpenGL 3.2+ 'core' profile."                                                                     OFF)
option(WITH_GL_PROFILE_ES20     "Support using OpenGL ES 2.0. (thru either EGL or the AGL/WGL/XGL 'es20' profile)"                                  OFF)

mark_as_advanced(
	WITH_GLEW_MX
	WITH_GLEW_ES
	WITH_GL_EGL
	WITH_GL_PROFILE_COMPAT
	WITH_GL_PROFILE_CORE
	WITH_GL_PROFILE_ES20
)

if(WITH_GL_PROFILE_COMPAT)
	set(WITH_GLU ON)
else()
	set(WITH_GLU OFF)
endif()

if(WIN32)
	option(WITH_GL_ANGLE "Link with the ANGLE library, an OpenGL ES 2.0 implementation based on Direct3D, instead of the system OpenGL library." OFF)
	mark_as_advanced(WITH_GL_ANGLE)
endif()

if(WITH_GLEW_ES AND WITH_SYSTEM_GLEW)
	message(WARNING Ignoring WITH_SYSTEM_GLEW and using WITH_GLEW_ES)
	set(WITH_SYSTEM_GLEW OFF)
endif()

if(WIN32)
	getDefaultWindowsPrefixBase(CMAKE_GENERIC_PROGRAM_FILES)
	set(CPACK_INSTALL_PREFIX ${CMAKE_GENERIC_PROGRAM_FILES}/${})
endif()

# Experimental support of C11 and C++11
#
# We default options to whatever default standard in the current compiler.
if(CMAKE_COMPILER_IS_GNUCC AND (NOT "${CMAKE_C_COMPILER_VERSION}" VERSION_LESS "6.0") AND (NOT WITH_CXX11))
	set(_c11_init ON)
	set(_cxx11_init ON)
else()
	set(_c11_init OFF)
	set(_cxx11_init OFF)
endif()

option(WITH_C11 "Build with C11 standard enabled, for development use only!" ${_c11_init})
mark_as_advanced(WITH_C11)
option(WITH_CXX11 "Build with C++11 standard enabled, for development use only!" ${_cxx11_init})
mark_as_advanced(WITH_CXX11)

# Compiler toolchain
if(CMAKE_COMPILER_IS_GNUCC)
	option(WITH_LINKER_GOLD "Use ld.gold linker which is usually faster than ld.bfd" ON)
	mark_as_advanced(WITH_LINKER_GOLD)
endif()

# Dependency graph
option(WITH_LEGACY_DEPSGRAPH "Build Blender with legacy dependency graph" ON)
mark_as_advanced(WITH_LEGACY_DEPSGRAPH)

if(WIN32)
	# Use hardcoded paths or find_package to find externals
	option(WITH_WINDOWS_FIND_MODULES "Use find_package to locate libraries" OFF)
	mark_as_advanced(WITH_WINDOWS_FIND_MODULES)

	option(WITH_WINDOWS_CODESIGN "Use signtool to sign the final binary." OFF)
	mark_as_advanced(WITH_WINDOWS_CODESIGN)

	set(WINDOWS_CODESIGN_PFX CACHE FILEPATH  "Path to pfx file to use for codesigning.")
	mark_as_advanced(WINDOWS_CODESIGN_PFX)

	set(WINDOWS_CODESIGN_PFX_PASSWORD CACHE STRING  "password for pfx file used for codesigning.")
	mark_as_advanced(WINDOWS_CODESIGN_PFX_PASSWORD)

	option(WINDOWS_USE_VISUAL_STUDIO_FOLDERS "Organize the visual studio project according to source folders." ON)
	mark_as_advanced(WINDOWS_USE_VISUAL_STUDIO_FOLDERS)

	option(WINDOWS_PYTHON_DEBUG "Include the files needed for debugging python scripts with visual studio 2017+." OFF)
	mark_as_advanced(WINDOWS_PYTHON_DEBUG)
endif()

# avoid using again
option_defaults_clear()

# end option(...)



# By default we want to install to the directory we are compiling our executables
# unless specified otherwise, which we currently do not allow
if(CMAKE_INSTALL_PREFIX_INITIALIZED_TO_DEFAULT)
	if(WIN32)
		set(CMAKE_INSTALL_PREFIX ${EXECUTABLE_OUTPUT_PATH}/\${BUILD_TYPE} CACHE PATH "default install path" FORCE)
	elseif(APPLE)
		set(CMAKE_INSTALL_PREFIX ${EXECUTABLE_OUTPUT_PATH}/\${BUILD_TYPE} CACHE PATH "default install path" FORCE)
	else()
		if(WITH_INSTALL_PORTABLE)
			set(CMAKE_INSTALL_PREFIX ${EXECUTABLE_OUTPUT_PATH} CACHE PATH "default install path" FORCE)
		endif()
	endif()
endif()



# Apple

if(APPLE)
	include(platform_apple_xcode)
endif()


#-----------------------------------------------------------------------------
# Check for conflicting/unsupported configurations

if(NOT WITH_BLENDER AND NOT WITH_PLAYER AND NOT WITH_CYCLES_STANDALONE)
	message(FATAL_ERROR
		"At least one of WITH_BLENDER or WITH_PLAYER or "
		"WITH_CYCLES_STANDALONE must be enabled, nothing to do!"
	)
endif()

if(NOT WITH_GAMEENGINE AND WITH_PLAYER)
	message(FATAL_ERROR "WITH_PLAYER requires WITH_GAMEENGINE")
endif()

if(NOT WITH_AUDASPACE)
	if(WITH_OPENAL)
		message(FATAL_ERROR "WITH_OPENAL requires WITH_AUDASPACE")
	endif()
	if(WITH_JACK)
		message(FATAL_ERROR "WITH_JACK requires WITH_AUDASPACE")
	endif()
	if(WITH_GAMEENGINE)
		message(FATAL_ERROR "WITH_GAMEENGINE requires WITH_AUDASPACE")
	endif()
endif()

if(NOT WITH_SDL AND WITH_GHOST_SDL)
	message(FATAL_ERROR "WITH_GHOST_SDL requires WITH_SDL")
endif()

# python module, needs some different options
if(WITH_PYTHON_MODULE AND WITH_PLAYER)
	message(FATAL_ERROR "WITH_PYTHON_MODULE requires WITH_PLAYER to be OFF")
endif()

if(WITH_PYTHON_MODULE AND WITH_PYTHON_INSTALL)
	message(FATAL_ERROR "WITH_PYTHON_MODULE requires WITH_PYTHON_INSTALL to be OFF")
endif()


# may as well build python module without a UI
if(WITH_PYTHON_MODULE)
	set(WITH_HEADLESS ON)
endif()

if(NOT WITH_PYTHON)
	set(WITH_CYCLES OFF)
endif()

# enable boost for cycles, audaspace or i18n
# otherwise if the user disabled
if(NOT WITH_BOOST)
	# Explicitly disabled. so disable all deps.
	macro(set_and_warn
		_setting _val)
		if(${${_setting}})
			message(STATUS "'WITH_BOOST' is disabled: forcing 'set(${_setting} ${_val})'")
		endif()
		set(${_setting} ${_val})
	endmacro()

	set_and_warn(WITH_CYCLES         OFF)
	set_and_warn(WITH_AUDASPACE      OFF)
	set_and_warn(WITH_INTERNATIONAL  OFF)
	set_and_warn(WITH_OPENVDB        OFF)
	set_and_warn(WITH_OPENCOLORIO    OFF)
	set_and_warn(WITH_MOD_BOOLEAN    OFF)

	set_and_warn(WITH_OPENAL         OFF)  # depends on AUDASPACE
	set_and_warn(WITH_GAMEENGINE     OFF)  # depends on AUDASPACE
	set_and_warn(WITH_PLAYER         OFF)  # depends on GAMEENGINE
elseif(WITH_CYCLES OR WITH_OPENIMAGEIO OR WITH_AUDASPACE OR WITH_INTERNATIONAL OR
       WITH_OPENVDB OR WITH_OPENCOLORIO OR WITH_MOD_BOOLEAN)
	# Keep enabled
else()
	# New dependency graph needs either Boost or C++11 for function bindings.
	if(NOT WITH_CXX11)
		# Enabled but we don't need it
		set(WITH_BOOST OFF)
	endif()
endif()

# auto enable openimageio for cycles
if(WITH_CYCLES)
	set(WITH_OPENIMAGEIO ON)

	# auto enable llvm for cycles_osl
	if(WITH_CYCLES_OSL)
		set(WITH_LLVM ON CACHE BOOL "" FORCE)
	endif()
else()
	set(WITH_CYCLES_OSL OFF)
endif()

# auto enable openimageio linking dependencies
if(WITH_OPENIMAGEIO)
	set(WITH_IMAGE_OPENEXR ON)
	set(WITH_IMAGE_TIFF ON)
endif()

# auto enable alembic linking dependencies
if(WITH_ALEMBIC)
	set(WITH_IMAGE_OPENEXR ON)
endif()

# don't store paths to libs for portable distribution
if(WITH_INSTALL_PORTABLE)
	set(CMAKE_SKIP_BUILD_RPATH TRUE)
endif()

if(WITH_GHOST_SDL OR WITH_HEADLESS)
	set(WITH_X11           OFF)
	set(WITH_X11_XINPUT    OFF)
	set(WITH_X11_XF86VMODE OFF)
	set(WITH_X11_XFIXES    OFF)
	set(WITH_X11_ALPHA     OFF)
	set(WITH_GHOST_XDND    OFF)
	set(WITH_INPUT_IME     OFF)
endif()

if(WITH_CPU_SSE)
	TEST_SSE_SUPPORT(COMPILER_SSE_FLAG COMPILER_SSE2_FLAG)
else()
	message(STATUS "SSE and SSE2 optimizations are DISABLED!")
	set(COMPILER_SSE_FLAG)
	set(COMPILER_SSE2_FLAG)
endif()

if(WITH_BUILDINFO)
	find_package(Git)
	if(NOT GIT_FOUND)
		message(WARNING "Git was not found, disabling WITH_BUILDINFO")
		set(WITH_BUILDINFO OFF)
	endif()
endif()

TEST_SHARED_PTR_SUPPORT()
TEST_UNORDERED_MAP_SUPPORT()

if(WITH_AUDASPACE)
	if(WITH_SYSTEM_AUDASPACE)
		set(AUDASPACE_DEFINITIONS
			-DWITH_AUDASPACE
			-DWITH_SYSTEM_AUDASPACE
			"-DAUD_DEVICE_H=<AUD_Device.h>"
			"-DAUD_SPECIAL_H=<AUD_Special.h>"
			"-DAUD_SOUND_H=<AUD_Sound.h>"
			"-DAUD_HANDLE_H=<AUD_Handle.h>"
			"-DAUD_SEQUENCE_H=<AUD_Sequence.h>"
			"-DAUD_TYPES_H=<AUD_Types.h>"
			"-DAUD_PYTHON_H=<python/PyAPI.h>"
		)
	else()
		set(AUDASPACE_C_INCLUDE_DIRS "${CMAKE_SOURCE_DIR}/intern/audaspace/intern")
		set(AUDASPACE_PY_INCLUDE_DIRS "${CMAKE_SOURCE_DIR}/intern/audaspace/intern")
		set(AUDASPACE_DEFINITIONS
			-DWITH_AUDASPACE
			"-DAUD_DEVICE_H=<AUD_C-API.h>"
			"-DAUD_SPECIAL_H=<AUD_C-API.h>"
			"-DAUD_SOUND_H=<AUD_C-API.h>"
			"-DAUD_HANDLE_H=<AUD_C-API.h>"
			"-DAUD_SEQUENCE_H=<AUD_C-API.h>"
			"-DAUD_TYPES_H=<AUD_Space.h>"
		)
	endif()
endif()

if(APPLE)
	apple_check_quicktime()
endif()

#-----------------------------------------------------------------------------
# Check for valid directories
# ... a partial checkout may cause this.
#
# note: we need to check for a known subdir in both cases.
#       since uninitialized git submodules will give blank dirs

if(WITH_INTERNATIONAL)
	if(NOT EXISTS "${CMAKE_SOURCE_DIR}/release/datafiles/locale/languages")
		message(WARNING
			"Translation path '${CMAKE_SOURCE_DIR}/release/datafiles/locale' is missing, "
			"This is a 'git submodule', which are known not to work with bridges to other version "
			"control systems, disabling 'WITH_INTERNATIONAL'."
		)
		set(WITH_INTERNATIONAL OFF)
	endif()
endif()

if(WITH_PYTHON)
	if(NOT EXISTS "${CMAKE_SOURCE_DIR}/release/scripts/addons/modules")
		message(WARNING
			"Addons path '${CMAKE_SOURCE_DIR}/release/scripts/addons' is missing, "
			"This is a 'git submodule', which are known not to work with bridges to other version "
			"control systems: * CONTINUING WITHOUT ADDONS *"
		)
	endif()
endif()

#-----------------------------------------------------------------------------
# Initialize un-cached vars, avoid unused warning

# linux only, not cached
set(WITH_BINRELOC OFF)

# MACOSX only, set to avoid uninitialized
set(EXETYPE "")

# C/C++ flags
set(PLATFORM_CFLAGS)

# these are added to later on.
set(C_WARNINGS)
set(CXX_WARNINGS)

# for gcc -Wno-blah-blah
set(CC_REMOVE_STRICT_FLAGS)

# libraries to link the binary with passed to target_link_libraries()
# known as LLIBS to scons
set(PLATFORM_LINKLIBS "")

# Added to linker flags in setup_liblinks
# - CMAKE_EXE_LINKER_FLAGS
# - CMAKE_EXE_LINKER_FLAGS_DEBUG
set(PLATFORM_LINKFLAGS "")
set(PLATFORM_LINKFLAGS_DEBUG "")


#-----------------------------------------------------------------------------
#Platform specifics

if(WITH_X11)
	find_package(X11 REQUIRED)

	find_path(X11_XF86keysym_INCLUDE_PATH X11/XF86keysym.h ${X11_INC_SEARCH_PATH})
	mark_as_advanced(X11_XF86keysym_INCLUDE_PATH)

	list(APPEND PLATFORM_LINKLIBS ${X11_X11_LIB})

	if(WITH_X11_XINPUT)
		if(X11_Xinput_LIB)
			list(APPEND PLATFORM_LINKLIBS ${X11_Xinput_LIB})
		else()
			set(WITH_X11_XINPUT OFF)
		endif()
	endif()

	if(WITH_X11_XF86VMODE)
		# XXX, why dont cmake make this available?
		find_library(X11_Xxf86vmode_LIB Xxf86vm   ${X11_LIB_SEARCH_PATH})
		mark_as_advanced(X11_Xxf86vmode_LIB)
		if(X11_Xxf86vmode_LIB)
			list(APPEND PLATFORM_LINKLIBS ${X11_Xxf86vmode_LIB})
		else()
			set(WITH_X11_XF86VMODE OFF)
		endif()
	endif()

	if(WITH_X11_XFIXES)
		if(X11_Xfixes_LIB)
			list(APPEND PLATFORM_LINKLIBS ${X11_Xfixes_LIB})
		else()
			set(WITH_X11_XFIXES OFF)
		endif()
	endif()

	if(WITH_X11_ALPHA)
		find_library(X11_Xrender_LIB Xrender  ${X11_LIB_SEARCH_PATH})
		mark_as_advanced(X11_Xrender_LIB)
		if(X11_Xrender_LIB)
			list(APPEND PLATFORM_LINKLIBS ${X11_Xrender_LIB})
		else()
			set(WITH_X11_ALPHA OFF)
		endif()
	endif()

endif()


# ----------------------------------------------------------------------------
# Main Platform Checks
#
# - UNIX
# - WIN32
# - APPLE

if(UNIX AND NOT APPLE)
	include(platform_unix)
elseif(WIN32)
	include(platform_win32)
elseif(APPLE)
	include(platform_apple)
endif()

#-----------------------------------------------------------------------------
# Common.

if(NOT WITH_FFTW3 AND WITH_MOD_OCEANSIM)
	message(FATAL_ERROR "WITH_MOD_OCEANSIM requires WITH_FFTW3 to be ON")
endif()

if(WITH_CYCLES)
	if(NOT WITH_OPENIMAGEIO)
		message(FATAL_ERROR
			"Cycles requires WITH_OPENIMAGEIO, the library may not have been found. "
			"Configure OIIO or disable WITH_CYCLES"
		)
	endif()
	if(NOT WITH_BOOST)
		message(FATAL_ERROR
			"Cycles requires WITH_BOOST, the library may not have been found. "
			"Configure BOOST or disable WITH_CYCLES"
		)
	endif()

	if(WITH_CYCLES_OSL)
		if(NOT WITH_LLVM)
			message(FATAL_ERROR
				"Cycles OSL requires WITH_LLVM, the library may not have been found. "
				"Configure LLVM or disable WITH_CYCLES_OSL"
			)
		endif()
	endif()
endif()

if(WITH_INTERNATIONAL)
	if(NOT WITH_BOOST)
		message(FATAL_ERROR
			"Internationalization requires WITH_BOOST, the library may not have been found. "
			"Configure BOOST or disable WITH_INTERNATIONAL"
		)
	endif()
endif()

# See TEST_SSE_SUPPORT() for how this is defined.

# Do it globally, SSE2 is required for quite some time now.
# Doing it now allows to use SSE/SSE2 in inline headers.
if(SUPPORT_SSE_BUILD)
	set(PLATFORM_CFLAGS " ${COMPILER_SSE_FLAG} ${PLATFORM_CFLAGS}")
	add_definitions(-D__SSE__ -D__MMX__)
endif()
if(SUPPORT_SSE2_BUILD)
	set(PLATFORM_CFLAGS " ${PLATFORM_CFLAGS} ${COMPILER_SSE2_FLAG}")
	add_definitions(-D__SSE2__)
	if(NOT SUPPORT_SSE_BUILD) # dont double up
		add_definitions(-D__MMX__)
	endif()
endif()


# set the endian define
if(MSVC)
	# for some reason this fails on msvc
	add_definitions(-D__LITTLE_ENDIAN__)

# OSX-Note: as we do cross-compiling with specific set architecture,
# endianess-detection and auto-setting is counterproductive
# so we just set endianess according CMAKE_OSX_ARCHITECTURES

elseif(CMAKE_OSX_ARCHITECTURES MATCHES i386 OR CMAKE_OSX_ARCHITECTURES MATCHES x86_64)
	add_definitions(-D__LITTLE_ENDIAN__)
elseif(CMAKE_OSX_ARCHITECTURES MATCHES ppc OR CMAKE_OSX_ARCHITECTURES MATCHES ppc64)
	add_definitions(-D__BIG_ENDIAN__)

else()
	include(TestBigEndian)
	test_big_endian(_SYSTEM_BIG_ENDIAN)
	if(_SYSTEM_BIG_ENDIAN)
		add_definitions(-D__BIG_ENDIAN__)
	else()
		add_definitions(-D__LITTLE_ENDIAN__)
	endif()
	unset(_SYSTEM_BIG_ENDIAN)
endif()
if(WITH_IMAGE_OPENJPEG)
	if(WITH_SYSTEM_OPENJPEG)
		# dealt with above
		set(OPENJPEG_DEFINES "")
	else()
		set(OPENJPEG_INCLUDE_DIRS "${CMAKE_SOURCE_DIR}/extern/libopenjpeg")
		set(OPENJPEG_DEFINES "-DOPJ_STATIC")
	endif()
	# Special handling of Windows platform where openjpeg is always static.
	if(WIN32)
		set(OPENJPEG_DEFINES "-DOPJ_STATIC")
	endif()
endif()

if(NOT WITH_SYSTEM_EIGEN3)
	set(EIGEN3_INCLUDE_DIRS ${CMAKE_SOURCE_DIR}/extern/Eigen3)
endif()

#-----------------------------------------------------------------------------
# Configure OpenGL.

find_package(OpenGL)
blender_include_dirs_sys("${OPENGL_INCLUDE_DIR}")

if(WITH_GLU)
	list(APPEND BLENDER_GL_LIBRARIES "${OPENGL_glu_LIBRARY}")
	list(APPEND GL_DEFINITIONS -DWITH_GLU)
endif()

if(WITH_SYSTEM_GLES)
	find_package_wrapper(OpenGLES)
endif()

if(WITH_GL_PROFILE_COMPAT OR WITH_GL_PROFILE_CORE)
	list(APPEND BLENDER_GL_LIBRARIES "${OPENGL_gl_LIBRARY}")

elseif(WITH_GL_PROFILE_ES20)
	if(WITH_SYSTEM_GLES)
		if(NOT OPENGLES_LIBRARY)
			message(FATAL_ERROR
				"Unable to find OpenGL ES libraries. "
				"Install them or disable WITH_SYSTEM_GLES."
			)
		endif()

		list(APPEND BLENDER_GL_LIBRARIES OPENGLES_LIBRARY)

	else()
		set(OPENGLES_LIBRARY "" CACHE FILEPATH "OpenGL ES 2.0 library file")
		mark_as_advanced(OPENGLES_LIBRARY)

		list(APPEND BLENDER_GL_LIBRARIES "${OPENGLES_LIBRARY}")

		if(NOT OPENGLES_LIBRARY)
			message(FATAL_ERROR
				"To compile WITH_GL_EGL you need to set OPENGLES_LIBRARY "
				"to the file path of an OpenGL ES 2.0 library."
			)
		endif()

	endif()

	if(WIN32)
		# Setup paths to files needed to install and redistribute Windows Blender with OpenGL ES

		set(OPENGLES_DLL "" CACHE FILEPATH "OpenGL ES 2.0 redistributable DLL file")
		mark_as_advanced(OPENGLES_DLL)

		if(NOT OPENGLES_DLL)
			message(FATAL_ERROR
				"To compile WITH_GL_PROFILE_ES20 you need to set OPENGLES_DLL to the file "
				"path of an OpenGL ES 2.0 runtime dynamic link library (DLL)."
			)
		endif()

		if(WITH_GL_ANGLE)
			list(APPEND GL_DEFINITIONS -DWITH_ANGLE)

			set(D3DCOMPILER_DLL "" CACHE FILEPATH "Direct3D Compiler redistributable DLL file (needed by ANGLE)")

			get_filename_component(D3DCOMPILER_FILENAME "${D3DCOMPILER_DLL}" NAME)
			list(APPEND GL_DEFINITIONS "-DD3DCOMPILER=\"\\\"${D3DCOMPILER_FILENAME}\\\"\"")

			mark_as_advanced(D3DCOMPILER_DLL)

			if(D3DCOMPILER_DLL STREQUAL "")
				message(FATAL_ERROR
					"To compile WITH_GL_ANGLE you need to set D3DCOMPILER_DLL to the file "
					"path of a copy of the DirectX redistributable DLL file: D3DCompiler_46.dll"
				)
			endif()

		endif()

	endif()

endif()

if(WITH_GL_EGL)
	list(APPEND GL_DEFINITIONS -DWITH_GL_EGL)

	if(WITH_SYSTEM_GLES)
		if(NOT OPENGLES_EGL_LIBRARY)
			message(FATAL_ERROR
				"Unable to find OpenGL ES libraries. "
				"Install them or disable WITH_SYSTEM_GLES."
			)
		endif()

		list(APPEND BLENDER_GL_LIBRARIES OPENGLES_EGL_LIBRARY)

	else()
		set(OPENGLES_EGL_LIBRARY "" CACHE FILEPATH "EGL library file")
		mark_as_advanced(OPENGLES_EGL_LIBRARY)

		list(APPEND BLENDER_GL_LIBRARIES "${OPENGLES_LIBRARY}" "${OPENGLES_EGL_LIBRARY}")

		if(NOT OPENGLES_EGL_LIBRARY)
			message(FATAL_ERROR
				"To compile WITH_GL_EGL you need to set OPENGLES_EGL_LIBRARY "
				"to the file path of an EGL library."
			)
		endif()

	endif()

	if(WIN32)
		# Setup paths to files needed to install and redistribute Windows Blender with OpenGL ES

		set(OPENGLES_EGL_DLL "" CACHE FILEPATH "EGL redistributable DLL file")
		mark_as_advanced(OPENGLES_EGL_DLL)

		if(NOT OPENGLES_EGL_DLL)
			message(FATAL_ERROR
				"To compile WITH_GL_EGL you need to set OPENGLES_EGL_DLL "
				"to the file path of an EGL runtime dynamic link library (DLL)."
			)
		endif()

	endif()

endif()

if(WITH_GL_PROFILE_COMPAT)
	list(APPEND GL_DEFINITIONS -DWITH_GL_PROFILE_COMPAT)
endif()

if(WITH_GL_PROFILE_CORE)
	list(APPEND GL_DEFINITIONS -DWITH_GL_PROFILE_CORE)
endif()

if(WITH_GL_PROFILE_ES20)
	list(APPEND GL_DEFINITIONS -DWITH_GL_PROFILE_ES20)
endif()

if(WITH_GL_EGL)
	list(APPEND GL_DEFINITIONS -DWITH_EGL)
endif()

#-----------------------------------------------------------------------------
# Configure OpenMP.
if(WITH_OPENMP)
	find_package(OpenMP)
	if(OPENMP_FOUND)
		if(NOT WITH_OPENMP_STATIC)
			set(CMAKE_C_FLAGS "${CMAKE_C_FLAGS} ${OpenMP_C_FLAGS}")
			set(CMAKE_CXX_FLAGS "${CMAKE_CXX_FLAGS} ${OpenMP_CXX_FLAGS}")
		else()
			# Typically avoid adding flags as defines but we can't
			# pass OpenMP flags to the linker for static builds, meaning
			# we can't add any OpenMP related flags to CFLAGS variables
			# since they're passed to the linker as well.
			add_definitions("${OpenMP_C_FLAGS}")

			find_library_static(OpenMP_LIBRARIES gomp ${CMAKE_CXX_IMPLICIT_LINK_DIRECTORIES})
		endif()
	else()
		set(WITH_OPENMP OFF)
	endif()

	mark_as_advanced(
		OpenMP_C_FLAGS
		OpenMP_CXX_FLAGS
	)
endif()

#-----------------------------------------------------------------------------
# Configure GLEW

if(WITH_GLEW_MX)
	list(APPEND GL_DEFINITIONS -DWITH_GLEW_MX)
endif()

if(WITH_SYSTEM_GLEW)
	find_package(GLEW)

	# Note: There is an assumption here that the system GLEW is not a static library.

	if(NOT GLEW_FOUND)
		message(FATAL_ERROR "GLEW is required to build Blender. Install it or disable WITH_SYSTEM_GLEW.")
	endif()

	if(WITH_GLEW_MX)
		set(BLENDER_GLEW_LIBRARIES ${GLEW_MX_LIBRARY})
	else()
		set(BLENDER_GLEW_LIBRARIES ${GLEW_LIBRARY})
	endif()
else()
	if(WITH_GLEW_ES)
		set(GLEW_INCLUDE_PATH "${CMAKE_SOURCE_DIR}/extern/glew-es/include")

		list(APPEND GL_DEFINITIONS -DGLEW_STATIC -DWITH_GLEW_ES)

		# These definitions remove APIs from glew.h, making GLEW smaller, and catching unguarded API usage
		if(NOT WITH_GL_PROFILE_ES20)
			# No ES functions are needed
			list(APPEND GL_DEFINITIONS -DGLEW_NO_ES)
		elseif(NOT (WITH_GL_PROFILE_CORE OR WITH_GL_PROFILE_COMPAT))
			# ES is enabled, but the other functions are all disabled
			list(APPEND GL_DEFINITIONS -DGLEW_ES_ONLY)
		endif()

		if(WITH_GL_PROFILE_ES20)
			if(WITH_GL_EGL)
				list(APPEND GL_DEFINITIONS -DGLEW_USE_LIB_ES20)
			endif()

			# ToDo: This is an experiment to eliminate ES 1 symbols,
			# GLEW doesn't really properly provide this level of control
			# (for example, without modification it eliminates too many symbols)
			# so there are lots of modifications to GLEW to make this work,
			# and no attempt to make it work beyond Blender at this point.
			list(APPEND GL_DEFINITIONS -DGL_ES_VERSION_1_0=0 -DGL_ES_VERSION_CL_1_1=0 -DGL_ES_VERSION_CM_1_1=0)
		endif()

		if(WITH_GL_EGL)
			list(APPEND GL_DEFINITIONS -DGLEW_INC_EGL)
		endif()

		set(BLENDER_GLEW_LIBRARIES extern_glew_es bf_intern_glew_mx)

	else()
		set(GLEW_INCLUDE_PATH "${CMAKE_SOURCE_DIR}/extern/glew/include")

		list(APPEND GL_DEFINITIONS -DGLEW_STATIC)

		# This won't affect the non-experimental glew library, 
		# but is used for conditional compilation elsewhere.
		list(APPEND GL_DEFINITIONS -DGLEW_NO_ES)

		set(BLENDER_GLEW_LIBRARIES extern_glew)

	endif()

endif()

if(NOT WITH_GLU)
	list(APPEND GL_DEFINITIONS -DGLEW_NO_GLU)
endif()

#-----------------------------------------------------------------------------
# Configure Bullet & Enable Double_precision!important

if(WITH_BULLET AND WITH_SYSTEM_BULLET)
	find_package(Bullet)
	if(NOT BULLET_FOUND)
		set(WITH_BULLET OFF)
	endif()
else()
	ADD_DEFINITIONS( -DBT_USE_DOUBLE_PRECISION) #important
	set(BULLET_INCLUDE_DIRS "${CMAKE_SOURCE_DIR}/extern/bullet2/src")
	# set(BULLET_LIBRARIES "")
endif()

#-----------------------------------------------------------------------------
# Configure Python.

if(WITH_PYTHON_MODULE)
	add_definitions(-DPy_ENABLE_SHARED)
endif()

#-----------------------------------------------------------------------------
# Configure GLog/GFlags

if(WITH_LIBMV OR WITH_GTESTS OR (WITH_CYCLES AND WITH_CYCLES_LOGGING))
	if(WITH_SYSTEM_GFLAGS)
		find_package(Gflags)
		if(NOT GFLAGS_FOUND)
			message(FATAL_ERROR "System wide Gflags is requested but was not found")
		endif()
		# FindGflags does not define this, and we are not even sure what to use here.
		set(GFLAGS_DEFINES)
	else()
		set(GFLAGS_DEFINES
			-DGFLAGS_DLL_DEFINE_FLAG=
			-DGFLAGS_DLL_DECLARE_FLAG=
			-DGFLAGS_DLL_DECL=
		)
		set(GFLAGS_NAMESPACE "gflags")
		set(GFLAGS_LIBRARIES extern_gflags)
		set(GFLAGS_INCLUDE_DIRS "${PROJECT_SOURCE_DIR}/extern/gflags/src")
	endif()

	if(WITH_SYSTEM_GLOG)
		find_package(Glog)
		if(NOT GLOG_FOUND)
			message(FATAL_ERROR "System wide Glog is requested but was not found")
		endif()
		# FindGlog does not define this, and we are not even sure what to use here.
		set(GLOG_DEFINES)
	else()
		set(GLOG_DEFINES
			-DGOOGLE_GLOG_DLL_DECL=
		)
		set(GLOG_LIBRARIES extern_glog)
		if(WIN32)
			set(GLOG_INCLUDE_DIRS ${CMAKE_SOURCE_DIR}/extern/glog/src/windows)
		else()
			set(GLOG_INCLUDE_DIRS ${CMAKE_SOURCE_DIR}/extern/glog/src)
		endif()
	endif()
endif()

#-----------------------------------------------------------------------------
# Configure Ceres

if(WITH_LIBMV)
	set(CERES_DEFINES)

	if(WITH_CXX11)
		# nothing to be done
	elseif(SHARED_PTR_FOUND)
		if(SHARED_PTR_TR1_MEMORY_HEADER)
			list(APPEND CERES_DEFINES -DCERES_TR1_MEMORY_HEADER)
		endif()
		if(SHARED_PTR_TR1_NAMESPACE)
			list(APPEND CERES_DEFINES -DCERES_TR1_SHARED_PTR)
		endif()
	else()
		message(FATAL_ERROR "Ceres: Unable to find shared_ptr.")
	endif()

	if(WITH_CXX11)
		list(APPEND CERES_DEFINES -DCERES_STD_UNORDERED_MAP)
	elseif(HAVE_STD_UNORDERED_MAP_HEADER)
		if(HAVE_UNORDERED_MAP_IN_STD_NAMESPACE)
			list(APPEND CERES_DEFINES -DCERES_STD_UNORDERED_MAP)
		else()
			if(HAVE_UNORDERED_MAP_IN_TR1_NAMESPACE)
				list(APPEND CERES_DEFINES -DCERES_STD_UNORDERED_MAP_IN_TR1_NAMESPACE)
			else()
				list(APPEND CERES_DEFINES -DCERES_NO_UNORDERED_MAP)
				message(STATUS "Ceres: Replacing unordered_map/set with map/set (warning: slower!)")
			endif()
		endif()
	else()
		if(HAVE_UNORDERED_MAP_IN_TR1_NAMESPACE)
			list(APPEND CERES_DEFINES -DCERES_TR1_UNORDERED_MAP)
		else()
			list(APPEND CERES_DEFINES -DCERES_NO_UNORDERED_MAP)
			message(STATUS "Ceres: Replacing unordered_map/set with map/set (warning: slower!)")
		endif()
	endif()
endif()

#-----------------------------------------------------------------------------
# Extra compile flags

if(CMAKE_COMPILER_IS_GNUCC)

	ADD_CHECK_C_COMPILER_FLAG(C_WARNINGS C_WARN_ALL -Wall)
	ADD_CHECK_C_COMPILER_FLAG(C_WARNINGS C_WARN_CAST_ALIGN -Wcast-align)
	ADD_CHECK_C_COMPILER_FLAG(C_WARNINGS C_WARN_ERROR_IMPLICIT_FUNCTION_DECLARATION -Werror=implicit-function-declaration)
	ADD_CHECK_C_COMPILER_FLAG(C_WARNINGS C_WARN_ERROR_RETURN_TYPE  -Werror=return-type)
	ADD_CHECK_C_COMPILER_FLAG(C_WARNINGS C_WARN_ERROR_VLA -Werror=vla)
	# system headers sometimes do this, disable for now, was: -Werror=strict-prototypes
	ADD_CHECK_C_COMPILER_FLAG(C_WARNINGS C_WARN_STRICT_PROTOTYPES  -Wstrict-prototypes)
	ADD_CHECK_C_COMPILER_FLAG(C_WARNINGS C_WARN_MISSING_PROTOTYPES -Wmissing-prototypes)
	ADD_CHECK_C_COMPILER_FLAG(C_WARNINGS C_WARN_NO_CHAR_SUBSCRIPTS -Wno-char-subscripts)
	ADD_CHECK_C_COMPILER_FLAG(C_WARNINGS C_WARN_NO_UNKNOWN_PRAGMAS -Wno-unknown-pragmas)
	ADD_CHECK_C_COMPILER_FLAG(C_WARNINGS C_WARN_POINTER_ARITH -Wpointer-arith)
	ADD_CHECK_C_COMPILER_FLAG(C_WARNINGS C_WARN_UNUSED_PARAMETER -Wunused-parameter)
	ADD_CHECK_C_COMPILER_FLAG(C_WARNINGS C_WARN_WRITE_STRINGS -Wwrite-strings)
	ADD_CHECK_C_COMPILER_FLAG(C_WARNINGS C_WARN_LOGICAL_OP -Wlogical-op)
	ADD_CHECK_C_COMPILER_FLAG(C_WARNINGS C_WARN_UNDEF -Wundef)
	ADD_CHECK_C_COMPILER_FLAG(C_WARNINGS C_WARN_INIT_SELF -Winit-self)  # needs -Wuninitialized
	ADD_CHECK_C_COMPILER_FLAG(C_WARNINGS C_WARN_NO_NULL -Wnonnull)  # C only
	ADD_CHECK_C_COMPILER_FLAG(C_WARNINGS C_WARN_MISSING_INCLUDE_DIRS -Wmissing-include-dirs)
	ADD_CHECK_C_COMPILER_FLAG(C_WARNINGS C_WARN_NO_DIV_BY_ZERO -Wno-div-by-zero)
	ADD_CHECK_C_COMPILER_FLAG(C_WARNINGS C_WARN_TYPE_LIMITS -Wtype-limits)
	ADD_CHECK_C_COMPILER_FLAG(C_WARNINGS C_WARN_FORMAT_SIGN -Wformat-signedness)

	# gcc 4.2 gives annoying warnings on every file with this
	if(NOT "${CMAKE_C_COMPILER_VERSION}" VERSION_LESS "4.3")
		ADD_CHECK_C_COMPILER_FLAG(C_WARNINGS C_WARN_UNINITIALIZED -Wuninitialized)
	endif()

	# versions before gcc4.6 give many BLI_math warnings
	if(NOT "${CMAKE_C_COMPILER_VERSION}" VERSION_LESS "4.6")
		ADD_CHECK_C_COMPILER_FLAG(C_WARNINGS C_WARN_REDUNDANT_DECLS       -Wredundant-decls)
		ADD_CHECK_CXX_COMPILER_FLAG(CXX_WARNINGS CXX_WARN_REDUNDANT_DECLS -Wredundant-decls)
	endif()

	# versions before gcc4.8 include global name-space.
	if(NOT "${CMAKE_C_COMPILER_VERSION}" VERSION_LESS "4.8")
		ADD_CHECK_C_COMPILER_FLAG(C_WARNINGS C_WARN_SHADOW -Wshadow)
	endif()

	# disable because it gives warnings for printf() & friends.
	# ADD_CHECK_C_COMPILER_FLAG(C_WARNINGS C_WARN_DOUBLE_PROMOTION -Wdouble-promotion -Wno-error=double-promotion)

	if(NOT APPLE)
		ADD_CHECK_C_COMPILER_FLAG(C_WARNINGS C_WARN_NO_ERROR_UNUSED_BUT_SET_VARIABLE -Wno-error=unused-but-set-variable)
	endif()

	ADD_CHECK_CXX_COMPILER_FLAG(CXX_WARNINGS CXX_WARN_ALL -Wall)
	ADD_CHECK_CXX_COMPILER_FLAG(CXX_WARNINGS CXX_WARN_NO_INVALID_OFFSETOF -Wno-invalid-offsetof)
	ADD_CHECK_CXX_COMPILER_FLAG(CXX_WARNINGS CXX_WARN_NO_SIGN_COMPARE -Wno-sign-compare)
	ADD_CHECK_CXX_COMPILER_FLAG(CXX_WARNINGS CXX_WARN_LOGICAL_OP -Wlogical-op)
	ADD_CHECK_CXX_COMPILER_FLAG(CXX_WARNINGS CXX_WARN_INIT_SELF -Winit-self)  # needs -Wuninitialized
	ADD_CHECK_CXX_COMPILER_FLAG(CXX_WARNINGS CXX_WARN_MISSING_INCLUDE_DIRS -Wmissing-include-dirs)
	ADD_CHECK_CXX_COMPILER_FLAG(CXX_WARNINGS CXX_WARN_NO_DIV_BY_ZERO -Wno-div-by-zero)
	ADD_CHECK_CXX_COMPILER_FLAG(CXX_WARNINGS CXX_WARN_TYPE_LIMITS -Wtype-limits)
	ADD_CHECK_CXX_COMPILER_FLAG(CXX_WARNINGS CXX_WARN_ERROR_RETURN_TYPE  -Werror=return-type)
	ADD_CHECK_CXX_COMPILER_FLAG(CXX_WARNINGS CXX_WARN_ERROR_IMPLICIT_FUNCTION_DECLARATION -Werror=implicit-function-declaration)
	ADD_CHECK_CXX_COMPILER_FLAG(CXX_WARNINGS CXX_WARN_NO_CHAR_SUBSCRIPTS -Wno-char-subscripts)
	ADD_CHECK_CXX_COMPILER_FLAG(CXX_WARNINGS CXX_WARN_NO_UNKNOWN_PRAGMAS -Wno-unknown-pragmas)
	ADD_CHECK_CXX_COMPILER_FLAG(CXX_WARNINGS CXX_WARN_POINTER_ARITH -Wpointer-arith)
	ADD_CHECK_CXX_COMPILER_FLAG(CXX_WARNINGS CXX_WARN_UNUSED_PARAMETER -Wunused-parameter)
	ADD_CHECK_CXX_COMPILER_FLAG(CXX_WARNINGS CXX_WARN_WRITE_STRINGS -Wwrite-strings)
	ADD_CHECK_CXX_COMPILER_FLAG(CXX_WARNINGS CXX_WARN_UNDEF -Wundef)
	ADD_CHECK_CXX_COMPILER_FLAG(CXX_WARNINGS CXX_WARN_FORMAT_SIGN -Wformat-signedness)

	# gcc 4.2 gives annoying warnings on every file with this
	if(NOT "${CMAKE_C_COMPILER_VERSION}" VERSION_LESS "4.3")
		ADD_CHECK_CXX_COMPILER_FLAG(CXX_WARNINGS CXX_WARN_UNINITIALIZED -Wuninitialized)
	endif()

	# causes too many warnings
	if(NOT APPLE)
		ADD_CHECK_CXX_COMPILER_FLAG(CXX_WARNINGS CXX_WARN_UNDEF -Wundef)
		ADD_CHECK_CXX_COMPILER_FLAG(CXX_WARNINGS CXX_WARN_MISSING_DECLARATIONS -Wmissing-declarations)
	endif()

	# Use 'ATTR_FALLTHROUGH' macro to suppress.
	if(CMAKE_COMPILER_IS_GNUCC AND (NOT "${CMAKE_C_COMPILER_VERSION}" VERSION_LESS "7.0"))
		ADD_CHECK_C_COMPILER_FLAG(C_WARNINGS C_WARN_IMPLICIT_FALLTHROUGH -Wimplicit-fallthrough=5)
		ADD_CHECK_CXX_COMPILER_FLAG(CXX_WARNINGS CXX_WARN_IMPLICIT_FALLTHROUGH -Wimplicit-fallthrough=5)
	endif()

	# flags to undo strict flags
	ADD_CHECK_C_COMPILER_FLAG(CC_REMOVE_STRICT_FLAGS C_WARN_NO_DEPRECATED_DECLARATIONS -Wno-deprecated-declarations)
	ADD_CHECK_C_COMPILER_FLAG(CC_REMOVE_STRICT_FLAGS C_WARN_NO_UNUSED_PARAMETER        -Wno-unused-parameter)

	if(CMAKE_COMPILER_IS_GNUCC AND (NOT "${CMAKE_C_COMPILER_VERSION}" VERSION_LESS "7.0"))
		ADD_CHECK_C_COMPILER_FLAG(CC_REMOVE_STRICT_FLAGS C_WARN_NO_IMPLICIT_FALLTHROUGH    -Wno-implicit-fallthrough)
	endif()

	if(NOT APPLE)
		ADD_CHECK_C_COMPILER_FLAG(CC_REMOVE_STRICT_FLAGS C_WARN_NO_ERROR_UNUSED_BUT_SET_VARIABLE -Wno-error=unused-but-set-variable)
	endif()

elseif(CMAKE_C_COMPILER_ID MATCHES "Clang")

	if(APPLE AND WITH_OPENMP) # we need the Intel omp lib linked here to not fail all tests due presence of -fopenmp !
		set(CMAKE_REQUIRED_FLAGS "-L${LIBDIR}/openmp/lib -liomp5") # these are only used for the checks
	endif()

	# strange, clang complains these are not supported, but then yses them.
	ADD_CHECK_C_COMPILER_FLAG(C_WARNINGS C_WARN_ALL -Wall)
	ADD_CHECK_C_COMPILER_FLAG(C_WARNINGS C_WARN_ERROR_IMPLICIT_FUNCTION_DECLARATION -Werror=implicit-function-declaration)
	ADD_CHECK_C_COMPILER_FLAG(C_WARNINGS C_WARN_ERROR_RETURN_TYPE  -Werror=return-type)
	ADD_CHECK_C_COMPILER_FLAG(C_WARNINGS C_WARN_NO_AUTOLOGICAL_COMPARE -Wno-tautological-compare)
	ADD_CHECK_C_COMPILER_FLAG(C_WARNINGS C_WARN_NO_UNKNOWN_PRAGMAS -Wno-unknown-pragmas)
	ADD_CHECK_C_COMPILER_FLAG(C_WARNINGS C_WARN_NO_CHAR_SUBSCRIPTS -Wno-char-subscripts)
	ADD_CHECK_C_COMPILER_FLAG(C_WARNINGS C_WARN_STRICT_PROTOTYPES  -Wstrict-prototypes)
	ADD_CHECK_C_COMPILER_FLAG(C_WARNINGS C_WARN_MISSING_PROTOTYPES -Wmissing-prototypes)
	ADD_CHECK_C_COMPILER_FLAG(C_WARNINGS C_WARN_UNUSED_PARAMETER -Wunused-parameter)

	ADD_CHECK_CXX_COMPILER_FLAG(CXX_WARNINGS CXX_WARN_ALL -Wall)
	ADD_CHECK_CXX_COMPILER_FLAG(CXX_WARNINGS CXX_WARN_NO_AUTOLOGICAL_COMPARE -Wno-tautological-compare)
	ADD_CHECK_CXX_COMPILER_FLAG(CXX_WARNINGS CXX_WARN_NO_UNKNOWN_PRAGMAS     -Wno-unknown-pragmas)
	ADD_CHECK_CXX_COMPILER_FLAG(CXX_WARNINGS CXX_WARN_NO_CHAR_SUBSCRIPTS     -Wno-char-subscripts)
	ADD_CHECK_CXX_COMPILER_FLAG(CXX_WARNINGS CXX_WARN_NO_OVERLOADED_VIRTUAL  -Wno-overloaded-virtual)  # we get a lot of these, if its a problem a dev needs to look into it.
	ADD_CHECK_CXX_COMPILER_FLAG(CXX_WARNINGS CXX_WARN_NO_SIGN_COMPARE        -Wno-sign-compare)
	ADD_CHECK_CXX_COMPILER_FLAG(CXX_WARNINGS CXX_WARN_NO_INVALID_OFFSETOF    -Wno-invalid-offsetof)

	# gives too many unfixable warnings
	# ADD_CHECK_C_COMPILER_FLAG(C_WARNINGS C_WARN_UNUSED_MACROS      -Wunused-macros)
	# ADD_CHECK_CXX_COMPILER_FLAG(CXX_WARNINGS CXX_WARN_UNUSED_MACROS          -Wunused-macros)

	# flags to undo strict flags
	ADD_CHECK_C_COMPILER_FLAG(CC_REMOVE_STRICT_FLAGS C_WARN_NO_UNUSED_PARAMETER -Wno-unused-parameter)
	ADD_CHECK_C_COMPILER_FLAG(CC_REMOVE_STRICT_FLAGS C_WARN_NO_UNUSED_MACROS    -Wno-unused-macros)

	ADD_CHECK_C_COMPILER_FLAG(CC_REMOVE_STRICT_FLAGS C_WARN_NO_MISSING_VARIABLE_DECLARATIONS -Wno-missing-variable-declarations)
	ADD_CHECK_C_COMPILER_FLAG(CC_REMOVE_STRICT_FLAGS C_WARN_NO_INCOMPAT_PTR_DISCARD_QUAL -Wno-incompatible-pointer-types-discards-qualifiers)
	ADD_CHECK_C_COMPILER_FLAG(CC_REMOVE_STRICT_FLAGS C_WARN_NO_UNUSED_FUNCTION -Wno-unused-function)
	ADD_CHECK_C_COMPILER_FLAG(CC_REMOVE_STRICT_FLAGS C_WARN_NO_INT_TO_VOID_POINTER_CAST -Wno-int-to-void-pointer-cast)
	ADD_CHECK_C_COMPILER_FLAG(CC_REMOVE_STRICT_FLAGS C_WARN_NO_MISSING_PROTOTYPES -Wno-missing-prototypes)
	ADD_CHECK_C_COMPILER_FLAG(CC_REMOVE_STRICT_FLAGS C_WARN_NO_DUPLICATE_ENUM -Wno-duplicate-enum)
	ADD_CHECK_C_COMPILER_FLAG(CC_REMOVE_STRICT_FLAGS C_WARN_NO_UNDEF -Wno-undef)
	ADD_CHECK_C_COMPILER_FLAG(CC_REMOVE_STRICT_FLAGS C_WARN_NO_MISSING_NORETURN -Wno-missing-noreturn)

	ADD_CHECK_CXX_COMPILER_FLAG(CC_REMOVE_STRICT_FLAGS CXX_WARN_NO_UNUSED_PRIVATE_FIELD -Wno-unused-private-field)
	ADD_CHECK_CXX_COMPILER_FLAG(CC_REMOVE_STRICT_FLAGS CXX_WARN_NO_CXX11_NARROWING -Wno-c++11-narrowing)
	ADD_CHECK_CXX_COMPILER_FLAG(CC_REMOVE_STRICT_FLAGS CXX_WARN_NO_NON_VIRTUAL_DTOR -Wno-non-virtual-dtor)
	ADD_CHECK_CXX_COMPILER_FLAG(CC_REMOVE_STRICT_FLAGS CXX_WARN_NO_UNUSED_MACROS -Wno-unused-macros)
	ADD_CHECK_CXX_COMPILER_FLAG(CC_REMOVE_STRICT_FLAGS CXX_WARN_NO_REORDER -Wno-reorder)

elseif(CMAKE_C_COMPILER_ID MATCHES "Intel")

	ADD_CHECK_C_COMPILER_FLAG(C_WARNINGS C_WARN_ALL -Wall)
	ADD_CHECK_C_COMPILER_FLAG(C_WARNINGS C_WARN_POINTER_ARITH -Wpointer-arith)
	ADD_CHECK_C_COMPILER_FLAG(C_WARNINGS C_WARN_NO_UNKNOWN_PRAGMAS -Wno-unknown-pragmas)

	ADD_CHECK_CXX_COMPILER_FLAG(CXX_WARNINGS CXX_WARN_ALL -Wall)
	ADD_CHECK_CXX_COMPILER_FLAG(CXX_WARNINGS CXX_WARN_NO_INVALID_OFFSETOF -Wno-invalid-offsetof)
	ADD_CHECK_CXX_COMPILER_FLAG(CXX_WARNINGS CXX_WARN_NO_SIGN_COMPARE -Wno-sign-compare)

	# disable numbered, false positives
	set(C_WARNINGS "${C_WARNINGS} -wd188,186,144,913,556")
	set(CXX_WARNINGS "${CXX_WARNINGS} -wd188,186,144,913,556")
elseif(CMAKE_C_COMPILER_ID MATCHES "MSVC")
	# most msvc warnings are C & C++
	set(_WARNINGS
		# warning level:
		"/W3"
		"/w34062"  # switch statement contains 'default' but no 'case' labels
		# disable:
		"/wd4018"  # signed/unsigned mismatch
		"/wd4146"  # unary minus operator applied to unsigned type, result still unsigned
		"/wd4065"  # switch statement contains 'default' but no 'case' labels
		"/wd4127"  # conditional expression is constant
		"/wd4181"  # qualifier applied to reference type; ignored
		"/wd4200"  # zero-sized array in struct/union
		"/wd4244"  # conversion from 'type1' to 'type2', possible loss of data
		"/wd4267"  # conversion from 'size_t' to 'type', possible loss of data
		"/wd4305"  # truncation from 'type1' to 'type2'
		"/wd4800"  # forcing value to bool 'true' or 'false'
		# errors:
		"/we4013"  # 'function' undefined; assuming extern returning int
		"/we4431"  # missing type specifier - int assumed
	)

	string(REPLACE ";" " " _WARNINGS "${_WARNINGS}")
	set(C_WARNINGS "${_WARNINGS}")
	set(CXX_WARNINGS "${_WARNINGS}")
	unset(_WARNINGS)
endif()

# ensure python header is found since detection can fail, this could happen
# with _any_ library but since we used a fixed python version this tends to
# be most problematic.
if(WITH_PYTHON)
	if(NOT EXISTS "${PYTHON_INCLUDE_DIR}/Python.h")
		message(FATAL_ERROR
			"Missing: \"${PYTHON_INCLUDE_DIR}/Python.h\",\n"
			"Set the cache entry 'PYTHON_INCLUDE_DIR' to point "
			"to a valid python include path. Containing "
			"Python.h for python version \"${PYTHON_VERSION}\""
		)
	endif()

	if(WIN32 OR APPLE)
		# pass, we have this in an archive to extract
	elseif(WITH_PYTHON_INSTALL AND WITH_PYTHON_INSTALL_NUMPY)
		find_python_package(numpy)
	endif()

	if(WIN32 OR APPLE)
		# pass, we have this in lib/python/site-packages
	elseif(WITH_PYTHON_INSTALL_REQUESTS)
		find_python_package(requests)
	endif()
endif()

if(WITH_CXX11)
	if(CMAKE_COMPILER_IS_GNUCC OR CMAKE_C_COMPILER_ID MATCHES "Clang")
		# TODO(sergey): Do we want c++11 or gnu-c++11 here?
		set(CMAKE_CXX_FLAGS "${CMAKE_CXX_FLAGS} -std=c++11")
	elseif(MSVC)
		# Nothing special is needed, C++11 features are available by default.
	else()
		message(FATAL_ERROR "Compiler ${CMAKE_C_COMPILER_ID} is not supported for C++11 build yet")
	endif()
else()
	# GCC-6 switched to C++11 by default, which would break linking with existing libraries
	# by default. So we explicitly disable C++11 for a new GCC so no linking issues happens.
	if(CMAKE_COMPILER_IS_GNUCC AND (NOT "${CMAKE_C_COMPILER_VERSION}" VERSION_LESS "6.0"))
		set(CMAKE_CXX_FLAGS "${CMAKE_CXX_FLAGS} -std=gnu++98")
		# We also disable any of C++11 ABI from usage, so we wouldn't even try to
		# link to stuff from std::__cxx11 namespace.
		add_definitions("-D_GLIBCXX_USE_CXX11_ABI=0")
	endif()
endif()

# Visual Studio has all standards it supports available by default
if(CMAKE_COMPILER_IS_GNUCC OR CMAKE_C_COMPILER_ID MATCHES "Clang" OR CMAKE_C_COMPILER_ID MATCHES "Intel")
	# Use C99 + GNU extensions, works with GCC, Clang, ICC
	if(WITH_C11)
		set(CMAKE_C_FLAGS "${CMAKE_C_FLAGS} -std=gnu11")
	else()
		set(CMAKE_C_FLAGS "${CMAKE_C_FLAGS} -std=gnu99")
	endif()
endif()

# Include warnings first, so its possible to disable them with user defined flags
# eg: -Wno-uninitialized
set(CMAKE_C_FLAGS "${C_WARNINGS} ${CMAKE_C_FLAGS} ${PLATFORM_CFLAGS}")
set(CMAKE_CXX_FLAGS "${CXX_WARNINGS} ${CMAKE_CXX_FLAGS} ${PLATFORM_CFLAGS}")

# defined above, platform specific but shared names
mark_as_advanced(
	CYCLES_OSL
	OSL_LIB_EXEC
	OSL_COMPILER
	OSL_LIB_COMP
	OSL_LIB_QUERY
	OSL_INCLUDE_DIR
)

mark_as_advanced(
	LLVM_CONFIG
	LLVM_ROOT_DIR
	LLVM_LIBRARY
	LLVM_VERSION
)

#-------------------------------------------------------------------------------
# Global Defines

# better not set includes here but this debugging option is off by default.
if(WITH_CXX_GUARDEDALLOC)
	include_directories(${CMAKE_SOURCE_DIR}/intern/guardedalloc)
	add_definitions(-DWITH_CXX_GUARDEDALLOC)
endif()

if(WITH_ASSERT_ABORT)
	add_definitions(-DWITH_ASSERT_ABORT)
endif()

# message(STATUS "Using CFLAGS: ${CMAKE_C_FLAGS}")
# message(STATUS "Using CXXFLAGS: ${CMAKE_CXX_FLAGS}")

#-----------------------------------------------------------------------------
# Libraries

if(WITH_GTESTS)
	include(GTestTesting)
endif()

if(WITH_BLENDER OR WITH_PLAYER)
	add_subdirectory(intern)
	add_subdirectory(extern)

	# source after intern and extern to gather all
	# internal and external library information first, for test linking
	add_subdirectory(source)
elseif(WITH_CYCLES_STANDALONE)
	add_subdirectory(intern/cycles)
	add_subdirectory(extern/clew)
	if(WITH_CUDA_DYNLOAD)
		add_subdirectory(extern/cuew)
	endif()
	if(NOT WITH_SYSTEM_GLEW)
		add_subdirectory(extern/glew)
	endif()
endif()

#-----------------------------------------------------------------------------
# Blender Application
if(WITH_BLENDER)
	add_subdirectory(source/creator)
endif()


#-----------------------------------------------------------------------------
# Blender Player
if(WITH_PLAYER)
	add_subdirectory(source/blenderplayer)
endif()


#-----------------------------------------------------------------------------
# Testing
add_subdirectory(tests)


#-----------------------------------------------------------------------------
# CPack for generating packages
include(build_files/cmake/packaging.cmake)

#-----------------------------------------------------------------------------
# Use dynamic loading for OpenMP
if(WITH_BLENDER)
	openmp_delayload(blender)
endif(WITH_BLENDER)
if(WITH_PLAYER)
	openmp_delayload(blenderplayer)
endif(WITH_PLAYER)

#-----------------------------------------------------------------------------
# Print Final Configuration

if(FIRST_RUN)

	set(_config_msg "\nBlender Configuration\n=====================")

	function(info_cfg_option
		_setting
		)

		set(_msg "  - ${_setting}")
		string(LENGTH "${_msg}" _len)
		while("32" GREATER "${_len}")
			set(_msg "${_msg} ")
			math(EXPR _len "${_len} + 1")
		endwhile()

		set(_config_msg "${_config_msg}\n${_msg}${${_setting}}" PARENT_SCOPE)
	endfunction()

	function(info_cfg_text
		_text
		)

		set(_config_msg "${_config_msg}\n\n  ${_text}" PARENT_SCOPE)
	endfunction()

	message(STATUS "C Compiler:   \"${CMAKE_C_COMPILER_ID}\"")
	message(STATUS "C++ Compiler: \"${CMAKE_CXX_COMPILER_ID}\"")

	info_cfg_text("Build Options:")
	info_cfg_option(WITH_GAMEENGINE)
	info_cfg_option(WITH_PLAYER)
	info_cfg_option(WITH_BULLET)
	info_cfg_option(WITH_IK_SOLVER)
	info_cfg_option(WITH_IK_ITASC)
	info_cfg_option(WITH_OPENCOLLADA)
	info_cfg_option(WITH_FFTW3)
	info_cfg_option(WITH_INTERNATIONAL)
	info_cfg_option(WITH_INPUT_NDOF)
	info_cfg_option(WITH_CYCLES)
	info_cfg_option(WITH_FREESTYLE)
	info_cfg_option(WITH_OPENCOLORIO)
	info_cfg_option(WITH_OPENVDB)
	info_cfg_option(WITH_ALEMBIC)

	info_cfg_text("Compiler Options:")
	info_cfg_option(WITH_BUILDINFO)
	info_cfg_option(WITH_OPENMP)
	info_cfg_option(WITH_RAYOPTIMIZATION)

	info_cfg_text("System Options:")
	info_cfg_option(WITH_INSTALL_PORTABLE)
	info_cfg_option(WITH_X11_ALPHA)
	info_cfg_option(WITH_X11_XF86VMODE)
	info_cfg_option(WITH_X11_XFIXES)
	info_cfg_option(WITH_X11_XINPUT)
	info_cfg_option(WITH_MEM_JEMALLOC)
	info_cfg_option(WITH_MEM_VALGRIND)
	info_cfg_option(WITH_SYSTEM_GLEW)
	info_cfg_option(WITH_SYSTEM_OPENJPEG)

	info_cfg_text("Image Formats:")
	info_cfg_option(WITH_OPENIMAGEIO)
	info_cfg_option(WITH_IMAGE_CINEON)
	info_cfg_option(WITH_IMAGE_DDS)
	info_cfg_option(WITH_IMAGE_HDR)
	info_cfg_option(WITH_IMAGE_OPENEXR)
	info_cfg_option(WITH_IMAGE_OPENJPEG)
	info_cfg_option(WITH_IMAGE_TIFF)

	info_cfg_text("Audio:")
	info_cfg_option(WITH_OPENAL)
	info_cfg_option(WITH_SDL)
	info_cfg_option(WITH_SDL_DYNLOAD)
	info_cfg_option(WITH_JACK)
	info_cfg_option(WITH_JACK_DYNLOAD)
	info_cfg_option(WITH_CODEC_AVI)
	info_cfg_option(WITH_CODEC_FFMPEG)
	info_cfg_option(WITH_CODEC_SNDFILE)

	info_cfg_text("Compression:")
	info_cfg_option(WITH_LZMA)
	info_cfg_option(WITH_LZO)

	info_cfg_text("Python:")
	info_cfg_option(WITH_PYTHON_INSTALL)
	info_cfg_option(WITH_PYTHON_INSTALL_NUMPY)
	info_cfg_option(WITH_PYTHON_MODULE)
	info_cfg_option(WITH_PYTHON_SAFETY)
	if(APPLE)
		info_cfg_option(WITH_PYTHON_FRAMEWORK)
	endif()

	info_cfg_text("Modifiers:")
	info_cfg_option(WITH_MOD_BOOLEAN)
	info_cfg_option(WITH_MOD_REMESH)
	info_cfg_option(WITH_MOD_FLUID)
	info_cfg_option(WITH_MOD_OCEANSIM)

	info_cfg_text("OpenGL:")
	info_cfg_option(WITH_GLEW_ES)
	info_cfg_option(WITH_GLU)
	info_cfg_option(WITH_GL_EGL)
	info_cfg_option(WITH_GL_PROFILE_COMPAT)
	info_cfg_option(WITH_GL_PROFILE_CORE)
	info_cfg_option(WITH_GL_PROFILE_ES20)
	if(WIN32)
		info_cfg_option(WITH_GL_ANGLE)
	endif()

	info_cfg_text("")

	message("${_config_msg}")
endif()

if(0)
	print_all_vars()
endif()
>>>>>>> 12304714
<|MERGE_RESOLUTION|>--- conflicted
+++ resolved
@@ -1,4 +1,3 @@
-<<<<<<< HEAD
 # ***** BEGIN GPL LICENSE BLOCK *****
 #
 # This program is free software; you can redistribute it and/or
@@ -1217,7 +1216,7 @@
 endif()
 
 #-----------------------------------------------------------------------------
-# Configure Bullet
+# Configure Bullet & Enable Double_precision!important
 
 if(WITH_BULLET AND WITH_SYSTEM_BULLET)
 	find_package(Bullet)
@@ -1225,7 +1224,7 @@
 		set(WITH_BULLET OFF)
 	endif()
 else()
-	ADD_DEFINITIONS( -DBT_USE_DOUBLE_PRECISION)
+	ADD_DEFINITIONS( -DBT_USE_DOUBLE_PRECISION) #important
 	set(BULLET_INCLUDE_DIRS "${CMAKE_SOURCE_DIR}/extern/bullet2/src")
 	# set(BULLET_LIBRARIES "")
 endif()
@@ -1778,1785 +1777,3 @@
 if(0)
 	print_all_vars()
 endif()
-
-=======
-# ***** BEGIN GPL LICENSE BLOCK *****
-#
-# This program is free software; you can redistribute it and/or
-# modify it under the terms of the GNU General Public License
-# as published by the Free Software Foundation; either version 2
-# of the License, or (at your option) any later version.
-#
-# This program is distributed in the hope that it will be useful,
-# but WITHOUT ANY WARRANTY; without even the implied warranty of
-# MERCHANTABILITY or FITNESS FOR A PARTICULAR PURPOSE.  See the
-# GNU General Public License for more details.
-#
-# You should have received a copy of the GNU General Public License
-# along with this program; if not, write to the Free Software Foundation,
-# Inc., 51 Franklin Street, Fifth Floor, Boston, MA 02110-1301, USA.
-#
-# The Original Code is Copyright (C) 2006, Blender Foundation
-# All rights reserved.
-#
-# The Original Code is: all of this file.
-#
-# Contributor(s): Jacques Beaurain.
-#
-# ***** END GPL LICENSE BLOCK *****
-
-#-----------------------------------------------------------------------------
-# We don't allow in-source builds. This causes no end of troubles because
-# all out-of-source builds will use the CMakeCache.txt file there and even
-# build the libs and objects in it.
-
-if(${CMAKE_SOURCE_DIR} STREQUAL ${CMAKE_BINARY_DIR})
-	if(NOT DEFINED WITH_IN_SOURCE_BUILD)
-		message(FATAL_ERROR
-			"CMake generation for blender is not allowed within the source directory!"
-			"\n Remove \"${CMAKE_SOURCE_DIR}/CMakeCache.txt\" and try again from another folder, e.g.:"
-			"\n "
-			"\n rm CMakeCache.txt"
-			"\n cd .."
-			"\n mkdir cmake-make"
-			"\n cd cmake-make"
-			"\n cmake ../blender"
-			"\n "
-			"\n Alternately define WITH_IN_SOURCE_BUILD to force this option (not recommended!)"
-		)
-	endif()
-endif()
-
-cmake_minimum_required(VERSION 2.8)
-
-if(NOT EXECUTABLE_OUTPUT_PATH)
-	set(FIRST_RUN TRUE)
-else()
-	set(FIRST_RUN FALSE)
-endif()
-
-# this starts out unset
-list(APPEND CMAKE_MODULE_PATH "${CMAKE_SOURCE_DIR}/build_files/cmake/Modules")
-list(APPEND CMAKE_MODULE_PATH "${CMAKE_SOURCE_DIR}/build_files/cmake/platform")
-
-# avoid having empty buildtype
-if(NOT DEFINED CMAKE_BUILD_TYPE_INIT)
-	set(CMAKE_BUILD_TYPE_INIT "Release")
-endif()
-
-# quiet output for Makefiles, 'make -s' helps too
-# set_property(GLOBAL PROPERTY RULE_MESSAGES OFF)
-
-# global compile definitions since add_definitions() adds for all.
-
-if(NOT (${CMAKE_VERSION} VERSION_LESS 3.0))
-	set_property(DIRECTORY APPEND PROPERTY COMPILE_DEFINITIONS
-		$<$<CONFIG:Debug>:DEBUG;_DEBUG>
-		$<$<CONFIG:Release>:NDEBUG>
-		$<$<CONFIG:MinSizeRel>:NDEBUG>
-		$<$<CONFIG:RelWithDebInfo>:NDEBUG>
-	)
-else()
-	# keep until CMake-3.0 is min requirement
-	set_property(DIRECTORY APPEND PROPERTY COMPILE_DEFINITIONS_DEBUG           DEBUG _DEBUG)
-	set_property(DIRECTORY APPEND PROPERTY COMPILE_DEFINITIONS_RELEASE         NDEBUG)
-	set_property(DIRECTORY APPEND PROPERTY COMPILE_DEFINITIONS_MINSIZEREL      NDEBUG)
-	set_property(DIRECTORY APPEND PROPERTY COMPILE_DEFINITIONS_RELWITHDEBINFO  NDEBUG)
-endif()
-
-#-----------------------------------------------------------------------------
-# Set policy
-
-# see "cmake --help-policy CMP0003"
-# So library linking is more sane
-cmake_policy(SET CMP0003 NEW)
-
-# So BUILDINFO and BLENDERPATH strings are automatically quoted
-cmake_policy(SET CMP0005 NEW)
-
-# So syntax problems are errors
-cmake_policy(SET CMP0010 NEW)
-
-# Input directories must have CMakeLists.txt
-cmake_policy(SET CMP0014 NEW)
-
-#-----------------------------------------------------------------------------
-# Load some macros.
-include(build_files/cmake/macros.cmake)
-
-
-#-----------------------------------------------------------------------------
-# Initialize project.
-
-blender_project_hack_pre()
-
-project(Blender)
-
-blender_project_hack_post()
-
-enable_testing()
-
-#-----------------------------------------------------------------------------
-# Redirect output files
-
-set(EXECUTABLE_OUTPUT_PATH ${CMAKE_BINARY_DIR}/bin CACHE INTERNAL "" FORCE)
-set(LIBRARY_OUTPUT_PATH ${CMAKE_BINARY_DIR}/lib CACHE INTERNAL "" FORCE)
-set(TESTS_OUTPUT_DIR ${EXECUTABLE_OUTPUT_PATH}/tests CACHE INTERNAL "" FORCE)
-
-#-----------------------------------------------------------------------------
-# Set default config options
-
-get_blender_version()
-
-
-#-----------------------------------------------------------------------------
-# Platform Specific Defaults
-
-# list of var-names
-set(_init_vars)
-
-# initialize to ON
-macro(option_defaults_init)
-	foreach(_var ${ARGV})
-		set(${_var} ON)
-		list(APPEND _init_vars "${_var}")
-	endforeach()
-	unset(_var)
-endmacro()
-
-# remove from namespace
-macro(option_defaults_clear)
-	foreach(_var ${_init_vars})
-		unset(${_var})
-	endforeach()
-	unset(_var)
-	unset(_init_vars)
-endmacro()
-
-
-# values to initialize WITH_****
-option_defaults_init(
-	_init_BUILDINFO
-	_init_CODEC_FFMPEG
-	_init_CYCLES_OSL
-	_init_CYCLES_OPENSUBDIV
-	_init_IMAGE_OPENEXR
-	_init_INPUT_NDOF
-	_init_JACK
-	_init_OPENCOLLADA
-	_init_OPENCOLORIO
-	_init_SDL
-	_init_FFTW3
-	_init_GAMEENGINE
-	_init_OPENSUBDIV
-)
-
-# customize...
-if(UNIX AND NOT APPLE)
-	# some of these libraries are problematic on Linux
-	# disable less important dependencies by default
-	set(_init_CODEC_FFMPEG                   OFF)
-	set(_init_CYCLES_OSL                     OFF)
-	set(_init_CYCLES_OPENSUBDIV              OFF)
-	set(_init_IMAGE_OPENEXR                  OFF)
-	set(_init_JACK                           OFF)
-	set(_init_OPENCOLLADA                    OFF)
-	set(_init_OPENCOLORIO                    OFF)
-	set(_init_SDL                            OFF)
-	set(_init_FFTW3                          OFF)
-	set(_init_OPENSUBDIV                     OFF)
-elseif(WIN32)
-	set(_init_JACK                           OFF)
-elseif(APPLE)
-	set(_init_JACK                           OFF)
-	set(_init_OPENSUBDIV                     OFF)
-endif()
-
-
-#-----------------------------------------------------------------------------
-# Options
-
-# First platform specific non-cached vars
-if(UNIX AND NOT APPLE)
-	set(WITH_X11 ON)
-endif()
-
-# Blender internal features
-option(WITH_BLENDER "Build blender (disable to build only the blender player)" ON)
-mark_as_advanced(WITH_BLENDER)
-
-option(WITH_INTERNATIONAL "Enable I18N (International fonts and text)" ON)
-
-option(WITH_PYTHON        "Enable Embedded Python API  (only disable for development)" ON)
-option(WITH_PYTHON_SECURITY "Disables execution of scripts within blend files by default" ON) 
-mark_as_advanced(WITH_PYTHON)  # dont want people disabling this unless they really know what they are doing.
-mark_as_advanced(WITH_PYTHON_SECURITY)  # some distributions see this as a security issue, rather than have them patch it, make a build option.
-
-option(WITH_PYTHON_SAFETY "Enable internal API error checking to track invalid data to prevent crash on access (at the expense of some effeciency, only enable for development)." OFF)
-mark_as_advanced(WITH_PYTHON_SAFETY)
-option(WITH_PYTHON_MODULE "Enable building as a python module which runs without a user interface, like running regular blender in background mode (experimental, only enable for development), installs to PYTHON_SITE_PACKAGES (or CMAKE_INSTALL_PREFIX if WITH_INSTALL_PORTABLE is enabled)." OFF)
-if(APPLE)
-	option(WITH_PYTHON_FRAMEWORK "Enable building using the Python available in the framework (OSX only)" OFF)
-endif()
-
-option(WITH_BUILDINFO     "Include extra build details (only disable for development & faster builds)" ${_init_BUILDINFO})
-if(${CMAKE_VERSION} VERSION_LESS 2.8.8)
-	# add_library OBJECT arg unsupported
-	set(WITH_BUILDINFO OFF)
-endif()
-set(BUILDINFO_OVERRIDE_DATE "" CACHE STRING "Use instead of the current date for reproducable builds (empty string disables this option)")
-set(BUILDINFO_OVERRIDE_TIME "" CACHE STRING "Use instead of the current time for reproducable builds (empty string disables this option)")
-set(CPACK_OVERRIDE_PACKAGENAME "" CACHE STRING "Use instead of the standard packagename (empty string disables this option)")
-mark_as_advanced(CPACK_OVERRIDE_PACKAGENAME)
-mark_as_advanced(BUILDINFO_OVERRIDE_DATE)
-mark_as_advanced(BUILDINFO_OVERRIDE_TIME)
-
-option(WITH_IK_ITASC      "Enable ITASC IK solver (only disable for development & for incompatible C++ compilers)" ON)
-option(WITH_IK_SOLVER     "Enable Legacy IK solver (only disable for development)" ON)
-option(WITH_FFTW3         "Enable FFTW3 support (Used for smoke, ocean sim, and audio effects)" ${_init_FFTW3})
-option(WITH_BULLET        "Enable Bullet (Physics Engine)" ON)
-option(WITH_SYSTEM_BULLET "Use the systems bullet library (currently unsupported due to missing features in upstream!)" )
-mark_as_advanced(WITH_SYSTEM_BULLET)
-option(WITH_GAMEENGINE    "Enable Game Engine" ${_init_GAMEENGINE})
-if(APPLE)
-	set(WITH_GAMEENGINE_DECKLINK OFF)
-else()
-	option(WITH_GAMEENGINE_DECKLINK "Support BlackMagicDesign DeckLink cards in the Game Engine" ON)
-endif()
-option(WITH_PLAYER        "Build Player" OFF)
-option(WITH_OPENCOLORIO   "Enable OpenColorIO color management" ${_init_OPENCOLORIO})
-
-# Compositor
-option(WITH_COMPOSITOR         "Enable the tile based nodal compositor" ON)
-
-option(WITH_OPENSUBDIV    "Enable OpenSubdiv for surface subdivision" _init_OPENSUBDIV)
-
-option(WITH_OPENVDB       "Enable features relying on OpenVDB" OFF)
-option(WITH_OPENVDB_BLOSC "Enable blosc compression for OpenVDB, only enable if OpenVDB was built with blosc support" OFF)
-
-# GHOST Windowing Library Options
-option(WITH_GHOST_DEBUG   "Enable debugging output for the GHOST library" OFF)
-mark_as_advanced(WITH_GHOST_DEBUG)
-
-option(WITH_GHOST_SDL    "Enable building Blender against SDL for windowing rather than the native APIs" OFF)
-mark_as_advanced(WITH_GHOST_SDL)
-
-if(WITH_X11)
-	option(WITH_GHOST_XDND    "Enable drag'n'drop support on X11 using XDND protocol" ON)
-endif()
-
-# Misc...
-option(WITH_HEADLESS      "Build without graphical support (renderfarm, server mode only)" OFF)
-mark_as_advanced(WITH_HEADLESS)
-
-option(WITH_AUDASPACE    "Build with blenders audio library (only disable if you know what you're doing!)" ON)
-option(WITH_SYSTEM_AUDASPACE "Build with external audaspace library installed on the system (only enable if you know what you're doing!)" OFF)
-mark_as_advanced(WITH_AUDASPACE)
-mark_as_advanced(WITH_SYSTEM_AUDASPACE)
-
-if(NOT WITH_AUDASPACE)
-	set(WITH_SYSTEM_AUDASPACE OFF)
-endif()
-
-option(WITH_OPENMP        "Enable OpenMP (has to be supported by the compiler)" ON)
-if(UNIX AND NOT APPLE)
-	option(WITH_OPENMP_STATIC "Link OpenMP statically (only used by the release environment)" OFF)
-	mark_as_advanced(WITH_OPENMP_STATIC)
-endif()
-
-if(WITH_X11)
-	option(WITH_X11_XINPUT    "Enable X11 Xinput (tablet support and unicode input)"  ON)
-	option(WITH_X11_XF86VMODE "Enable X11 video mode switching"                       ON)
-	option(WITH_X11_XFIXES    "Enable X11 XWayland cursor warping workaround"         ON)
-	option(WITH_X11_ALPHA     "Enable X11 transparent background"                     ON)
-endif()
-
-if(UNIX AND NOT APPLE)
-	option(WITH_SYSTEM_GLEW "Use GLEW OpenGL wrapper library provided by the operating system" ON)
-	option(WITH_SYSTEM_GLES "Use OpenGL ES library provided by the operating system"           ON)
-else()
-	# not an option for other OS's
-	set(WITH_SYSTEM_GLEW OFF)
-	set(WITH_SYSTEM_GLES OFF)
-endif()
-
-
-# (unix defaults to System OpenJPEG On)
-option(WITH_SYSTEM_OPENJPEG "Use the operating systems OpenJPEG library" OFF)
-
-if(UNIX AND NOT APPLE)
-	option(WITH_SYSTEM_EIGEN3 "Use the systems Eigen3 library" OFF)
-endif()
-
-
-# Modifiers
-option(WITH_MOD_FLUID           "Enable Elbeem Modifier (Fluid Simulation)" ON)
-option(WITH_MOD_SMOKE           "Enable Smoke Modifier (Smoke Simulation)" ON)
-option(WITH_MOD_BOOLEAN         "Enable Boolean Modifier" ON)
-option(WITH_MOD_REMESH          "Enable Remesh Modifier" ON)
-# option(WITH_MOD_CLOTH_ELTOPO    "Enable Experimental cloth solver" OFF)  # this is now only available in a branch
-# mark_as_advanced(WITH_MOD_CLOTH_ELTOPO)
-option(WITH_MOD_OCEANSIM        "Enable Ocean Modifier" OFF)
-
-# Image format support
-option(WITH_OPENIMAGEIO         "Enable OpenImageIO Support (http://www.openimageio.org)" ON)
-option(WITH_IMAGE_OPENEXR       "Enable OpenEXR Support (http://www.openexr.com)" ${_init_IMAGE_OPENEXR})
-option(WITH_IMAGE_OPENJPEG      "Enable OpenJpeg Support (http://www.openjpeg.org)" ON)
-option(WITH_IMAGE_TIFF          "Enable LibTIFF Support" ON)
-option(WITH_IMAGE_DDS           "Enable DDS Image Support" ON)
-option(WITH_IMAGE_CINEON        "Enable CINEON and DPX Image Support" ON)
-option(WITH_IMAGE_HDR           "Enable HDR Image Support" ON)
-option(WITH_IMAGE_FRAMESERVER   "Enable image FrameServer Support for rendering" ON)
-
-# Audio/Video format support
-option(WITH_CODEC_AVI           "Enable Blenders own AVI file support (raw/jpeg)" ON)
-option(WITH_CODEC_FFMPEG        "Enable FFMPeg Support (http://ffmpeg.org)" ${_init_CODEC_FFMPEG})
-option(WITH_CODEC_SNDFILE       "Enable libsndfile Support (http://www.mega-nerd.com/libsndfile)" OFF)
-
-# Alembic support
-option(WITH_ALEMBIC             "Enable Alembic Support" OFF)
-option(WITH_ALEMBIC_HDF5        "Enable Legacy Alembic Support (not officially supported)" OFF)
-
-if(APPLE)
-	option(WITH_CODEC_QUICKTIME     "Enable Quicktime Support" OFF)
-endif()
-
-# 3D format support
-# Disable opencollada when we don't have precompiled libs
-option(WITH_OPENCOLLADA   "Enable OpenCollada Support (http://www.opencollada.org)" ${_init_OPENCOLLADA})
-
-# Sound output
-option(WITH_SDL           "Enable SDL for sound and joystick support" ${_init_SDL})
-option(WITH_OPENAL        "Enable OpenAL Support (http://www.openal.org)" ON)
-option(WITH_JACK          "Enable JACK Support (http://www.jackaudio.org)" ${_init_JACK})
-if(UNIX AND NOT APPLE)
-	option(WITH_JACK_DYNLOAD  "Enable runtime dynamic JACK libraries loading" OFF)
-endif()
-if(UNIX AND NOT APPLE)
-	option(WITH_SDL_DYNLOAD  "Enable runtime dynamic SDL libraries loading" OFF)
-endif()
-
-# Compression
-option(WITH_LZO           "Enable fast LZO compression (used for pointcache)" ON)
-option(WITH_LZMA          "Enable best LZMA compression, (used for pointcache)" ON)
-if(UNIX AND NOT APPLE)
-	option(WITH_SYSTEM_LZO    "Use the system LZO library" OFF)
-endif()
-
-# Camera/motion tracking
-option(WITH_LIBMV         "Enable Libmv structure from motion library" ON)
-option(WITH_LIBMV_SCHUR_SPECIALIZATIONS "Enable fixed-size schur specializations." OFF)
-mark_as_advanced(WITH_LIBMV_SCHUR_SPECIALIZATIONS)
-
-# Logging/unbit test libraries.
-option(WITH_SYSTEM_GFLAGS   "Use system-wide Gflags instead of a bundled one" OFF)
-option(WITH_SYSTEM_GLOG     "Use system-wide Glog instead of a bundled one" OFF)
-mark_as_advanced(WITH_SYSTEM_GFLAGS)
-mark_as_advanced(WITH_SYSTEM_GLOG)
-
-# Freestyle
-option(WITH_FREESTYLE     "Enable Freestyle (advanced edges rendering)" ON)
-
-# Misc
-if(WIN32)
-	option(WITH_INPUT_IME "Enable Input Method Editor (IME) for complex Asian character input" ON)
-endif()
-option(WITH_INPUT_NDOF "Enable NDOF input devices (SpaceNavigator and friends)" ${_init_INPUT_NDOF})
-option(WITH_RAYOPTIMIZATION	"Enable use of SIMD (SSE) optimizations for the raytracer" ON)
-if(UNIX AND NOT APPLE)
-	option(WITH_INSTALL_PORTABLE "Install redistributeable runtime, otherwise install into CMAKE_INSTALL_PREFIX" ON)
-	option(WITH_STATIC_LIBS "Try to link with static libraries, as much as possible, to make blender more portable across distributions" OFF)
-	if(WITH_STATIC_LIBS)
-		option(WITH_BOOST_ICU "Boost uses ICU library (required for linking with static Boost built with libicu)." OFF)
-		mark_as_advanced(WITH_BOOST_ICU)
-	endif()
-endif()
-
-option(WITH_PYTHON_INSTALL       "Copy system python into the blender install folder" ON)
-if(WITH_PYTHON_INSTALL)
-	option(WITH_PYTHON_INSTALL_NUMPY "Copy system numpy into the blender install folder"  ON)
-	set(PYTHON_NUMPY_PATH            "" CACHE PATH "Path to python site-packages or dist-packages containing 'numpy' module")
-	mark_as_advanced(PYTHON_NUMPY_PATH)
-
-	if(UNIX AND NOT APPLE)
-		option(WITH_PYTHON_INSTALL_REQUESTS "Copy system requests into the blender install folder" ON)
-		set(PYTHON_REQUESTS_PATH "" CACHE PATH "Path to python site-packages or dist-packages containing 'requests' module")
-		mark_as_advanced(PYTHON_REQUESTS_PATH)
-	endif()
-endif()
-
-option(WITH_CPU_SSE              "Enable SIMD instruction if they're detected on the host machine" ON)
-mark_as_advanced(WITH_CPU_SSE)
-
-# Cycles
-option(WITH_CYCLES					"Enable Cycles Render Engine" ON)
-option(WITH_CYCLES_STANDALONE		"Build Cycles standalone application" OFF)
-option(WITH_CYCLES_STANDALONE_GUI	"Build Cycles standalone with GUI" OFF)
-option(WITH_CYCLES_OSL				"Build Cycles with OSL support" ${_init_CYCLES_OSL})
-option(WITH_CYCLES_OPENSUBDIV		"Build Cycles with OpenSubdiv support" ${_init_CYCLES_OPENSUBDIV})
-option(WITH_CYCLES_CUDA_BINARIES	"Build Cycles CUDA binaries" OFF)
-set(CYCLES_CUDA_BINARIES_ARCH sm_20 sm_21 sm_30 sm_35 sm_37 sm_50 sm_52 sm_60 sm_61 CACHE STRING "CUDA architectures to build binaries for")
-mark_as_advanced(CYCLES_CUDA_BINARIES_ARCH)
-unset(PLATFORM_DEFAULT)
-option(WITH_CYCLES_LOGGING	"Build Cycles with logging support" ON)
-option(WITH_CYCLES_DEBUG	"Build Cycles with extra debug capabilities" OFF)
-option(WITH_CYCLES_NATIVE_ONLY	"Build Cycles with native kernel only (which fits current CPU, use for development only)" OFF)
-mark_as_advanced(WITH_CYCLES_LOGGING)
-mark_as_advanced(WITH_CYCLES_DEBUG)
-mark_as_advanced(WITH_CYCLES_NATIVE_ONLY)
-
-option(WITH_CUDA_DYNLOAD "Dynamically load CUDA libraries at runtime" ON)
-mark_as_advanced(WITH_CUDA_DYNLOAD)
-
-# LLVM
-option(WITH_LLVM					"Use LLVM" OFF)
-if(APPLE)
-	option(LLVM_STATIC					"Link with LLVM static libraries" ON) # we prefer static llvm build on Apple, dyn build possible though
-else()
-	option(LLVM_STATIC					"Link with LLVM static libraries" OFF)
-endif()
-mark_as_advanced(LLVM_STATIC)
-
-# disable for now, but plan to support on all platforms eventually
-option(WITH_MEM_JEMALLOC   "Enable malloc replacement (http://www.canonware.com/jemalloc)" ON)
-mark_as_advanced(WITH_MEM_JEMALLOC)
-
-# currently only used for BLI_mempool
-option(WITH_MEM_VALGRIND "Enable extended valgrind support for better reporting" OFF)
-mark_as_advanced(WITH_MEM_VALGRIND)
-
-# Debug
-option(WITH_CXX_GUARDEDALLOC "Enable GuardedAlloc for C++ memory allocation tracking (only enable for development)" OFF)
-mark_as_advanced(WITH_CXX_GUARDEDALLOC)
-
-option(WITH_ASSERT_ABORT "Call abort() when raising an assertion through BLI_assert()" OFF)
-mark_as_advanced(WITH_ASSERT_ABORT)
-
-option(WITH_BOOST					"Enable features depending on boost" ON)
-
-# Unit testsing
-option(WITH_GTESTS "Enable GTest unit testing" OFF)
-option(WITH_OPENGL_TESTS "Enable OpenGL related unit testing (Experimental)" OFF)
-
-
-# Documentation
-if(UNIX AND NOT APPLE)
-	option(WITH_DOC_MANPAGE "Create a manual page (Unix manpage)" OFF)
-endif()
-
-
-# OpenGL
-
-option(WITH_GLEW_MX             "Support multiple GLEW contexts (experimental)"                                                                     OFF )
-option(WITH_GLEW_ES             "Switches to experimental copy of GLEW that has support for OpenGL ES. (temporary option for development purposes)" OFF)
-option(WITH_GL_EGL              "Use the EGL OpenGL system library instead of the platform specific OpenGL system library (CGL, glX, or WGL)"       OFF)
-option(WITH_GL_PROFILE_COMPAT   "Support using the OpenGL 'compatibility' profile. (deprecated)"                                                    ON )
-option(WITH_GL_PROFILE_CORE     "Support using the OpenGL 3.2+ 'core' profile."                                                                     OFF)
-option(WITH_GL_PROFILE_ES20     "Support using OpenGL ES 2.0. (thru either EGL or the AGL/WGL/XGL 'es20' profile)"                                  OFF)
-
-mark_as_advanced(
-	WITH_GLEW_MX
-	WITH_GLEW_ES
-	WITH_GL_EGL
-	WITH_GL_PROFILE_COMPAT
-	WITH_GL_PROFILE_CORE
-	WITH_GL_PROFILE_ES20
-)
-
-if(WITH_GL_PROFILE_COMPAT)
-	set(WITH_GLU ON)
-else()
-	set(WITH_GLU OFF)
-endif()
-
-if(WIN32)
-	option(WITH_GL_ANGLE "Link with the ANGLE library, an OpenGL ES 2.0 implementation based on Direct3D, instead of the system OpenGL library." OFF)
-	mark_as_advanced(WITH_GL_ANGLE)
-endif()
-
-if(WITH_GLEW_ES AND WITH_SYSTEM_GLEW)
-	message(WARNING Ignoring WITH_SYSTEM_GLEW and using WITH_GLEW_ES)
-	set(WITH_SYSTEM_GLEW OFF)
-endif()
-
-if(WIN32)
-	getDefaultWindowsPrefixBase(CMAKE_GENERIC_PROGRAM_FILES)
-	set(CPACK_INSTALL_PREFIX ${CMAKE_GENERIC_PROGRAM_FILES}/${})
-endif()
-
-# Experimental support of C11 and C++11
-#
-# We default options to whatever default standard in the current compiler.
-if(CMAKE_COMPILER_IS_GNUCC AND (NOT "${CMAKE_C_COMPILER_VERSION}" VERSION_LESS "6.0") AND (NOT WITH_CXX11))
-	set(_c11_init ON)
-	set(_cxx11_init ON)
-else()
-	set(_c11_init OFF)
-	set(_cxx11_init OFF)
-endif()
-
-option(WITH_C11 "Build with C11 standard enabled, for development use only!" ${_c11_init})
-mark_as_advanced(WITH_C11)
-option(WITH_CXX11 "Build with C++11 standard enabled, for development use only!" ${_cxx11_init})
-mark_as_advanced(WITH_CXX11)
-
-# Compiler toolchain
-if(CMAKE_COMPILER_IS_GNUCC)
-	option(WITH_LINKER_GOLD "Use ld.gold linker which is usually faster than ld.bfd" ON)
-	mark_as_advanced(WITH_LINKER_GOLD)
-endif()
-
-# Dependency graph
-option(WITH_LEGACY_DEPSGRAPH "Build Blender with legacy dependency graph" ON)
-mark_as_advanced(WITH_LEGACY_DEPSGRAPH)
-
-if(WIN32)
-	# Use hardcoded paths or find_package to find externals
-	option(WITH_WINDOWS_FIND_MODULES "Use find_package to locate libraries" OFF)
-	mark_as_advanced(WITH_WINDOWS_FIND_MODULES)
-
-	option(WITH_WINDOWS_CODESIGN "Use signtool to sign the final binary." OFF)
-	mark_as_advanced(WITH_WINDOWS_CODESIGN)
-
-	set(WINDOWS_CODESIGN_PFX CACHE FILEPATH  "Path to pfx file to use for codesigning.")
-	mark_as_advanced(WINDOWS_CODESIGN_PFX)
-
-	set(WINDOWS_CODESIGN_PFX_PASSWORD CACHE STRING  "password for pfx file used for codesigning.")
-	mark_as_advanced(WINDOWS_CODESIGN_PFX_PASSWORD)
-
-	option(WINDOWS_USE_VISUAL_STUDIO_FOLDERS "Organize the visual studio project according to source folders." ON)
-	mark_as_advanced(WINDOWS_USE_VISUAL_STUDIO_FOLDERS)
-
-	option(WINDOWS_PYTHON_DEBUG "Include the files needed for debugging python scripts with visual studio 2017+." OFF)
-	mark_as_advanced(WINDOWS_PYTHON_DEBUG)
-endif()
-
-# avoid using again
-option_defaults_clear()
-
-# end option(...)
-
-
-
-# By default we want to install to the directory we are compiling our executables
-# unless specified otherwise, which we currently do not allow
-if(CMAKE_INSTALL_PREFIX_INITIALIZED_TO_DEFAULT)
-	if(WIN32)
-		set(CMAKE_INSTALL_PREFIX ${EXECUTABLE_OUTPUT_PATH}/\${BUILD_TYPE} CACHE PATH "default install path" FORCE)
-	elseif(APPLE)
-		set(CMAKE_INSTALL_PREFIX ${EXECUTABLE_OUTPUT_PATH}/\${BUILD_TYPE} CACHE PATH "default install path" FORCE)
-	else()
-		if(WITH_INSTALL_PORTABLE)
-			set(CMAKE_INSTALL_PREFIX ${EXECUTABLE_OUTPUT_PATH} CACHE PATH "default install path" FORCE)
-		endif()
-	endif()
-endif()
-
-
-
-# Apple
-
-if(APPLE)
-	include(platform_apple_xcode)
-endif()
-
-
-#-----------------------------------------------------------------------------
-# Check for conflicting/unsupported configurations
-
-if(NOT WITH_BLENDER AND NOT WITH_PLAYER AND NOT WITH_CYCLES_STANDALONE)
-	message(FATAL_ERROR
-		"At least one of WITH_BLENDER or WITH_PLAYER or "
-		"WITH_CYCLES_STANDALONE must be enabled, nothing to do!"
-	)
-endif()
-
-if(NOT WITH_GAMEENGINE AND WITH_PLAYER)
-	message(FATAL_ERROR "WITH_PLAYER requires WITH_GAMEENGINE")
-endif()
-
-if(NOT WITH_AUDASPACE)
-	if(WITH_OPENAL)
-		message(FATAL_ERROR "WITH_OPENAL requires WITH_AUDASPACE")
-	endif()
-	if(WITH_JACK)
-		message(FATAL_ERROR "WITH_JACK requires WITH_AUDASPACE")
-	endif()
-	if(WITH_GAMEENGINE)
-		message(FATAL_ERROR "WITH_GAMEENGINE requires WITH_AUDASPACE")
-	endif()
-endif()
-
-if(NOT WITH_SDL AND WITH_GHOST_SDL)
-	message(FATAL_ERROR "WITH_GHOST_SDL requires WITH_SDL")
-endif()
-
-# python module, needs some different options
-if(WITH_PYTHON_MODULE AND WITH_PLAYER)
-	message(FATAL_ERROR "WITH_PYTHON_MODULE requires WITH_PLAYER to be OFF")
-endif()
-
-if(WITH_PYTHON_MODULE AND WITH_PYTHON_INSTALL)
-	message(FATAL_ERROR "WITH_PYTHON_MODULE requires WITH_PYTHON_INSTALL to be OFF")
-endif()
-
-
-# may as well build python module without a UI
-if(WITH_PYTHON_MODULE)
-	set(WITH_HEADLESS ON)
-endif()
-
-if(NOT WITH_PYTHON)
-	set(WITH_CYCLES OFF)
-endif()
-
-# enable boost for cycles, audaspace or i18n
-# otherwise if the user disabled
-if(NOT WITH_BOOST)
-	# Explicitly disabled. so disable all deps.
-	macro(set_and_warn
-		_setting _val)
-		if(${${_setting}})
-			message(STATUS "'WITH_BOOST' is disabled: forcing 'set(${_setting} ${_val})'")
-		endif()
-		set(${_setting} ${_val})
-	endmacro()
-
-	set_and_warn(WITH_CYCLES         OFF)
-	set_and_warn(WITH_AUDASPACE      OFF)
-	set_and_warn(WITH_INTERNATIONAL  OFF)
-	set_and_warn(WITH_OPENVDB        OFF)
-	set_and_warn(WITH_OPENCOLORIO    OFF)
-	set_and_warn(WITH_MOD_BOOLEAN    OFF)
-
-	set_and_warn(WITH_OPENAL         OFF)  # depends on AUDASPACE
-	set_and_warn(WITH_GAMEENGINE     OFF)  # depends on AUDASPACE
-	set_and_warn(WITH_PLAYER         OFF)  # depends on GAMEENGINE
-elseif(WITH_CYCLES OR WITH_OPENIMAGEIO OR WITH_AUDASPACE OR WITH_INTERNATIONAL OR
-       WITH_OPENVDB OR WITH_OPENCOLORIO OR WITH_MOD_BOOLEAN)
-	# Keep enabled
-else()
-	# New dependency graph needs either Boost or C++11 for function bindings.
-	if(NOT WITH_CXX11)
-		# Enabled but we don't need it
-		set(WITH_BOOST OFF)
-	endif()
-endif()
-
-# auto enable openimageio for cycles
-if(WITH_CYCLES)
-	set(WITH_OPENIMAGEIO ON)
-
-	# auto enable llvm for cycles_osl
-	if(WITH_CYCLES_OSL)
-		set(WITH_LLVM ON CACHE BOOL "" FORCE)
-	endif()
-else()
-	set(WITH_CYCLES_OSL OFF)
-endif()
-
-# auto enable openimageio linking dependencies
-if(WITH_OPENIMAGEIO)
-	set(WITH_IMAGE_OPENEXR ON)
-	set(WITH_IMAGE_TIFF ON)
-endif()
-
-# auto enable alembic linking dependencies
-if(WITH_ALEMBIC)
-	set(WITH_IMAGE_OPENEXR ON)
-endif()
-
-# don't store paths to libs for portable distribution
-if(WITH_INSTALL_PORTABLE)
-	set(CMAKE_SKIP_BUILD_RPATH TRUE)
-endif()
-
-if(WITH_GHOST_SDL OR WITH_HEADLESS)
-	set(WITH_X11           OFF)
-	set(WITH_X11_XINPUT    OFF)
-	set(WITH_X11_XF86VMODE OFF)
-	set(WITH_X11_XFIXES    OFF)
-	set(WITH_X11_ALPHA     OFF)
-	set(WITH_GHOST_XDND    OFF)
-	set(WITH_INPUT_IME     OFF)
-endif()
-
-if(WITH_CPU_SSE)
-	TEST_SSE_SUPPORT(COMPILER_SSE_FLAG COMPILER_SSE2_FLAG)
-else()
-	message(STATUS "SSE and SSE2 optimizations are DISABLED!")
-	set(COMPILER_SSE_FLAG)
-	set(COMPILER_SSE2_FLAG)
-endif()
-
-if(WITH_BUILDINFO)
-	find_package(Git)
-	if(NOT GIT_FOUND)
-		message(WARNING "Git was not found, disabling WITH_BUILDINFO")
-		set(WITH_BUILDINFO OFF)
-	endif()
-endif()
-
-TEST_SHARED_PTR_SUPPORT()
-TEST_UNORDERED_MAP_SUPPORT()
-
-if(WITH_AUDASPACE)
-	if(WITH_SYSTEM_AUDASPACE)
-		set(AUDASPACE_DEFINITIONS
-			-DWITH_AUDASPACE
-			-DWITH_SYSTEM_AUDASPACE
-			"-DAUD_DEVICE_H=<AUD_Device.h>"
-			"-DAUD_SPECIAL_H=<AUD_Special.h>"
-			"-DAUD_SOUND_H=<AUD_Sound.h>"
-			"-DAUD_HANDLE_H=<AUD_Handle.h>"
-			"-DAUD_SEQUENCE_H=<AUD_Sequence.h>"
-			"-DAUD_TYPES_H=<AUD_Types.h>"
-			"-DAUD_PYTHON_H=<python/PyAPI.h>"
-		)
-	else()
-		set(AUDASPACE_C_INCLUDE_DIRS "${CMAKE_SOURCE_DIR}/intern/audaspace/intern")
-		set(AUDASPACE_PY_INCLUDE_DIRS "${CMAKE_SOURCE_DIR}/intern/audaspace/intern")
-		set(AUDASPACE_DEFINITIONS
-			-DWITH_AUDASPACE
-			"-DAUD_DEVICE_H=<AUD_C-API.h>"
-			"-DAUD_SPECIAL_H=<AUD_C-API.h>"
-			"-DAUD_SOUND_H=<AUD_C-API.h>"
-			"-DAUD_HANDLE_H=<AUD_C-API.h>"
-			"-DAUD_SEQUENCE_H=<AUD_C-API.h>"
-			"-DAUD_TYPES_H=<AUD_Space.h>"
-		)
-	endif()
-endif()
-
-if(APPLE)
-	apple_check_quicktime()
-endif()
-
-#-----------------------------------------------------------------------------
-# Check for valid directories
-# ... a partial checkout may cause this.
-#
-# note: we need to check for a known subdir in both cases.
-#       since uninitialized git submodules will give blank dirs
-
-if(WITH_INTERNATIONAL)
-	if(NOT EXISTS "${CMAKE_SOURCE_DIR}/release/datafiles/locale/languages")
-		message(WARNING
-			"Translation path '${CMAKE_SOURCE_DIR}/release/datafiles/locale' is missing, "
-			"This is a 'git submodule', which are known not to work with bridges to other version "
-			"control systems, disabling 'WITH_INTERNATIONAL'."
-		)
-		set(WITH_INTERNATIONAL OFF)
-	endif()
-endif()
-
-if(WITH_PYTHON)
-	if(NOT EXISTS "${CMAKE_SOURCE_DIR}/release/scripts/addons/modules")
-		message(WARNING
-			"Addons path '${CMAKE_SOURCE_DIR}/release/scripts/addons' is missing, "
-			"This is a 'git submodule', which are known not to work with bridges to other version "
-			"control systems: * CONTINUING WITHOUT ADDONS *"
-		)
-	endif()
-endif()
-
-#-----------------------------------------------------------------------------
-# Initialize un-cached vars, avoid unused warning
-
-# linux only, not cached
-set(WITH_BINRELOC OFF)
-
-# MACOSX only, set to avoid uninitialized
-set(EXETYPE "")
-
-# C/C++ flags
-set(PLATFORM_CFLAGS)
-
-# these are added to later on.
-set(C_WARNINGS)
-set(CXX_WARNINGS)
-
-# for gcc -Wno-blah-blah
-set(CC_REMOVE_STRICT_FLAGS)
-
-# libraries to link the binary with passed to target_link_libraries()
-# known as LLIBS to scons
-set(PLATFORM_LINKLIBS "")
-
-# Added to linker flags in setup_liblinks
-# - CMAKE_EXE_LINKER_FLAGS
-# - CMAKE_EXE_LINKER_FLAGS_DEBUG
-set(PLATFORM_LINKFLAGS "")
-set(PLATFORM_LINKFLAGS_DEBUG "")
-
-
-#-----------------------------------------------------------------------------
-#Platform specifics
-
-if(WITH_X11)
-	find_package(X11 REQUIRED)
-
-	find_path(X11_XF86keysym_INCLUDE_PATH X11/XF86keysym.h ${X11_INC_SEARCH_PATH})
-	mark_as_advanced(X11_XF86keysym_INCLUDE_PATH)
-
-	list(APPEND PLATFORM_LINKLIBS ${X11_X11_LIB})
-
-	if(WITH_X11_XINPUT)
-		if(X11_Xinput_LIB)
-			list(APPEND PLATFORM_LINKLIBS ${X11_Xinput_LIB})
-		else()
-			set(WITH_X11_XINPUT OFF)
-		endif()
-	endif()
-
-	if(WITH_X11_XF86VMODE)
-		# XXX, why dont cmake make this available?
-		find_library(X11_Xxf86vmode_LIB Xxf86vm   ${X11_LIB_SEARCH_PATH})
-		mark_as_advanced(X11_Xxf86vmode_LIB)
-		if(X11_Xxf86vmode_LIB)
-			list(APPEND PLATFORM_LINKLIBS ${X11_Xxf86vmode_LIB})
-		else()
-			set(WITH_X11_XF86VMODE OFF)
-		endif()
-	endif()
-
-	if(WITH_X11_XFIXES)
-		if(X11_Xfixes_LIB)
-			list(APPEND PLATFORM_LINKLIBS ${X11_Xfixes_LIB})
-		else()
-			set(WITH_X11_XFIXES OFF)
-		endif()
-	endif()
-
-	if(WITH_X11_ALPHA)
-		find_library(X11_Xrender_LIB Xrender  ${X11_LIB_SEARCH_PATH})
-		mark_as_advanced(X11_Xrender_LIB)
-		if(X11_Xrender_LIB)
-			list(APPEND PLATFORM_LINKLIBS ${X11_Xrender_LIB})
-		else()
-			set(WITH_X11_ALPHA OFF)
-		endif()
-	endif()
-
-endif()
-
-
-# ----------------------------------------------------------------------------
-# Main Platform Checks
-#
-# - UNIX
-# - WIN32
-# - APPLE
-
-if(UNIX AND NOT APPLE)
-	include(platform_unix)
-elseif(WIN32)
-	include(platform_win32)
-elseif(APPLE)
-	include(platform_apple)
-endif()
-
-#-----------------------------------------------------------------------------
-# Common.
-
-if(NOT WITH_FFTW3 AND WITH_MOD_OCEANSIM)
-	message(FATAL_ERROR "WITH_MOD_OCEANSIM requires WITH_FFTW3 to be ON")
-endif()
-
-if(WITH_CYCLES)
-	if(NOT WITH_OPENIMAGEIO)
-		message(FATAL_ERROR
-			"Cycles requires WITH_OPENIMAGEIO, the library may not have been found. "
-			"Configure OIIO or disable WITH_CYCLES"
-		)
-	endif()
-	if(NOT WITH_BOOST)
-		message(FATAL_ERROR
-			"Cycles requires WITH_BOOST, the library may not have been found. "
-			"Configure BOOST or disable WITH_CYCLES"
-		)
-	endif()
-
-	if(WITH_CYCLES_OSL)
-		if(NOT WITH_LLVM)
-			message(FATAL_ERROR
-				"Cycles OSL requires WITH_LLVM, the library may not have been found. "
-				"Configure LLVM or disable WITH_CYCLES_OSL"
-			)
-		endif()
-	endif()
-endif()
-
-if(WITH_INTERNATIONAL)
-	if(NOT WITH_BOOST)
-		message(FATAL_ERROR
-			"Internationalization requires WITH_BOOST, the library may not have been found. "
-			"Configure BOOST or disable WITH_INTERNATIONAL"
-		)
-	endif()
-endif()
-
-# See TEST_SSE_SUPPORT() for how this is defined.
-
-# Do it globally, SSE2 is required for quite some time now.
-# Doing it now allows to use SSE/SSE2 in inline headers.
-if(SUPPORT_SSE_BUILD)
-	set(PLATFORM_CFLAGS " ${COMPILER_SSE_FLAG} ${PLATFORM_CFLAGS}")
-	add_definitions(-D__SSE__ -D__MMX__)
-endif()
-if(SUPPORT_SSE2_BUILD)
-	set(PLATFORM_CFLAGS " ${PLATFORM_CFLAGS} ${COMPILER_SSE2_FLAG}")
-	add_definitions(-D__SSE2__)
-	if(NOT SUPPORT_SSE_BUILD) # dont double up
-		add_definitions(-D__MMX__)
-	endif()
-endif()
-
-
-# set the endian define
-if(MSVC)
-	# for some reason this fails on msvc
-	add_definitions(-D__LITTLE_ENDIAN__)
-
-# OSX-Note: as we do cross-compiling with specific set architecture,
-# endianess-detection and auto-setting is counterproductive
-# so we just set endianess according CMAKE_OSX_ARCHITECTURES
-
-elseif(CMAKE_OSX_ARCHITECTURES MATCHES i386 OR CMAKE_OSX_ARCHITECTURES MATCHES x86_64)
-	add_definitions(-D__LITTLE_ENDIAN__)
-elseif(CMAKE_OSX_ARCHITECTURES MATCHES ppc OR CMAKE_OSX_ARCHITECTURES MATCHES ppc64)
-	add_definitions(-D__BIG_ENDIAN__)
-
-else()
-	include(TestBigEndian)
-	test_big_endian(_SYSTEM_BIG_ENDIAN)
-	if(_SYSTEM_BIG_ENDIAN)
-		add_definitions(-D__BIG_ENDIAN__)
-	else()
-		add_definitions(-D__LITTLE_ENDIAN__)
-	endif()
-	unset(_SYSTEM_BIG_ENDIAN)
-endif()
-if(WITH_IMAGE_OPENJPEG)
-	if(WITH_SYSTEM_OPENJPEG)
-		# dealt with above
-		set(OPENJPEG_DEFINES "")
-	else()
-		set(OPENJPEG_INCLUDE_DIRS "${CMAKE_SOURCE_DIR}/extern/libopenjpeg")
-		set(OPENJPEG_DEFINES "-DOPJ_STATIC")
-	endif()
-	# Special handling of Windows platform where openjpeg is always static.
-	if(WIN32)
-		set(OPENJPEG_DEFINES "-DOPJ_STATIC")
-	endif()
-endif()
-
-if(NOT WITH_SYSTEM_EIGEN3)
-	set(EIGEN3_INCLUDE_DIRS ${CMAKE_SOURCE_DIR}/extern/Eigen3)
-endif()
-
-#-----------------------------------------------------------------------------
-# Configure OpenGL.
-
-find_package(OpenGL)
-blender_include_dirs_sys("${OPENGL_INCLUDE_DIR}")
-
-if(WITH_GLU)
-	list(APPEND BLENDER_GL_LIBRARIES "${OPENGL_glu_LIBRARY}")
-	list(APPEND GL_DEFINITIONS -DWITH_GLU)
-endif()
-
-if(WITH_SYSTEM_GLES)
-	find_package_wrapper(OpenGLES)
-endif()
-
-if(WITH_GL_PROFILE_COMPAT OR WITH_GL_PROFILE_CORE)
-	list(APPEND BLENDER_GL_LIBRARIES "${OPENGL_gl_LIBRARY}")
-
-elseif(WITH_GL_PROFILE_ES20)
-	if(WITH_SYSTEM_GLES)
-		if(NOT OPENGLES_LIBRARY)
-			message(FATAL_ERROR
-				"Unable to find OpenGL ES libraries. "
-				"Install them or disable WITH_SYSTEM_GLES."
-			)
-		endif()
-
-		list(APPEND BLENDER_GL_LIBRARIES OPENGLES_LIBRARY)
-
-	else()
-		set(OPENGLES_LIBRARY "" CACHE FILEPATH "OpenGL ES 2.0 library file")
-		mark_as_advanced(OPENGLES_LIBRARY)
-
-		list(APPEND BLENDER_GL_LIBRARIES "${OPENGLES_LIBRARY}")
-
-		if(NOT OPENGLES_LIBRARY)
-			message(FATAL_ERROR
-				"To compile WITH_GL_EGL you need to set OPENGLES_LIBRARY "
-				"to the file path of an OpenGL ES 2.0 library."
-			)
-		endif()
-
-	endif()
-
-	if(WIN32)
-		# Setup paths to files needed to install and redistribute Windows Blender with OpenGL ES
-
-		set(OPENGLES_DLL "" CACHE FILEPATH "OpenGL ES 2.0 redistributable DLL file")
-		mark_as_advanced(OPENGLES_DLL)
-
-		if(NOT OPENGLES_DLL)
-			message(FATAL_ERROR
-				"To compile WITH_GL_PROFILE_ES20 you need to set OPENGLES_DLL to the file "
-				"path of an OpenGL ES 2.0 runtime dynamic link library (DLL)."
-			)
-		endif()
-
-		if(WITH_GL_ANGLE)
-			list(APPEND GL_DEFINITIONS -DWITH_ANGLE)
-
-			set(D3DCOMPILER_DLL "" CACHE FILEPATH "Direct3D Compiler redistributable DLL file (needed by ANGLE)")
-
-			get_filename_component(D3DCOMPILER_FILENAME "${D3DCOMPILER_DLL}" NAME)
-			list(APPEND GL_DEFINITIONS "-DD3DCOMPILER=\"\\\"${D3DCOMPILER_FILENAME}\\\"\"")
-
-			mark_as_advanced(D3DCOMPILER_DLL)
-
-			if(D3DCOMPILER_DLL STREQUAL "")
-				message(FATAL_ERROR
-					"To compile WITH_GL_ANGLE you need to set D3DCOMPILER_DLL to the file "
-					"path of a copy of the DirectX redistributable DLL file: D3DCompiler_46.dll"
-				)
-			endif()
-
-		endif()
-
-	endif()
-
-endif()
-
-if(WITH_GL_EGL)
-	list(APPEND GL_DEFINITIONS -DWITH_GL_EGL)
-
-	if(WITH_SYSTEM_GLES)
-		if(NOT OPENGLES_EGL_LIBRARY)
-			message(FATAL_ERROR
-				"Unable to find OpenGL ES libraries. "
-				"Install them or disable WITH_SYSTEM_GLES."
-			)
-		endif()
-
-		list(APPEND BLENDER_GL_LIBRARIES OPENGLES_EGL_LIBRARY)
-
-	else()
-		set(OPENGLES_EGL_LIBRARY "" CACHE FILEPATH "EGL library file")
-		mark_as_advanced(OPENGLES_EGL_LIBRARY)
-
-		list(APPEND BLENDER_GL_LIBRARIES "${OPENGLES_LIBRARY}" "${OPENGLES_EGL_LIBRARY}")
-
-		if(NOT OPENGLES_EGL_LIBRARY)
-			message(FATAL_ERROR
-				"To compile WITH_GL_EGL you need to set OPENGLES_EGL_LIBRARY "
-				"to the file path of an EGL library."
-			)
-		endif()
-
-	endif()
-
-	if(WIN32)
-		# Setup paths to files needed to install and redistribute Windows Blender with OpenGL ES
-
-		set(OPENGLES_EGL_DLL "" CACHE FILEPATH "EGL redistributable DLL file")
-		mark_as_advanced(OPENGLES_EGL_DLL)
-
-		if(NOT OPENGLES_EGL_DLL)
-			message(FATAL_ERROR
-				"To compile WITH_GL_EGL you need to set OPENGLES_EGL_DLL "
-				"to the file path of an EGL runtime dynamic link library (DLL)."
-			)
-		endif()
-
-	endif()
-
-endif()
-
-if(WITH_GL_PROFILE_COMPAT)
-	list(APPEND GL_DEFINITIONS -DWITH_GL_PROFILE_COMPAT)
-endif()
-
-if(WITH_GL_PROFILE_CORE)
-	list(APPEND GL_DEFINITIONS -DWITH_GL_PROFILE_CORE)
-endif()
-
-if(WITH_GL_PROFILE_ES20)
-	list(APPEND GL_DEFINITIONS -DWITH_GL_PROFILE_ES20)
-endif()
-
-if(WITH_GL_EGL)
-	list(APPEND GL_DEFINITIONS -DWITH_EGL)
-endif()
-
-#-----------------------------------------------------------------------------
-# Configure OpenMP.
-if(WITH_OPENMP)
-	find_package(OpenMP)
-	if(OPENMP_FOUND)
-		if(NOT WITH_OPENMP_STATIC)
-			set(CMAKE_C_FLAGS "${CMAKE_C_FLAGS} ${OpenMP_C_FLAGS}")
-			set(CMAKE_CXX_FLAGS "${CMAKE_CXX_FLAGS} ${OpenMP_CXX_FLAGS}")
-		else()
-			# Typically avoid adding flags as defines but we can't
-			# pass OpenMP flags to the linker for static builds, meaning
-			# we can't add any OpenMP related flags to CFLAGS variables
-			# since they're passed to the linker as well.
-			add_definitions("${OpenMP_C_FLAGS}")
-
-			find_library_static(OpenMP_LIBRARIES gomp ${CMAKE_CXX_IMPLICIT_LINK_DIRECTORIES})
-		endif()
-	else()
-		set(WITH_OPENMP OFF)
-	endif()
-
-	mark_as_advanced(
-		OpenMP_C_FLAGS
-		OpenMP_CXX_FLAGS
-	)
-endif()
-
-#-----------------------------------------------------------------------------
-# Configure GLEW
-
-if(WITH_GLEW_MX)
-	list(APPEND GL_DEFINITIONS -DWITH_GLEW_MX)
-endif()
-
-if(WITH_SYSTEM_GLEW)
-	find_package(GLEW)
-
-	# Note: There is an assumption here that the system GLEW is not a static library.
-
-	if(NOT GLEW_FOUND)
-		message(FATAL_ERROR "GLEW is required to build Blender. Install it or disable WITH_SYSTEM_GLEW.")
-	endif()
-
-	if(WITH_GLEW_MX)
-		set(BLENDER_GLEW_LIBRARIES ${GLEW_MX_LIBRARY})
-	else()
-		set(BLENDER_GLEW_LIBRARIES ${GLEW_LIBRARY})
-	endif()
-else()
-	if(WITH_GLEW_ES)
-		set(GLEW_INCLUDE_PATH "${CMAKE_SOURCE_DIR}/extern/glew-es/include")
-
-		list(APPEND GL_DEFINITIONS -DGLEW_STATIC -DWITH_GLEW_ES)
-
-		# These definitions remove APIs from glew.h, making GLEW smaller, and catching unguarded API usage
-		if(NOT WITH_GL_PROFILE_ES20)
-			# No ES functions are needed
-			list(APPEND GL_DEFINITIONS -DGLEW_NO_ES)
-		elseif(NOT (WITH_GL_PROFILE_CORE OR WITH_GL_PROFILE_COMPAT))
-			# ES is enabled, but the other functions are all disabled
-			list(APPEND GL_DEFINITIONS -DGLEW_ES_ONLY)
-		endif()
-
-		if(WITH_GL_PROFILE_ES20)
-			if(WITH_GL_EGL)
-				list(APPEND GL_DEFINITIONS -DGLEW_USE_LIB_ES20)
-			endif()
-
-			# ToDo: This is an experiment to eliminate ES 1 symbols,
-			# GLEW doesn't really properly provide this level of control
-			# (for example, without modification it eliminates too many symbols)
-			# so there are lots of modifications to GLEW to make this work,
-			# and no attempt to make it work beyond Blender at this point.
-			list(APPEND GL_DEFINITIONS -DGL_ES_VERSION_1_0=0 -DGL_ES_VERSION_CL_1_1=0 -DGL_ES_VERSION_CM_1_1=0)
-		endif()
-
-		if(WITH_GL_EGL)
-			list(APPEND GL_DEFINITIONS -DGLEW_INC_EGL)
-		endif()
-
-		set(BLENDER_GLEW_LIBRARIES extern_glew_es bf_intern_glew_mx)
-
-	else()
-		set(GLEW_INCLUDE_PATH "${CMAKE_SOURCE_DIR}/extern/glew/include")
-
-		list(APPEND GL_DEFINITIONS -DGLEW_STATIC)
-
-		# This won't affect the non-experimental glew library, 
-		# but is used for conditional compilation elsewhere.
-		list(APPEND GL_DEFINITIONS -DGLEW_NO_ES)
-
-		set(BLENDER_GLEW_LIBRARIES extern_glew)
-
-	endif()
-
-endif()
-
-if(NOT WITH_GLU)
-	list(APPEND GL_DEFINITIONS -DGLEW_NO_GLU)
-endif()
-
-#-----------------------------------------------------------------------------
-# Configure Bullet & Enable Double_precision!important
-
-if(WITH_BULLET AND WITH_SYSTEM_BULLET)
-	find_package(Bullet)
-	if(NOT BULLET_FOUND)
-		set(WITH_BULLET OFF)
-	endif()
-else()
-	ADD_DEFINITIONS( -DBT_USE_DOUBLE_PRECISION) #important
-	set(BULLET_INCLUDE_DIRS "${CMAKE_SOURCE_DIR}/extern/bullet2/src")
-	# set(BULLET_LIBRARIES "")
-endif()
-
-#-----------------------------------------------------------------------------
-# Configure Python.
-
-if(WITH_PYTHON_MODULE)
-	add_definitions(-DPy_ENABLE_SHARED)
-endif()
-
-#-----------------------------------------------------------------------------
-# Configure GLog/GFlags
-
-if(WITH_LIBMV OR WITH_GTESTS OR (WITH_CYCLES AND WITH_CYCLES_LOGGING))
-	if(WITH_SYSTEM_GFLAGS)
-		find_package(Gflags)
-		if(NOT GFLAGS_FOUND)
-			message(FATAL_ERROR "System wide Gflags is requested but was not found")
-		endif()
-		# FindGflags does not define this, and we are not even sure what to use here.
-		set(GFLAGS_DEFINES)
-	else()
-		set(GFLAGS_DEFINES
-			-DGFLAGS_DLL_DEFINE_FLAG=
-			-DGFLAGS_DLL_DECLARE_FLAG=
-			-DGFLAGS_DLL_DECL=
-		)
-		set(GFLAGS_NAMESPACE "gflags")
-		set(GFLAGS_LIBRARIES extern_gflags)
-		set(GFLAGS_INCLUDE_DIRS "${PROJECT_SOURCE_DIR}/extern/gflags/src")
-	endif()
-
-	if(WITH_SYSTEM_GLOG)
-		find_package(Glog)
-		if(NOT GLOG_FOUND)
-			message(FATAL_ERROR "System wide Glog is requested but was not found")
-		endif()
-		# FindGlog does not define this, and we are not even sure what to use here.
-		set(GLOG_DEFINES)
-	else()
-		set(GLOG_DEFINES
-			-DGOOGLE_GLOG_DLL_DECL=
-		)
-		set(GLOG_LIBRARIES extern_glog)
-		if(WIN32)
-			set(GLOG_INCLUDE_DIRS ${CMAKE_SOURCE_DIR}/extern/glog/src/windows)
-		else()
-			set(GLOG_INCLUDE_DIRS ${CMAKE_SOURCE_DIR}/extern/glog/src)
-		endif()
-	endif()
-endif()
-
-#-----------------------------------------------------------------------------
-# Configure Ceres
-
-if(WITH_LIBMV)
-	set(CERES_DEFINES)
-
-	if(WITH_CXX11)
-		# nothing to be done
-	elseif(SHARED_PTR_FOUND)
-		if(SHARED_PTR_TR1_MEMORY_HEADER)
-			list(APPEND CERES_DEFINES -DCERES_TR1_MEMORY_HEADER)
-		endif()
-		if(SHARED_PTR_TR1_NAMESPACE)
-			list(APPEND CERES_DEFINES -DCERES_TR1_SHARED_PTR)
-		endif()
-	else()
-		message(FATAL_ERROR "Ceres: Unable to find shared_ptr.")
-	endif()
-
-	if(WITH_CXX11)
-		list(APPEND CERES_DEFINES -DCERES_STD_UNORDERED_MAP)
-	elseif(HAVE_STD_UNORDERED_MAP_HEADER)
-		if(HAVE_UNORDERED_MAP_IN_STD_NAMESPACE)
-			list(APPEND CERES_DEFINES -DCERES_STD_UNORDERED_MAP)
-		else()
-			if(HAVE_UNORDERED_MAP_IN_TR1_NAMESPACE)
-				list(APPEND CERES_DEFINES -DCERES_STD_UNORDERED_MAP_IN_TR1_NAMESPACE)
-			else()
-				list(APPEND CERES_DEFINES -DCERES_NO_UNORDERED_MAP)
-				message(STATUS "Ceres: Replacing unordered_map/set with map/set (warning: slower!)")
-			endif()
-		endif()
-	else()
-		if(HAVE_UNORDERED_MAP_IN_TR1_NAMESPACE)
-			list(APPEND CERES_DEFINES -DCERES_TR1_UNORDERED_MAP)
-		else()
-			list(APPEND CERES_DEFINES -DCERES_NO_UNORDERED_MAP)
-			message(STATUS "Ceres: Replacing unordered_map/set with map/set (warning: slower!)")
-		endif()
-	endif()
-endif()
-
-#-----------------------------------------------------------------------------
-# Extra compile flags
-
-if(CMAKE_COMPILER_IS_GNUCC)
-
-	ADD_CHECK_C_COMPILER_FLAG(C_WARNINGS C_WARN_ALL -Wall)
-	ADD_CHECK_C_COMPILER_FLAG(C_WARNINGS C_WARN_CAST_ALIGN -Wcast-align)
-	ADD_CHECK_C_COMPILER_FLAG(C_WARNINGS C_WARN_ERROR_IMPLICIT_FUNCTION_DECLARATION -Werror=implicit-function-declaration)
-	ADD_CHECK_C_COMPILER_FLAG(C_WARNINGS C_WARN_ERROR_RETURN_TYPE  -Werror=return-type)
-	ADD_CHECK_C_COMPILER_FLAG(C_WARNINGS C_WARN_ERROR_VLA -Werror=vla)
-	# system headers sometimes do this, disable for now, was: -Werror=strict-prototypes
-	ADD_CHECK_C_COMPILER_FLAG(C_WARNINGS C_WARN_STRICT_PROTOTYPES  -Wstrict-prototypes)
-	ADD_CHECK_C_COMPILER_FLAG(C_WARNINGS C_WARN_MISSING_PROTOTYPES -Wmissing-prototypes)
-	ADD_CHECK_C_COMPILER_FLAG(C_WARNINGS C_WARN_NO_CHAR_SUBSCRIPTS -Wno-char-subscripts)
-	ADD_CHECK_C_COMPILER_FLAG(C_WARNINGS C_WARN_NO_UNKNOWN_PRAGMAS -Wno-unknown-pragmas)
-	ADD_CHECK_C_COMPILER_FLAG(C_WARNINGS C_WARN_POINTER_ARITH -Wpointer-arith)
-	ADD_CHECK_C_COMPILER_FLAG(C_WARNINGS C_WARN_UNUSED_PARAMETER -Wunused-parameter)
-	ADD_CHECK_C_COMPILER_FLAG(C_WARNINGS C_WARN_WRITE_STRINGS -Wwrite-strings)
-	ADD_CHECK_C_COMPILER_FLAG(C_WARNINGS C_WARN_LOGICAL_OP -Wlogical-op)
-	ADD_CHECK_C_COMPILER_FLAG(C_WARNINGS C_WARN_UNDEF -Wundef)
-	ADD_CHECK_C_COMPILER_FLAG(C_WARNINGS C_WARN_INIT_SELF -Winit-self)  # needs -Wuninitialized
-	ADD_CHECK_C_COMPILER_FLAG(C_WARNINGS C_WARN_NO_NULL -Wnonnull)  # C only
-	ADD_CHECK_C_COMPILER_FLAG(C_WARNINGS C_WARN_MISSING_INCLUDE_DIRS -Wmissing-include-dirs)
-	ADD_CHECK_C_COMPILER_FLAG(C_WARNINGS C_WARN_NO_DIV_BY_ZERO -Wno-div-by-zero)
-	ADD_CHECK_C_COMPILER_FLAG(C_WARNINGS C_WARN_TYPE_LIMITS -Wtype-limits)
-	ADD_CHECK_C_COMPILER_FLAG(C_WARNINGS C_WARN_FORMAT_SIGN -Wformat-signedness)
-
-	# gcc 4.2 gives annoying warnings on every file with this
-	if(NOT "${CMAKE_C_COMPILER_VERSION}" VERSION_LESS "4.3")
-		ADD_CHECK_C_COMPILER_FLAG(C_WARNINGS C_WARN_UNINITIALIZED -Wuninitialized)
-	endif()
-
-	# versions before gcc4.6 give many BLI_math warnings
-	if(NOT "${CMAKE_C_COMPILER_VERSION}" VERSION_LESS "4.6")
-		ADD_CHECK_C_COMPILER_FLAG(C_WARNINGS C_WARN_REDUNDANT_DECLS       -Wredundant-decls)
-		ADD_CHECK_CXX_COMPILER_FLAG(CXX_WARNINGS CXX_WARN_REDUNDANT_DECLS -Wredundant-decls)
-	endif()
-
-	# versions before gcc4.8 include global name-space.
-	if(NOT "${CMAKE_C_COMPILER_VERSION}" VERSION_LESS "4.8")
-		ADD_CHECK_C_COMPILER_FLAG(C_WARNINGS C_WARN_SHADOW -Wshadow)
-	endif()
-
-	# disable because it gives warnings for printf() & friends.
-	# ADD_CHECK_C_COMPILER_FLAG(C_WARNINGS C_WARN_DOUBLE_PROMOTION -Wdouble-promotion -Wno-error=double-promotion)
-
-	if(NOT APPLE)
-		ADD_CHECK_C_COMPILER_FLAG(C_WARNINGS C_WARN_NO_ERROR_UNUSED_BUT_SET_VARIABLE -Wno-error=unused-but-set-variable)
-	endif()
-
-	ADD_CHECK_CXX_COMPILER_FLAG(CXX_WARNINGS CXX_WARN_ALL -Wall)
-	ADD_CHECK_CXX_COMPILER_FLAG(CXX_WARNINGS CXX_WARN_NO_INVALID_OFFSETOF -Wno-invalid-offsetof)
-	ADD_CHECK_CXX_COMPILER_FLAG(CXX_WARNINGS CXX_WARN_NO_SIGN_COMPARE -Wno-sign-compare)
-	ADD_CHECK_CXX_COMPILER_FLAG(CXX_WARNINGS CXX_WARN_LOGICAL_OP -Wlogical-op)
-	ADD_CHECK_CXX_COMPILER_FLAG(CXX_WARNINGS CXX_WARN_INIT_SELF -Winit-self)  # needs -Wuninitialized
-	ADD_CHECK_CXX_COMPILER_FLAG(CXX_WARNINGS CXX_WARN_MISSING_INCLUDE_DIRS -Wmissing-include-dirs)
-	ADD_CHECK_CXX_COMPILER_FLAG(CXX_WARNINGS CXX_WARN_NO_DIV_BY_ZERO -Wno-div-by-zero)
-	ADD_CHECK_CXX_COMPILER_FLAG(CXX_WARNINGS CXX_WARN_TYPE_LIMITS -Wtype-limits)
-	ADD_CHECK_CXX_COMPILER_FLAG(CXX_WARNINGS CXX_WARN_ERROR_RETURN_TYPE  -Werror=return-type)
-	ADD_CHECK_CXX_COMPILER_FLAG(CXX_WARNINGS CXX_WARN_ERROR_IMPLICIT_FUNCTION_DECLARATION -Werror=implicit-function-declaration)
-	ADD_CHECK_CXX_COMPILER_FLAG(CXX_WARNINGS CXX_WARN_NO_CHAR_SUBSCRIPTS -Wno-char-subscripts)
-	ADD_CHECK_CXX_COMPILER_FLAG(CXX_WARNINGS CXX_WARN_NO_UNKNOWN_PRAGMAS -Wno-unknown-pragmas)
-	ADD_CHECK_CXX_COMPILER_FLAG(CXX_WARNINGS CXX_WARN_POINTER_ARITH -Wpointer-arith)
-	ADD_CHECK_CXX_COMPILER_FLAG(CXX_WARNINGS CXX_WARN_UNUSED_PARAMETER -Wunused-parameter)
-	ADD_CHECK_CXX_COMPILER_FLAG(CXX_WARNINGS CXX_WARN_WRITE_STRINGS -Wwrite-strings)
-	ADD_CHECK_CXX_COMPILER_FLAG(CXX_WARNINGS CXX_WARN_UNDEF -Wundef)
-	ADD_CHECK_CXX_COMPILER_FLAG(CXX_WARNINGS CXX_WARN_FORMAT_SIGN -Wformat-signedness)
-
-	# gcc 4.2 gives annoying warnings on every file with this
-	if(NOT "${CMAKE_C_COMPILER_VERSION}" VERSION_LESS "4.3")
-		ADD_CHECK_CXX_COMPILER_FLAG(CXX_WARNINGS CXX_WARN_UNINITIALIZED -Wuninitialized)
-	endif()
-
-	# causes too many warnings
-	if(NOT APPLE)
-		ADD_CHECK_CXX_COMPILER_FLAG(CXX_WARNINGS CXX_WARN_UNDEF -Wundef)
-		ADD_CHECK_CXX_COMPILER_FLAG(CXX_WARNINGS CXX_WARN_MISSING_DECLARATIONS -Wmissing-declarations)
-	endif()
-
-	# Use 'ATTR_FALLTHROUGH' macro to suppress.
-	if(CMAKE_COMPILER_IS_GNUCC AND (NOT "${CMAKE_C_COMPILER_VERSION}" VERSION_LESS "7.0"))
-		ADD_CHECK_C_COMPILER_FLAG(C_WARNINGS C_WARN_IMPLICIT_FALLTHROUGH -Wimplicit-fallthrough=5)
-		ADD_CHECK_CXX_COMPILER_FLAG(CXX_WARNINGS CXX_WARN_IMPLICIT_FALLTHROUGH -Wimplicit-fallthrough=5)
-	endif()
-
-	# flags to undo strict flags
-	ADD_CHECK_C_COMPILER_FLAG(CC_REMOVE_STRICT_FLAGS C_WARN_NO_DEPRECATED_DECLARATIONS -Wno-deprecated-declarations)
-	ADD_CHECK_C_COMPILER_FLAG(CC_REMOVE_STRICT_FLAGS C_WARN_NO_UNUSED_PARAMETER        -Wno-unused-parameter)
-
-	if(CMAKE_COMPILER_IS_GNUCC AND (NOT "${CMAKE_C_COMPILER_VERSION}" VERSION_LESS "7.0"))
-		ADD_CHECK_C_COMPILER_FLAG(CC_REMOVE_STRICT_FLAGS C_WARN_NO_IMPLICIT_FALLTHROUGH    -Wno-implicit-fallthrough)
-	endif()
-
-	if(NOT APPLE)
-		ADD_CHECK_C_COMPILER_FLAG(CC_REMOVE_STRICT_FLAGS C_WARN_NO_ERROR_UNUSED_BUT_SET_VARIABLE -Wno-error=unused-but-set-variable)
-	endif()
-
-elseif(CMAKE_C_COMPILER_ID MATCHES "Clang")
-
-	if(APPLE AND WITH_OPENMP) # we need the Intel omp lib linked here to not fail all tests due presence of -fopenmp !
-		set(CMAKE_REQUIRED_FLAGS "-L${LIBDIR}/openmp/lib -liomp5") # these are only used for the checks
-	endif()
-
-	# strange, clang complains these are not supported, but then yses them.
-	ADD_CHECK_C_COMPILER_FLAG(C_WARNINGS C_WARN_ALL -Wall)
-	ADD_CHECK_C_COMPILER_FLAG(C_WARNINGS C_WARN_ERROR_IMPLICIT_FUNCTION_DECLARATION -Werror=implicit-function-declaration)
-	ADD_CHECK_C_COMPILER_FLAG(C_WARNINGS C_WARN_ERROR_RETURN_TYPE  -Werror=return-type)
-	ADD_CHECK_C_COMPILER_FLAG(C_WARNINGS C_WARN_NO_AUTOLOGICAL_COMPARE -Wno-tautological-compare)
-	ADD_CHECK_C_COMPILER_FLAG(C_WARNINGS C_WARN_NO_UNKNOWN_PRAGMAS -Wno-unknown-pragmas)
-	ADD_CHECK_C_COMPILER_FLAG(C_WARNINGS C_WARN_NO_CHAR_SUBSCRIPTS -Wno-char-subscripts)
-	ADD_CHECK_C_COMPILER_FLAG(C_WARNINGS C_WARN_STRICT_PROTOTYPES  -Wstrict-prototypes)
-	ADD_CHECK_C_COMPILER_FLAG(C_WARNINGS C_WARN_MISSING_PROTOTYPES -Wmissing-prototypes)
-	ADD_CHECK_C_COMPILER_FLAG(C_WARNINGS C_WARN_UNUSED_PARAMETER -Wunused-parameter)
-
-	ADD_CHECK_CXX_COMPILER_FLAG(CXX_WARNINGS CXX_WARN_ALL -Wall)
-	ADD_CHECK_CXX_COMPILER_FLAG(CXX_WARNINGS CXX_WARN_NO_AUTOLOGICAL_COMPARE -Wno-tautological-compare)
-	ADD_CHECK_CXX_COMPILER_FLAG(CXX_WARNINGS CXX_WARN_NO_UNKNOWN_PRAGMAS     -Wno-unknown-pragmas)
-	ADD_CHECK_CXX_COMPILER_FLAG(CXX_WARNINGS CXX_WARN_NO_CHAR_SUBSCRIPTS     -Wno-char-subscripts)
-	ADD_CHECK_CXX_COMPILER_FLAG(CXX_WARNINGS CXX_WARN_NO_OVERLOADED_VIRTUAL  -Wno-overloaded-virtual)  # we get a lot of these, if its a problem a dev needs to look into it.
-	ADD_CHECK_CXX_COMPILER_FLAG(CXX_WARNINGS CXX_WARN_NO_SIGN_COMPARE        -Wno-sign-compare)
-	ADD_CHECK_CXX_COMPILER_FLAG(CXX_WARNINGS CXX_WARN_NO_INVALID_OFFSETOF    -Wno-invalid-offsetof)
-
-	# gives too many unfixable warnings
-	# ADD_CHECK_C_COMPILER_FLAG(C_WARNINGS C_WARN_UNUSED_MACROS      -Wunused-macros)
-	# ADD_CHECK_CXX_COMPILER_FLAG(CXX_WARNINGS CXX_WARN_UNUSED_MACROS          -Wunused-macros)
-
-	# flags to undo strict flags
-	ADD_CHECK_C_COMPILER_FLAG(CC_REMOVE_STRICT_FLAGS C_WARN_NO_UNUSED_PARAMETER -Wno-unused-parameter)
-	ADD_CHECK_C_COMPILER_FLAG(CC_REMOVE_STRICT_FLAGS C_WARN_NO_UNUSED_MACROS    -Wno-unused-macros)
-
-	ADD_CHECK_C_COMPILER_FLAG(CC_REMOVE_STRICT_FLAGS C_WARN_NO_MISSING_VARIABLE_DECLARATIONS -Wno-missing-variable-declarations)
-	ADD_CHECK_C_COMPILER_FLAG(CC_REMOVE_STRICT_FLAGS C_WARN_NO_INCOMPAT_PTR_DISCARD_QUAL -Wno-incompatible-pointer-types-discards-qualifiers)
-	ADD_CHECK_C_COMPILER_FLAG(CC_REMOVE_STRICT_FLAGS C_WARN_NO_UNUSED_FUNCTION -Wno-unused-function)
-	ADD_CHECK_C_COMPILER_FLAG(CC_REMOVE_STRICT_FLAGS C_WARN_NO_INT_TO_VOID_POINTER_CAST -Wno-int-to-void-pointer-cast)
-	ADD_CHECK_C_COMPILER_FLAG(CC_REMOVE_STRICT_FLAGS C_WARN_NO_MISSING_PROTOTYPES -Wno-missing-prototypes)
-	ADD_CHECK_C_COMPILER_FLAG(CC_REMOVE_STRICT_FLAGS C_WARN_NO_DUPLICATE_ENUM -Wno-duplicate-enum)
-	ADD_CHECK_C_COMPILER_FLAG(CC_REMOVE_STRICT_FLAGS C_WARN_NO_UNDEF -Wno-undef)
-	ADD_CHECK_C_COMPILER_FLAG(CC_REMOVE_STRICT_FLAGS C_WARN_NO_MISSING_NORETURN -Wno-missing-noreturn)
-
-	ADD_CHECK_CXX_COMPILER_FLAG(CC_REMOVE_STRICT_FLAGS CXX_WARN_NO_UNUSED_PRIVATE_FIELD -Wno-unused-private-field)
-	ADD_CHECK_CXX_COMPILER_FLAG(CC_REMOVE_STRICT_FLAGS CXX_WARN_NO_CXX11_NARROWING -Wno-c++11-narrowing)
-	ADD_CHECK_CXX_COMPILER_FLAG(CC_REMOVE_STRICT_FLAGS CXX_WARN_NO_NON_VIRTUAL_DTOR -Wno-non-virtual-dtor)
-	ADD_CHECK_CXX_COMPILER_FLAG(CC_REMOVE_STRICT_FLAGS CXX_WARN_NO_UNUSED_MACROS -Wno-unused-macros)
-	ADD_CHECK_CXX_COMPILER_FLAG(CC_REMOVE_STRICT_FLAGS CXX_WARN_NO_REORDER -Wno-reorder)
-
-elseif(CMAKE_C_COMPILER_ID MATCHES "Intel")
-
-	ADD_CHECK_C_COMPILER_FLAG(C_WARNINGS C_WARN_ALL -Wall)
-	ADD_CHECK_C_COMPILER_FLAG(C_WARNINGS C_WARN_POINTER_ARITH -Wpointer-arith)
-	ADD_CHECK_C_COMPILER_FLAG(C_WARNINGS C_WARN_NO_UNKNOWN_PRAGMAS -Wno-unknown-pragmas)
-
-	ADD_CHECK_CXX_COMPILER_FLAG(CXX_WARNINGS CXX_WARN_ALL -Wall)
-	ADD_CHECK_CXX_COMPILER_FLAG(CXX_WARNINGS CXX_WARN_NO_INVALID_OFFSETOF -Wno-invalid-offsetof)
-	ADD_CHECK_CXX_COMPILER_FLAG(CXX_WARNINGS CXX_WARN_NO_SIGN_COMPARE -Wno-sign-compare)
-
-	# disable numbered, false positives
-	set(C_WARNINGS "${C_WARNINGS} -wd188,186,144,913,556")
-	set(CXX_WARNINGS "${CXX_WARNINGS} -wd188,186,144,913,556")
-elseif(CMAKE_C_COMPILER_ID MATCHES "MSVC")
-	# most msvc warnings are C & C++
-	set(_WARNINGS
-		# warning level:
-		"/W3"
-		"/w34062"  # switch statement contains 'default' but no 'case' labels
-		# disable:
-		"/wd4018"  # signed/unsigned mismatch
-		"/wd4146"  # unary minus operator applied to unsigned type, result still unsigned
-		"/wd4065"  # switch statement contains 'default' but no 'case' labels
-		"/wd4127"  # conditional expression is constant
-		"/wd4181"  # qualifier applied to reference type; ignored
-		"/wd4200"  # zero-sized array in struct/union
-		"/wd4244"  # conversion from 'type1' to 'type2', possible loss of data
-		"/wd4267"  # conversion from 'size_t' to 'type', possible loss of data
-		"/wd4305"  # truncation from 'type1' to 'type2'
-		"/wd4800"  # forcing value to bool 'true' or 'false'
-		# errors:
-		"/we4013"  # 'function' undefined; assuming extern returning int
-		"/we4431"  # missing type specifier - int assumed
-	)
-
-	string(REPLACE ";" " " _WARNINGS "${_WARNINGS}")
-	set(C_WARNINGS "${_WARNINGS}")
-	set(CXX_WARNINGS "${_WARNINGS}")
-	unset(_WARNINGS)
-endif()
-
-# ensure python header is found since detection can fail, this could happen
-# with _any_ library but since we used a fixed python version this tends to
-# be most problematic.
-if(WITH_PYTHON)
-	if(NOT EXISTS "${PYTHON_INCLUDE_DIR}/Python.h")
-		message(FATAL_ERROR
-			"Missing: \"${PYTHON_INCLUDE_DIR}/Python.h\",\n"
-			"Set the cache entry 'PYTHON_INCLUDE_DIR' to point "
-			"to a valid python include path. Containing "
-			"Python.h for python version \"${PYTHON_VERSION}\""
-		)
-	endif()
-
-	if(WIN32 OR APPLE)
-		# pass, we have this in an archive to extract
-	elseif(WITH_PYTHON_INSTALL AND WITH_PYTHON_INSTALL_NUMPY)
-		find_python_package(numpy)
-	endif()
-
-	if(WIN32 OR APPLE)
-		# pass, we have this in lib/python/site-packages
-	elseif(WITH_PYTHON_INSTALL_REQUESTS)
-		find_python_package(requests)
-	endif()
-endif()
-
-if(WITH_CXX11)
-	if(CMAKE_COMPILER_IS_GNUCC OR CMAKE_C_COMPILER_ID MATCHES "Clang")
-		# TODO(sergey): Do we want c++11 or gnu-c++11 here?
-		set(CMAKE_CXX_FLAGS "${CMAKE_CXX_FLAGS} -std=c++11")
-	elseif(MSVC)
-		# Nothing special is needed, C++11 features are available by default.
-	else()
-		message(FATAL_ERROR "Compiler ${CMAKE_C_COMPILER_ID} is not supported for C++11 build yet")
-	endif()
-else()
-	# GCC-6 switched to C++11 by default, which would break linking with existing libraries
-	# by default. So we explicitly disable C++11 for a new GCC so no linking issues happens.
-	if(CMAKE_COMPILER_IS_GNUCC AND (NOT "${CMAKE_C_COMPILER_VERSION}" VERSION_LESS "6.0"))
-		set(CMAKE_CXX_FLAGS "${CMAKE_CXX_FLAGS} -std=gnu++98")
-		# We also disable any of C++11 ABI from usage, so we wouldn't even try to
-		# link to stuff from std::__cxx11 namespace.
-		add_definitions("-D_GLIBCXX_USE_CXX11_ABI=0")
-	endif()
-endif()
-
-# Visual Studio has all standards it supports available by default
-if(CMAKE_COMPILER_IS_GNUCC OR CMAKE_C_COMPILER_ID MATCHES "Clang" OR CMAKE_C_COMPILER_ID MATCHES "Intel")
-	# Use C99 + GNU extensions, works with GCC, Clang, ICC
-	if(WITH_C11)
-		set(CMAKE_C_FLAGS "${CMAKE_C_FLAGS} -std=gnu11")
-	else()
-		set(CMAKE_C_FLAGS "${CMAKE_C_FLAGS} -std=gnu99")
-	endif()
-endif()
-
-# Include warnings first, so its possible to disable them with user defined flags
-# eg: -Wno-uninitialized
-set(CMAKE_C_FLAGS "${C_WARNINGS} ${CMAKE_C_FLAGS} ${PLATFORM_CFLAGS}")
-set(CMAKE_CXX_FLAGS "${CXX_WARNINGS} ${CMAKE_CXX_FLAGS} ${PLATFORM_CFLAGS}")
-
-# defined above, platform specific but shared names
-mark_as_advanced(
-	CYCLES_OSL
-	OSL_LIB_EXEC
-	OSL_COMPILER
-	OSL_LIB_COMP
-	OSL_LIB_QUERY
-	OSL_INCLUDE_DIR
-)
-
-mark_as_advanced(
-	LLVM_CONFIG
-	LLVM_ROOT_DIR
-	LLVM_LIBRARY
-	LLVM_VERSION
-)
-
-#-------------------------------------------------------------------------------
-# Global Defines
-
-# better not set includes here but this debugging option is off by default.
-if(WITH_CXX_GUARDEDALLOC)
-	include_directories(${CMAKE_SOURCE_DIR}/intern/guardedalloc)
-	add_definitions(-DWITH_CXX_GUARDEDALLOC)
-endif()
-
-if(WITH_ASSERT_ABORT)
-	add_definitions(-DWITH_ASSERT_ABORT)
-endif()
-
-# message(STATUS "Using CFLAGS: ${CMAKE_C_FLAGS}")
-# message(STATUS "Using CXXFLAGS: ${CMAKE_CXX_FLAGS}")
-
-#-----------------------------------------------------------------------------
-# Libraries
-
-if(WITH_GTESTS)
-	include(GTestTesting)
-endif()
-
-if(WITH_BLENDER OR WITH_PLAYER)
-	add_subdirectory(intern)
-	add_subdirectory(extern)
-
-	# source after intern and extern to gather all
-	# internal and external library information first, for test linking
-	add_subdirectory(source)
-elseif(WITH_CYCLES_STANDALONE)
-	add_subdirectory(intern/cycles)
-	add_subdirectory(extern/clew)
-	if(WITH_CUDA_DYNLOAD)
-		add_subdirectory(extern/cuew)
-	endif()
-	if(NOT WITH_SYSTEM_GLEW)
-		add_subdirectory(extern/glew)
-	endif()
-endif()
-
-#-----------------------------------------------------------------------------
-# Blender Application
-if(WITH_BLENDER)
-	add_subdirectory(source/creator)
-endif()
-
-
-#-----------------------------------------------------------------------------
-# Blender Player
-if(WITH_PLAYER)
-	add_subdirectory(source/blenderplayer)
-endif()
-
-
-#-----------------------------------------------------------------------------
-# Testing
-add_subdirectory(tests)
-
-
-#-----------------------------------------------------------------------------
-# CPack for generating packages
-include(build_files/cmake/packaging.cmake)
-
-#-----------------------------------------------------------------------------
-# Use dynamic loading for OpenMP
-if(WITH_BLENDER)
-	openmp_delayload(blender)
-endif(WITH_BLENDER)
-if(WITH_PLAYER)
-	openmp_delayload(blenderplayer)
-endif(WITH_PLAYER)
-
-#-----------------------------------------------------------------------------
-# Print Final Configuration
-
-if(FIRST_RUN)
-
-	set(_config_msg "\nBlender Configuration\n=====================")
-
-	function(info_cfg_option
-		_setting
-		)
-
-		set(_msg "  - ${_setting}")
-		string(LENGTH "${_msg}" _len)
-		while("32" GREATER "${_len}")
-			set(_msg "${_msg} ")
-			math(EXPR _len "${_len} + 1")
-		endwhile()
-
-		set(_config_msg "${_config_msg}\n${_msg}${${_setting}}" PARENT_SCOPE)
-	endfunction()
-
-	function(info_cfg_text
-		_text
-		)
-
-		set(_config_msg "${_config_msg}\n\n  ${_text}" PARENT_SCOPE)
-	endfunction()
-
-	message(STATUS "C Compiler:   \"${CMAKE_C_COMPILER_ID}\"")
-	message(STATUS "C++ Compiler: \"${CMAKE_CXX_COMPILER_ID}\"")
-
-	info_cfg_text("Build Options:")
-	info_cfg_option(WITH_GAMEENGINE)
-	info_cfg_option(WITH_PLAYER)
-	info_cfg_option(WITH_BULLET)
-	info_cfg_option(WITH_IK_SOLVER)
-	info_cfg_option(WITH_IK_ITASC)
-	info_cfg_option(WITH_OPENCOLLADA)
-	info_cfg_option(WITH_FFTW3)
-	info_cfg_option(WITH_INTERNATIONAL)
-	info_cfg_option(WITH_INPUT_NDOF)
-	info_cfg_option(WITH_CYCLES)
-	info_cfg_option(WITH_FREESTYLE)
-	info_cfg_option(WITH_OPENCOLORIO)
-	info_cfg_option(WITH_OPENVDB)
-	info_cfg_option(WITH_ALEMBIC)
-
-	info_cfg_text("Compiler Options:")
-	info_cfg_option(WITH_BUILDINFO)
-	info_cfg_option(WITH_OPENMP)
-	info_cfg_option(WITH_RAYOPTIMIZATION)
-
-	info_cfg_text("System Options:")
-	info_cfg_option(WITH_INSTALL_PORTABLE)
-	info_cfg_option(WITH_X11_ALPHA)
-	info_cfg_option(WITH_X11_XF86VMODE)
-	info_cfg_option(WITH_X11_XFIXES)
-	info_cfg_option(WITH_X11_XINPUT)
-	info_cfg_option(WITH_MEM_JEMALLOC)
-	info_cfg_option(WITH_MEM_VALGRIND)
-	info_cfg_option(WITH_SYSTEM_GLEW)
-	info_cfg_option(WITH_SYSTEM_OPENJPEG)
-
-	info_cfg_text("Image Formats:")
-	info_cfg_option(WITH_OPENIMAGEIO)
-	info_cfg_option(WITH_IMAGE_CINEON)
-	info_cfg_option(WITH_IMAGE_DDS)
-	info_cfg_option(WITH_IMAGE_HDR)
-	info_cfg_option(WITH_IMAGE_OPENEXR)
-	info_cfg_option(WITH_IMAGE_OPENJPEG)
-	info_cfg_option(WITH_IMAGE_TIFF)
-
-	info_cfg_text("Audio:")
-	info_cfg_option(WITH_OPENAL)
-	info_cfg_option(WITH_SDL)
-	info_cfg_option(WITH_SDL_DYNLOAD)
-	info_cfg_option(WITH_JACK)
-	info_cfg_option(WITH_JACK_DYNLOAD)
-	info_cfg_option(WITH_CODEC_AVI)
-	info_cfg_option(WITH_CODEC_FFMPEG)
-	info_cfg_option(WITH_CODEC_SNDFILE)
-
-	info_cfg_text("Compression:")
-	info_cfg_option(WITH_LZMA)
-	info_cfg_option(WITH_LZO)
-
-	info_cfg_text("Python:")
-	info_cfg_option(WITH_PYTHON_INSTALL)
-	info_cfg_option(WITH_PYTHON_INSTALL_NUMPY)
-	info_cfg_option(WITH_PYTHON_MODULE)
-	info_cfg_option(WITH_PYTHON_SAFETY)
-	if(APPLE)
-		info_cfg_option(WITH_PYTHON_FRAMEWORK)
-	endif()
-
-	info_cfg_text("Modifiers:")
-	info_cfg_option(WITH_MOD_BOOLEAN)
-	info_cfg_option(WITH_MOD_REMESH)
-	info_cfg_option(WITH_MOD_FLUID)
-	info_cfg_option(WITH_MOD_OCEANSIM)
-
-	info_cfg_text("OpenGL:")
-	info_cfg_option(WITH_GLEW_ES)
-	info_cfg_option(WITH_GLU)
-	info_cfg_option(WITH_GL_EGL)
-	info_cfg_option(WITH_GL_PROFILE_COMPAT)
-	info_cfg_option(WITH_GL_PROFILE_CORE)
-	info_cfg_option(WITH_GL_PROFILE_ES20)
-	if(WIN32)
-		info_cfg_option(WITH_GL_ANGLE)
-	endif()
-
-	info_cfg_text("")
-
-	message("${_config_msg}")
-endif()
-
-if(0)
-	print_all_vars()
-endif()
->>>>>>> 12304714
