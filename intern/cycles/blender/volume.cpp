--- conflicted
+++ resolved
@@ -29,11 +29,7 @@
         *static_cast<const ::Mesh *>(b_ob.data().ptr.data), texspace_loc, texspace_size);
   }
 
-<<<<<<< HEAD
-  bool load_metadata(ImageMetaData &metadata) override
-=======
   void load_grid() override
->>>>>>> a29a6318
   {
     if (!b_domain) {
       return;
@@ -80,15 +76,11 @@
     grid_from_dense_voxels(width, height, depth, channels, voxels.data(), transform_3d);
   }
 
-<<<<<<< HEAD
-  bool load_pixels_full(const ImageMetaData & /*metadata*/, uint8_t *pixels) override
-=======
   bool get_voxels(const size_t width,
                   const size_t height,
                   const size_t depth,
                   const int channels,
                   vector<float> &voxels)
->>>>>>> a29a6318
   {
     if (!b_domain) {
       return false;
