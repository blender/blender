/* SPDX-FileCopyrightText: 2011-2022 Blender Foundation
 *
 * SPDX-License-Identifier: Apache-2.0 */

/* TODO(sergey): There is a bit of headers dependency hell going on
 * here, so for now we just put here. In the future it might be better
 * to have dedicated file for such tweaks.
 */
#if (defined(__GNUC__) && !defined(__clang__)) && defined(NDEBUG)
#  pragma GCC diagnostic ignored "-Wmaybe-uninitialized"
#  pragma GCC diagnostic ignored "-Wuninitialized"
#endif

#include <cstring>

#include "scene/object.h"

#include "util/log.h"
#include "util/string.h"

#include "kernel/device/cpu/image.h"

#include "kernel/osl/globals.h"
#include "kernel/osl/services.h"
#include "kernel/osl/services_shared.h"
#include "kernel/osl/types.h"

#include "kernel/integrator/state.h"

#include "kernel/geom/primitive.h"
#include "kernel/geom/shader_data.h"

#include "kernel/bvh/bvh.h"

#include "kernel/camera/camera.h"

#include "kernel/svm/ao.h"
#include "kernel/svm/bevel.h"

#include "kernel/util/ies.h"
#include "kernel/util/texture_3d.h"

CCL_NAMESPACE_BEGIN

/* RenderServices implementation */

static void copy_matrix(OSL::Matrix44 &m, const Transform &tfm)
{
  ProjectionTransform t = projection_transpose(ProjectionTransform(tfm));
  memcpy((float *)&m, (const float *)&t, sizeof(m));
}

static void copy_matrix(OSL::Matrix44 &m, const ProjectionTransform &tfm)
{
  ProjectionTransform t = projection_transpose(tfm);
  memcpy((float *)&m, (const float *)&t, sizeof(m));
}

/* static ustrings */
ustring OSLRenderServices::u_distance("distance");
ustring OSLRenderServices::u_index("index");
ustring OSLRenderServices::u_world("world");
ustring OSLRenderServices::u_camera("camera");
ustring OSLRenderServices::u_screen("screen");
ustring OSLRenderServices::u_raster("raster");
ustring OSLRenderServices::u_ndc("NDC");
ustring OSLRenderServices::u_object_location("object:location");
ustring OSLRenderServices::u_object_color("object:color");
ustring OSLRenderServices::u_object_alpha("object:alpha");
ustring OSLRenderServices::u_object_index("object:index");
ustring OSLRenderServices::u_object_is_light("object:is_light");
ustring OSLRenderServices::u_bump_map_normal("geom:bump_map_normal");
ustring OSLRenderServices::u_geom_dupli_generated("geom:dupli_generated");
ustring OSLRenderServices::u_geom_dupli_uv("geom:dupli_uv");
ustring OSLRenderServices::u_material_index("material:index");
ustring OSLRenderServices::u_object_random("object:random");
ustring OSLRenderServices::u_particle_index("particle:index");
ustring OSLRenderServices::u_particle_random("particle:random");
ustring OSLRenderServices::u_particle_age("particle:age");
ustring OSLRenderServices::u_particle_lifetime("particle:lifetime");
ustring OSLRenderServices::u_particle_location("particle:location");
ustring OSLRenderServices::u_particle_rotation("particle:rotation");
ustring OSLRenderServices::u_particle_size("particle:size");
ustring OSLRenderServices::u_particle_velocity("particle:velocity");
ustring OSLRenderServices::u_particle_angular_velocity("particle:angular_velocity");
ustring OSLRenderServices::u_geom_numpolyvertices("geom:numpolyvertices");
ustring OSLRenderServices::u_geom_trianglevertices("geom:trianglevertices");
ustring OSLRenderServices::u_geom_polyvertices("geom:polyvertices");
ustring OSLRenderServices::u_geom_name("geom:name");
ustring OSLRenderServices::u_geom_undisplaced("geom:undisplaced");
ustring OSLRenderServices::u_is_smooth("geom:is_smooth");
ustring OSLRenderServices::u_is_curve("geom:is_curve");
ustring OSLRenderServices::u_curve_thickness("geom:curve_thickness");
ustring OSLRenderServices::u_curve_length("geom:curve_length");
ustring OSLRenderServices::u_curve_tangent_normal("geom:curve_tangent_normal");
ustring OSLRenderServices::u_curve_random("geom:curve_random");
ustring OSLRenderServices::u_is_point("geom:is_point");
ustring OSLRenderServices::u_point_radius("geom:point_radius");
ustring OSLRenderServices::u_point_position("geom:point_position");
ustring OSLRenderServices::u_point_random("geom:point_random");
ustring OSLRenderServices::u_normal_map_normal("geom:normal_map_normal");
ustring OSLRenderServices::u_path_ray_length("path:ray_length");
ustring OSLRenderServices::u_path_ray_depth("path:ray_depth");
ustring OSLRenderServices::u_path_diffuse_depth("path:diffuse_depth");
ustring OSLRenderServices::u_path_glossy_depth("path:glossy_depth");
ustring OSLRenderServices::u_path_transparent_depth("path:transparent_depth");
ustring OSLRenderServices::u_path_transmission_depth("path:transmission_depth");
ustring OSLRenderServices::u_trace("trace");
ustring OSLRenderServices::u_hit("hit");
ustring OSLRenderServices::u_hitdist("hitdist");
ustring OSLRenderServices::u_N("N");
ustring OSLRenderServices::u_Ng("Ng");
ustring OSLRenderServices::u_P("P");
ustring OSLRenderServices::u_I("I");
ustring OSLRenderServices::u_u("u");
ustring OSLRenderServices::u_v("v");
ustring OSLRenderServices::u_empty;

ustring OSLRenderServices::u_sensor_size("cam:sensor_size");
ustring OSLRenderServices::u_image_resolution("cam:image_resolution");
ustring OSLRenderServices::u_aperture_aspect_ratio("cam:aperture_aspect_ratio");
ustring OSLRenderServices::u_aperture_size("cam:aperture_size");
ustring OSLRenderServices::u_aperture_position("cam:aperture_position");
ustring OSLRenderServices::u_focal_distance("cam:focal_distance");

ImageManager *OSLRenderServices::image_manager = nullptr;

OSLRenderServices::OSLRenderServices(const int device_type)
    /* Dummy texture system pointer so OSL doesn't create its own. Such an opaque texture system
     * pointer is supported and normally would be done with the OSL_NO_DEFAULT_TEXTURESYSTEM
     * build option, but we want to work with OSL builds that don't have it. */
    : OSL::RendererServices(reinterpret_cast<OSL::TextureSystem *>(1)), device_type_(device_type)
{
}

<<<<<<< HEAD
OSLRenderServices::~OSLRenderServices() = default;
=======
OSLRenderServices::~OSLRenderServices()
{
  if (m_texturesys) {
    LOG_INFO << "OSL texture system stats:\n" << m_texturesys->getstats();
  }
}
>>>>>>> a29a6318

int OSLRenderServices::supports(string_view feature) const
{
#ifdef WITH_OPTIX
  if (feature == "OptiX") {
    return device_type_ == DEVICE_OPTIX;
  }
#else
  (void)feature;
#endif

  return false;
}

bool OSLRenderServices::get_matrix(OSL::ShaderGlobals *sg,
                                   OSL::Matrix44 &result,
                                   OSL::TransformationPtr /*xform*/,
                                   const float time)
{
  ShaderGlobals *globals = reinterpret_cast<ShaderGlobals *>(sg);

  if (globals == nullptr || globals->sd == nullptr) {
    return false;
  }

  /* this is only used for shader and object space, we don't really have
   * a concept of shader space, so we just use object space for both. */
  const ShaderData *sd = globals->sd;
  const ThreadKernelGlobalsCPU *kg = globals->kg;
  const int object = sd->object;

  if (object != OBJECT_NONE) {
#ifdef __OBJECT_MOTION__
    Transform tfm;

    if (time == sd->time) {
      tfm = object_get_transform(kg, sd);
    }
    else {
      tfm = object_fetch_transform_motion_test(kg, object, time, nullptr);
    }
#else
    const Transform tfm = object_get_transform(kg, sd);
#endif
    copy_matrix(result, tfm);

    return true;
  }

  return false;
}

bool OSLRenderServices::get_inverse_matrix(OSL::ShaderGlobals *sg,
                                           OSL::Matrix44 &result,
                                           OSL::TransformationPtr /*xform*/,
                                           const float time)
{
  ShaderGlobals *globals = reinterpret_cast<ShaderGlobals *>(sg);

  if (globals == nullptr || globals->sd == nullptr) {
    return false;
  }

  /* this is only used for shader and object space, we don't really have
   * a concept of shader space, so we just use object space for both. */
  const ShaderData *sd = globals->sd;
  const ThreadKernelGlobalsCPU *kg = globals->kg;
  const int object = sd->object;

  if (object != OBJECT_NONE) {
#ifdef __OBJECT_MOTION__
    Transform itfm;

    if (time == sd->time) {
      itfm = object_get_inverse_transform(kg, sd);
    }
    else {
      object_fetch_transform_motion_test(kg, object, time, &itfm);
    }
#else
    const Transform itfm = object_get_inverse_transform(kg, sd);
#endif
    copy_matrix(result, itfm);

    return true;
  }

  return false;
}

bool OSLRenderServices::get_matrix(OSL::ShaderGlobals *sg,
                                   OSL::Matrix44 &result,
                                   OSLUStringHash from,
                                   const float /*time*/)
{
  ShaderGlobals *globals = reinterpret_cast<ShaderGlobals *>(sg);
  const ThreadKernelGlobalsCPU *kg = globals->kg;

  if (from == u_ndc) {
    copy_matrix(result, kernel_data.cam.ndctoworld);
    return true;
  }
  if (from == u_raster) {
    copy_matrix(result, kernel_data.cam.rastertoworld);
    return true;
  }
  if (from == u_screen) {
    copy_matrix(result, kernel_data.cam.screentoworld);
    return true;
  }
  if (from == u_camera) {
    copy_matrix(result, kernel_data.cam.cameratoworld);
    return true;
  }
  if (from == u_world) {
    result.makeIdentity();
    return true;
  }

  return false;
}

bool OSLRenderServices::get_inverse_matrix(OSL::ShaderGlobals *sg,
                                           OSL::Matrix44 &result,
                                           OSLUStringHash to,
                                           const float /*time*/)
{
  ShaderGlobals *globals = reinterpret_cast<ShaderGlobals *>(sg);
  const ThreadKernelGlobalsCPU *kg = globals->kg;

  if (to == u_ndc) {
    copy_matrix(result, kernel_data.cam.worldtondc);
    return true;
  }
  if (to == u_raster) {
    copy_matrix(result, kernel_data.cam.worldtoraster);
    return true;
  }
  if (to == u_screen) {
    copy_matrix(result, kernel_data.cam.worldtoscreen);
    return true;
  }
  if (to == u_camera) {
    copy_matrix(result, kernel_data.cam.worldtocamera);
    return true;
  }
  if (to == u_world) {
    result.makeIdentity();
    return true;
  }

  return false;
}

bool OSLRenderServices::get_matrix(OSL::ShaderGlobals *sg,
                                   OSL::Matrix44 &result,
                                   OSL::TransformationPtr /*xform*/)
{
  ShaderGlobals *globals = reinterpret_cast<ShaderGlobals *>(sg);

  if (globals == nullptr || globals->sd == nullptr) {
    return false;
  }

  /* this is only used for shader and object space, we don't really have
   * a concept of shader space, so we just use object space for both. */
  const ShaderData *sd = globals->sd;
  const ThreadKernelGlobalsCPU *kg = globals->kg;
  const int object = sd->object;

  if (object != OBJECT_NONE) {
    const Transform tfm = object_get_transform(kg, sd);
    copy_matrix(result, tfm);

    return true;
  }

  return false;
}

bool OSLRenderServices::get_inverse_matrix(OSL::ShaderGlobals *sg,
                                           OSL::Matrix44 &result,
                                           OSL::TransformationPtr /*xform*/)
{
  ShaderGlobals *globals = reinterpret_cast<ShaderGlobals *>(sg);

  if (globals == nullptr || globals->sd == nullptr) {
    return false;
  }

  /* this is only used for shader and object space, we don't really have
   * a concept of shader space, so we just use object space for both. */
  const ShaderData *sd = globals->sd;
  const ThreadKernelGlobalsCPU *kg = globals->kg;
  const int object = sd->object;

  if (object != OBJECT_NONE) {
    const Transform tfm = object_get_inverse_transform(kg, sd);
    copy_matrix(result, tfm);

    return true;
  }

  return false;
}

bool OSLRenderServices::get_matrix(OSL::ShaderGlobals *sg,
                                   OSL::Matrix44 &result,
                                   OSLUStringHash from)
{
  ShaderGlobals *globals = reinterpret_cast<ShaderGlobals *>(sg);
  const ThreadKernelGlobalsCPU *kg = globals->kg;

  if (from == u_ndc) {
    copy_matrix(result, kernel_data.cam.ndctoworld);
    return true;
  }
  if (from == u_raster) {
    copy_matrix(result, kernel_data.cam.rastertoworld);
    return true;
  }
  if (from == u_screen) {
    copy_matrix(result, kernel_data.cam.screentoworld);
    return true;
  }
  if (from == u_camera) {
    copy_matrix(result, kernel_data.cam.cameratoworld);
    return true;
  }

  return false;
}

bool OSLRenderServices::get_inverse_matrix(OSL::ShaderGlobals *sg,
                                           OSL::Matrix44 &result,
                                           OSLUStringHash to)
{
  ShaderGlobals *globals = reinterpret_cast<ShaderGlobals *>(sg);
  const ThreadKernelGlobalsCPU *kg = globals->kg;

  if (to == u_ndc) {
    copy_matrix(result, kernel_data.cam.worldtondc);
    return true;
  }
  if (to == u_raster) {
    copy_matrix(result, kernel_data.cam.worldtoraster);
    return true;
  }
  if (to == u_screen) {
    copy_matrix(result, kernel_data.cam.worldtoscreen);
    return true;
  }
  if (to == u_camera) {
    copy_matrix(result, kernel_data.cam.worldtocamera);
    return true;
  }

  return false;
}

bool OSLRenderServices::get_array_attribute(OSL::ShaderGlobals * /*sg*/,
                                            bool /* derivatives*/,
                                            OSLUStringHash /* object*/,
                                            const TypeDesc /* type*/,
                                            OSLUStringHash /* name*/,
                                            const int /* index*/,
                                            void * /*val*/)
{
  return false;
}

template<typename T>
inline bool set_attribute(
    const T v, const T dx, const T dy, TypeDesc type, bool derivatives, void *val);

inline void set_data_float(
    const float v, const float dx, const float dy, bool derivatives, void *val)
{
  float *fval = static_cast<float *>(val);
  fval[0] = v;
  if (derivatives) {
    fval[1] = dx;
    fval[2] = dy;
  }
}

inline void set_data_float3(
    const float3 v, const float3 dx, const float3 dy, bool derivatives, void *val)
{
  float *fval = static_cast<float *>(val);
  fval[0] = v.x;
  fval[1] = v.y;
  fval[2] = v.z;
  if (derivatives) {
    fval[3] = dx.x;
    fval[4] = dx.y;
    fval[5] = dx.z;
    fval[6] = dy.x;
    fval[7] = dy.y;
    fval[8] = dy.z;
  }
}

inline void set_data_float4(
    const float4 v, const float4 dx, const float4 dy, bool derivatives, void *val)
{
  float *fval = static_cast<float *>(val);
  fval[0] = v.x;
  fval[1] = v.y;
  fval[2] = v.z;
  fval[3] = v.w;
  if (derivatives) {
    fval[4] = dx.x;
    fval[5] = dx.y;
    fval[6] = dx.z;
    fval[7] = dx.w;
    fval[8] = dy.x;
    fval[9] = dy.y;
    fval[10] = dy.z;
    fval[11] = dy.w;
  }
}

ccl_device_template_spec bool set_attribute(
    const float v, const float dx, const float dy, TypeDesc type, bool derivatives, void *val)
{
  if (type == TypeFloatArray4) {
    set_data_float4(make_float4(v, v, v, 1.0f),
                    make_float4(dx, dx, dx, 0.0f),
                    make_float4(dy, dy, dy, 0.0f),
                    derivatives,
                    val);
    return true;
  }
  if (type == TypePoint || type == TypeVector || type == TypeNormal || type == TypeColor) {
    set_data_float3(make_float3(v), make_float3(dx), make_float3(dy), derivatives, val);
    return true;
  }
  if (type == TypeFloat) {
    set_data_float(v, dx, dy, derivatives, val);
    return true;
  }

  return false;
}

ccl_device_template_spec bool set_attribute(
    const float2 v, const float2 dx, const float2 dy, TypeDesc type, bool derivatives, void *val)
{
  if (type == TypeFloatArray4) {
    set_data_float4(make_float4(v.x, v.y, 0.0f, 1.0f),
                    make_float4(dx.x, dx.y, 0.0f, 0.0f),
                    make_float4(dy.x, dy.y, 0.0f, 0.0f),
                    derivatives,
                    val);
    return true;
  }
  if (type == TypePoint || type == TypeVector || type == TypeNormal || type == TypeColor) {
    set_data_float3(make_float3(v), make_float3(dx), make_float3(dy), derivatives, val);
    return true;
  }
  if (type == TypeFloat) {
    set_data_float(average(v), average(dx), average(dy), derivatives, val);
    return true;
  }

  return false;
}

ccl_device_template_spec bool set_attribute(
    const float3 v, const float3 dx, const float3 dy, TypeDesc type, bool derivatives, void *val)
{
  if (type == TypeFloatArray4) {
    set_data_float4(
        make_float4(v, 1.0f), make_float4(dx, 0.0f), make_float4(dy, 0.0f), derivatives, val);
    return true;
  }
  if (type == TypePoint || type == TypeVector || type == TypeNormal || type == TypeColor) {
    set_data_float3(v, dx, dy, derivatives, val);
    return true;
  }
  if (type == TypeFloat) {
    set_data_float(average(v), average(dx), average(dy), derivatives, val);
    return true;
  }

  return false;
}

/* Attributes with the TypeRGBA type descriptor should be retrieved and stored
 * in a float array of size 4 (e.g. node_vertex_color.osl), this array have
 * a type descriptor TypeFloatArray4. If the storage is not a TypeFloatArray4,
 * we either store the first three components in a vector, store the average of
 * the components in a float, or fail the retrieval and do nothing. We allow
 * this for the correct operation of the Attribute node.
 */

ccl_device_template_spec bool set_attribute(
    const float4 v, const float4 dx, const float4 dy, TypeDesc type, bool derivatives, void *val)
{
  if (type == TypeFloatArray4) {
    set_data_float4(v, dx, dy, derivatives, val);
    return true;
  }
  if (type == TypePoint || type == TypeVector || type == TypeNormal || type == TypeColor) {
    set_data_float3(make_float3(v), make_float3(dx), make_float3(dy), derivatives, val);
    return true;
  }
  if (type == TypeFloat) {
    set_data_float(average(make_float3(v)),
                   average(make_float3(dx)),
                   average(make_float3(dy)),
                   derivatives,
                   val);
    return true;
  }
  return false;
}

template<typename T>
ccl_device_inline bool set_attribute(const T f, const TypeDesc type, bool derivatives, void *val)
{
  return set_attribute(f, make_zero<T>(), make_zero<T>(), type, derivatives, val);
}

ccl_device_template_spec bool set_attribute(const int i,
                                            const TypeDesc type,
                                            bool derivatives,
                                            void *val)
{
  if (type.basetype == TypeDesc::INT && type.aggregate == TypeDesc::SCALAR && type.arraylen == 0) {
    int *ival = (int *)val;
    ival[0] = i;

    if (derivatives) {
      ival[1] = 0;
      ival[2] = 0;
    }

    return true;
  }

  return false;
}

ccl_device_template_spec bool set_attribute(ustring str,
                                            const TypeDesc type,
                                            bool derivatives,
                                            void *val)
{
  if (type.basetype == TypeDesc::STRING && type.aggregate == TypeDesc::SCALAR &&
      type.arraylen == 0)
  {
    ustring *sval = (ustring *)val;
    sval[0] = str;

    if (derivatives) {
      sval[1] = OSLRenderServices::u_empty;
      sval[2] = OSLRenderServices::u_empty;
    }

    return true;
  }

  return false;
}

static bool set_attribute_float3_3(const float3 P[3], TypeDesc type, bool derivatives, void *val)
{
  if (type.vecsemantics == TypeDesc::POINT && type.arraylen >= 3) {
    float *fval = (float *)val;

    fval[0] = P[0].x;
    fval[1] = P[0].y;
    fval[2] = P[0].z;

    fval[3] = P[1].x;
    fval[4] = P[1].y;
    fval[5] = P[1].z;

    fval[6] = P[2].x;
    fval[7] = P[2].y;
    fval[8] = P[2].z;

    if (type.arraylen > 3) {
      memset(fval + 3 * 3, 0, sizeof(float) * 3 * (type.arraylen - 3));
    }
    if (derivatives) {
      memset(fval + type.arraylen * 3, 0, sizeof(float) * 2 * 3 * type.arraylen);
    }

    return true;
  }

  return false;
}

static bool set_attribute_matrix(const Transform &tfm, const TypeDesc type, void *val)
{
  if (type == TypeMatrix) {
    copy_matrix(*(OSL::Matrix44 *)val, tfm);
    return true;
  }

  return false;
}

template<typename T>
inline bool get_object_attribute_impl(const ThreadKernelGlobalsCPU *kg,
                                      ShaderData *sd,
                                      const AttributeDescriptor &desc,
                                      const TypeDesc &type,
                                      bool derivatives,
                                      void *val)
{
  T v;
  T dx = make_zero<T>();
  T dy = make_zero<T>();
#ifdef __VOLUME__
  if (primitive_is_volume_attribute(sd)) {
    v = primitive_volume_attribute<T>(kg, sd, desc, true);
  }
  else
#endif
  {
    v = primitive_surface_attribute<T>(
        kg, sd, desc, derivatives ? &dx : nullptr, derivatives ? &dy : nullptr);
  }
  return set_attribute(v, dx, dy, type, derivatives, val);
}

static bool get_object_attribute(const ThreadKernelGlobalsCPU *kg,
                                 ShaderData *sd,
                                 const AttributeDescriptor &desc,
                                 const TypeDesc &type,
                                 bool derivatives,
                                 void *val)
{
  if (desc.type == NODE_ATTR_FLOAT) {
    return get_object_attribute_impl<float>(kg, sd, desc, type, derivatives, val);
  }
  if (desc.type == NODE_ATTR_FLOAT2) {
    return get_object_attribute_impl<float2>(kg, sd, desc, type, derivatives, val);
  }
  if (desc.type == NODE_ATTR_FLOAT3) {
    return get_object_attribute_impl<float3>(kg, sd, desc, type, derivatives, val);
  }
  if (desc.type == NODE_ATTR_FLOAT4 || desc.type == NODE_ATTR_RGBA) {
    return get_object_attribute_impl<float4>(kg, sd, desc, type, derivatives, val);
  }
  if (desc.type == NODE_ATTR_MATRIX) {
    const Transform tfm = primitive_attribute_matrix(kg, desc);
    return set_attribute_matrix(tfm, type, val);
  }
  return false;
}

bool OSLRenderServices::get_object_standard_attribute(
    ShaderGlobals *globals, OSLUStringHash name, const TypeDesc type, bool derivatives, void *val)
{
  ShaderData *sd = globals->sd;
  const ThreadKernelGlobalsCPU *kg = globals->kg;
  /* todo: turn this into hash table? */

  /* Object Attributes */
  if (name == u_object_location) {
    const float3 f = object_location(kg, sd);
    return set_attribute(f, type, derivatives, val);
  }
  if (name == u_object_color) {
    const float3 f = object_color(kg, sd->object);
    return set_attribute(f, type, derivatives, val);
  }
  if (name == u_object_alpha) {
    const float f = object_alpha(kg, sd->object);
    return set_attribute(f, type, derivatives, val);
  }
  if (name == u_object_index) {
    const float f = object_pass_id(kg, sd->object);
    return set_attribute(f, type, derivatives, val);
  }
  if (name == u_object_is_light) {
    const float f = (sd->type & PRIMITIVE_LAMP) != 0;
    return set_attribute(f, type, derivatives, val);
  }
  if (name == u_geom_dupli_generated) {
    const float3 f = object_dupli_generated(kg, sd->object);
    return set_attribute(f, type, derivatives, val);
  }
  if (name == u_geom_dupli_uv) {
    const float3 f = object_dupli_uv(kg, sd->object);
    return set_attribute(f, type, derivatives, val);
  }
  if (name == u_material_index) {
    const float f = shader_pass_id(kg, sd);
    return set_attribute(f, type, derivatives, val);
  }
  if (name == u_object_random) {
    const float f = object_random_number(kg, sd->object);
    return set_attribute(f, type, derivatives, val);
  }

  /* Particle Attributes */
  if (name == u_particle_index) {
    const int particle_id = object_particle_id(kg, sd->object);
    const float f = particle_index(kg, particle_id);
    return set_attribute(f, type, derivatives, val);
  }
  if (name == u_particle_random) {
    const int particle_id = object_particle_id(kg, sd->object);
    const float f = hash_uint2_to_float(particle_index(kg, particle_id), 0);
    return set_attribute(f, type, derivatives, val);
  }
  if (name == u_particle_age) {
    const int particle_id = object_particle_id(kg, sd->object);
    const float f = particle_age(kg, particle_id);
    return set_attribute(f, type, derivatives, val);
  }
  if (name == u_particle_lifetime) {
    const int particle_id = object_particle_id(kg, sd->object);
    const float f = particle_lifetime(kg, particle_id);
    return set_attribute(f, type, derivatives, val);
  }
  if (name == u_particle_location) {
    const int particle_id = object_particle_id(kg, sd->object);
    const float3 f = particle_location(kg, particle_id);
    return set_attribute(f, type, derivatives, val);
  }
#if 0 /* unsupported */
  if (name == u_particle_rotation) {
    int particle_id = object_particle_id(kg, sd->object);
    float4 f = particle_rotation(kg, particle_id);
    return set_attribute(f, type, derivatives, val);
  }
#endif
  if (name == u_particle_size) {
    const int particle_id = object_particle_id(kg, sd->object);
    const float f = particle_size(kg, particle_id);
    return set_attribute(f, type, derivatives, val);
  }
  if (name == u_particle_velocity) {
    const int particle_id = object_particle_id(kg, sd->object);
    const float3 f = particle_velocity(kg, particle_id);
    return set_attribute(f, type, derivatives, val);
  }
  if (name == u_particle_angular_velocity) {
    const int particle_id = object_particle_id(kg, sd->object);
    const float3 f = particle_angular_velocity(kg, particle_id);
    return set_attribute(f, type, derivatives, val);
  }

  /* Geometry Attributes */
  if (name == u_geom_numpolyvertices) {
    return set_attribute(3, type, derivatives, val);
  }
  if ((name == u_geom_trianglevertices || name == u_geom_polyvertices) &&
      sd->type & PRIMITIVE_TRIANGLE)
  {
    float3 P[3];

    if (sd->type & PRIMITIVE_MOTION) {
      motion_triangle_vertices(kg, sd->object, sd->prim, sd->time, P);
    }
    else {
      triangle_vertices(kg, sd->prim, P);
    }

    if (!(sd->object_flag & SD_OBJECT_TRANSFORM_APPLIED)) {
      object_position_transform(kg, sd, &P[0]);
      object_position_transform(kg, sd, &P[1]);
      object_position_transform(kg, sd, &P[2]);
    }

    return set_attribute_float3_3(P, type, derivatives, val);
  }
  if (name == u_geom_name) {
    const ustring object_name = kg->osl.globals->object_names[sd->object];
    return set_attribute(object_name, type, derivatives, val);
  }
  if (name == u_is_smooth) {
    const float f = ((sd->shader & SHADER_SMOOTH_NORMAL) != 0);
    return set_attribute(f, type, derivatives, val);
  }
#ifdef __HAIR__
  /* Hair Attributes */
  if (name == u_is_curve) {
    const float f = (sd->type & PRIMITIVE_CURVE) != 0;
    return set_attribute(f, type, derivatives, val);
  }
  if (name == u_curve_thickness) {
    const float f = curve_thickness(kg, sd);
    return set_attribute(f, type, derivatives, val);
  }
  if (name == u_curve_tangent_normal) {
    const float3 f = curve_tangent_normal(sd);
    return set_attribute(f, type, derivatives, val);
  }
  if (name == u_curve_random) {
    const float f = curve_random(kg, sd);
    return set_attribute(f, type, derivatives, val);
  }
#endif
#ifdef __POINTCLOUD__
  /* point attributes */
  if (name == u_is_point) {
    const float f = (sd->type & PRIMITIVE_POINT) != 0;
    return set_attribute(f, type, derivatives, val);
  }
  if (name == u_point_radius) {
    const float f = point_radius(kg, sd);
    return set_attribute(f, type, derivatives, val);
  }
  if (name == u_point_position) {
    const float3 f = point_position(kg, sd);
    return set_attribute(f, type, derivatives, val);
  }
  if (name == u_point_random) {
    const float f = point_random(kg, sd);
    return set_attribute(f, type, derivatives, val);
  }
#endif
  if (name == u_normal_map_normal) {
    if (sd->type & PRIMITIVE_TRIANGLE) {
      const float3 f = triangle_smooth_normal_unnormalized(kg, sd, sd->Ng, sd->prim, sd->u, sd->v);
      return set_attribute(f, type, derivatives, val);
    }
    return false;
  }
  if (name == u_bump_map_normal) {
    float3 f[3];
    if (!attribute_bump_map_normal(kg, sd, f)) {
      return false;
    }
    return set_attribute(f[0], f[1], f[2], type, derivatives, val);
  }
  return get_background_attribute(globals, name, type, derivatives, val);
}

bool OSLRenderServices::get_background_attribute(
    ShaderGlobals *globals, OSLUStringHash name, const TypeDesc type, bool derivatives, void *val)
{
  ShaderData *sd = globals->sd;
  const ThreadKernelGlobalsCPU *kg = globals->kg;
  const IntegratorStateCPU *state = globals->path_state;
  const IntegratorShadowStateCPU *shadow_state = globals->shadow_path_state;
  if (name == u_path_ray_length) {
    /* Ray Length */
    const float f = sd->ray_length;
    return set_attribute(f, type, derivatives, val);
  }

#define READ_PATH_STATE(elem) \
  ((state != nullptr)        ? state->path.elem : \
   (shadow_state != nullptr) ? shadow_state->shadow_path.elem : \
                               0)

  if (name == u_path_ray_depth) {
    /* Ray Depth */
    int f = READ_PATH_STATE(bounce);

    /* Read bounce from different locations depending on if this is a shadow path. For background,
     * light emission and shadow evaluation from a surface or volume we are effectively one bounce
     * further. */
    if (globals->raytype & (PATH_RAY_SHADOW | PATH_RAY_EMISSION)) {
      f += 1;
    }

    return set_attribute(f, type, derivatives, val);
  }
  if (name == u_path_diffuse_depth) {
    /* Diffuse Ray Depth */
    const int f = READ_PATH_STATE(diffuse_bounce);
    return set_attribute(f, type, derivatives, val);
  }
  if (name == u_path_glossy_depth) {
    /* Glossy Ray Depth */
    const int f = READ_PATH_STATE(glossy_bounce);
    return set_attribute(f, type, derivatives, val);
  }
  if (name == u_path_transmission_depth) {
    /* Transmission Ray Depth */
    const int f = READ_PATH_STATE(transmission_bounce);
    return set_attribute(f, type, derivatives, val);
  }
  if (name == u_path_transparent_depth) {
    /* Transparent Ray Depth */
    const int f = READ_PATH_STATE(transparent_bounce);
    return set_attribute(f, type, derivatives, val);
  }
#undef READ_PATH_STATE

  if (name == u_ndc) {
    /* NDC coordinates with special exception for orthographic projection. */
    float3 ndc[3];

    if ((globals->raytype & PATH_RAY_CAMERA) && sd->object == OBJECT_NONE &&
        kernel_data.cam.type == CAMERA_ORTHOGRAPHIC)
    {
      ndc[0] = camera_world_to_ndc(kg, sd, sd->ray_P);

      if (derivatives) {
        ndc[1] = zero_float3();
        ndc[2] = zero_float3();
      }
    }
    else {
      ndc[0] = camera_world_to_ndc(kg, sd, sd->P);

      if (derivatives) {
        const differential3 dP = differential_from_compact(sd->Ng, sd->dP);
        ndc[1] = camera_world_to_ndc(kg, sd, sd->P + dP.dx) - ndc[0];
        ndc[2] = camera_world_to_ndc(kg, sd, sd->P + dP.dy) - ndc[0];
      }
    }

    return set_attribute(ndc[0], ndc[1], ndc[2], type, derivatives, val);
  }

  return false;
}

bool OSLRenderServices::get_camera_attribute(
    ShaderGlobals *globals, OSLUStringHash name, TypeDesc type, bool derivatives, void *val)
{
  const ThreadKernelGlobalsCPU *kg = globals->kg;
  if (name == u_sensor_size) {
    const float2 sensor = make_float2(kernel_data.cam.sensorwidth, kernel_data.cam.sensorheight);
    return set_attribute(sensor, type, derivatives, val);
  }
  if (name == u_image_resolution) {
    const float2 image = make_float2(kernel_data.cam.width, kernel_data.cam.height);
    return set_attribute(image, type, derivatives, val);
  }
  if (name == u_aperture_aspect_ratio) {
    return set_attribute(1.0f / kernel_data.cam.inv_aperture_ratio, type, derivatives, val);
  }
  if (name == u_aperture_size) {
    return set_attribute(kernel_data.cam.aperturesize, type, derivatives, val);
  }
  if (name == u_aperture_position) {
    /* The random numbers for aperture sampling are packed into N. */
    const float2 rand_lens = make_float2(globals->N.x, globals->N.y);
    const float2 pos = camera_sample_aperture(&kernel_data.cam, rand_lens);
    return set_attribute(pos * kernel_data.cam.aperturesize, type, derivatives, val);
  }
  if (name == u_focal_distance) {
    return set_attribute(kernel_data.cam.focaldistance, type, derivatives, val);
  }
  return false;
}

bool OSLRenderServices::get_attribute(OSL::ShaderGlobals *sg,
                                      bool derivatives,
                                      OSLUStringHash object_name,
                                      const TypeDesc type,
                                      OSLUStringHash name,
                                      void *val)
{
  ShaderGlobals *globals = reinterpret_cast<ShaderGlobals *>(sg);
  if (globals == nullptr) {
    return false;
  }

  ShaderData *sd = globals->sd;
  const ThreadKernelGlobalsCPU *kg = globals->kg;
  if (sd == nullptr) {
    /* Camera shader. */
    return get_camera_attribute(globals, name, type, derivatives, val);
  }

  /* lookup of attribute on another object */
  int object;
  if (object_name != u_empty) {
    const OSLGlobals::ObjectNameMap::iterator it = kg->osl.globals->object_name_map.find(
        object_name);

    if (it == kg->osl.globals->object_name_map.end()) {
      return false;
    }

    object = it->second;
  }
  else {
    object = sd->object;
  }

  /* find attribute on object */
  const AttributeDescriptor desc = find_attribute(kg, object, sd->prim, name.hash());
  if (desc.offset != ATTR_STD_NOT_FOUND) {
    return get_object_attribute(kg, sd, desc, type, derivatives, val);
  }

  /* not found in attribute, check standard object info */
  return get_object_standard_attribute(globals, name, type, derivatives, val);
}

bool OSLRenderServices::get_userdata(bool /*derivatives*/,
                                     OSLUStringHash /* name*/,
                                     const TypeDesc /* type*/,
                                     OSL::ShaderGlobals * /*sg*/,
                                     void * /*val*/)
{
  return false; /* disabled by lockgeom */
}

OSL::TextureSystem::TextureHandle *OSLRenderServices::get_texture_handle(
    OSLUStringHash filename, OSL::ShadingContext *context, const OSL::TextureOpt *opt)
{
  return get_texture_handle(to_ustring(filename), context, opt);
}

OSL::TextureSystem::TextureHandle *OSLRenderServices::get_texture_handle(
    OSL::ustring filename, OSL::ShadingContext * /*context*/, const OSL::TextureOpt * /*options*/)
{
  /* TODO: Move UDIM to image itself so it works on CPU for arbitrary filenames, and on GPU. */
  auto [it, inserted] = textures.find_or_insert(filename,
                                                OSLTextureHandle(OSLTextureHandle::IMAGE));

  if (inserted) {
    /* Load new textures using image manager. */
    /* TODO: we assume this only runs at preprocessing time and not at render time, so
     * that we do not have to wait for the handle to be valid. Is that correct? */
    const ImageHandle handle = image_manager->add_image(filename.string(), ImageParams());
    OSLTextureHandle *texture_handle = const_cast<OSLTextureHandle *>(&it->second);
    *texture_handle = OSLTextureHandle(handle);
  }

  /* Construct texture handle for existing textures. */
  if (device_type_ == DEVICE_CPU) {
    /* Point on CPU. */
    return (OSL::TextureSystem::TextureHandle *)(&it->second);
  }

  /* Packed SVM index on GPU. */
  switch (it->second.type) {
    case OSLTextureHandle::IMAGE:
      return reinterpret_cast<OSL::TextureSystem::TextureHandle *>(OSL_TEXTURE_HANDLE_TYPE_SVM |
                                                                   it->second.id);
    case OSLTextureHandle::IES:
      return reinterpret_cast<OSL::TextureSystem::TextureHandle *>(OSL_TEXTURE_HANDLE_TYPE_IES |
                                                                   it->second.id);
    case OSLTextureHandle::AO:
      return reinterpret_cast<OSL::TextureSystem::TextureHandle *>(
          OSL_TEXTURE_HANDLE_TYPE_AO_OR_BEVEL | 1);
    case OSLTextureHandle::BEVEL:
      return reinterpret_cast<OSL::TextureSystem::TextureHandle *>(
          OSL_TEXTURE_HANDLE_TYPE_AO_OR_BEVEL | 2);
  }

  assert(0);
  return nullptr;
}

bool OSLRenderServices::good(OSL::TextureSystem::TextureHandle *texture_handle)
{
  OSLTextureHandle *handle = (OSLTextureHandle *)texture_handle;
  return handle->type != OSLTextureHandle::IMAGE && handle->id != KERNEL_IMAGE_NONE;
}

bool OSLRenderServices::is_udim(OSL::TextureSystem::TextureHandle *texture_handle)
{
  OSLTextureHandle *handle = (OSLTextureHandle *)texture_handle;
  return handle->type == OSLTextureHandle::IMAGE && handle->id <= -1;
}

bool OSLRenderServices::texture(OSLUStringHash filename,
                                TextureHandle *texture_handle,
                                TexturePerthread * /*texture_thread_info*/,
                                OSL::TextureOpt &options,
                                OSL::ShaderGlobals *sg,
                                float s,
                                float t,
                                const float dsdx,
                                const float dtdx,
                                const float dsdy,
                                const float dtdy,
                                const int nchannels,
                                float *result,
                                float * /*dresultds*/,
                                float * /*dresultdt*/,
                                OSLUStringHash * /*errormessage*/)
{
  if (texture_handle == nullptr) {
    if (texture_filenames_seen.insert(filename).second) {
      LOG(WARNING) << "Open Shading Langaueg texture call can not resolve " << filename.c_str()
                   << ", filename must be a constant";
    }
    return false;
  }

  OSLTextureHandle *handle = (OSLTextureHandle *)texture_handle;
  ShaderGlobals *globals = reinterpret_cast<ShaderGlobals *>(sg);
  ShaderData *sd = globals->sd;
  const ThreadKernelGlobalsCPU *kernel_globals = globals->kg;
  const IntegratorStateCPU *state = globals->path_state;
  bool status = false;

  switch (handle->type) {
    case OSLTextureHandle::BEVEL: {
#ifdef __SHADER_RAYTRACE__
      /* Bevel shader hack. */
      if (nchannels >= 3 && state != nullptr) {
        const int num_samples = (int)s;
        const float radius = t;
        const float3 N = svm_bevel(kernel_globals, state, sd, radius, num_samples);
        result[0] = N.x;
        result[1] = N.y;
        result[2] = N.z;
        status = true;
      }
#endif
      break;
    }
    case OSLTextureHandle::AO: {
#ifdef __SHADER_RAYTRACE__
      /* AO shader hack. */
      if (state != nullptr) {
        const int num_samples = (int)s;
        const float radius = t;
        const float3 N = make_float3(dsdx, dtdx, dsdy);
        int flags = 0;
        if ((int)dtdy) {
          flags |= NODE_AO_INSIDE;
        }
        if ((int)options.sblur) {
          flags |= NODE_AO_ONLY_LOCAL;
        }
        if ((int)options.tblur) {
          flags |= NODE_AO_GLOBAL_RADIUS;
        }
        result[0] = svm_ao(kernel_globals, state, sd, N, radius, num_samples, flags);
        status = true;
      }
#endif
      break;
    }
    case OSLTextureHandle::IMAGE: {
      const differential2 duv = {{dsdx, dtdx}, {dsdy, dtdy}};
      const float4 rgba = kernel_image_interp_with_udim(
          kernel_globals, handle->id, make_float2(s, t), duv);

      result[0] = rgba[0];
      if (nchannels > 1) {
        result[1] = rgba[1];
      }
      if (nchannels > 2) {
        result[2] = rgba[2];
      }
      if (nchannels > 3) {
        result[3] = rgba[3];
      }
      status = true;
      break;
    }
    case OSLTextureHandle::IES: {
      /* IES light. */
      result[0] = kernel_ies_interp(kernel_globals, handle->id, s, t);
      status = true;
      break;
    }
  }

  if (!status) {
    if (nchannels == 3 || nchannels == 4) {
      result[0] = 1.0f;
      result[1] = 0.0f;
      result[2] = 1.0f;

      if (nchannels == 4) {
        result[3] = 1.0f;
      }
    }
  }

  return status;
}

bool OSLRenderServices::texture3d(OSLUStringHash filename,
                                  TextureHandle *texture_handle,
                                  TexturePerthread * /*texture_thread_info*/,
                                  OSL::TextureOpt & /*options*/,
                                  OSL::ShaderGlobals *sg,
                                  const OSL::Vec3 &P,
                                  const OSL::Vec3 & /*dPdx*/,
                                  const OSL::Vec3 & /*dPdy*/,
                                  const OSL::Vec3 & /*dPdz*/,
                                  const int nchannels,
                                  float *result,
                                  float * /*dresultds*/,
                                  float * /*dresultdt*/,
                                  float * /*dresultdr*/,
                                  OSLUStringHash * /*errormessage*/)
{
  if (texture_handle == nullptr) {
    if (texture_filenames_seen.insert(filename).second) {
      LOG(WARNING) << "Open Shading Langaueg texture3d call can not resolve " << filename.c_str()
                   << ", filename must be a constant";
    }
    return false;
  }

  OSLTextureHandle *handle = (OSLTextureHandle *)texture_handle;
  ShaderGlobals *globals = reinterpret_cast<ShaderGlobals *>(sg);
  const ThreadKernelGlobalsCPU *kernel_globals = globals->kg;
  bool status = false;

  switch (handle->type) {
    case OSLTextureHandle::IMAGE: {
      /* TODO: test this case. Different handle type? */
      const float3 P_float3 = make_float3(P.x, P.y, P.z);
<<<<<<< HEAD
      float4 rgba = kernel_image_interp_3d(
          kernel_globals, handle->id, P_float3, INTERPOLATION_NONE);
=======
      float4 rgba = kernel_tex_image_interp_3d(
          kernel_globals, slot, P_float3, INTERPOLATION_NONE, -1.0f);
>>>>>>> a29a6318

      result[0] = rgba[0];
      if (nchannels > 1) {
        result[1] = rgba[1];
      }
      if (nchannels > 2) {
        result[2] = rgba[2];
      }
      if (nchannels > 3) {
        result[3] = rgba[3];
      }
      status = true;
      break;
    }
    case OSLTextureHandle::IES:
    case OSLTextureHandle::AO:
    case OSLTextureHandle::BEVEL: {
      status = false;
      break;
    }
  }

  if (!status) {
    if (nchannels == 3 || nchannels == 4) {
      result[0] = 1.0f;
      result[1] = 0.0f;
      result[2] = 1.0f;

      if (nchannels == 4) {
        result[3] = 1.0f;
      }
    }
  }

  return status;
}

bool OSLRenderServices::environment(OSLUStringHash filename,
                                    TextureHandle *texture_handle,
                                    TexturePerthread * /*thread_info*/,
                                    OSL::TextureOpt & /*options*/,
                                    OSL::ShaderGlobals * /*sg*/,
                                    const OSL::Vec3 & /*R*/,
                                    const OSL::Vec3 & /*dRdx*/,
                                    const OSL::Vec3 & /*dRdy*/,
                                    const int nchannels,
                                    float *result,
                                    float * /*dresultds*/,
                                    float * /*dresultdt*/,
                                    OSLUStringHash * /*errormessage*/)
{
  if (texture_handle == nullptr) {
    if (texture_filenames_seen.insert(filename).second) {
      LOG(WARNING) << "Open Shading Langaueg environment call can not resolve " << filename.c_str()
                   << ", filename must be a constant";
    }
    return false;
  }

  /* TODO: implementation. */
  bool status = false;

  if (!status) {
    if (nchannels == 3 || nchannels == 4) {
      result[0] = 1.0f;
      result[1] = 0.0f;
      result[2] = 1.0f;

      if (nchannels == 4) {
        result[3] = 1.0f;
      }
    }
  }

  return status;
}

bool OSLRenderServices::get_texture_info(OSLUStringHash filename,
                                         TextureHandle *texture_handle,
                                         TexturePerthread * /*texture_thread_info*/,
                                         OSL::ShaderGlobals * /*sg*/,
                                         const int /*subimage*/,
                                         OSLUStringHash /*dataname*/,
                                         const TypeDesc /*datatype*/,
                                         void * /*data*/,
                                         OSLUStringHash * /*errormessage*/)
{
  if (texture_handle == nullptr) {
    if (texture_filenames_seen.insert(filename).second) {
      LOG(WARNING) << "Open Shading Langaueg gettextureinfo call can not resolve "
                   << filename.c_str() << ", filename must be a constant";
    }
    return false;
  }

  /* TODO: implementation. */
  return false;
}

int OSLRenderServices::pointcloud_search(OSL::ShaderGlobals * /*sg*/,
                                         OSLUStringHash /*filename*/,
                                         const OSL::Vec3 & /*center*/,
                                         const float /*radius*/,
                                         const int /*max_points*/,
                                         bool /*sort*/,
#if OSL_LIBRARY_VERSION_CODE >= 11400
                                         int * /*indices*/,
#else
                                         size_t * /*out_indices*/,
#endif
                                         float * /*out_distances*/,
                                         const int /*derivs_offset*/)
{
  return 0;
}

int OSLRenderServices::pointcloud_get(OSL::ShaderGlobals * /*sg*/
                                      ,
                                      OSLUStringHash /*filename*/,
#if OSL_LIBRARY_VERSION_CODE >= 11400
                                      const int * /*indices*/,
#else
                                      size_t * /*indices*/,
#endif
                                      const int /*count*/,
                                      OSLUStringHash /*attr_name*/,
                                      const TypeDesc /*attr_type*/,
                                      void * /*out_data*/)
{
  return 0;
}

bool OSLRenderServices::pointcloud_write(OSL::ShaderGlobals * /*sg*/,
                                         OSLUStringHash /*filename*/,
                                         const OSL::Vec3 & /*pos*/,
                                         const int /*nattribs*/,
                                         const OSLUStringRep * /*names*/,
                                         const TypeDesc * /*types*/,
                                         const void ** /*data*/)
{
  return false;
}

bool OSLRenderServices::trace(TraceOpt &options,
                              OSL::ShaderGlobals *sg,
                              const OSL::Vec3 &P,
                              const OSL::Vec3 &dPdx,
                              const OSL::Vec3 &dPdy,
                              const OSL::Vec3 &R,
                              const OSL::Vec3 &dRdx,
                              const OSL::Vec3 &dRdy)
{
  /* todo: options.shader support, maybe options.traceset */
  ShaderGlobals *globals = reinterpret_cast<ShaderGlobals *>(sg);
  ShaderData *sd = globals->sd;
  const ThreadKernelGlobalsCPU *kg = globals->kg;

  if (sd == nullptr) {
    return false;
  }

  /* setup ray */
  Ray ray;

  ray.P = make_float3(P.x, P.y, P.z);
  ray.D = make_float3(R.x, R.y, R.z);
  ray.tmin = 0.0f;
  ray.tmax = (options.maxdist == 1.0e30f) ? FLT_MAX : options.maxdist - options.mindist;
  ray.time = sd->time;
  ray.self.object = OBJECT_NONE;
  ray.self.prim = PRIM_NONE;
  ray.self.light_object = OBJECT_NONE;
  ray.self.light_prim = PRIM_NONE;

  if (options.mindist == 0.0f) {
    /* avoid self-intersections */
    if (ray.P == sd->P) {
      ray.self.object = sd->object;
      ray.self.prim = sd->prim;
    }
  }
  else {
    /* offset for minimum distance */
    ray.P += options.mindist * ray.D;
  }

  /* ray differentials */
  differential3 dP;
  dP.dx = make_float3(dPdx.x, dPdx.y, dPdx.z);
  dP.dy = make_float3(dPdy.x, dPdy.y, dPdy.z);
  ray.dP = differential_make_compact(dP);
  differential3 dD;
  dD.dx = make_float3(dRdx.x, dRdx.y, dRdx.z);
  dD.dy = make_float3(dRdy.x, dRdy.y, dRdy.z);
  ray.dD = differential_make_compact(dD);

  /* allocate trace data */
  OSLTraceData *tracedata = globals->tracedata;
  tracedata->ray = ray;
  tracedata->setup = false;
  tracedata->init = true;
  tracedata->hit = false;

  /* Can't ray-trace from shaders like displacement, before BVH exists. */
  if (kernel_data.bvh.bvh_layout == BVH_LAYOUT_NONE) {
    return false;
  }

  /* Ray-trace, leaving out shadow opaque to avoid early exit. */
  const uint visibility = PATH_RAY_ALL_VISIBILITY - PATH_RAY_SHADOW_OPAQUE;
  tracedata->hit = scene_intersect(kg, &ray, visibility, &tracedata->isect);
  return tracedata->hit;
}

bool OSLRenderServices::getmessage(OSL::ShaderGlobals *sg,
                                   OSLUStringHash source,
                                   OSLUStringHash name,
                                   const TypeDesc type,
                                   void *val,
                                   bool derivatives)
{
  ShaderGlobals *globals = reinterpret_cast<ShaderGlobals *>(sg);
  const ThreadKernelGlobalsCPU *kg = globals->kg;
  OSLTraceData *tracedata = globals->tracedata;

  if (source == u_trace && tracedata->init) {
    if (name == u_hit) {
      return set_attribute<int>(tracedata->hit, type, derivatives, val);
    }
    if (tracedata->hit) {
      if (name == u_hitdist) {
        return set_attribute(tracedata->isect.t, type, derivatives, val);
      }

      ShaderData *sd = &tracedata->sd;

      if (!tracedata->setup) {
        /* lazy shader data setup */
        shader_setup_from_ray(kg, sd, &tracedata->ray, &tracedata->isect);
        tracedata->setup = true;
      }

      if (name == u_N) {
        return set_attribute(sd->N, type, derivatives, val);
      }
      if (name == u_Ng) {
        return set_attribute(sd->Ng, type, derivatives, val);
      }
      if (name == u_P) {
        const differential3 dP = differential_from_compact(sd->Ng, sd->dP);
        return set_attribute(sd->P, dP.dx, dP.dy, type, derivatives, val);
      }
      if (name == u_I) {
        const differential3 dI = differential_from_compact(sd->wi, sd->dI);
        return set_attribute(sd->wi, dI.dx, dI.dy, type, derivatives, val);
      }
      if (name == u_u) {
        return set_attribute(sd->u, sd->du.dx, sd->du.dy, type, derivatives, val);
      }
      if (name == u_v) {
        return set_attribute(sd->v, sd->dv.dx, sd->dv.dy, type, derivatives, val);
      }

      return get_attribute(sg, derivatives, u_empty, type, name, val);
    }
  }

  return false;
}

CCL_NAMESPACE_END<|MERGE_RESOLUTION|>--- conflicted
+++ resolved
@@ -133,16 +133,7 @@
 {
 }
 
-<<<<<<< HEAD
 OSLRenderServices::~OSLRenderServices() = default;
-=======
-OSLRenderServices::~OSLRenderServices()
-{
-  if (m_texturesys) {
-    LOG_INFO << "OSL texture system stats:\n" << m_texturesys->getstats();
-  }
-}
->>>>>>> a29a6318
 
 int OSLRenderServices::supports(string_view feature) const
 {
@@ -1127,8 +1118,8 @@
 {
   if (texture_handle == nullptr) {
     if (texture_filenames_seen.insert(filename).second) {
-      LOG(WARNING) << "Open Shading Langaueg texture call can not resolve " << filename.c_str()
-                   << ", filename must be a constant";
+      LOG_WARNING << "Open Shading Langaueg texture call can not resolve " << filename.c_str()
+                  << ", filename must be a constant";
     }
     return false;
   }
@@ -1238,8 +1229,8 @@
 {
   if (texture_handle == nullptr) {
     if (texture_filenames_seen.insert(filename).second) {
-      LOG(WARNING) << "Open Shading Langaueg texture3d call can not resolve " << filename.c_str()
-                   << ", filename must be a constant";
+      LOG_WARNING << "Open Shading Langaueg texture3d call can not resolve " << filename.c_str()
+                  << ", filename must be a constant";
     }
     return false;
   }
@@ -1253,13 +1244,8 @@
     case OSLTextureHandle::IMAGE: {
       /* TODO: test this case. Different handle type? */
       const float3 P_float3 = make_float3(P.x, P.y, P.z);
-<<<<<<< HEAD
       float4 rgba = kernel_image_interp_3d(
-          kernel_globals, handle->id, P_float3, INTERPOLATION_NONE);
-=======
-      float4 rgba = kernel_tex_image_interp_3d(
-          kernel_globals, slot, P_float3, INTERPOLATION_NONE, -1.0f);
->>>>>>> a29a6318
+          kernel_globals, handle->id, P_float3, INTERPOLATION_NONE, -1.0f);
 
       result[0] = rgba[0];
       if (nchannels > 1) {
@@ -1313,8 +1299,8 @@
 {
   if (texture_handle == nullptr) {
     if (texture_filenames_seen.insert(filename).second) {
-      LOG(WARNING) << "Open Shading Langaueg environment call can not resolve " << filename.c_str()
-                   << ", filename must be a constant";
+      LOG_WARNING << "Open Shading Langaueg environment call can not resolve " << filename.c_str()
+                  << ", filename must be a constant";
     }
     return false;
   }
@@ -1349,8 +1335,8 @@
 {
   if (texture_handle == nullptr) {
     if (texture_filenames_seen.insert(filename).second) {
-      LOG(WARNING) << "Open Shading Langaueg gettextureinfo call can not resolve "
-                   << filename.c_str() << ", filename must be a constant";
+      LOG_WARNING << "Open Shading Langaueg gettextureinfo call can not resolve "
+                  << filename.c_str() << ", filename must be a constant";
     }
     return false;
   }
