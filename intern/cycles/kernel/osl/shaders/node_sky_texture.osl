/* SPDX-FileCopyrightText: 2011-2022 Blender Foundation
 *
 * SPDX-License-Identifier: Apache-2.0 */

#include "node_color.h"
#include "stdcycles.h"

float sky_angle_between(float thetav, float phiv, float theta, float phi)
{
  float cospsi = sin(thetav) * sin(theta) * cos(phi - phiv) + cos(thetav) * cos(theta);

  if (cospsi > 1.0)
    return 0.0;
  if (cospsi < -1.0)
    return M_PI;

  return acos(cospsi);
}

vector sky_spherical_coordinates(vector dir)
{
  return vector(acos(dir[2]), atan2(dir[0], dir[1]), 0);
}

/* Preetham */
float sky_perez_function(float lam[9], float theta, float gamma)
{
  float ctheta = cos(theta);
  float cgamma = cos(gamma);

  return (1.0 + lam[0] * exp(lam[1] / ctheta)) *
         (1.0 + lam[2] * exp(lam[3] * gamma) + lam[4] * cgamma * cgamma);
}

color sky_radiance_preetham(normal dir,
                            float sunphi,
                            float suntheta,
                            color radiance,
                            float config_x[9],
                            float config_y[9],
                            float config_z[9])
{
  /* convert vector to spherical coordinates */
  vector spherical = sky_spherical_coordinates(dir);
  float theta = spherical[0];
  float phi = spherical[1];

  /* angle between sun direction and dir */
  float gamma = sky_angle_between(theta, phi, suntheta, sunphi);

  /* clamp theta to horizon */
  theta = min(theta, M_PI_2 - 0.001);

  /* compute xyY color space values */
  float x = radiance[1] * sky_perez_function(config_y, theta, gamma);
  float y = radiance[2] * sky_perez_function(config_z, theta, gamma);
  float Y = radiance[0] * sky_perez_function(config_x, theta, gamma);

  /* convert to RGB */
  color xyz = xyY_to_xyz(x, y, Y);
  return xyz_to_rgb(xyz[0], xyz[1], xyz[2]);
}

/* Hosek / Wilkie */
float sky_radiance_internal(float config[9], float theta, float gamma)
{
  float ctheta = cos(theta);
  float cgamma = cos(gamma);

  float expM = exp(config[4] * gamma);
  float rayM = cgamma * cgamma;
  float mieM = (1.0 + rayM) / pow((1.0 + config[8] * config[8] - 2.0 * config[8] * cgamma), 1.5);
  float zenith = sqrt(ctheta);

  return (1.0 + config[0] * exp(config[1] / (ctheta + 0.01))) *
         (config[2] + config[3] * expM + config[5] * rayM + config[6] * mieM + config[7] * zenith);
}

color sky_radiance_hosek(normal dir,
                         float sunphi,
                         float suntheta,
                         color radiance,
                         float config_x[9],
                         float config_y[9],
                         float config_z[9])
{
  /* convert vector to spherical coordinates */
  vector spherical = sky_spherical_coordinates(dir);
  float theta = spherical[0];
  float phi = spherical[1];

  /* angle between sun direction and dir */
  float gamma = sky_angle_between(theta, phi, suntheta, sunphi);

  /* clamp theta to horizon */
  theta = min(theta, M_PI_2 - 0.001);

  /* compute xyz color space values */
  float x = sky_radiance_internal(config_x, theta, gamma) * radiance[0];
  float y = sky_radiance_internal(config_y, theta, gamma) * radiance[1];
  float z = sky_radiance_internal(config_z, theta, gamma) * radiance[2];

  /* convert to RGB and adjust strength */
  return xyz_to_rgb(x, y, z) * (M_2PI / 683);
}

/* Nishita improved */
vector spherical_to_direction(float lat, float lon)
{
  return vector(cos(lat) * cos(lon), cos(lat) * sin(lon), sin(lat));
}

float precise_angle(vector a, vector b)
{
  return 2.0 * atan2(length(a - b), length(a + b));
}

float signx(float x)
{
  if (x < 0.0) {
    return -1.0;
  }
  else if (x > 0.0) {
    return 1.0;
  }
  else {
    return 0.0;
  }
}

color sky_radiance_nishita(vector dir, float sky_data[11], string filename, string sky_type)
{
  /* Get 2 pixels data */
  color pixel_bottom = color(sky_data[0], sky_data[1], sky_data[2]);
  color pixel_top = color(sky_data[3], sky_data[4], sky_data[5]);
  float sun_elevation = sky_data[6];
  float sun_rotation = sky_data[7];
  float angular_diameter = sky_data[8];
  float sun_intensity = sky_data[9];
  float earth_intersection_angle = sky_data[10];
  int sun_disc = angular_diameter > 0;
  vector sun_dir = spherical_to_direction(sun_elevation, sun_rotation + M_PI_2);
  float sun_dir_angle = precise_angle(dir, sun_dir);
  float half_angular = angular_diameter * 0.5;
  float alpha = 1.0;
  color rgb_sun = color(0.0, 0.0, 0.0);
  vector direction = sky_spherical_coordinates(dir);
  float dir_elevation = M_PI_2 - direction[0];

<<<<<<< HEAD
  /* render above the horizon */
  if (dir[2] >= 0.0) {
    /* definitions */
    vector sun_dir = geographical_to_direction(sun_elevation, sun_rotation + M_PI_2);
    float sun_dir_angle = precise_angle(dir, sun_dir);
    float half_angular = angular_diameter * 0.5;
    float dir_elevation = M_PI_2 - direction[0];

    /* If the ray is inside the sun disc, render it, otherwise render the sky.
     * Alternatively, ignore the sun if we're evaluating the background texture. */
    if (sun_dir_angle < half_angular && sun_disc == 1 && raytype("importance_bake") != 1) {
      /* get 2 pixels data */
      color pixel_bottom = color(nishita_data[0], nishita_data[1], nishita_data[2]);
      color pixel_top = color(nishita_data[3], nishita_data[4], nishita_data[5]);
      float y;

      /* sun interpolation */
      if (sun_elevation - half_angular > 0.0) {
        if ((sun_elevation + half_angular) > 0.0) {
          y = ((dir_elevation - sun_elevation) / angular_diameter) + 0.5;
          xyz = mix(pixel_bottom, pixel_top, y) * sun_intensity;
        }
      }
      else {
        if (sun_elevation + half_angular > 0.0) {
          y = dir_elevation / (sun_elevation + half_angular);
          xyz = mix(pixel_bottom, pixel_top, y) * sun_intensity;
        }
      }
      /* limb darkening, coefficient is 0.6f */
      float angle_fraction = sun_dir_angle / half_angular;
      float limb_darkening = (1.0 - 0.6 * (1.0 - sqrt(1.0 - angle_fraction * angle_fraction)));
      xyz *= limb_darkening;
    }
    /* sky */
    else {
      /* sky interpolation */
      float x = (direction[1] + M_PI + sun_rotation) / M_2PI;
      /* more pixels toward horizon compensation */
      float y = 1.0 - sqrt(dir_elevation / M_PI_2);
      if (x > 1.0) {
        x = x - 1.0;
      }
      xyz = (color)texture(
          filename, x, 1.0 - y, "wrap", "clamp", "interp", "linear", "alpha", alpha);
    }
  }
  /* ground */
  else {
    if (dir[2] < -0.4) {
      xyz = color(0, 0, 0);
    }
    else {
      /* black ground fade */
      float mul = pow(1.0 + dir[2] * 2.5, 3.0);
      /* interpolation */
      float x = (direction[1] + M_PI + sun_rotation) / M_2PI;
      float y = 1.5;
      if (x > 1.0) {
        x = x - 1.0;
      }
      xyz = (color)texture(
                filename, x, 1.0 - y, "wrap", "periodic", "interp", "linear", "alpha", alpha) *
            mul;
    }
=======
  /* If the ray is inside the Sun disc and is not occluded by Earth's surface, render it, otherwise
   * render the sky. Alternatively, ignore the Sun if we're evaluating the background texture. */
  if (sun_dir_angle < half_angular && sun_disc == 1 && raytype("importance_bake") != 1 &&
      dir_elevation > earth_intersection_angle)
  {
    float y = ((dir_elevation - sun_elevation) / angular_diameter) + 0.5;
    color xyz = mix(pixel_bottom, pixel_top, y);
    /* Limb darkening, coefficient is 0.6 */
    float angle_fraction = sun_dir_angle / half_angular;
    float limb_darkening = (1.0 - 0.6 * (1.0 - sqrt(1.0 - angle_fraction * angle_fraction)));
    rgb_sun = xyz_to_rgb(xyz[0], xyz[1], xyz[2]) * limb_darkening;
  }
  float x = (direction[1] + M_PI + sun_rotation) / M_2PI;
  if (x > 1.0) {
    x = x - 1.0;
>>>>>>> 4034252b
  }
  /* Undo the non-linear transformation from the sky LUT */
  float dir_elevation_abs = (dir_elevation < 0.0) ? -dir_elevation : dir_elevation;
  float y = 1.0 - (sqrt(dir_elevation_abs / M_PI_2) * signx(dir_elevation) * 0.5 + 0.5);
  color xyz = (color)texture(filename, x, y, "wrap", "clamp", "interp", "linear", "alpha", alpha);
  color rgb_sky = xyz_to_rgb(xyz[0], xyz[1], xyz[2]);

  return rgb_sun * sun_intensity + rgb_sky;
}

shader node_sky_texture(
    int use_mapping = 0,
    matrix mapping = matrix(0, 0, 0, 0, 0, 0, 0, 0, 0, 0, 0, 0, 0, 0, 0, 0),
    vector Vector = P,
    string sky_type = "multiple_scattering",
    float theta = 0.0,
    float phi = 0.0,
    string filename = "",
    color radiance = color(0.0, 0.0, 0.0),
    float config_x[9] = {0.0, 0.0, 0.0, 0.0, 0.0, 0.0, 0.0, 0.0, 0.0},
    float config_y[9] = {0.0, 0.0, 0.0, 0.0, 0.0, 0.0, 0.0, 0.0, 0.0},
    float config_z[9] = {0.0, 0.0, 0.0, 0.0, 0.0, 0.0, 0.0, 0.0, 0.0},
    float nishita_data[11] = {0.0, 0.0, 0.0, 0.0, 0.0, 0.0, 0.0, 0.0, 0.0, 0.0, 0.0},
    output color Color = color(0.0, 0.0, 0.0))
{
  vector p = Vector;

  if (use_mapping)
    p = transform(mapping, p);

  if (sky_type == "hosek_wilkie")
    Color = sky_radiance_hosek(p, phi, theta, radiance, config_x, config_y, config_z);
  else if (sky_type == "preetham")
    Color = sky_radiance_preetham(p, phi, theta, radiance, config_x, config_y, config_z);
  else
    Color = sky_radiance_nishita(p, nishita_data, filename, sky_type);
}<|MERGE_RESOLUTION|>--- conflicted
+++ resolved
@@ -147,73 +147,6 @@
   vector direction = sky_spherical_coordinates(dir);
   float dir_elevation = M_PI_2 - direction[0];
 
-<<<<<<< HEAD
-  /* render above the horizon */
-  if (dir[2] >= 0.0) {
-    /* definitions */
-    vector sun_dir = geographical_to_direction(sun_elevation, sun_rotation + M_PI_2);
-    float sun_dir_angle = precise_angle(dir, sun_dir);
-    float half_angular = angular_diameter * 0.5;
-    float dir_elevation = M_PI_2 - direction[0];
-
-    /* If the ray is inside the sun disc, render it, otherwise render the sky.
-     * Alternatively, ignore the sun if we're evaluating the background texture. */
-    if (sun_dir_angle < half_angular && sun_disc == 1 && raytype("importance_bake") != 1) {
-      /* get 2 pixels data */
-      color pixel_bottom = color(nishita_data[0], nishita_data[1], nishita_data[2]);
-      color pixel_top = color(nishita_data[3], nishita_data[4], nishita_data[5]);
-      float y;
-
-      /* sun interpolation */
-      if (sun_elevation - half_angular > 0.0) {
-        if ((sun_elevation + half_angular) > 0.0) {
-          y = ((dir_elevation - sun_elevation) / angular_diameter) + 0.5;
-          xyz = mix(pixel_bottom, pixel_top, y) * sun_intensity;
-        }
-      }
-      else {
-        if (sun_elevation + half_angular > 0.0) {
-          y = dir_elevation / (sun_elevation + half_angular);
-          xyz = mix(pixel_bottom, pixel_top, y) * sun_intensity;
-        }
-      }
-      /* limb darkening, coefficient is 0.6f */
-      float angle_fraction = sun_dir_angle / half_angular;
-      float limb_darkening = (1.0 - 0.6 * (1.0 - sqrt(1.0 - angle_fraction * angle_fraction)));
-      xyz *= limb_darkening;
-    }
-    /* sky */
-    else {
-      /* sky interpolation */
-      float x = (direction[1] + M_PI + sun_rotation) / M_2PI;
-      /* more pixels toward horizon compensation */
-      float y = 1.0 - sqrt(dir_elevation / M_PI_2);
-      if (x > 1.0) {
-        x = x - 1.0;
-      }
-      xyz = (color)texture(
-          filename, x, 1.0 - y, "wrap", "clamp", "interp", "linear", "alpha", alpha);
-    }
-  }
-  /* ground */
-  else {
-    if (dir[2] < -0.4) {
-      xyz = color(0, 0, 0);
-    }
-    else {
-      /* black ground fade */
-      float mul = pow(1.0 + dir[2] * 2.5, 3.0);
-      /* interpolation */
-      float x = (direction[1] + M_PI + sun_rotation) / M_2PI;
-      float y = 1.5;
-      if (x > 1.0) {
-        x = x - 1.0;
-      }
-      xyz = (color)texture(
-                filename, x, 1.0 - y, "wrap", "periodic", "interp", "linear", "alpha", alpha) *
-            mul;
-    }
-=======
   /* If the ray is inside the Sun disc and is not occluded by Earth's surface, render it, otherwise
    * render the sky. Alternatively, ignore the Sun if we're evaluating the background texture. */
   if (sun_dir_angle < half_angular && sun_disc == 1 && raytype("importance_bake") != 1 &&
@@ -229,12 +162,12 @@
   float x = (direction[1] + M_PI + sun_rotation) / M_2PI;
   if (x > 1.0) {
     x = x - 1.0;
->>>>>>> 4034252b
   }
   /* Undo the non-linear transformation from the sky LUT */
   float dir_elevation_abs = (dir_elevation < 0.0) ? -dir_elevation : dir_elevation;
   float y = 1.0 - (sqrt(dir_elevation_abs / M_PI_2) * signx(dir_elevation) * 0.5 + 0.5);
-  color xyz = (color)texture(filename, x, y, "wrap", "clamp", "interp", "linear", "alpha", alpha);
+  color xyz = (color)texture(
+      filename, x, 1.0 - y, "wrap", "clamp", "interp", "linear", "alpha", alpha);
   color rgb_sky = xyz_to_rgb(xyz[0], xyz[1], xyz[2]);
 
   return rgb_sun * sun_intensity + rgb_sky;
