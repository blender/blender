--- conflicted
+++ resolved
@@ -152,72 +152,6 @@
   const float earth_intersection_angle = sky_data[4];
   const bool sun_disc = (angular_diameter >= 0.0f);
   float3 xyz = zero_float3();
-<<<<<<< HEAD
-  /* convert dir to spherical coordinates */
-  const float2 direction = direction_to_spherical(dir);
-  float v = FLT_MAX;
-
-  /* render above the horizon */
-  if (dir.z >= 0.0f) {
-    /* definitions */
-    const float3 sun_dir = geographical_to_direction(sun_elevation, sun_rotation);
-    const float sun_dir_angle = precise_angle(dir, sun_dir);
-    const float half_angular = angular_diameter * 0.5f;
-    const float dir_elevation = M_PI_2_F - direction.x;
-
-    /* If the ray is inside the sun disc, render it, otherwise render the sky.
-     * Alternatively, ignore the sun if we're evaluating the background texture. */
-    if (sun_disc && sun_dir_angle < half_angular &&
-        !((path_flag & PATH_RAY_IMPORTANCE_BAKE) && kernel_data.background.use_sun_guiding))
-    {
-      /* get 2 pixels data */
-      float y;
-
-      /* sun interpolation */
-      if (sun_elevation - half_angular > 0.0f) {
-        if (sun_elevation + half_angular > 0.0f) {
-          y = ((dir_elevation - sun_elevation) / angular_diameter) + 0.5f;
-          xyz = interp(pixel_bottom, pixel_top, y) * sun_intensity;
-        }
-      }
-      else {
-        if (sun_elevation + half_angular > 0.0f) {
-          y = dir_elevation / (sun_elevation + half_angular);
-          xyz = interp(pixel_bottom, pixel_top, y) * sun_intensity;
-        }
-      }
-      /* limb darkening, coefficient is 0.6f */
-      const float limb_darkening = (1.0f - 0.6f * (1.0f - sqrtf(1.0f - sqr(sun_dir_angle /
-                                                                           half_angular))));
-      xyz *= limb_darkening;
-    }
-    /* sky */
-    else {
-      /* Perform image texture lookup, with more pixels toward horizon compensation. */
-      v = safe_sqrtf(dir_elevation / M_PI_2_F);
-      xyz = one_float3();
-    }
-  }
-  /* ground */
-  else {
-    if (dir.z >= -0.4f) {
-      /* Perform image texture lookup with black ground fading. */
-      float fade = 1.0f + dir.z * 2.5f;
-      fade = sqr(fade) * fade;
-      xyz = make_float3(fade);
-      v = -0.5f;
-    }
-  }
-
-  if (v != FLT_MAX) {
-    /* Image texture lookup. */
-    const float u = fractf((-direction.y - M_PI_2_F + sun_rotation) / M_2PI_F);
-    xyz *= make_float3(
-        kernel_image_interp(kg, sd, texture_id, make_float2(u, v), differential2_zero()));
-  }
-
-  /* convert to RGB */
-=======
   const float2 direction = direction_to_spherical(dir);
   const float3 sun_dir = spherical_to_direction(sun_elevation - M_PI_2_F, sun_rotation - M_PI_2_F);
   const float sun_dir_angle = precise_angle(dir, sun_dir);
@@ -241,10 +175,10 @@
   const float x = fractf((-direction.y - M_PI_2_F + sun_rotation) * M_1_2PI_F);
   /* Undo the non-linear transformation from the sky LUT */
   const float y = copysignf(sqrtf(fabsf(dir_elevation) * M_2_PI_F), dir_elevation) * 0.5f + 0.5f;
-  xyz += make_float3(kernel_tex_image_interp(kg, texture_id, x, y));
+  xyz += make_float3(
+      kernel_image_interp(kg, sd, texture_id, make_float2(x, y), differential2_zero()));
 
   /* Convert to RGB */
->>>>>>> 4034252b
   return xyz_to_rgb_clamped(kg, xyz);
 }
 
@@ -305,11 +239,6 @@
     config_y[4] = data.z;
     config_y[5] = data.w;
 
-<<<<<<< HEAD
-  /* Compute Sky */
-  f = sky_radiance_nishita(
-      kg, sd, dir, path_flag, pixel_bottom, pixel_top, nishita_data, texture_id);
-=======
     data = read_node_float(kg, &offset);
     config_y[6] = data.x;
     config_y[7] = data.y;
@@ -375,9 +304,9 @@
     const uint texture_id = __float_as_uint(data.w);
 
     /* Compute Sky */
-    rgb = sky_radiance_nishita(kg, dir, path_flag, pixel_bottom, pixel_top, sky_data, texture_id);
+    rgb = sky_radiance_nishita(
+        kg, sd, dir, path_flag, pixel_bottom, pixel_top, sky_data, texture_id);
   }
->>>>>>> 4034252b
 
   stack_store_float3(stack, out_offset, rgb);
   return offset;
