--- conflicted
+++ resolved
@@ -687,20 +687,12 @@
 
 /* Compute the volumetric transmittance of the segment [ray->tmin, ray->tmax],
  * used for the shadow ray throughput. */
-<<<<<<< HEAD
 ccl_device ShaderEvalResult
-volume_shadow_heterogeneous(KernelGlobals kg,
-                            IntegratorShadowState state,
-                            ccl_private Ray *ccl_restrict ray,
-                            ccl_private ShaderData *ccl_restrict sd,
-                            ccl_private Spectrum *ccl_restrict throughput)
-=======
-ccl_device void volume_shadow_null_scattering(KernelGlobals kg,
-                                              IntegratorShadowState state,
-                                              ccl_private Ray *ccl_restrict ray,
-                                              ccl_private ShaderData *ccl_restrict sd,
-                                              ccl_private Spectrum *ccl_restrict throughput)
->>>>>>> 4034252b
+volume_shadow_null_scattering(KernelGlobals kg,
+                              IntegratorShadowState state,
+                              ccl_private Ray *ccl_restrict ray,
+                              ccl_private ShaderData *ccl_restrict sd,
+                              ccl_private Spectrum *ccl_restrict throughput)
 {
   /* Load random number state. */
   RNGState rng_state;
@@ -1506,13 +1498,8 @@
   if (reduce_add(coeff.sigma_s) == 0.0f) {
     /* Absorption only. Deterministically choose null scattering and estimate the transmittance
      * of the current ray segment. */
-<<<<<<< HEAD
-    result.indirect_throughput *= sigma_n * inv_maj;
+    result.indirect_throughput *= sigma_n;
     return SHADER_EVAL_OK;
-=======
-    result.indirect_throughput *= sigma_n;
-    return;
->>>>>>> 4034252b
   }
 
 #  ifdef __DENOISING_FEATURES__
@@ -2011,25 +1998,15 @@
 }
 
 /* Shared function of integrating homogeneous and heterogeneous volume. */
-<<<<<<< HEAD
-ccl_device ShaderEvalResult volume_integrate_shared(KernelGlobals kg,
-                                                    const IntegratorState state,
-                                                    const ccl_private Ray *ccl_restrict ray,
-                                                    ccl_private ShaderData *ccl_restrict sd,
-                                                    const ccl_private RNGState *rng_state,
-                                                    ccl_global float *ccl_restrict render_buffer,
-                                                    ccl_private LightSample *ls,
-                                                    ccl_private VolumeIntegrateResult &result)
-=======
-ccl_device void volume_integrate_null_scattering(KernelGlobals kg,
-                                                 const IntegratorState state,
-                                                 const ccl_private Ray *ccl_restrict ray,
-                                                 ccl_private ShaderData *ccl_restrict sd,
-                                                 const ccl_private RNGState *rng_state,
-                                                 ccl_global float *ccl_restrict render_buffer,
-                                                 ccl_private LightSample *ls,
-                                                 ccl_private VolumeIntegrateResult &result)
->>>>>>> 4034252b
+ccl_device ShaderEvalResult
+volume_integrate_null_scattering(KernelGlobals kg,
+                                 const IntegratorState state,
+                                 const ccl_private Ray *ccl_restrict ray,
+                                 ccl_private ShaderData *ccl_restrict sd,
+                                 const ccl_private RNGState *rng_state,
+                                 ccl_global float *ccl_restrict render_buffer,
+                                 ccl_private LightSample *ls,
+                                 ccl_private VolumeIntegrateResult &result)
 {
   PROFILING_INIT(kg, PROFILING_SHADE_VOLUME_INTEGRATE);
 
@@ -2167,12 +2144,13 @@
   return step < vstep.max_steps;
 }
 
-ccl_device void volume_shadow_ray_marching(KernelGlobals kg,
-                                           IntegratorShadowState state,
-                                           ccl_private Ray *ccl_restrict ray,
-                                           ccl_private ShaderData *ccl_restrict sd,
-                                           ccl_private Spectrum *ccl_restrict throughput,
-                                           const float object_step_size)
+ccl_device ShaderEvalResult
+volume_shadow_ray_marching(KernelGlobals kg,
+                           IntegratorShadowState state,
+                           ccl_private Ray *ccl_restrict ray,
+                           ccl_private ShaderData *ccl_restrict sd,
+                           ccl_private Spectrum *ccl_restrict throughput,
+                           const float object_step_size)
 {
   /* Load random number state. */
   RNGState rng_state;
@@ -2192,7 +2170,12 @@
   Spectrum sum = zero_spectrum();
   for (int step = 0; volume_ray_marching_advance(step, ray, &sd->P, vstep); step++) {
     /* compute attenuation over segment */
-    const Spectrum sigma_t = volume_shader_eval_extinction<true>(kg, state, sd, PATH_RAY_SHADOW);
+    Spectrum sigma_t;
+    const ShaderEvalResult eval_result = volume_shader_eval_extinction<true>(
+        kg, state, sd, PATH_RAY_SHADOW, sigma_t);
+    if (eval_result == SHADER_EVAL_CACHE_MISS) {
+      return SHADER_EVAL_CACHE_MISS;
+    }
     /* Compute `expf()` only for every Nth step, to save some calculations
      * because `exp(a)*exp(b) = exp(a+b)`, also do a quick #VOLUME_THROUGHPUT_EPSILON
      * check then. */
@@ -2213,6 +2196,8 @@
   }
 
   *throughput = tp;
+
+  return SHADER_EVAL_OK;
 }
 
 struct VolumeRayMarchingState {
@@ -2771,36 +2756,6 @@
                        ccl_private LightSample &ls,
                        ccl_private VolumeIntegrateResult &result)
 {
-<<<<<<< HEAD
-  if (integrator_state_volume_stack_is_empty(kg, state)) {
-    return VOLUME_PATH_ATTENUATED;
-  }
-
-  ShaderData sd;
-  /* FIXME: `object` is used for light linking. We read the bottom of the stack for
-   * simplicity, but this does not work for overlapping volumes. */
-  shader_setup_from_volume(&sd, ray, INTEGRATOR_STATE_ARRAY(state, volume_stack, 0, object));
-
-  /* Load random number state. */
-  RNGState rng_state;
-  path_state_rng_load(state, &rng_state);
-
-  /* For stochastic texture sampling. */
-  sd.lcg_state = lcg_state_init(
-      rng_state.rng_pixel, rng_state.rng_offset, rng_state.sample, 0x15b4f88d);
-
-  LightSample ls ccl_optional_struct_init;
-
-  /* TODO: expensive to zero closures? */
-  VolumeIntegrateResult result = {};
-  const ShaderEvalResult eval_result = volume_integrate_shared(
-      kg, state, ray, &sd, &rng_state, render_buffer, &ls, result);
-  if (eval_result == SHADER_EVAL_CACHE_MISS) {
-    return VOLUME_PATH_CACHE_MISS;
-  }
-
-=======
->>>>>>> 4034252b
 #  if defined(__PATH_GUIDING__) && PATH_GUIDING_LEVEL >= 1
   /* The current path throughput which is used later to calculate per-segment throughput.
    */
@@ -2871,21 +2826,12 @@
 #  endif
 
     result.direct_throughput /= continuation_probability;
-<<<<<<< HEAD
     const ShaderEvalResult eval_result = integrate_volume_direct_light(kg,
                                                                        state,
-                                                                       &sd,
-                                                                       &rng_state,
+                                                                       sd,
+                                                                       rng_state,
                                                                        direct_P,
                                                                        &result.direct_phases,
-=======
-    integrate_volume_direct_light(kg,
-                                  state,
-                                  sd,
-                                  rng_state,
-                                  direct_P,
-                                  &result.direct_phases,
->>>>>>> 4034252b
 #  if defined(__PATH_GUIDING__)
                                                                        unlit_throughput,
 #  endif
@@ -3052,13 +2998,6 @@
 }
 #endif
 
-<<<<<<< HEAD
-  const VolumeIntegrateEvent event = volume_integrate(kg, state, &ray, render_buffer);
-  if (event == VOLUME_PATH_CACHE_MISS) {
-    integrator_path_cache_miss(state, DEVICE_KERNEL_INTEGRATOR_SHADE_VOLUME);
-    return;
-  }
-=======
 template<DeviceKernel volume_kernel>
 ccl_device_inline void integrator_next_kernel_after_shade_volume(
     KernelGlobals kg,
@@ -3067,7 +3006,6 @@
     const ccl_private Intersection *ccl_restrict isect,
     const VolumeIntegrateEvent event)
 {
->>>>>>> 4034252b
   if (event == VOLUME_PATH_MISSED) {
     /* End path. */
     integrator_path_terminate(kg, state, render_buffer, volume_kernel);
@@ -3102,6 +3040,10 @@
   integrator_shade_volume_setup(kg, state, &ray, &isect);
 
   const VolumeIntegrateEvent event = volume_integrate(kg, state, &ray, render_buffer);
+  if (event == VOLUME_PATH_CACHE_MISS) {
+    integrator_path_cache_miss(state, DEVICE_KERNEL_INTEGRATOR_SHADE_VOLUME);
+    return;
+  }
   integrator_next_kernel_after_shade_volume<DEVICE_KERNEL_INTEGRATOR_SHADE_VOLUME>(
       kg, state, render_buffer, &isect, event);
 
