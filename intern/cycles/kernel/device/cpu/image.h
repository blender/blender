/* SPDX-FileCopyrightText: 2011-2022 Blender Foundation
 *
 * SPDX-License-Identifier: Apache-2.0 */

#pragma once

#include "kernel/device/cpu/compat.h"
#include "kernel/device/cpu/globals.h"
#include "kernel/types.h"
#include "kernel/util/image.h"
#include "util/defines.h"
#include "util/texture.h"

#include "util/half.h"

CCL_NAMESPACE_BEGIN

/* Make template functions private so symbols don't conflict between kernels with different
 * instruction sets. */
namespace {

#define SET_CUBIC_SPLINE_WEIGHTS(u, t) \
  { \
    u[0] = (((-1.0f / 6.0f) * t + 0.5f) * t - 0.5f) * t + (1.0f / 6.0f); \
    u[1] = ((0.5f * t - 1.0f) * t) * t + (2.0f / 3.0f); \
    u[2] = ((-0.5f * t + 0.5f) * t + 0.5f) * t + (1.0f / 6.0f); \
    u[3] = (1.0f / 6.0f) * t * t * t; \
  } \
  (void)0

ccl_device_inline float frac(const float x, int *ix)
{
  int i = float_to_int(x) - ((x < 0.0f) ? 1 : 0);
  *ix = i;
  return x - (float)i;
}

template<typename TexT, typename OutT = float4> struct TextureInterpolator {

  static ccl_always_inline OutT zero()
  {
    if constexpr (std::is_same_v<OutT, float4>) {
      return zero_float4();
    }
    else {
      return 0.0f;
    }
  }

  static ccl_always_inline float4 read(const float4 r)
  {
    return r;
  }

  static ccl_always_inline float4 read(const uchar4 r)
  {
    const float f = 1.0f / 255.0f;
    return make_float4(r.x * f, r.y * f, r.z * f, r.w * f);
  }

  static ccl_always_inline float read(const uchar r)
  {
    return r * (1.0f / 255.0f);
  }

  static ccl_always_inline float read(const float r)
  {
    return r;
  }

  static ccl_always_inline float4 read(half4 r)
  {
    return half4_to_float4_image(r);
  }

  static ccl_always_inline float read(half r)
  {
    return half_to_float_image(r);
  }

  static ccl_always_inline float read(const uint16_t r)
  {
    return r * (1.0f / 65535.0f);
  }

  static ccl_always_inline float4 read(ushort4 r)
  {
    const float f = 1.0f / 65535.0f;
    return make_float4(r.x * f, r.y * f, r.z * f, r.w * f);
  }

  /* Read 2D Texture Data
   * Does not check if data request is in bounds. */
  static ccl_always_inline OutT
  read(const TexT *data, const int x, int y, const int width, const int /*height*/)
  {
    return read(data[y * width + x]);
  }

  /* Read 2D Texture Data Clip
   * Returns transparent black if data request is out of bounds. */
  static ccl_always_inline OutT
  read_clip(const TexT *data, const int x, int y, const int width, const int height)
  {
    if (x < 0 || x >= width || y < 0 || y >= height) {
      return zero();
    }
    return read(data[y * width + x]);
  }

  static ccl_always_inline int wrap_periodic(int x, const int width)
  {
    x %= width;
    if (x < 0) {
      x += width;
    }
    return x;
  }

  static ccl_always_inline int wrap_clamp(const int x, const int width)
  {
    return clamp(x, 0, width - 1);
  }

  static ccl_always_inline int wrap_mirror(const int x, const int width)
  {
    const int m = abs(x + (x < 0)) % (2 * width);
    if (m >= width) {
      return 2 * width - m - 1;
    }
    return m;
  }

  /* ********  2D interpolation ******** */

  static ccl_always_inline OutT interp_closest(const KernelImageInfo &info, const float x, float y)
  {
    const int width = info.width;
    const int height = info.height;
    int ix, iy;
    frac(x, &ix);
    frac(y, &iy);
    switch (info.extension) {
      case EXTENSION_REPEAT:
        ix = wrap_periodic(ix, width);
        iy = wrap_periodic(iy, height);
        break;
      case EXTENSION_CLIP:
        /* No samples are inside the clip region. */
        if (ix < 0 || ix >= width || iy < 0 || iy >= height) {
          return zero();
        }
        break;
      case EXTENSION_EXTEND:
        ix = wrap_clamp(ix, width);
        iy = wrap_clamp(iy, height);
        break;
      case EXTENSION_MIRROR:
        ix = wrap_mirror(ix, width);
        iy = wrap_mirror(iy, height);
        break;
      default:
        kernel_assert(0);
        return zero();
    }

    const TexT *data = (const TexT *)info.data;
    return read(data, ix, iy, width, height);
  }

  static ccl_always_inline OutT interp_linear(const KernelImageInfo &info, const float x, float y)
  {
    const int width = info.width;
    const int height = info.height;

    /* A -0.5 offset is used to center the linear samples around the sample point. */
    int ix, iy;
    int nix, niy;
    const float tx = frac(x - 0.5f, &ix);
    const float ty = frac(y - 0.5f, &iy);
    const TexT *data = (const TexT *)info.data;

    switch (info.extension) {
      case EXTENSION_REPEAT:
        ix = wrap_periodic(ix, width);
        nix = wrap_periodic(ix + 1, width);

        iy = wrap_periodic(iy, height);
        niy = wrap_periodic(iy + 1, height);
        break;
      case EXTENSION_CLIP:
        /* No linear samples are inside the clip region. */
        if (ix < -1 || ix >= width || iy < -1 || iy >= height) {
          return zero();
        }
        nix = ix + 1;
        niy = iy + 1;
        return (1.0f - ty) * (1.0f - tx) * read_clip(data, ix, iy, width, height) +
               (1.0f - ty) * tx * read_clip(data, nix, iy, width, height) +
               ty * (1.0f - tx) * read_clip(data, ix, niy, width, height) +
               ty * tx * read_clip(data, nix, niy, width, height);
      case EXTENSION_EXTEND:
        nix = wrap_clamp(ix + 1, width);
        ix = wrap_clamp(ix, width);
        niy = wrap_clamp(iy + 1, height);
        iy = wrap_clamp(iy, height);
        break;
      case EXTENSION_MIRROR:
        nix = wrap_mirror(ix + 1, width);
        ix = wrap_mirror(ix, width);
        niy = wrap_mirror(iy + 1, height);
        iy = wrap_mirror(iy, height);
        break;
      default:
        kernel_assert(0);
        return zero();
    }

    return (1.0f - ty) * (1.0f - tx) * read(data, ix, iy, width, height) +
           (1.0f - ty) * tx * read(data, nix, iy, width, height) +
           ty * (1.0f - tx) * read(data, ix, niy, width, height) +
           ty * tx * read(data, nix, niy, width, height);
  }

  static ccl_always_inline OutT interp_cubic(const KernelImageInfo &info, const float x, float y)
  {
    const int width = info.width;
    const int height = info.height;

    /* A -0.5 offset is used to center the cubic samples around the sample point. */
    int ix, iy;
    const float tx = frac(x - 0.5f, &ix);
    const float ty = frac(y - 0.5f, &iy);

    int pix, piy;
    int nix, niy;
    int nnix, nniy;

    switch (info.extension) {
      case EXTENSION_REPEAT:
        ix = wrap_periodic(ix, width);
        pix = wrap_periodic(ix - 1, width);
        nix = wrap_periodic(ix + 1, width);
        nnix = wrap_periodic(ix + 2, width);

        iy = wrap_periodic(iy, height);
        piy = wrap_periodic(iy - 1, height);
        niy = wrap_periodic(iy + 1, height);
        nniy = wrap_periodic(iy + 2, height);
        break;
      case EXTENSION_CLIP:
        /* No cubic samples are inside the clip region. */
        if (ix < -2 || ix > width || iy < -2 || iy > height) {
          return zero();
        }

        pix = ix - 1;
        nix = ix + 1;
        nnix = ix + 2;

        piy = iy - 1;
        niy = iy + 1;
        nniy = iy + 2;
        break;
      case EXTENSION_EXTEND:
        pix = wrap_clamp(ix - 1, width);
        nix = wrap_clamp(ix + 1, width);
        nnix = wrap_clamp(ix + 2, width);
        ix = wrap_clamp(ix, width);

        piy = wrap_clamp(iy - 1, height);
        niy = wrap_clamp(iy + 1, height);
        nniy = wrap_clamp(iy + 2, height);
        iy = wrap_clamp(iy, height);
        break;
      case EXTENSION_MIRROR:
        pix = wrap_mirror(ix - 1, width);
        nix = wrap_mirror(ix + 1, width);
        nnix = wrap_mirror(ix + 2, width);
        ix = wrap_mirror(ix, width);

        piy = wrap_mirror(iy - 1, height);
        niy = wrap_mirror(iy + 1, height);
        nniy = wrap_mirror(iy + 2, height);
        iy = wrap_mirror(iy, height);
        break;
      default:
        kernel_assert(0);
        return zero();
    }

    const TexT *data = (const TexT *)info.data;
    const int xc[4] = {pix, ix, nix, nnix};
    const int yc[4] = {piy, iy, niy, nniy};
    float u[4], v[4];

    /* Some helper macros to keep code size reasonable.
     * Lets the compiler inline all the matrix multiplications.
     */
#define DATA(x, y) (read_clip(data, xc[x], yc[y], width, height))
#define TERM(col) \
  (v[col] * \
   (u[0] * DATA(0, col) + u[1] * DATA(1, col) + u[2] * DATA(2, col) + u[3] * DATA(3, col)))

    SET_CUBIC_SPLINE_WEIGHTS(u, tx);
    SET_CUBIC_SPLINE_WEIGHTS(v, ty);

    /* Actual interpolation. */
    return TERM(0) + TERM(1) + TERM(2) + TERM(3);
#undef TERM
#undef DATA
  }

  static ccl_always_inline OutT interp(const KernelImageInfo &info, const float x, float y)
  {
    switch (info.interpolation) {
      case INTERPOLATION_CLOSEST:
        return interp_closest(info, x, y);
      case INTERPOLATION_LINEAR:
        return interp_linear(info, x, y);
      default:
        return interp_cubic(info, x, y);
    }
  }
<<<<<<< HEAD

  /* ********  3D interpolation ******** */

  static ccl_always_inline OutT interp_3d_closest(const KernelImageInfo &info,
                                                  const float x,
                                                  const float y,
                                                  const float z)
  {
    const int width = info.width;
    const int height = info.height;
    const int depth = info.depth;
    int ix, iy, iz;

    frac(x * (float)width, &ix);
    frac(y * (float)height, &iy);
    frac(z * (float)depth, &iz);

    switch (info.extension) {
      case EXTENSION_REPEAT:
        ix = wrap_periodic(ix, width);
        iy = wrap_periodic(iy, height);
        iz = wrap_periodic(iz, depth);
        break;
      case EXTENSION_CLIP:
        /* No samples are inside the clip region. */
        if (ix < 0 || ix >= width || iy < 0 || iy >= height || iz < 0 || iz >= depth) {
          return zero();
        }
        break;
      case EXTENSION_EXTEND:
        ix = wrap_clamp(ix, width);
        iy = wrap_clamp(iy, height);
        iz = wrap_clamp(iz, depth);
        break;
      case EXTENSION_MIRROR:
        ix = wrap_mirror(ix, width);
        iy = wrap_mirror(iy, height);
        iz = wrap_mirror(iz, depth);
        break;
      default:
        kernel_assert(0);
        return zero();
    }

    const TexT *data = (const TexT *)info.data;
    return read(data, ix, iy, iz, width, height, depth);
  }

  static ccl_always_inline OutT interp_3d_linear(const KernelImageInfo &info,
                                                 const float x,
                                                 const float y,
                                                 const float z)
  {
    const int width = info.width;
    const int height = info.height;
    const int depth = info.depth;
    int ix, iy, iz;
    int nix, niy, niz;

    /* A -0.5 offset is used to center the linear samples around the sample point. */
    float tx = frac(x * (float)width - 0.5f, &ix);
    float ty = frac(y * (float)height - 0.5f, &iy);
    float tz = frac(z * (float)depth - 0.5f, &iz);

    switch (info.extension) {
      case EXTENSION_REPEAT:
        ix = wrap_periodic(ix, width);
        nix = wrap_periodic(ix + 1, width);

        iy = wrap_periodic(iy, height);
        niy = wrap_periodic(iy + 1, height);

        iz = wrap_periodic(iz, depth);
        niz = wrap_periodic(iz + 1, depth);
        break;
      case EXTENSION_CLIP:
        /* No linear samples are inside the clip region. */
        if (ix < -1 || ix >= width || iy < -1 || iy >= height || iz < -1 || iz >= depth) {
          return zero();
        }

        nix = ix + 1;
        niy = iy + 1;
        niz = iz + 1;

        /* All linear samples are inside the clip region. */
        if (ix >= 0 && nix < width && iy >= 0 && niy < height && iz >= 0 && niz < depth) {
          break;
        }

        /* The linear samples span the clip border.
         * #read_clip is used to ensure proper interpolation across the clip border. */
        return trilinear_lookup((const TexT *)info.data,
                                tx,
                                ty,
                                tz,
                                ix,
                                iy,
                                iz,
                                nix,
                                niy,
                                niz,
                                width,
                                height,
                                depth,
                                read_clip);
      case EXTENSION_EXTEND:
        nix = wrap_clamp(ix + 1, width);
        ix = wrap_clamp(ix, width);

        niy = wrap_clamp(iy + 1, height);
        iy = wrap_clamp(iy, height);

        niz = wrap_clamp(iz + 1, depth);
        iz = wrap_clamp(iz, depth);
        break;
      case EXTENSION_MIRROR:
        nix = wrap_mirror(ix + 1, width);
        ix = wrap_mirror(ix, width);

        niy = wrap_mirror(iy + 1, height);
        iy = wrap_mirror(iy, height);

        niz = wrap_mirror(iz + 1, depth);
        iz = wrap_mirror(iz, depth);
        break;
      default:
        kernel_assert(0);
        return zero();
    }

    return trilinear_lookup((const TexT *)info.data,
                            tx,
                            ty,
                            tz,
                            ix,
                            iy,
                            iz,
                            nix,
                            niy,
                            niz,
                            width,
                            height,
                            depth,
                            read);
  }

  /* Tricubic b-spline interpolation.
   *
   * TODO(sergey): For some unspeakable reason both GCC-6 and Clang-3.9 are
   * causing stack overflow issue in this function unless it is inlined.
   *
   * Only happens for AVX2 kernel and global __KERNEL_SSE__ vectorization
   * enabled.
   */
#if defined(__GNUC__) || defined(__clang__)
  static ccl_always_inline
#else
  static ccl_never_inline
#endif
      OutT
      interp_3d_cubic(const KernelImageInfo &info, const float x, float y, const float z)
  {
    int width = info.width;
    int height = info.height;
    int depth = info.depth;
    int ix, iy, iz;

    /* A -0.5 offset is used to center the cubic samples around the sample point. */
    const float tx = frac(x * (float)width - 0.5f, &ix);
    const float ty = frac(y * (float)height - 0.5f, &iy);
    const float tz = frac(z * (float)depth - 0.5f, &iz);

    int pix, piy, piz;
    int nix, niy, niz;
    int nnix, nniy, nniz;

    switch (info.extension) {
      case EXTENSION_REPEAT:
        ix = wrap_periodic(ix, width);
        pix = wrap_periodic(ix - 1, width);
        nix = wrap_periodic(ix + 1, width);
        nnix = wrap_periodic(ix + 2, width);

        iy = wrap_periodic(iy, height);
        niy = wrap_periodic(iy + 1, height);
        piy = wrap_periodic(iy - 1, height);
        nniy = wrap_periodic(iy + 2, height);

        iz = wrap_periodic(iz, depth);
        piz = wrap_periodic(iz - 1, depth);
        niz = wrap_periodic(iz + 1, depth);
        nniz = wrap_periodic(iz + 2, depth);
        break;
      case EXTENSION_CLIP: {
        /* No cubic samples are inside the clip region. */
        if (ix < -2 || ix > width || iy < -2 || iy > height || iz < -2 || iz > depth) {
          return zero();
        }

        pix = ix - 1;
        nnix = ix + 2;
        nix = ix + 1;

        piy = iy - 1;
        niy = iy + 1;
        nniy = iy + 2;

        piz = iz - 1;
        niz = iz + 1;
        nniz = iz + 2;

        /* All cubic samples are inside the clip region. */
        if (pix >= 0 && nnix < width && piy >= 0 && nniy < height && piz >= 0 && nniz < depth) {
          break;
        }

        /* The Cubic samples span the clip border.
         * read_clip is used to ensure proper interpolation across the clip border. */
        const int xc[4] = {pix, ix, nix, nnix};
        const int yc[4] = {piy, iy, niy, nniy};
        const int zc[4] = {piz, iz, niz, nniz};
        return tricubic_lookup(
            (const TexT *)info.data, tx, ty, tz, xc, yc, zc, width, height, depth, read_clip);
      }
      case EXTENSION_EXTEND:
        pix = wrap_clamp(ix - 1, width);
        nix = wrap_clamp(ix + 1, width);
        nnix = wrap_clamp(ix + 2, width);
        ix = wrap_clamp(ix, width);

        piy = wrap_clamp(iy - 1, height);
        niy = wrap_clamp(iy + 1, height);
        nniy = wrap_clamp(iy + 2, height);
        iy = wrap_clamp(iy, height);

        piz = wrap_clamp(iz - 1, depth);
        niz = wrap_clamp(iz + 1, depth);
        nniz = wrap_clamp(iz + 2, depth);
        iz = wrap_clamp(iz, depth);
        break;
      case EXTENSION_MIRROR:
        pix = wrap_mirror(ix - 1, width);
        nix = wrap_mirror(ix + 1, width);
        nnix = wrap_mirror(ix + 2, width);
        ix = wrap_mirror(ix, width);

        piy = wrap_mirror(iy - 1, height);
        niy = wrap_mirror(iy + 1, height);
        nniy = wrap_mirror(iy + 2, height);
        iy = wrap_mirror(iy, height);

        piz = wrap_mirror(iz - 1, depth);
        niz = wrap_mirror(iz + 1, depth);
        nniz = wrap_mirror(iz + 2, depth);
        iz = wrap_mirror(iz, depth);
        break;
      default:
        kernel_assert(0);
        return zero();
    }
    const int xc[4] = {pix, ix, nix, nnix};
    const int yc[4] = {piy, iy, niy, nniy};
    const int zc[4] = {piz, iz, niz, nniz};
    const TexT *data = (const TexT *)info.data;
    return tricubic_lookup(data, tx, ty, tz, xc, yc, zc, width, height, depth, read);
  }

  static ccl_always_inline OutT interp_3d(
      const KernelImageInfo &info, const float x, float y, const float z, InterpolationType interp)
  {
    switch ((interp == INTERPOLATION_NONE) ? info.interpolation : interp) {
      case INTERPOLATION_CLOSEST:
        return interp_3d_closest(info, x, y, z);
      case INTERPOLATION_LINEAR:
        return interp_3d_linear(info, x, y, z);
      default:
        return interp_3d_cubic(info, x, y, z);
    }
  }
};

#ifdef WITH_NANOVDB
template<typename TexT, typename OutT> struct NanoVDBInterpolator {

  static ccl_always_inline float read(const float r)
  {
    return r;
  }

  static ccl_always_inline float4 read(const packed_float3 r)
  {
    return make_float4(r.x, r.y, r.z, 1.0f);
  }

  template<typename Acc>
  static ccl_always_inline OutT
  interp_3d_closest(const Acc &acc, const float x, float y, const float z)
  {
    const nanovdb::Coord coord((int32_t)floorf(x), (int32_t)floorf(y), (int32_t)floorf(z));
    return read(acc.getValue(coord));
  }

  template<typename Acc>
  static ccl_always_inline OutT
  interp_3d_linear(const Acc &acc, const float x, float y, const float z)
  {
    int ix, iy, iz;
    const float tx = frac(x - 0.5f, &ix);
    const float ty = frac(y - 0.5f, &iy);
    const float tz = frac(z - 0.5f, &iz);

    return mix(mix(mix(read(acc.getValue(nanovdb::Coord(ix, iy, iz))),
                       read(acc.getValue(nanovdb::Coord(ix, iy, iz + 1))),
                       tz),
                   mix(read(acc.getValue(nanovdb::Coord(ix, iy + 1, iz + 1))),
                       read(acc.getValue(nanovdb::Coord(ix, iy + 1, iz))),
                       1.0f - tz),
                   ty),
               mix(mix(read(acc.getValue(nanovdb::Coord(ix + 1, iy + 1, iz))),
                       read(acc.getValue(nanovdb::Coord(ix + 1, iy + 1, iz + 1))),
                       tz),
                   mix(read(acc.getValue(nanovdb::Coord(ix + 1, iy, iz + 1))),
                       read(acc.getValue(nanovdb::Coord(ix + 1, iy, iz))),
                       1.0f - tz),
                   1.0f - ty),
               tx);
  }

  /* Tricubic b-spline interpolation. */
  template<typename Acc>
#  if defined(__GNUC__) || defined(__clang__)
  static ccl_always_inline
#  else
  static ccl_never_inline
#  endif
      OutT
      interp_3d_cubic(const Acc &acc, const float x, float y, const float z)
  {
    int ix, iy, iz;
    int nix, niy, niz;
    int pix, piy, piz;
    int nnix, nniy, nniz;

    /* A -0.5 offset is used to center the cubic samples around the sample point. */
    const float tx = frac(x - 0.5f, &ix);
    const float ty = frac(y - 0.5f, &iy);
    const float tz = frac(z - 0.5f, &iz);

    pix = ix - 1;
    piy = iy - 1;
    piz = iz - 1;
    nix = ix + 1;
    niy = iy + 1;
    niz = iz + 1;
    nnix = ix + 2;
    nniy = iy + 2;
    nniz = iz + 2;

    const int xc[4] = {pix, ix, nix, nnix};
    const int yc[4] = {piy, iy, niy, nniy};
    const int zc[4] = {piz, iz, niz, nniz};
    float u[4], v[4], w[4];

    /* Some helper macros to keep code size reasonable.
     * Lets the compiler inline all the matrix multiplications.
     */
#  define DATA(x, y, z) (read(acc.getValue(nanovdb::Coord(xc[x], yc[y], zc[z]))))
#  define COL_TERM(col, row) \
    (v[col] * (u[0] * DATA(0, col, row) + u[1] * DATA(1, col, row) + u[2] * DATA(2, col, row) + \
               u[3] * DATA(3, col, row)))
#  define ROW_TERM(row) \
    (w[row] * (COL_TERM(0, row) + COL_TERM(1, row) + COL_TERM(2, row) + COL_TERM(3, row)))

    SET_CUBIC_SPLINE_WEIGHTS(u, tx);
    SET_CUBIC_SPLINE_WEIGHTS(v, ty);
    SET_CUBIC_SPLINE_WEIGHTS(w, tz);

    /* Actual interpolation. */
    return ROW_TERM(0) + ROW_TERM(1) + ROW_TERM(2) + ROW_TERM(3);

#  undef COL_TERM
#  undef ROW_TERM
#  undef DATA
  }

  static ccl_always_inline OutT interp_3d(
      const KernelImageInfo &info, const float x, float y, const float z, InterpolationType interp)
  {
    using namespace nanovdb;

    NanoGrid<TexT> *const grid = (NanoGrid<TexT> *)info.data;

    switch ((interp == INTERPOLATION_NONE) ? info.interpolation : interp) {
      case INTERPOLATION_CLOSEST: {
        ReadAccessor<TexT> acc(grid->tree().root());
        return interp_3d_closest(acc, x, y, z);
      }
      case INTERPOLATION_LINEAR: {
        CachedReadAccessor<TexT> acc(grid->tree().root());
        return interp_3d_linear(acc, x, y, z);
      }
      default: {
        CachedReadAccessor<TexT> acc(grid->tree().root());
        return interp_3d_cubic(acc, x, y, z);
      }
    }
  }
=======
>>>>>>> a29a6318
};

#undef SET_CUBIC_SPLINE_WEIGHTS

ccl_device float4 kernel_image_interp(KernelGlobals kg,
                                      const int tex_id,
                                      float2 uv,
                                      const differential2 duv)
{
  if (tex_id == KERNEL_IMAGE_NONE) {
    return IMAGE_TEXTURE_MISSING_RGBA;
  }

  const ccl_global KernelImageTexture &tex = kernel_data_fetch(image_textures, tex_id);
  const ccl_global KernelImageInfo *info;

  float2 xy = zero_float2();

  if (tex.tile_descriptor_offset != UINT_MAX) {
    /* Wrapping. */
    if (!kernel_image_tile_wrap(ExtensionType(tex.extension), uv)) {
      return zero_float4();
    }

    /* Tile mapping */
    const KernelTileDescriptor tile_descriptor = kernel_image_tile_map(kg, tex, uv, duv, xy);

    if (!kernel_tile_descriptor_loaded(tile_descriptor)) {
      if (tile_descriptor == KERNEL_TILE_LOAD_FAILED) {
        return IMAGE_TEXTURE_MISSING_RGBA;
      }
      // TODO: cancel shader execution
      return tex.average_color;
    }

    info = &kernel_data_fetch(image_info, kernel_tile_descriptor_slot(tile_descriptor));
  }
  else {
    /* Full image sampling. */
    if (tex.slot == KERNEL_IMAGE_NONE) {
      return IMAGE_TEXTURE_MISSING_RGBA;
    }

    /* Convert to pixel space. */
    info = &kernel_data_fetch(image_info, tex.slot);
    xy = make_float2(uv.x * info->width, uv.y * info->height);
  }

  if (UNLIKELY(!info->data)) {
    return zero_float4();
  }

  switch (info->data_type) {
    case IMAGE_DATA_TYPE_HALF: {
      const float f = TextureInterpolator<half, float>::interp(*info, xy.x, xy.y);
      return make_float4(f, f, f, 1.0f);
    }
    case IMAGE_DATA_TYPE_BYTE: {
      const float f = TextureInterpolator<uchar, float>::interp(*info, xy.x, xy.y);
      return make_float4(f, f, f, 1.0f);
    }
    case IMAGE_DATA_TYPE_USHORT: {
      const float f = TextureInterpolator<uint16_t, float>::interp(*info, xy.x, xy.y);
      return make_float4(f, f, f, 1.0f);
    }
    case IMAGE_DATA_TYPE_FLOAT: {
      const float f = TextureInterpolator<float, float>::interp(*info, xy.x, xy.y);
      return make_float4(f, f, f, 1.0f);
    }
    case IMAGE_DATA_TYPE_HALF4:
      return TextureInterpolator<half4>::interp(*info, xy.x, xy.y);
    case IMAGE_DATA_TYPE_BYTE4:
      return TextureInterpolator<uchar4>::interp(*info, xy.x, xy.y);
    case IMAGE_DATA_TYPE_USHORT4:
      return TextureInterpolator<ushort4>::interp(*info, xy.x, xy.y);
    case IMAGE_DATA_TYPE_FLOAT4:
      return TextureInterpolator<float4>::interp(*info, xy.x, xy.y);
    default:
      assert(0);
      return IMAGE_TEXTURE_MISSING_RGBA;
  }
}

ccl_device_forceinline float4 kernel_image_interp_with_udim(KernelGlobals kg,
                                                            const int image_id,
                                                            float2 uv,
                                                            const differential2 duv)
{
  const int tex_id = kernel_image_udim_map(kg, image_id, uv);
  if (tex_id == KERNEL_IMAGE_NONE) {
    return IMAGE_TEXTURE_MISSING_RGBA;
  }

  return kernel_image_interp(kg, tex_id, uv, duv);
}

<<<<<<< HEAD
ccl_device float4 kernel_image_interp_3d(KernelGlobals kg,
                                         const int id,
                                         float3 P,
                                         InterpolationType interp)
{
  const KernelImageTexture &tex = kernel_data_fetch(image_textures, id);
  const KernelImageInfo &info = kernel_data_fetch(image_info, tex.slot);

  if (UNLIKELY(!info.data)) {
    return zero_float4();
  }

  if (tex.use_transform_3d) {
    P = transform_point(&tex.transform_3d, P);
  }
  switch (info.data_type) {
    case IMAGE_DATA_TYPE_HALF: {
      const float f = TextureInterpolator<half, float>::interp_3d(info, P.x, P.y, P.z, interp);
      return make_float4(f, f, f, 1.0f);
    }
    case IMAGE_DATA_TYPE_BYTE: {
      const float f = TextureInterpolator<uchar, float>::interp_3d(info, P.x, P.y, P.z, interp);
      return make_float4(f, f, f, 1.0f);
    }
    case IMAGE_DATA_TYPE_USHORT: {
      const float f = TextureInterpolator<uint16_t, float>::interp_3d(info, P.x, P.y, P.z, interp);
      return make_float4(f, f, f, 1.0f);
    }
    case IMAGE_DATA_TYPE_FLOAT: {
      const float f = TextureInterpolator<float, float>::interp_3d(info, P.x, P.y, P.z, interp);
      return make_float4(f, f, f, 1.0f);
    }
    case IMAGE_DATA_TYPE_HALF4:
      return TextureInterpolator<half4>::interp_3d(info, P.x, P.y, P.z, interp);
    case IMAGE_DATA_TYPE_BYTE4:
      return TextureInterpolator<uchar4>::interp_3d(info, P.x, P.y, P.z, interp);
    case IMAGE_DATA_TYPE_USHORT4:
      return TextureInterpolator<ushort4>::interp_3d(info, P.x, P.y, P.z, interp);
    case IMAGE_DATA_TYPE_FLOAT4:
      return TextureInterpolator<float4>::interp_3d(info, P.x, P.y, P.z, interp);
#ifdef WITH_NANOVDB
    case IMAGE_DATA_TYPE_NANOVDB_FLOAT: {
      const float f = NanoVDBInterpolator<float, float>::interp_3d(info, P.x, P.y, P.z, interp);
      return make_float4(f, f, f, 1.0f);
    }
    case IMAGE_DATA_TYPE_NANOVDB_FLOAT3:
      return NanoVDBInterpolator<packed_float3, float4>::interp_3d(info, P.x, P.y, P.z, interp);
    case IMAGE_DATA_TYPE_NANOVDB_FPN: {
      const float f = NanoVDBInterpolator<nanovdb::FpN, float>::interp_3d(
          info, P.x, P.y, P.z, interp);
      return make_float4(f, f, f, 1.0f);
    }
    case IMAGE_DATA_TYPE_NANOVDB_FP16: {
      const float f = NanoVDBInterpolator<nanovdb::Fp16, float>::interp_3d(
          info, P.x, P.y, P.z, interp);
      return make_float4(f, f, f, 1.0f);
    }
#endif
    default:
      assert(0);
      return IMAGE_TEXTURE_MISSING_RGBA;
  }
}

=======
>>>>>>> a29a6318
} /* Namespace. */

CCL_NAMESPACE_END<|MERGE_RESOLUTION|>--- conflicted
+++ resolved
@@ -322,417 +322,6 @@
         return interp_cubic(info, x, y);
     }
   }
-<<<<<<< HEAD
-
-  /* ********  3D interpolation ******** */
-
-  static ccl_always_inline OutT interp_3d_closest(const KernelImageInfo &info,
-                                                  const float x,
-                                                  const float y,
-                                                  const float z)
-  {
-    const int width = info.width;
-    const int height = info.height;
-    const int depth = info.depth;
-    int ix, iy, iz;
-
-    frac(x * (float)width, &ix);
-    frac(y * (float)height, &iy);
-    frac(z * (float)depth, &iz);
-
-    switch (info.extension) {
-      case EXTENSION_REPEAT:
-        ix = wrap_periodic(ix, width);
-        iy = wrap_periodic(iy, height);
-        iz = wrap_periodic(iz, depth);
-        break;
-      case EXTENSION_CLIP:
-        /* No samples are inside the clip region. */
-        if (ix < 0 || ix >= width || iy < 0 || iy >= height || iz < 0 || iz >= depth) {
-          return zero();
-        }
-        break;
-      case EXTENSION_EXTEND:
-        ix = wrap_clamp(ix, width);
-        iy = wrap_clamp(iy, height);
-        iz = wrap_clamp(iz, depth);
-        break;
-      case EXTENSION_MIRROR:
-        ix = wrap_mirror(ix, width);
-        iy = wrap_mirror(iy, height);
-        iz = wrap_mirror(iz, depth);
-        break;
-      default:
-        kernel_assert(0);
-        return zero();
-    }
-
-    const TexT *data = (const TexT *)info.data;
-    return read(data, ix, iy, iz, width, height, depth);
-  }
-
-  static ccl_always_inline OutT interp_3d_linear(const KernelImageInfo &info,
-                                                 const float x,
-                                                 const float y,
-                                                 const float z)
-  {
-    const int width = info.width;
-    const int height = info.height;
-    const int depth = info.depth;
-    int ix, iy, iz;
-    int nix, niy, niz;
-
-    /* A -0.5 offset is used to center the linear samples around the sample point. */
-    float tx = frac(x * (float)width - 0.5f, &ix);
-    float ty = frac(y * (float)height - 0.5f, &iy);
-    float tz = frac(z * (float)depth - 0.5f, &iz);
-
-    switch (info.extension) {
-      case EXTENSION_REPEAT:
-        ix = wrap_periodic(ix, width);
-        nix = wrap_periodic(ix + 1, width);
-
-        iy = wrap_periodic(iy, height);
-        niy = wrap_periodic(iy + 1, height);
-
-        iz = wrap_periodic(iz, depth);
-        niz = wrap_periodic(iz + 1, depth);
-        break;
-      case EXTENSION_CLIP:
-        /* No linear samples are inside the clip region. */
-        if (ix < -1 || ix >= width || iy < -1 || iy >= height || iz < -1 || iz >= depth) {
-          return zero();
-        }
-
-        nix = ix + 1;
-        niy = iy + 1;
-        niz = iz + 1;
-
-        /* All linear samples are inside the clip region. */
-        if (ix >= 0 && nix < width && iy >= 0 && niy < height && iz >= 0 && niz < depth) {
-          break;
-        }
-
-        /* The linear samples span the clip border.
-         * #read_clip is used to ensure proper interpolation across the clip border. */
-        return trilinear_lookup((const TexT *)info.data,
-                                tx,
-                                ty,
-                                tz,
-                                ix,
-                                iy,
-                                iz,
-                                nix,
-                                niy,
-                                niz,
-                                width,
-                                height,
-                                depth,
-                                read_clip);
-      case EXTENSION_EXTEND:
-        nix = wrap_clamp(ix + 1, width);
-        ix = wrap_clamp(ix, width);
-
-        niy = wrap_clamp(iy + 1, height);
-        iy = wrap_clamp(iy, height);
-
-        niz = wrap_clamp(iz + 1, depth);
-        iz = wrap_clamp(iz, depth);
-        break;
-      case EXTENSION_MIRROR:
-        nix = wrap_mirror(ix + 1, width);
-        ix = wrap_mirror(ix, width);
-
-        niy = wrap_mirror(iy + 1, height);
-        iy = wrap_mirror(iy, height);
-
-        niz = wrap_mirror(iz + 1, depth);
-        iz = wrap_mirror(iz, depth);
-        break;
-      default:
-        kernel_assert(0);
-        return zero();
-    }
-
-    return trilinear_lookup((const TexT *)info.data,
-                            tx,
-                            ty,
-                            tz,
-                            ix,
-                            iy,
-                            iz,
-                            nix,
-                            niy,
-                            niz,
-                            width,
-                            height,
-                            depth,
-                            read);
-  }
-
-  /* Tricubic b-spline interpolation.
-   *
-   * TODO(sergey): For some unspeakable reason both GCC-6 and Clang-3.9 are
-   * causing stack overflow issue in this function unless it is inlined.
-   *
-   * Only happens for AVX2 kernel and global __KERNEL_SSE__ vectorization
-   * enabled.
-   */
-#if defined(__GNUC__) || defined(__clang__)
-  static ccl_always_inline
-#else
-  static ccl_never_inline
-#endif
-      OutT
-      interp_3d_cubic(const KernelImageInfo &info, const float x, float y, const float z)
-  {
-    int width = info.width;
-    int height = info.height;
-    int depth = info.depth;
-    int ix, iy, iz;
-
-    /* A -0.5 offset is used to center the cubic samples around the sample point. */
-    const float tx = frac(x * (float)width - 0.5f, &ix);
-    const float ty = frac(y * (float)height - 0.5f, &iy);
-    const float tz = frac(z * (float)depth - 0.5f, &iz);
-
-    int pix, piy, piz;
-    int nix, niy, niz;
-    int nnix, nniy, nniz;
-
-    switch (info.extension) {
-      case EXTENSION_REPEAT:
-        ix = wrap_periodic(ix, width);
-        pix = wrap_periodic(ix - 1, width);
-        nix = wrap_periodic(ix + 1, width);
-        nnix = wrap_periodic(ix + 2, width);
-
-        iy = wrap_periodic(iy, height);
-        niy = wrap_periodic(iy + 1, height);
-        piy = wrap_periodic(iy - 1, height);
-        nniy = wrap_periodic(iy + 2, height);
-
-        iz = wrap_periodic(iz, depth);
-        piz = wrap_periodic(iz - 1, depth);
-        niz = wrap_periodic(iz + 1, depth);
-        nniz = wrap_periodic(iz + 2, depth);
-        break;
-      case EXTENSION_CLIP: {
-        /* No cubic samples are inside the clip region. */
-        if (ix < -2 || ix > width || iy < -2 || iy > height || iz < -2 || iz > depth) {
-          return zero();
-        }
-
-        pix = ix - 1;
-        nnix = ix + 2;
-        nix = ix + 1;
-
-        piy = iy - 1;
-        niy = iy + 1;
-        nniy = iy + 2;
-
-        piz = iz - 1;
-        niz = iz + 1;
-        nniz = iz + 2;
-
-        /* All cubic samples are inside the clip region. */
-        if (pix >= 0 && nnix < width && piy >= 0 && nniy < height && piz >= 0 && nniz < depth) {
-          break;
-        }
-
-        /* The Cubic samples span the clip border.
-         * read_clip is used to ensure proper interpolation across the clip border. */
-        const int xc[4] = {pix, ix, nix, nnix};
-        const int yc[4] = {piy, iy, niy, nniy};
-        const int zc[4] = {piz, iz, niz, nniz};
-        return tricubic_lookup(
-            (const TexT *)info.data, tx, ty, tz, xc, yc, zc, width, height, depth, read_clip);
-      }
-      case EXTENSION_EXTEND:
-        pix = wrap_clamp(ix - 1, width);
-        nix = wrap_clamp(ix + 1, width);
-        nnix = wrap_clamp(ix + 2, width);
-        ix = wrap_clamp(ix, width);
-
-        piy = wrap_clamp(iy - 1, height);
-        niy = wrap_clamp(iy + 1, height);
-        nniy = wrap_clamp(iy + 2, height);
-        iy = wrap_clamp(iy, height);
-
-        piz = wrap_clamp(iz - 1, depth);
-        niz = wrap_clamp(iz + 1, depth);
-        nniz = wrap_clamp(iz + 2, depth);
-        iz = wrap_clamp(iz, depth);
-        break;
-      case EXTENSION_MIRROR:
-        pix = wrap_mirror(ix - 1, width);
-        nix = wrap_mirror(ix + 1, width);
-        nnix = wrap_mirror(ix + 2, width);
-        ix = wrap_mirror(ix, width);
-
-        piy = wrap_mirror(iy - 1, height);
-        niy = wrap_mirror(iy + 1, height);
-        nniy = wrap_mirror(iy + 2, height);
-        iy = wrap_mirror(iy, height);
-
-        piz = wrap_mirror(iz - 1, depth);
-        niz = wrap_mirror(iz + 1, depth);
-        nniz = wrap_mirror(iz + 2, depth);
-        iz = wrap_mirror(iz, depth);
-        break;
-      default:
-        kernel_assert(0);
-        return zero();
-    }
-    const int xc[4] = {pix, ix, nix, nnix};
-    const int yc[4] = {piy, iy, niy, nniy};
-    const int zc[4] = {piz, iz, niz, nniz};
-    const TexT *data = (const TexT *)info.data;
-    return tricubic_lookup(data, tx, ty, tz, xc, yc, zc, width, height, depth, read);
-  }
-
-  static ccl_always_inline OutT interp_3d(
-      const KernelImageInfo &info, const float x, float y, const float z, InterpolationType interp)
-  {
-    switch ((interp == INTERPOLATION_NONE) ? info.interpolation : interp) {
-      case INTERPOLATION_CLOSEST:
-        return interp_3d_closest(info, x, y, z);
-      case INTERPOLATION_LINEAR:
-        return interp_3d_linear(info, x, y, z);
-      default:
-        return interp_3d_cubic(info, x, y, z);
-    }
-  }
-};
-
-#ifdef WITH_NANOVDB
-template<typename TexT, typename OutT> struct NanoVDBInterpolator {
-
-  static ccl_always_inline float read(const float r)
-  {
-    return r;
-  }
-
-  static ccl_always_inline float4 read(const packed_float3 r)
-  {
-    return make_float4(r.x, r.y, r.z, 1.0f);
-  }
-
-  template<typename Acc>
-  static ccl_always_inline OutT
-  interp_3d_closest(const Acc &acc, const float x, float y, const float z)
-  {
-    const nanovdb::Coord coord((int32_t)floorf(x), (int32_t)floorf(y), (int32_t)floorf(z));
-    return read(acc.getValue(coord));
-  }
-
-  template<typename Acc>
-  static ccl_always_inline OutT
-  interp_3d_linear(const Acc &acc, const float x, float y, const float z)
-  {
-    int ix, iy, iz;
-    const float tx = frac(x - 0.5f, &ix);
-    const float ty = frac(y - 0.5f, &iy);
-    const float tz = frac(z - 0.5f, &iz);
-
-    return mix(mix(mix(read(acc.getValue(nanovdb::Coord(ix, iy, iz))),
-                       read(acc.getValue(nanovdb::Coord(ix, iy, iz + 1))),
-                       tz),
-                   mix(read(acc.getValue(nanovdb::Coord(ix, iy + 1, iz + 1))),
-                       read(acc.getValue(nanovdb::Coord(ix, iy + 1, iz))),
-                       1.0f - tz),
-                   ty),
-               mix(mix(read(acc.getValue(nanovdb::Coord(ix + 1, iy + 1, iz))),
-                       read(acc.getValue(nanovdb::Coord(ix + 1, iy + 1, iz + 1))),
-                       tz),
-                   mix(read(acc.getValue(nanovdb::Coord(ix + 1, iy, iz + 1))),
-                       read(acc.getValue(nanovdb::Coord(ix + 1, iy, iz))),
-                       1.0f - tz),
-                   1.0f - ty),
-               tx);
-  }
-
-  /* Tricubic b-spline interpolation. */
-  template<typename Acc>
-#  if defined(__GNUC__) || defined(__clang__)
-  static ccl_always_inline
-#  else
-  static ccl_never_inline
-#  endif
-      OutT
-      interp_3d_cubic(const Acc &acc, const float x, float y, const float z)
-  {
-    int ix, iy, iz;
-    int nix, niy, niz;
-    int pix, piy, piz;
-    int nnix, nniy, nniz;
-
-    /* A -0.5 offset is used to center the cubic samples around the sample point. */
-    const float tx = frac(x - 0.5f, &ix);
-    const float ty = frac(y - 0.5f, &iy);
-    const float tz = frac(z - 0.5f, &iz);
-
-    pix = ix - 1;
-    piy = iy - 1;
-    piz = iz - 1;
-    nix = ix + 1;
-    niy = iy + 1;
-    niz = iz + 1;
-    nnix = ix + 2;
-    nniy = iy + 2;
-    nniz = iz + 2;
-
-    const int xc[4] = {pix, ix, nix, nnix};
-    const int yc[4] = {piy, iy, niy, nniy};
-    const int zc[4] = {piz, iz, niz, nniz};
-    float u[4], v[4], w[4];
-
-    /* Some helper macros to keep code size reasonable.
-     * Lets the compiler inline all the matrix multiplications.
-     */
-#  define DATA(x, y, z) (read(acc.getValue(nanovdb::Coord(xc[x], yc[y], zc[z]))))
-#  define COL_TERM(col, row) \
-    (v[col] * (u[0] * DATA(0, col, row) + u[1] * DATA(1, col, row) + u[2] * DATA(2, col, row) + \
-               u[3] * DATA(3, col, row)))
-#  define ROW_TERM(row) \
-    (w[row] * (COL_TERM(0, row) + COL_TERM(1, row) + COL_TERM(2, row) + COL_TERM(3, row)))
-
-    SET_CUBIC_SPLINE_WEIGHTS(u, tx);
-    SET_CUBIC_SPLINE_WEIGHTS(v, ty);
-    SET_CUBIC_SPLINE_WEIGHTS(w, tz);
-
-    /* Actual interpolation. */
-    return ROW_TERM(0) + ROW_TERM(1) + ROW_TERM(2) + ROW_TERM(3);
-
-#  undef COL_TERM
-#  undef ROW_TERM
-#  undef DATA
-  }
-
-  static ccl_always_inline OutT interp_3d(
-      const KernelImageInfo &info, const float x, float y, const float z, InterpolationType interp)
-  {
-    using namespace nanovdb;
-
-    NanoGrid<TexT> *const grid = (NanoGrid<TexT> *)info.data;
-
-    switch ((interp == INTERPOLATION_NONE) ? info.interpolation : interp) {
-      case INTERPOLATION_CLOSEST: {
-        ReadAccessor<TexT> acc(grid->tree().root());
-        return interp_3d_closest(acc, x, y, z);
-      }
-      case INTERPOLATION_LINEAR: {
-        CachedReadAccessor<TexT> acc(grid->tree().root());
-        return interp_3d_linear(acc, x, y, z);
-      }
-      default: {
-        CachedReadAccessor<TexT> acc(grid->tree().root());
-        return interp_3d_cubic(acc, x, y, z);
-      }
-    }
-  }
-=======
->>>>>>> a29a6318
 };
 
 #undef SET_CUBIC_SPLINE_WEIGHTS
@@ -829,73 +418,6 @@
   return kernel_image_interp(kg, tex_id, uv, duv);
 }
 
-<<<<<<< HEAD
-ccl_device float4 kernel_image_interp_3d(KernelGlobals kg,
-                                         const int id,
-                                         float3 P,
-                                         InterpolationType interp)
-{
-  const KernelImageTexture &tex = kernel_data_fetch(image_textures, id);
-  const KernelImageInfo &info = kernel_data_fetch(image_info, tex.slot);
-
-  if (UNLIKELY(!info.data)) {
-    return zero_float4();
-  }
-
-  if (tex.use_transform_3d) {
-    P = transform_point(&tex.transform_3d, P);
-  }
-  switch (info.data_type) {
-    case IMAGE_DATA_TYPE_HALF: {
-      const float f = TextureInterpolator<half, float>::interp_3d(info, P.x, P.y, P.z, interp);
-      return make_float4(f, f, f, 1.0f);
-    }
-    case IMAGE_DATA_TYPE_BYTE: {
-      const float f = TextureInterpolator<uchar, float>::interp_3d(info, P.x, P.y, P.z, interp);
-      return make_float4(f, f, f, 1.0f);
-    }
-    case IMAGE_DATA_TYPE_USHORT: {
-      const float f = TextureInterpolator<uint16_t, float>::interp_3d(info, P.x, P.y, P.z, interp);
-      return make_float4(f, f, f, 1.0f);
-    }
-    case IMAGE_DATA_TYPE_FLOAT: {
-      const float f = TextureInterpolator<float, float>::interp_3d(info, P.x, P.y, P.z, interp);
-      return make_float4(f, f, f, 1.0f);
-    }
-    case IMAGE_DATA_TYPE_HALF4:
-      return TextureInterpolator<half4>::interp_3d(info, P.x, P.y, P.z, interp);
-    case IMAGE_DATA_TYPE_BYTE4:
-      return TextureInterpolator<uchar4>::interp_3d(info, P.x, P.y, P.z, interp);
-    case IMAGE_DATA_TYPE_USHORT4:
-      return TextureInterpolator<ushort4>::interp_3d(info, P.x, P.y, P.z, interp);
-    case IMAGE_DATA_TYPE_FLOAT4:
-      return TextureInterpolator<float4>::interp_3d(info, P.x, P.y, P.z, interp);
-#ifdef WITH_NANOVDB
-    case IMAGE_DATA_TYPE_NANOVDB_FLOAT: {
-      const float f = NanoVDBInterpolator<float, float>::interp_3d(info, P.x, P.y, P.z, interp);
-      return make_float4(f, f, f, 1.0f);
-    }
-    case IMAGE_DATA_TYPE_NANOVDB_FLOAT3:
-      return NanoVDBInterpolator<packed_float3, float4>::interp_3d(info, P.x, P.y, P.z, interp);
-    case IMAGE_DATA_TYPE_NANOVDB_FPN: {
-      const float f = NanoVDBInterpolator<nanovdb::FpN, float>::interp_3d(
-          info, P.x, P.y, P.z, interp);
-      return make_float4(f, f, f, 1.0f);
-    }
-    case IMAGE_DATA_TYPE_NANOVDB_FP16: {
-      const float f = NanoVDBInterpolator<nanovdb::Fp16, float>::interp_3d(
-          info, P.x, P.y, P.z, interp);
-      return make_float4(f, f, f, 1.0f);
-    }
-#endif
-    default:
-      assert(0);
-      return IMAGE_TEXTURE_MISSING_RGBA;
-  }
-}
-
-=======
->>>>>>> a29a6318
 } /* Namespace. */
 
 CCL_NAMESPACE_END