--- conflicted
+++ resolved
@@ -80,33 +80,16 @@
 /* GPU texture objects */
 
 typedef unsigned long long CUtexObject;
-<<<<<<< HEAD
 typedef CUtexObject ccl_gpu_image_object_2D;
-typedef CUtexObject ccl_gpu_image_object_3D;
-=======
-typedef CUtexObject ccl_gpu_tex_object_2D;
->>>>>>> a29a6318
 
 template<typename T>
 ccl_device_forceinline T ccl_gpu_image_object_read_2D(const ccl_gpu_image_object_2D texobj,
-                                                    const float x,
-                                                    const float y)
+                                                      const float x,
+                                                      const float y)
 {
   return tex2D<T>(texobj, x, y);
 }
 
-<<<<<<< HEAD
-template<typename T>
-ccl_device_forceinline T ccl_gpu_image_object_read_3D(const ccl_gpu_image_object_3D texobj,
-                                                    const float x,
-                                                    const float y,
-                                                    const float z)
-{
-  return tex3D<T>(texobj, x, y, z);
-}
-
-=======
->>>>>>> a29a6318
 /* Use fast math functions */
 
 #define cosf(x) __cosf(((float)(x)))
