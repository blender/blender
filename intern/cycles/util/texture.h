--- conflicted
+++ resolved
@@ -89,8 +89,6 @@
   /* Dimensions. */
   uint width = 0;
   uint height = 0;
-<<<<<<< HEAD
-  uint depth = 0;
 };
 
 struct KernelImageUDIM {
@@ -112,8 +110,6 @@
   /* Interpolation and extension type. */
   uint interpolation = INTERPOLATION_NONE;
   uint extension = EXTENSION_REPEAT;
-=======
->>>>>>> a29a6318
   /* Transform for 3D textures. */
   uint use_transform_3d = false;
   Transform transform_3d = transform_zero();
