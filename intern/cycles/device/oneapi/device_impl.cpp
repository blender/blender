/* SPDX-FileCopyrightText: 2021-2022 Intel Corporation
 *
 * SPDX-License-Identifier: Apache-2.0 */

#ifdef WITH_ONEAPI

/* <algorithm> is needed until included upstream in sycl/detail/property_list_base.hpp */
#  include <algorithm>
#  include <sycl/sycl.hpp>

#  include "device/oneapi/device_impl.h"

#  include "util/log.h"

#  ifdef WITH_EMBREE_GPU
#    include "bvh/embree.h"
#  endif

#  if defined(WITH_OPENIMAGEDENOISE)
#    include <OpenImageDenoise/config.h>
#    if OIDN_VERSION >= 20300
#      include "util/openimagedenoise.h"  // IWYU pragma: keep
#    endif
#  endif

#  include "kernel/device/oneapi/globals.h"
#  include "kernel/device/oneapi/kernel.h"

#  if defined(WITH_EMBREE_GPU) && defined(EMBREE_SYCL_SUPPORT) && !defined(SYCL_LANGUAGE_VERSION)
/* These declarations are missing from embree headers when compiling from a compiler that doesn't
 * support SYCL. */
extern "C" RTCDevice rtcNewSYCLDevice(sycl::context context, const char *config);
extern "C" bool rtcIsSYCLDeviceSupported(const sycl::device sycl_device);
#  endif

CCL_NAMESPACE_BEGIN

static std::vector<sycl::device> available_sycl_devices();
static int parse_driver_build_version(const sycl::device &device);

static void queue_error_cb(const char *message, void *user_ptr)
{
  if (user_ptr) {
    *reinterpret_cast<std::string *>(user_ptr) = message;
  }
}

OneapiDevice::OneapiDevice(const DeviceInfo &info, Stats &stats, Profiler &profiler, bool headless)
    : GPUDevice(info, stats, profiler, headless)
{
  /* Verify that base class types can be used with specific backend types */
  static_assert(sizeof(texMemObject) ==
                sizeof(sycl::ext::oneapi::experimental::sampled_image_handle));
  static_assert(sizeof(arrayMemObject) ==
                sizeof(sycl::ext::oneapi::experimental::image_mem_handle));

  need_image_info = false;
  use_hardware_raytracing = info.use_hardware_raytracing;

  oneapi_set_error_cb(queue_error_cb, &oneapi_error_string_);

  bool is_finished_ok = create_queue(device_queue_,
                                     info.num,
#  ifdef WITH_EMBREE_GPU
                                     use_hardware_raytracing ? (void *)&embree_device : nullptr
#  else
                                     nullptr
#  endif
  );

  if (is_finished_ok == false) {
    set_error("oneAPI queue initialization error: got runtime exception \"" +
              oneapi_error_string_ + "\"");
  }
  else {
    LOG_DEBUG << "oneAPI queue has been successfully created for the device \"" << info.description
              << "\"";
    assert(device_queue_);
  }

#  ifdef WITH_EMBREE_GPU
  use_hardware_raytracing = use_hardware_raytracing && (embree_device != nullptr);
#  else
  use_hardware_raytracing = false;
#  endif

  if (use_hardware_raytracing) {
    LOG_INFO << "oneAPI will use hardware ray tracing for intersection acceleration.";
  }

  size_t globals_segment_size;
  is_finished_ok = kernel_globals_size(globals_segment_size);
  if (is_finished_ok == false) {
    set_error("oneAPI constant memory initialization got runtime exception \"" +
              oneapi_error_string_ + "\"");
  }
  else {
    LOG_DEBUG << "Successfully created global/constant memory segment (kernel globals object)";
  }

  kg_memory_ = usm_aligned_alloc_host(device_queue_, globals_segment_size, 16);
  usm_memset(device_queue_, kg_memory_, 0, globals_segment_size);

  kg_memory_device_ = usm_alloc_device(device_queue_, globals_segment_size);

  kg_memory_size_ = globals_segment_size;

  max_memory_on_device_ = get_memcapacity();
  init_host_memory();
  can_map_host = true;

  const char *headroom_str = getenv("CYCLES_ONEAPI_MEMORY_HEADROOM");
  if (headroom_str != nullptr) {
    const long long override_headroom = (float)atoll(headroom_str);
    device_working_headroom = override_headroom;
    device_image_headroom = override_headroom;
  }
  LOG_DEBUG << "oneAPI memory headroom size: "
            << string_human_readable_size(device_working_headroom);
}

OneapiDevice::~OneapiDevice()
{
#  ifdef WITH_EMBREE_GPU
  if (embree_device) {
    rtcReleaseDevice(embree_device);
  }
#  endif

  image_info.free();
  usm_free(device_queue_, kg_memory_);
  usm_free(device_queue_, kg_memory_device_);

  const_mem_map_.clear();

  if (device_queue_) {
    free_queue(device_queue_);
  }
}

bool OneapiDevice::check_peer_access(Device * /*peer_device*/)
{
  return false;
}

bool OneapiDevice::can_use_hardware_raytracing_for_features(const uint requested_features) const
{
  /* MNEE and Ray-trace kernels work correctly with Hardware Ray-tracing starting with Embree 4.1.
   */
#  if defined(RTC_VERSION) && RTC_VERSION < 40100
  return !(requested_features & (KERNEL_FEATURE_MNEE | KERNEL_FEATURE_NODE_RAYTRACE));
#  else
  (void)requested_features;
  return true;
#  endif
}

BVHLayoutMask OneapiDevice::get_bvh_layout_mask(const uint requested_features) const
{
  return (use_hardware_raytracing &&
          can_use_hardware_raytracing_for_features(requested_features)) ?
             BVH_LAYOUT_EMBREEGPU :
             BVH_LAYOUT_BVH2;
}

#  ifdef WITH_EMBREE_GPU
void OneapiDevice::build_bvh(BVH *bvh, Progress &progress, bool refit)
{
  if (embree_device && bvh->params.bvh_layout == BVH_LAYOUT_EMBREEGPU) {
    BVHEmbree *const bvh_embree = static_cast<BVHEmbree *>(bvh);
    if (refit) {
      bvh_embree->refit(progress);
    }
    else {
      bvh_embree->build(progress, &stats, embree_device, true);
    }

#    if RTC_VERSION >= 40302
    thread_scoped_lock lock(scene_data_mutex);
    all_embree_scenes.push_back(bvh_embree->scene);
#    endif

    if (bvh->params.top_level) {
#    if RTC_VERSION >= 40400
      embree_traversable = rtcGetSceneTraversable(bvh_embree->scene);
#    else
      embree_traversable = bvh_embree->scene;
#    endif
#    if RTC_VERSION >= 40302
      RTCError error_code = bvh_embree->offload_scenes_to_gpu(all_embree_scenes);
      if (error_code != RTC_ERROR_NONE) {
        set_error(
            string_printf("BVH failed to migrate to the GPU due to Embree library error (%s)",
                          bvh_embree->get_error_string(error_code)));
      }
      all_embree_scenes.clear();
#    endif
    }
  }
  else {
    Device::build_bvh(bvh, progress, refit);
  }
}
#  endif

size_t OneapiDevice::get_free_mem() const
{
  /* Accurate: Use device info, which is practically useful only on dGPU.
   * This is because for non-discrete GPUs, all GPU memory allocations would
   * be in the RAM, thus having the same performance for device and host pointers,
   * so there is no need to be very accurate about what would end where. */
  const sycl::device &device = reinterpret_cast<sycl::queue *>(device_queue_)->get_device();
  const bool is_integrated_gpu = device.get_info<sycl::info::device::host_unified_memory>();
  if (device.has(sycl::aspect::ext_intel_free_memory) && is_integrated_gpu == false) {
    return device.get_info<sycl::ext::intel::info::device::free_memory>();
  }
  /* Estimate: Capacity - in use. */
  if (device_mem_in_use < max_memory_on_device_) {
    return max_memory_on_device_ - device_mem_in_use;
  }
  return 0;
}

bool OneapiDevice::load_kernels(const uint requested_features)
{
  assert(device_queue_);

  /* Kernel loading is expected to be a cumulative operation; for example, if
   * a device is asked to load kernel A and then kernel B, then after these
   * operations, both A and B should be available for use. So we need to store
   * and use a cumulative mask of the requested kernel features, and not just
   * the latest requested features.
   */
  kernel_features |= requested_features;

  bool is_finished_ok = oneapi_run_test_kernel(device_queue_);
  if (is_finished_ok == false) {
    set_error("oneAPI test kernel execution: got a runtime exception \"" + oneapi_error_string_ +
              "\"");
    return false;
  }
  LOG_INFO << "Test kernel has been executed successfully for \"" << info.description << "\"";
  assert(device_queue_);

  if (use_hardware_raytracing && !can_use_hardware_raytracing_for_features(requested_features)) {
    LOG_INFO
        << "Hardware ray tracing disabled, not supported yet by oneAPI for requested features.";
    use_hardware_raytracing = false;
  }

  is_finished_ok = oneapi_load_kernels(
      device_queue_, (const unsigned int)requested_features, use_hardware_raytracing);
  if (is_finished_ok == false) {
    set_error("oneAPI kernels loading: got a runtime exception \"" + oneapi_error_string_ + "\"");
  }
  else {
    LOG_INFO << "Kernels loading (compilation) has been done for \"" << info.description << "\"";
  }

  if (is_finished_ok) {
    reserve_private_memory(requested_features);
    is_finished_ok = !have_error();
  }

  return is_finished_ok;
}

void OneapiDevice::reserve_private_memory(const uint kernel_features)
{
  size_t free_before = get_free_mem();

  /* Use the biggest kernel for estimation. */
  const DeviceKernel test_kernel = (kernel_features & KERNEL_FEATURE_NODE_RAYTRACE) ?
                                       DEVICE_KERNEL_INTEGRATOR_SHADE_SURFACE_RAYTRACE :
                                   (kernel_features & KERNEL_FEATURE_MNEE) ?
                                       DEVICE_KERNEL_INTEGRATOR_SHADE_SURFACE_MNEE :
                                       DEVICE_KERNEL_INTEGRATOR_SHADE_SURFACE;

  {
    unique_ptr<DeviceQueue> queue = gpu_queue_create();

    device_ptr d_path_index = 0;
    device_ptr d_render_buffer = 0;
    int d_work_size = 0;
    DeviceKernelArguments args(&d_path_index, &d_render_buffer, &d_work_size);

    queue->init_execution();
    /* Launch of the kernel seems to be sufficient to reserve all
     * needed memory regardless of the execution global size.
     * So, the smallest possible size is used here. */
    queue->enqueue(test_kernel, 1, args);
    queue->synchronize();
  }

  size_t free_after = get_free_mem();

  LOG_INFO << "For kernel execution were reserved "
           << string_human_readable_number(free_before - free_after) << " bytes. ("
           << string_human_readable_size(free_before - free_after) << ")";
}

void OneapiDevice::get_device_memory_info(size_t &total, size_t &free)
{
  free = get_free_mem();
  total = max_memory_on_device_;
}

bool OneapiDevice::alloc_device(void *&device_pointer, const size_t size)
{
  bool allocation_success = false;
  device_pointer = usm_alloc_device(device_queue_, size);
  if (device_pointer != nullptr) {
    allocation_success = true;
    /* Due to lazy memory initialization in GPU runtime we will force memory to
     * appear in device memory via execution of a kernel using this memory. */
    if (!oneapi_zero_memory_on_device(device_queue_, device_pointer, size)) {
      set_error("oneAPI memory operation error: got runtime exception \"" + oneapi_error_string_ +
                "\"");
      usm_free(device_queue_, device_pointer);

      device_pointer = nullptr;
      allocation_success = false;
    }
  }

  return allocation_success;
}

void OneapiDevice::free_device(void *device_pointer)
{
  usm_free(device_queue_, device_pointer);
}

bool OneapiDevice::shared_alloc(void *&shared_pointer, const size_t size)
{
  shared_pointer = usm_aligned_alloc_host(device_queue_, size, 64);
  return shared_pointer != nullptr;
}

void OneapiDevice::shared_free(void *shared_pointer)
{
  usm_free(device_queue_, shared_pointer);
}

void *OneapiDevice::shared_to_device_pointer(const void *shared_pointer)
{
  /* Device and host pointer are in the same address space
   * as we're using Unified Shared Memory. */
  return const_cast<void *>(shared_pointer);
}

void OneapiDevice::copy_host_to_device(void *device_pointer, void *host_pointer, const size_t size)
{
  usm_memcpy(device_queue_, device_pointer, host_pointer, size);
}

/* TODO: Make sycl::queue part of OneapiQueue and avoid using pointers to sycl::queue. */
SyclQueue *OneapiDevice::sycl_queue()
{
  return device_queue_;
}

string OneapiDevice::oneapi_error_message()
{
  return string(oneapi_error_string_);
}

int OneapiDevice::scene_max_shaders()
{
  return scene_max_shaders_;
}

void *OneapiDevice::kernel_globals_device_pointer()
{
  return kg_memory_device_;
}

void *OneapiDevice::host_alloc(const MemoryType type, const size_t size)
{
  void *host_pointer = GPUDevice::host_alloc(type, size);

#  ifdef SYCL_EXT_ONEAPI_COPY_OPTIMIZE
  if (host_pointer) {
    /* Import host_pointer into USM memory for faster host<->device data transfers. */
    if (type == MEM_READ_WRITE || type == MEM_READ_ONLY) {
      sycl::queue *queue = reinterpret_cast<sycl::queue *>(device_queue_);
      /* This API is properly implemented only in Level-Zero backend at the moment and we don't
       * want it to fail at runtime, so we conservatively use it only for L0. */
      if (queue->get_backend() == sycl::backend::ext_oneapi_level_zero) {
        sycl::ext::oneapi::experimental::prepare_for_device_copy(host_pointer, size, *queue);
      }
    }
  }
#  endif

  return host_pointer;
}

void OneapiDevice::host_free(const MemoryType type, void *host_pointer, const size_t size)
{
#  ifdef SYCL_EXT_ONEAPI_COPY_OPTIMIZE
  if (type == MEM_READ_WRITE || type == MEM_READ_ONLY) {
    sycl::queue *queue = reinterpret_cast<sycl::queue *>(device_queue_);
    /* This API is properly implemented only in Level-Zero backend at the moment and we don't
     * want it to fail at runtime, so we conservatively use it only for L0. */
    if (queue->get_backend() == sycl::backend::ext_oneapi_level_zero) {
      sycl::ext::oneapi::experimental::release_from_device_copy(host_pointer, *queue);
    }
  }
#  endif

  GPUDevice::host_free(type, host_pointer, size);
}

void OneapiDevice::mem_alloc(device_memory &mem)
{
  if (mem.type == MEM_IMAGE) {
    assert(!"mem_alloc not supported for images.");
  }
  else if (mem.type == MEM_GLOBAL) {
    assert(!"mem_alloc not supported for global memory.");
  }
  else {
    if (mem.name) {
      LOG_DEBUG << "OneapiDevice::mem_alloc: \"" << mem.name << "\", "
                << string_human_readable_number(mem.memory_size()) << " bytes. ("
                << string_human_readable_size(mem.memory_size()) << ")";
    }
    generic_alloc(mem);
  }
}

void OneapiDevice::mem_copy_to(device_memory &mem)
{
  if (mem.name) {
    LOG_DEBUG << "OneapiDevice::mem_copy_to: \"" << mem.name << "\", "
              << string_human_readable_number(mem.memory_size()) << " bytes. ("
              << string_human_readable_size(mem.memory_size()) << ")";
  }

  /* After getting runtime errors we need to avoid performing oneAPI runtime operations
   * because the associated GPU context may be in an invalid state at this point. */
  if (have_error()) {
    return;
  }

  if (mem.type == MEM_GLOBAL) {
    global_copy_to(mem);
  }
  else if (mem.type == MEM_IMAGE) {
    image_copy_to((device_image &)mem);
  }
  else {
    if (!mem.device_pointer) {
      generic_alloc(mem);
    }
    generic_copy_to(mem);
  }
}

void OneapiDevice::mem_move_to_host(device_memory &mem)
{
  if (mem.name) {
    LOG_DEBUG << "OneapiDevice::mem_move_to_host: \"" << mem.name << "\", "
              << string_human_readable_number(mem.memory_size()) << " bytes. ("
              << string_human_readable_size(mem.memory_size()) << ")";
  }

  /* After getting runtime errors we need to avoid performing oneAPI runtime operations
   * because the associated GPU context may be in an invalid state at this point. */
  if (have_error()) {
    return;
  }

  if (mem.type == MEM_GLOBAL) {
    global_free(mem);
    global_alloc(mem);
  }
  else if (mem.type == MEM_IMAGE) {
    image_free((device_image &)mem);
    image_alloc((device_image &)mem);
  }
  else {
    assert(0);
  }
}

void OneapiDevice::mem_copy_from(
    device_memory &mem, const size_t y, size_t w, const size_t h, size_t elem)
{
  if (mem.type == MEM_IMAGE || mem.type == MEM_GLOBAL) {
    assert(!"mem_copy_from not supported for images.");
  }
  else if (mem.host_pointer) {
    const size_t size = (w > 0 || h > 0 || elem > 0) ? (elem * w * h) : mem.memory_size();
    const size_t offset = elem * y * w;

    if (mem.name) {
      LOG_DEBUG << "OneapiDevice::mem_copy_from: \"" << mem.name << "\" object of "
                << string_human_readable_number(mem.memory_size()) << " bytes. ("
                << string_human_readable_size(mem.memory_size()) << ") from offset " << offset
                << " data " << size << " bytes";
    }

    /* After getting runtime errors we need to avoid performing oneAPI runtime operations
     * because the associated GPU context may be in an invalid state at this point. */
    if (have_error()) {
      return;
    }

    assert(device_queue_);

    assert(size != 0);
    if (mem.device_pointer) {
      char *shifted_host = reinterpret_cast<char *>(mem.host_pointer) + offset;
      char *shifted_device = reinterpret_cast<char *>(mem.device_pointer) + offset;
      bool is_finished_ok = usm_memcpy(device_queue_, shifted_host, shifted_device, size);
      if (is_finished_ok == false) {
        set_error("oneAPI memory operation error: got runtime exception \"" +
                  oneapi_error_string_ + "\"");
      }
    }
  }
}

void OneapiDevice::mem_zero(device_memory &mem)
{
  if (mem.name) {
    LOG_DEBUG << "OneapiDevice::mem_zero: \"" << mem.name << "\", "
              << string_human_readable_number(mem.memory_size()) << " bytes. ("
              << string_human_readable_size(mem.memory_size()) << ")\n";
  }

  /* After getting runtime errors we need to avoid performing oneAPI runtime operations
   * because the associated GPU context may be in an invalid state at this point. */
  if (have_error()) {
    return;
  }

  if (!mem.device_pointer) {
    mem_alloc(mem);
  }
  if (!mem.device_pointer) {
    return;
  }

  assert(device_queue_);
  bool is_finished_ok = usm_memset(
      device_queue_, (void *)mem.device_pointer, 0, mem.memory_size());
  if (is_finished_ok == false) {
    set_error("oneAPI memory operation error: got runtime exception \"" + oneapi_error_string_ +
              "\"");
  }
}

void OneapiDevice::mem_free(device_memory &mem)
{
  if (mem.name) {
    LOG_DEBUG << "OneapiDevice::mem_free: \"" << mem.name << "\", "
              << string_human_readable_number(mem.device_size) << " bytes. ("
              << string_human_readable_size(mem.device_size) << ")\n";
  }

  if (mem.type == MEM_GLOBAL) {
    global_free(mem);
  }
  else if (mem.type == MEM_IMAGE) {
    image_free((device_image &)mem);
  }
  else {
    generic_free(mem);
  }
}

device_ptr OneapiDevice::mem_alloc_sub_ptr(device_memory &mem,
                                           const size_t offset,
                                           size_t /*size*/)
{
  return reinterpret_cast<device_ptr>(reinterpret_cast<char *>(mem.device_pointer) +
                                      mem.memory_elements_size(offset));
}

void OneapiDevice::const_copy_to(const char *name, void *host, const size_t size)
{
  assert(name);

  LOG_DEBUG << "OneapiDevice::const_copy_to \"" << name << "\" object "
            << string_human_readable_number(size) << " bytes. ("
            << string_human_readable_size(size) << ")";

  if (strcmp(name, "data") == 0) {
    assert(size <= sizeof(KernelData));
    KernelData *const data = static_cast<KernelData *>(host);

    /* We need this value when allocating local memory for integrator_sort_bucket_pass
     * and integrator_sort_write_pass kernels. */
    scene_max_shaders_ = data->max_shaders;

#  ifdef WITH_EMBREE_GPU
    if (embree_traversable != nullptr) {
      /* Update scene handle (since it is different for each device on multi devices).
       * This must be a raw pointer copy since at some points during scene update this
       * pointer may be invalid. */
      data->device_bvh = embree_traversable;
    }
#  endif
  }

  ConstMemMap::iterator i = const_mem_map_.find(name);
  device_vector<uchar> *data;

  if (i == const_mem_map_.end()) {
    unique_ptr<device_vector<uchar>> data_ptr = make_unique<device_vector<uchar>>(
        this, name, MEM_READ_ONLY);
    data_ptr->alloc(size);
    data = data_ptr.get();
    const_mem_map_.insert(ConstMemMap::value_type(name, std::move(data_ptr)));
  }
  else {
    data = i->second.get();
  }

  assert(data->memory_size() <= size);
  memcpy(data->data(), host, size);
  data->copy_to_device();

  set_global_memory(device_queue_, kg_memory_, name, (void *)data->device_pointer);

  usm_memcpy(device_queue_, kg_memory_device_, kg_memory_, kg_memory_size_);
}

void OneapiDevice::global_alloc(device_memory &mem)
{
  assert(mem.name);

  size_t size = mem.memory_size();
  LOG_DEBUG << "OneapiDevice::global_alloc \"" << mem.name << "\" object "
            << string_human_readable_number(size) << " bytes. ("
            << string_human_readable_size(size) << ")";

  generic_alloc(mem);
  generic_copy_to(mem);

  set_global_memory(device_queue_, kg_memory_, mem.name, (void *)mem.device_pointer);

  usm_memcpy(device_queue_, kg_memory_device_, kg_memory_, kg_memory_size_);
}

void OneapiDevice::global_copy_to(device_memory &mem)
{
  if (!mem.device_pointer) {
    global_alloc(mem);
  }
  else {
    generic_copy_to(mem);
  }
}

void OneapiDevice::global_free(device_memory &mem)
{
  if (mem.device_pointer) {
    generic_free(mem);
  }
}

static sycl::ext::oneapi::experimental::image_descriptor image_desc(const device_image &mem)
{
  /* Image Texture Storage */
  sycl::image_channel_type channel_type;

  switch (mem.data_type) {
    case TYPE_UCHAR:
      channel_type = sycl::image_channel_type::unorm_int8;
      break;
    case TYPE_UINT16:
      channel_type = sycl::image_channel_type::unorm_int16;
      break;
    case TYPE_FLOAT:
      channel_type = sycl::image_channel_type::fp32;
      break;
    case TYPE_HALF:
      channel_type = sycl::image_channel_type::fp16;
      break;
    default:
      assert(0);
  }

  sycl::ext::oneapi::experimental::image_descriptor param;
  param.width = mem.data_width;
  param.height = mem.data_height;
  param.num_channels = mem.data_elements;
  param.channel_type = channel_type;

  param.verify();

  return param;
}

void OneapiDevice::image_alloc(device_image &mem)
{
  assert(device_queue_);

  size_t size = mem.memory_size();

  sycl::addressing_mode address_mode = sycl::addressing_mode::none;
  switch (mem.info.extension) {
    case EXTENSION_REPEAT:
      address_mode = sycl::addressing_mode::repeat;
      break;
    case EXTENSION_EXTEND:
      address_mode = sycl::addressing_mode::clamp_to_edge;
      break;
    case EXTENSION_CLIP:
      address_mode = sycl::addressing_mode::clamp;
      break;
    case EXTENSION_MIRROR:
      address_mode = sycl::addressing_mode::mirrored_repeat;
      break;
    default:
      assert(0);
      break;
  }

  sycl::filtering_mode filter_mode;
  if (mem.info.interpolation == INTERPOLATION_CLOSEST) {
    filter_mode = sycl::filtering_mode::nearest;
  }
  else {
    filter_mode = sycl::filtering_mode::linear;
  }

  /* Image Texture Storage */
  sycl::image_channel_type channel_type;

  switch (mem.data_type) {
    case TYPE_UCHAR:
      channel_type = sycl::image_channel_type::unorm_int8;
      break;
    case TYPE_UINT16:
      channel_type = sycl::image_channel_type::unorm_int16;
      break;
    case TYPE_FLOAT:
      channel_type = sycl::image_channel_type::fp32;
      break;
    case TYPE_HALF:
      channel_type = sycl::image_channel_type::fp16;
      break;
    default:
      assert(0);
      return;
  }

  sycl::queue *queue = reinterpret_cast<sycl::queue *>(device_queue_);

  try {
    Mem *cmem = nullptr;
    sycl::ext::oneapi::experimental::image_mem_handle memHandle{0};
    sycl::ext::oneapi::experimental::image_descriptor desc{};

    if (mem.data_height > 0) {
      /* 2D/3D image -- Tile optimized */
      const sycl::device &device = reinterpret_cast<sycl::queue *>(queue)->get_device();
      const size_t max_width = device.get_info<sycl::info::device::image2d_max_width>();
      const size_t max_height = device.get_info<sycl::info::device::image2d_max_height>();

      if (mem.data_width > max_width || mem.data_height > max_height) {
        set_error(
            string_printf("Maximum GPU 2D texture size exceeded (max %zux%zu, found %zux%zu)",
                          max_width,
                          max_height,
                          mem.data_width,
                          mem.data_height));
        return;
      }

<<<<<<< HEAD
      size_t depth = mem.data_depth == 1 ? 0 : mem.data_depth;
=======
      /* 2D texture -- Tile optimized */
>>>>>>> a29a6318
      desc = sycl::ext::oneapi::experimental::image_descriptor(
          {mem.data_width, mem.data_height, 0}, mem.data_elements, channel_type);

      LOG_WORK << "Array 2D/3D allocate: " << mem.name << ", "
               << string_human_readable_number(mem.memory_size()) << " bytes. ("
               << string_human_readable_size(mem.memory_size()) << ")";

      sycl::ext::oneapi::experimental::image_mem_handle memHandle =
          sycl::ext::oneapi::experimental::alloc_image_mem(desc, *queue);
      if (!memHandle.raw_handle) {
        set_error("GPU image allocation failed: Raw handle is null");
        return;
      }

      /* Copy data from host to the image properly based on the image description */
      queue->ext_oneapi_copy(mem.host_pointer, memHandle, desc);

      mem.device_pointer = (device_ptr)memHandle.raw_handle;
      mem.device_size = size;
      stats.mem_alloc(size);

      thread_scoped_lock lock(device_mem_map_mutex);
      cmem = &device_mem_map[&mem];
      cmem->texobject = 0;
      cmem->array = (arrayMemObject)(memHandle.raw_handle);
    }
    else {
      /* 1D image -- Linear memory */
      desc = sycl::ext::oneapi::experimental::image_descriptor(
          {mem.data_width}, mem.data_elements, channel_type);
      cmem = generic_alloc(mem);
      if (!cmem) {
        return;
      }

      queue->memcpy((void *)mem.device_pointer, mem.host_pointer, size);
    }

    queue->wait_and_throw();

    /* Set Mapping and tag that we need to (re-)upload to device */
    KernelImageInfo tex_info = mem.info;

    sycl::ext::oneapi::experimental::bindless_image_sampler samp(
        address_mode, sycl::coordinate_normalization_mode::normalized, filter_mode);

    if (!is_nanovdb_type(mem.info.data_type)) {
      sycl::ext::oneapi::experimental::sampled_image_handle imgHandle;

      if (memHandle.raw_handle) {
        /* Create 2D/3D image handle */
        imgHandle = sycl::ext::oneapi::experimental::create_image(memHandle, samp, desc, *queue);
      }
      else {
        /* Create 1D image */
        imgHandle = sycl::ext::oneapi::experimental::create_image(
            (void *)mem.device_pointer, 0, samp, desc, *queue);
      }

      thread_scoped_lock lock(device_mem_map_mutex);
      cmem = &device_mem_map[&mem];
      cmem->texobject = (texMemObject)(imgHandle.raw_handle);

      tex_info.data = (uint64_t)cmem->texobject;
    }
    else {
      tex_info.data = (uint64_t)mem.device_pointer;
    }

    {
      /* Update image info. */
      thread_scoped_lock lock(image_info_mutex);
      const uint slot = mem.slot;
      if (slot >= image_info.size()) {
        /* Allocate some slots in advance, to reduce amount of re-allocations. */
        image_info.resize(slot + 128);
      }
      image_info[slot] = tex_info;
      need_image_info = true;
    }
  }
  catch (sycl::exception const &e) {
    set_error("GPU image allocation failed: runtime exception \"" + string(e.what()) + "\"");
  }
}

void OneapiDevice::image_copy_to(device_image &mem)
{
  if (!mem.device_pointer) {
    image_alloc(mem);
  }
  else {
    if (mem.data_height > 0) {
      /* 2D/3D image -- Tile optimized */
      sycl::ext::oneapi::experimental::image_descriptor desc = image_desc(mem);

      sycl::queue *queue = reinterpret_cast<sycl::queue *>(device_queue_);

      try {
        /* Copy data from host to the image properly based on the image description */
        thread_scoped_lock lock(device_mem_map_mutex);
        const Mem &cmem = device_mem_map[&mem];
        sycl::ext::oneapi::experimental::image_mem_handle image_handle{
            (sycl::ext::oneapi::experimental::image_mem_handle::raw_handle_type)cmem.array};
        queue->ext_oneapi_copy(mem.host_pointer, image_handle, desc);

#  ifdef WITH_CYCLES_DEBUG
        queue->wait_and_throw();
#  endif
      }
      catch (sycl::exception const &e) {
        set_error("oneAPI image copy error: got runtime exception \"" + string(e.what()) + "\"");
      }
    }
    else {
      generic_copy_to(mem);
    }
  }
}

void OneapiDevice::image_free(device_image &mem)
{
  if (mem.device_pointer) {
    thread_scoped_lock lock(device_mem_map_mutex);
    DCHECK(device_mem_map.find(&mem) != device_mem_map.end());
    const Mem &cmem = device_mem_map[&mem];

    sycl::queue *queue = reinterpret_cast<sycl::queue *>(device_queue_);

    if (cmem.texobject) {
      /* Free bindless image itself. */
      sycl::ext::oneapi::experimental::sampled_image_handle image(cmem.texobject);
      sycl::ext::oneapi::experimental::destroy_image_handle(image, *queue);
    }

    if (cmem.array) {
      /* Free image memory. */
      sycl::ext::oneapi::experimental::image_mem_handle imgHandle{
          (sycl::ext::oneapi::experimental::image_mem_handle::raw_handle_type)cmem.array};

      try {
        /* We have allocated only standard image, so we also deallocate only them. */
        sycl::ext::oneapi::experimental::free_image_mem(
            imgHandle, sycl::ext::oneapi::experimental::image_type::standard, *queue);
      }
      catch (sycl::exception const &e) {
        set_error("oneAPI image deallocation error: got runtime exception \"" + string(e.what()) +
                  "\"");
      }

      stats.mem_free(mem.memory_size());
      mem.device_pointer = 0;
      mem.device_size = 0;
      device_mem_map.erase(device_mem_map.find(&mem));
    }
    else {
      lock.unlock();
      generic_free(mem);
    }
  }
}

unique_ptr<DeviceQueue> OneapiDevice::gpu_queue_create()
{
  return make_unique<OneapiDeviceQueue>(this);
}

bool OneapiDevice::should_use_graphics_interop(const GraphicsInteropDevice & /*interop_device*/,
                                               const bool /*log*/)
{
  /* NOTE(@nsirgien): oneAPI doesn't yet support direct writing into graphics API objects, so
   * return false. */
  return false;
}

void *OneapiDevice::usm_aligned_alloc_host(const size_t memory_size, const size_t alignment)
{
  assert(device_queue_);
  return usm_aligned_alloc_host(device_queue_, memory_size, alignment);
}

void OneapiDevice::usm_free(void *usm_ptr)
{
  assert(device_queue_);
  usm_free(device_queue_, usm_ptr);
}

void OneapiDevice::check_usm(SyclQueue *queue_, const void *usm_ptr, bool allow_host = false)
{
#  ifndef NDEBUG
  sycl::queue *queue = reinterpret_cast<sycl::queue *>(queue_);
  sycl::info::device_type device_type =
      queue->get_device().get_info<sycl::info::device::device_type>();
  sycl::usm::alloc usm_type = get_pointer_type(usm_ptr, queue->get_context());
  (void)usm_type;
#    ifndef WITH_ONEAPI_SYCL_HOST_TASK
  const sycl::usm::alloc main_memory_type = sycl::usm::alloc::device;
#    else
  const sycl::usm::alloc main_memory_type = sycl::usm::alloc::host;
#    endif
  assert(usm_type == main_memory_type ||
         (usm_type == sycl::usm::alloc::host &&
          (allow_host || device_type == sycl::info::device_type::cpu)) ||
         usm_type == sycl::usm::alloc::unknown);
#  else
  /* Silence warning about unused arguments. */
  (void)queue_;
  (void)usm_ptr;
  (void)allow_host;
#  endif
}

bool OneapiDevice::create_queue(SyclQueue *&external_queue,
                                const int device_index,
                                void *embree_device_pointer)
{
  bool finished_correct = true;
  try {
    std::vector<sycl::device> devices = available_sycl_devices();
    if (device_index < 0 || device_index >= devices.size()) {
      return false;
    }

    sycl::queue *created_queue = nullptr;
    if (devices.size() == 1) {
      created_queue = new sycl::queue(devices[device_index], sycl::property::queue::in_order());
    }
    else {
      sycl::context device_context(devices[device_index]);
      created_queue = new sycl::queue(
          device_context, devices[device_index], sycl::property::queue::in_order());
      LOG_DEBUG << "Separate context was generated for the new queue, as several available SYCL "
                   "devices were detected";
    }
    external_queue = reinterpret_cast<SyclQueue *>(created_queue);

#  ifdef WITH_EMBREE_GPU
    if (embree_device_pointer) {
      RTCDevice *device_object_ptr = reinterpret_cast<RTCDevice *>(embree_device_pointer);
      *device_object_ptr = rtcNewSYCLDevice(created_queue->get_context(), "");
      if (*device_object_ptr == nullptr) {
        finished_correct = false;
        oneapi_error_string_ =
            "Hardware Raytracing is not available; please install "
            "\"intel-level-zero-gpu-raytracing\" to enable it or disable Embree on GPU.";
      }
    }
#  else
    (void)embree_device_pointer;
#  endif
  }
  catch (const sycl::exception &e) {
    finished_correct = false;
    oneapi_error_string_ = e.what();
  }
  return finished_correct;
}

void OneapiDevice::free_queue(SyclQueue *queue_)
{
  assert(queue_);
  sycl::queue *queue = reinterpret_cast<sycl::queue *>(queue_);
  delete queue;
}

void *OneapiDevice::usm_aligned_alloc_host(SyclQueue *queue_,
                                           size_t memory_size,
                                           const size_t alignment)
{
  assert(queue_);
  sycl::queue *queue = reinterpret_cast<sycl::queue *>(queue_);
  return sycl::aligned_alloc_host(alignment, memory_size, *queue);
}

void *OneapiDevice::usm_alloc_device(SyclQueue *queue_, size_t memory_size)
{
  assert(queue_);
  sycl::queue *queue = reinterpret_cast<sycl::queue *>(queue_);
  /* NOTE(@nsirgien): There are three types of Unified Shared Memory (USM) in oneAPI: host, device
   * and shared. For new project it could more beneficial to use USM shared memory, because it
   * provides automatic migration mechanism in order to allow to use the same pointer on host and
   * on device, without need to worry about explicit memory transfer operations, although usage of
   * USM shared imply some documented limitations on the memory usage in regards of parallel access
   * from different threads. But for Blender/Cycles this type of memory is not very suitable in
   * current application architecture, because Cycles is multi-thread application and already uses
   * two different pointer for host activity and device activity, and also has to perform all
   * needed memory transfer operations. So, USM device memory type has been used for oneAPI device
   * in order to better fit in Cycles architecture. */
#  ifndef WITH_ONEAPI_SYCL_HOST_TASK
  return sycl::malloc_device(memory_size, *queue);
#  else
  return sycl::malloc_host(memory_size, *queue);
#  endif
}

void OneapiDevice::usm_free(SyclQueue *queue_, void *usm_ptr)
{
  assert(queue_);
  sycl::queue *queue = reinterpret_cast<sycl::queue *>(queue_);
  OneapiDevice::check_usm(queue_, usm_ptr, true);
  sycl::free(usm_ptr, *queue);
}

bool OneapiDevice::usm_memcpy(SyclQueue *queue_, void *dest, void *src, const size_t num_bytes)
{
  assert(queue_);
  /* sycl::queue::memcpy may crash if the queue is in an invalid state due to previous
   * runtime errors. It's better to avoid running memory operations in that case.
   * The render will be canceled and the queue will be destroyed anyway. */
  if (have_error()) {
    return false;
  }

  sycl::queue *queue = reinterpret_cast<sycl::queue *>(queue_);
  OneapiDevice::check_usm(queue_, dest, true);
  OneapiDevice::check_usm(queue_, src, true);
  sycl::usm::alloc dest_type = get_pointer_type(dest, queue->get_context());
  sycl::usm::alloc src_type = get_pointer_type(src, queue->get_context());
  /* Unknown here means, that this is not an USM allocation, which implies that this is
   * some generic C++ allocation, so we could use C++ memcpy directly with USM host. */
  if ((dest_type == sycl::usm::alloc::host || dest_type == sycl::usm::alloc::unknown) &&
      (src_type == sycl::usm::alloc::host || src_type == sycl::usm::alloc::unknown))
  {
    memcpy(dest, src, num_bytes);
    return true;
  }

  try {
    sycl::event mem_event = queue->memcpy(dest, src, num_bytes);
#  ifdef WITH_CYCLES_DEBUG
    /* NOTE(@nsirgien) Waiting on memory operation may give more precise error
     * messages. Due to impact on occupancy, it makes sense to enable it only during Cycles debug.
     */
    mem_event.wait_and_throw();
    return true;
#  else
    bool from_device_to_host = dest_type == sycl::usm::alloc::host &&
                               src_type == sycl::usm::alloc::device;
    bool host_or_device_memop_with_offset = dest_type == sycl::usm::alloc::unknown ||
                                            src_type == sycl::usm::alloc::unknown;
    /* NOTE(@sirgienko) Host-side blocking wait on this operation is mandatory, otherwise the host
     * may not wait until the end of the transfer before using the memory.
     */
    if (from_device_to_host || host_or_device_memop_with_offset) {
      mem_event.wait();
    }
    return true;
#  endif
  }
  catch (const sycl::exception &e) {
    oneapi_error_string_ = e.what();
    return false;
  }
}

bool OneapiDevice::usm_memset(SyclQueue *queue_,
                              void *usm_ptr,
                              unsigned char value,
                              const size_t num_bytes)
{
  assert(queue_);
  /* sycl::queue::memset may crash if the queue is in an invalid state due to previous
   * runtime errors. It's better to avoid running memory operations in that case.
   * The render will be canceled and the queue will be destroyed anyway. */
  if (have_error()) {
    return false;
  }

  sycl::queue *queue = reinterpret_cast<sycl::queue *>(queue_);
  OneapiDevice::check_usm(queue_, usm_ptr, true);
  try {
    sycl::event mem_event = queue->memset(usm_ptr, value, num_bytes);
#  ifdef WITH_CYCLES_DEBUG
    /* NOTE(@nsirgien) Waiting on memory operation may give more precise error
     * messages. Due to impact on occupancy, it makes sense to enable it only during Cycles debug.
     */
    mem_event.wait_and_throw();
#  else
    (void)mem_event;
#  endif
    return true;
  }
  catch (const sycl::exception &e) {
    oneapi_error_string_ = e.what();
    return false;
  }
}

bool OneapiDevice::queue_synchronize(SyclQueue *queue_)
{
  assert(queue_);
  sycl::queue *queue = reinterpret_cast<sycl::queue *>(queue_);
  try {
    queue->wait_and_throw();
    return true;
  }
  catch (const sycl::exception &e) {
    oneapi_error_string_ = e.what();
    return false;
  }
}

bool OneapiDevice::kernel_globals_size(size_t &kernel_global_size)
{
  kernel_global_size = sizeof(KernelGlobalsGPU);

  return true;
}

void OneapiDevice::set_global_memory(SyclQueue *queue_,
                                     void *kernel_globals,
                                     const char *memory_name,
                                     void *memory_device_pointer)
{
  assert(queue_);
  assert(kernel_globals);
  assert(memory_name);
  assert(memory_device_pointer);
  KernelGlobalsGPU *globals = (KernelGlobalsGPU *)kernel_globals;
  OneapiDevice::check_usm(queue_, memory_device_pointer, true);
  OneapiDevice::check_usm(queue_, kernel_globals, true);

  std::string matched_name(memory_name);

/* This macro will change global ptr of KernelGlobals via name matching. */
#  define KERNEL_DATA_ARRAY(type, name) \
    else if (#name == matched_name) { \
      globals->__##name = (type *)memory_device_pointer; \
      return; \
    }
  if (false) {
  }
  else if ("integrator_state" == matched_name) {
    globals->integrator_state = (IntegratorStateGPU *)memory_device_pointer;
    return;
  }
  KERNEL_DATA_ARRAY(KernelData, data)
#  include "kernel/data_arrays.h"
  else {
    std::cerr << "Can't found global/constant memory with name \"" << matched_name << "\"!"
              << std::endl;
    assert(false);
  }
#  undef KERNEL_DATA_ARRAY
}

bool OneapiDevice::enqueue_kernel(KernelContext *kernel_context,
                                  const int kernel,
                                  const size_t global_size,
                                  const size_t local_size,
                                  void **args)
{
  return oneapi_enqueue_kernel(kernel_context,
                               kernel,
                               global_size,
                               local_size,
                               kernel_features,
                               use_hardware_raytracing,
                               args);
}

void OneapiDevice::get_adjusted_global_and_local_sizes(SyclQueue *queue,
                                                       const DeviceKernel kernel,
                                                       size_t &kernel_global_size,
                                                       size_t &kernel_local_size)
{
  assert(queue);
  static const size_t preferred_work_group_size_intersect = 128;
  static const size_t preferred_work_group_size_shading = 256;
  static const size_t preferred_work_group_size_shading_simd8 = 64;
  /* Shader evaluation kernels seems to use some amount of shared memory, so better
   * to avoid usage of maximum work group sizes for them. */
  static const size_t preferred_work_group_size_shader_evaluation = 256;
  /* NOTE(@nsirgien): 1024 currently may lead to issues with cryptomatte kernels, so
   * for now their work-group size is restricted to 512. */
  static const size_t preferred_work_group_size_cryptomatte = 512;
  static const size_t preferred_work_group_size_default = 1024;

  const sycl::device &device = reinterpret_cast<sycl::queue *>(queue)->get_device();
  const size_t max_work_group_size = device.get_info<sycl::info::device::max_work_group_size>();

  size_t preferred_work_group_size = 0;
  switch (kernel) {
    case DEVICE_KERNEL_INTEGRATOR_INIT_FROM_CAMERA:
    case DEVICE_KERNEL_INTEGRATOR_INIT_FROM_BAKE:
    case DEVICE_KERNEL_INTEGRATOR_INTERSECT_CLOSEST:
    case DEVICE_KERNEL_INTEGRATOR_INTERSECT_SHADOW:
    case DEVICE_KERNEL_INTEGRATOR_INTERSECT_SUBSURFACE:
    case DEVICE_KERNEL_INTEGRATOR_INTERSECT_VOLUME_STACK:
    case DEVICE_KERNEL_INTEGRATOR_INTERSECT_DEDICATED_LIGHT:
      preferred_work_group_size = preferred_work_group_size_intersect;
      break;

    case DEVICE_KERNEL_INTEGRATOR_SHADE_BACKGROUND:
    case DEVICE_KERNEL_INTEGRATOR_SHADE_LIGHT:
    case DEVICE_KERNEL_INTEGRATOR_SHADE_SURFACE:
    case DEVICE_KERNEL_INTEGRATOR_SHADE_SURFACE_RAYTRACE:
    case DEVICE_KERNEL_INTEGRATOR_SHADE_SURFACE_MNEE:
    case DEVICE_KERNEL_INTEGRATOR_SHADE_VOLUME:
    case DEVICE_KERNEL_INTEGRATOR_SHADE_SHADOW:
    case DEVICE_KERNEL_INTEGRATOR_SHADE_DEDICATED_LIGHT: {
      const bool device_is_simd8 =
          (device.has(sycl::aspect::ext_intel_gpu_eu_simd_width) &&
           device.get_info<sycl::ext::intel::info::device::gpu_eu_simd_width>() == 8);
      preferred_work_group_size = (device_is_simd8) ? preferred_work_group_size_shading_simd8 :
                                                      preferred_work_group_size_shading;
    } break;

    case DEVICE_KERNEL_CRYPTOMATTE_POSTPROCESS:
      preferred_work_group_size = preferred_work_group_size_cryptomatte;
      break;

    case DEVICE_KERNEL_SHADER_EVAL_DISPLACE:
    case DEVICE_KERNEL_SHADER_EVAL_BACKGROUND:
    case DEVICE_KERNEL_SHADER_EVAL_CURVE_SHADOW_TRANSPARENCY:
      preferred_work_group_size = preferred_work_group_size_shader_evaluation;
      break;

    default:
      /* Do nothing and keep initial zero value. */
      break;
  }

  /* Such order of logic allow us to override Blender default values, if needed,
   * yet respect them otherwise. */
  if (preferred_work_group_size == 0) {
    preferred_work_group_size = oneapi_suggested_gpu_kernel_size((::DeviceKernel)kernel);
  }

  /* If there is no recommendation, then use manual default value. */
  if (preferred_work_group_size == 0) {
    preferred_work_group_size = preferred_work_group_size_default;
  }

  kernel_local_size = std::min(max_work_group_size, preferred_work_group_size);

  /* NOTE(@nsirgien): As for now non-uniform work-groups don't work on most oneAPI devices,
   * we extend work size to fit uniformity requirements. */
  kernel_global_size = round_up(kernel_global_size, kernel_local_size);

#  ifdef WITH_ONEAPI_SYCL_HOST_TASK
  /* Kernels listed below need a specific number of work groups. */
  if (kernel == DEVICE_KERNEL_INTEGRATOR_ACTIVE_PATHS_ARRAY ||
      kernel == DEVICE_KERNEL_INTEGRATOR_QUEUED_PATHS_ARRAY ||
      kernel == DEVICE_KERNEL_INTEGRATOR_QUEUED_SHADOW_PATHS_ARRAY ||
      kernel == DEVICE_KERNEL_INTEGRATOR_TERMINATED_PATHS_ARRAY ||
      kernel == DEVICE_KERNEL_INTEGRATOR_TERMINATED_SHADOW_PATHS_ARRAY ||
      kernel == DEVICE_KERNEL_INTEGRATOR_COMPACT_PATHS_ARRAY ||
      kernel == DEVICE_KERNEL_INTEGRATOR_COMPACT_SHADOW_PATHS_ARRAY)
  {
    /* Path array implementation is serial in case of SYCL Host Task execution. */
    kernel_global_size = 1;
    kernel_local_size = 1;
  }
#  endif

  assert(kernel_global_size % kernel_local_size == 0);
}

/* Compute-runtime (ie. NEO) version is what gets returned by sycl/L0 on Windows
 * since Windows driver 101.3268. */
static const int lowest_supported_driver_version_win = 1016554;
#  ifdef _WIN32
/* For Windows driver 101.6557, compute-runtime version is 31896.
 * This information is returned by `ocloc query OCL_DRIVER_VERSION`.*/
static const int lowest_supported_driver_version_neo = 31896;
#  else
static const int lowest_supported_driver_version_neo = 31740;
#  endif

int parse_driver_build_version(const sycl::device &device)
{
  const std::string &driver_version = device.get_info<sycl::info::device::driver_version>();
  int driver_build_version = 0;

  size_t second_dot_position = driver_version.find('.', driver_version.find('.') + 1);
  if (second_dot_position != std::string::npos) {
    try {
      size_t third_dot_position = driver_version.find('.', second_dot_position + 1);
      if (third_dot_position != std::string::npos) {
        const std::string &third_number_substr = driver_version.substr(
            second_dot_position + 1, third_dot_position - second_dot_position - 1);
        const std::string &forth_number_substr = driver_version.substr(third_dot_position + 1);
        if (third_number_substr.length() == 3 && forth_number_substr.length() == 4) {
          driver_build_version = std::stoi(third_number_substr) * 10000 +
                                 std::stoi(forth_number_substr);
        }
      }
      else {
        const std::string &third_number_substr = driver_version.substr(second_dot_position + 1);
        driver_build_version = std::stoi(third_number_substr);
      }
    }
    catch (std::invalid_argument &) {
    }
  }

  if (driver_build_version == 0) {
    LOG_WARNING << "Unable to parse unknown Intel GPU driver version. \"" << driver_version
                << "\" does not match xx.xx.xxxxx (Linux), x.x.xxxx (L0),"
                << " xx.xx.xxx.xxxx (Windows) for device \""
                << device.get_info<sycl::info::device::name>() << "\".";
  }

  return driver_build_version;
}

std::vector<sycl::device> available_sycl_devices()
{
  std::vector<sycl::device> available_devices;
  bool allow_all_devices = false;
  if (getenv("CYCLES_ONEAPI_ALL_DEVICES") != nullptr) {
    allow_all_devices = true;
  }

  try {
    const std::vector<sycl::platform> &oneapi_platforms = sycl::platform::get_platforms();

    for (const sycl::platform &platform : oneapi_platforms) {
      /* ignore OpenCL platforms to avoid using the same devices through both Level-Zero and
       * OpenCL.
       */
      if (platform.get_backend() == sycl::backend::opencl) {
        continue;
      }

      const std::vector<sycl::device> &oneapi_devices =
          (allow_all_devices) ? platform.get_devices(sycl::info::device_type::all) :
                                platform.get_devices(sycl::info::device_type::gpu);

      for (const sycl::device &device : oneapi_devices) {
        bool filter_out = false;
        if (!allow_all_devices) {
          /* For now we support all Intel(R) Arc(TM) devices and likely any future GPU,
           * assuming they have either more than 96 Execution Units or not 7 threads per EU.
           * Official support can be broaden to older and smaller GPUs once ready. */
          if (!device.is_gpu() || platform.get_backend() != sycl::backend::ext_oneapi_level_zero) {
            filter_out = true;
          }
          else {
            /* Filtered-out defaults in-case these values aren't available. */
            int number_of_eus = 96;
            int threads_per_eu = 7;
            if (device.has(sycl::aspect::ext_intel_gpu_eu_count)) {
              number_of_eus = device.get_info<sycl::ext::intel::info::device::gpu_eu_count>();
            }
            if (device.has(sycl::aspect::ext_intel_gpu_hw_threads_per_eu)) {
              threads_per_eu =
                  device.get_info<sycl::ext::intel::info::device::gpu_hw_threads_per_eu>();
            }
            /* This filters out all Level-Zero supported GPUs from older generation than Arc. */
            if (number_of_eus <= 96 && threads_per_eu == 7) {
              filter_out = true;
            }
            /* if not already filtered out, check driver version. */
            bool check_driver_version = !filter_out;
            /* We don't know how to check driver version strings for non-Intel GPUs. */
            if (check_driver_version &&
                device.get_info<sycl::info::device::vendor>().find("Intel") == std::string::npos)
            {
              check_driver_version = false;
            }
            /* Because of https://github.com/oneapi-src/unified-runtime/issues/1777, future drivers
             * may break parsing done by a SYCL runtime from before the fix we expect in major
             * version 8. Parsed driver version would start with something different than current
             * "1.3.". To avoid blocking a device by mistake in the case of new driver / old SYCL
             * runtime, we disable driver version check in case LIBSYCL_MAJOR_VERSION is below 8
             * and actual driver version doesn't start with 1.3. */
#  if __LIBSYCL_MAJOR_VERSION < 8
            if (check_driver_version &&
                !string_startswith(device.get_info<sycl::info::device::driver_version>(), "1.3."))
            {
              check_driver_version = false;
            }
#  endif
            if (check_driver_version) {
              int driver_build_version = parse_driver_build_version(device);
              const int lowest_supported_driver_version = (driver_build_version > 100000) ?
                                                              lowest_supported_driver_version_win :
                                                              lowest_supported_driver_version_neo;
              if (driver_build_version < lowest_supported_driver_version) {
                filter_out = true;

                LOG_WARNING << "Driver version for device \""
                            << device.get_info<sycl::info::device::name>()
                            << "\" is too old. Expected \"" << lowest_supported_driver_version
                            << "\" or newer, but got \"" << driver_build_version << "\".";
              }
            }
          }
        }
        if (!filter_out) {
          available_devices.push_back(device);
        }
      }
    }
  }
  catch (sycl::exception &e) {
    LOG_WARNING << "An error has been encountered while enumerating SYCL devices: " << e.what();
  }
  return available_devices;
}

void OneapiDevice::architecture_information(const SyclDevice *device,
                                            string &name,
                                            bool &is_optimized)
{
  const sycl::ext::oneapi::experimental::architecture arch =
      reinterpret_cast<const sycl::device *>(device)
          ->get_info<sycl::ext::oneapi::experimental::info::device::architecture>();

#  define FILL_ARCH_INFO(architecture_code, is_arch_optimised) \
    case sycl::ext::oneapi::experimental::architecture ::architecture_code: \
      name = #architecture_code; \
      is_optimized = is_arch_optimised; \
      break;

  /* List of architectures that have been optimized by Intel and Blender developers.
   *
   * For example, Intel Rocket Lake iGPU (rkl) is not supported and not optimized,
   * while Intel Arc Alchemist dGPU (dg2) was optimized for.
   *
   * Devices can changed from unoptimized to optimized manually, after DPC++ has
   * been upgraded to support the architecture and CYCLES_ONEAPI_INTEL_BINARIES_ARCH
   * in CMake includes the architecture. */
  switch (arch) {
    FILL_ARCH_INFO(intel_gpu_bdw, false)
    FILL_ARCH_INFO(intel_gpu_skl, false)
    FILL_ARCH_INFO(intel_gpu_kbl, false)
    FILL_ARCH_INFO(intel_gpu_cfl, false)
    FILL_ARCH_INFO(intel_gpu_apl, false)
    FILL_ARCH_INFO(intel_gpu_glk, false)
    FILL_ARCH_INFO(intel_gpu_whl, false)
    FILL_ARCH_INFO(intel_gpu_aml, false)
    FILL_ARCH_INFO(intel_gpu_cml, false)
    FILL_ARCH_INFO(intel_gpu_icllp, false)
    FILL_ARCH_INFO(intel_gpu_ehl, false)
    FILL_ARCH_INFO(intel_gpu_tgllp, false)
    FILL_ARCH_INFO(intel_gpu_rkl, false)
    FILL_ARCH_INFO(intel_gpu_adl_s, false)
    FILL_ARCH_INFO(intel_gpu_adl_p, false)
    FILL_ARCH_INFO(intel_gpu_adl_n, false)
    FILL_ARCH_INFO(intel_gpu_dg1, false)
    FILL_ARCH_INFO(intel_gpu_dg2_g10, true)
    FILL_ARCH_INFO(intel_gpu_dg2_g11, true)
    FILL_ARCH_INFO(intel_gpu_dg2_g12, true)
    FILL_ARCH_INFO(intel_gpu_pvc, false)
    FILL_ARCH_INFO(intel_gpu_pvc_vg, false)
    /* intel_gpu_mtl_u == intel_gpu_mtl_s == intel_gpu_arl_u == intel_gpu_arl_s */
    FILL_ARCH_INFO(intel_gpu_mtl_u, true)
    FILL_ARCH_INFO(intel_gpu_mtl_h, true)
    FILL_ARCH_INFO(intel_gpu_bmg_g21, true)
    FILL_ARCH_INFO(intel_gpu_lnl_m, true)

    default:
      name = "unknown";
      is_optimized = false;
      break;
  }
}

char *OneapiDevice::device_capabilities()
{
  std::stringstream capabilities;

  const std::vector<sycl::device> &oneapi_devices = available_sycl_devices();
  for (const sycl::device &device : oneapi_devices) {
#  ifndef WITH_ONEAPI_SYCL_HOST_TASK
    const std::string &name = device.get_info<sycl::info::device::name>();
#  else
    const std::string &name = "SYCL Host Task (Debug)";
#  endif

    capabilities << std::string("\t") << name << "\n";
    capabilities << "\t\tsycl::info::platform::name\t\t\t"
                 << device.get_platform().get_info<sycl::info::platform::name>() << "\n";

    string arch_name;
    bool is_optimised_for_arch;
    architecture_information(
        reinterpret_cast<const SyclDevice *>(&device), arch_name, is_optimised_for_arch);
    capabilities << "\t\tsycl::info::device::architecture\t\t\t";
    capabilities << arch_name << "\n";
    capabilities << "\t\tsycl::info::device::is_cycles_optimized\t\t\t";
    capabilities << is_optimised_for_arch << "\n";

#  define WRITE_ATTR(attribute_name, attribute_variable) \
    capabilities << "\t\tsycl::info::device::" #attribute_name "\t\t\t" << attribute_variable \
                 << "\n";
#  define GET_ATTR(attribute) \
    { \
      capabilities << "\t\tsycl::info::device::" #attribute "\t\t\t" \
                   << device.get_info<sycl::info::device ::attribute>() << "\n"; \
    }
#  define GET_INTEL_ATTR(attribute) \
    { \
      if (device.has(sycl::aspect::ext_intel_##attribute)) { \
        capabilities << "\t\tsycl::ext::intel::info::device::" #attribute "\t\t\t" \
                     << device.get_info<sycl::ext::intel::info::device ::attribute>() << "\n"; \
      } \
    }
#  define GET_ASPECT(aspect_) \
    { \
      capabilities << "\t\tdevice::has(" #aspect_ ")\t\t\t" << device.has(sycl::aspect ::aspect_) \
                   << "\n"; \
    }

    GET_ATTR(vendor)
    GET_ATTR(driver_version)
    GET_ATTR(max_compute_units)
    GET_ATTR(max_clock_frequency)
    GET_ATTR(global_mem_size)
    GET_INTEL_ATTR(pci_address)
    GET_INTEL_ATTR(gpu_eu_simd_width)
    GET_INTEL_ATTR(gpu_eu_count)
    GET_INTEL_ATTR(gpu_slices)
    GET_INTEL_ATTR(gpu_subslices_per_slice)
    GET_INTEL_ATTR(gpu_eu_count_per_subslice)
    GET_INTEL_ATTR(gpu_hw_threads_per_eu)
    GET_INTEL_ATTR(max_mem_bandwidth)
    GET_ATTR(max_work_group_size)
    GET_ATTR(max_work_item_dimensions)
    sycl::id<3> max_work_item_sizes =
        device.get_info<sycl::info::device::max_work_item_sizes<3>>();
    WRITE_ATTR(max_work_item_sizes[0], max_work_item_sizes.get(0))
    WRITE_ATTR(max_work_item_sizes[1], max_work_item_sizes.get(1))
    WRITE_ATTR(max_work_item_sizes[2], max_work_item_sizes.get(2))

    GET_ATTR(max_num_sub_groups)
    for (size_t sub_group_size : device.get_info<sycl::info::device::sub_group_sizes>()) {
      WRITE_ATTR(sub_group_size[], sub_group_size)
    }
    GET_ATTR(sub_group_independent_forward_progress)

    GET_ATTR(preferred_vector_width_char)
    GET_ATTR(preferred_vector_width_short)
    GET_ATTR(preferred_vector_width_int)
    GET_ATTR(preferred_vector_width_long)
    GET_ATTR(preferred_vector_width_float)
    GET_ATTR(preferred_vector_width_double)
    GET_ATTR(preferred_vector_width_half)

    GET_ATTR(address_bits)
    GET_ATTR(max_mem_alloc_size)
    GET_ATTR(mem_base_addr_align)
    GET_ATTR(error_correction_support)
    GET_ATTR(is_available)

    GET_ASPECT(cpu)
    GET_ASPECT(gpu)
    GET_ASPECT(fp16)
    GET_ASPECT(atomic64)
    GET_ASPECT(usm_host_allocations)
    GET_ASPECT(usm_device_allocations)
    GET_ASPECT(usm_shared_allocations)
    GET_ASPECT(usm_system_allocations)

#  ifdef __SYCL_ANY_DEVICE_HAS_ext_oneapi_non_uniform_groups__
    GET_ASPECT(ext_oneapi_non_uniform_groups)
#  endif
#  ifdef __SYCL_ANY_DEVICE_HAS_ext_oneapi_bindless_images__
    GET_ASPECT(ext_oneapi_bindless_images)
#  endif
#  ifdef __SYCL_ANY_DEVICE_HAS_ext_oneapi_interop_semaphore_import__
    GET_ASPECT(ext_oneapi_interop_semaphore_import)
#  endif
#  ifdef __SYCL_ANY_DEVICE_HAS_ext_oneapi_interop_semaphore_export__
    GET_ASPECT(ext_oneapi_interop_semaphore_export)
#  endif

#  undef GET_INTEL_ATTR
#  undef GET_ASPECT
#  undef GET_ATTR
#  undef WRITE_ATTR
    capabilities << "\n";
  }

  return ::strdup(capabilities.str().c_str());
}

void OneapiDevice::iterate_devices(OneAPIDeviceIteratorCallback cb, void *user_ptr)
{
  int num = 0;
  std::vector<sycl::device> devices = available_sycl_devices();
  for (sycl::device &device : devices) {
    const std::string &platform_name =
        device.get_platform().get_info<sycl::info::platform::name>();
#  ifndef WITH_ONEAPI_SYCL_HOST_TASK
    std::string name = device.get_info<sycl::info::device::name>();
#  else
    std::string name = "SYCL Host Task (Debug)";
#  endif
#  ifdef WITH_EMBREE_GPU
    bool hwrt_support = rtcIsSYCLDeviceSupported(device);
#  else
    bool hwrt_support = false;
#  endif
#  if defined(WITH_OPENIMAGEDENOISE) && OIDN_VERSION >= 20300
    bool oidn_support = oidnIsSYCLDeviceSupported(&device);
#  else
    bool oidn_support = false;
#  endif
    std::string id = "ONEAPI_" + platform_name + "_" + name;

    string arch_name;
    bool is_optimised_for_arch;
    architecture_information(
        reinterpret_cast<const SyclDevice *>(&device), arch_name, is_optimised_for_arch);

    if (device.has(sycl::aspect::ext_intel_pci_address)) {
      id.append("_" + device.get_info<sycl::ext::intel::info::device::pci_address>());
    }
    (cb)(id.c_str(),
         name.c_str(),
         num,
         hwrt_support,
         oidn_support,
         is_optimised_for_arch,
         user_ptr);
    num++;
  }
}

size_t OneapiDevice::get_memcapacity()
{
  return reinterpret_cast<sycl::queue *>(device_queue_)
      ->get_device()
      .get_info<sycl::info::device::global_mem_size>();
}

int OneapiDevice::get_num_multiprocessors()
{
  const sycl::device &device = reinterpret_cast<sycl::queue *>(device_queue_)->get_device();
  if (device.has(sycl::aspect::ext_intel_gpu_eu_count)) {
    return device.get_info<sycl::ext::intel::info::device::gpu_eu_count>();
  }
  return device.get_info<sycl::info::device::max_compute_units>();
}

int OneapiDevice::get_max_num_threads_per_multiprocessor()
{
  const sycl::device &device = reinterpret_cast<sycl::queue *>(device_queue_)->get_device();
  if (device.has(sycl::aspect::ext_intel_gpu_eu_simd_width) &&
      device.has(sycl::aspect::ext_intel_gpu_hw_threads_per_eu))
  {
    return device.get_info<sycl::ext::intel::info::device::gpu_eu_simd_width>() *
           device.get_info<sycl::ext::intel::info::device::gpu_hw_threads_per_eu>();
  }
  /* We'd want sycl::info::device::max_threads_per_compute_unit which doesn't exist yet.
   * max_work_group_size is the closest approximation but it can still be several times off. */
  return device.get_info<sycl::info::device::max_work_group_size>();
}

CCL_NAMESPACE_END

#endif<|MERGE_RESOLUTION|>--- conflicted
+++ resolved
@@ -773,11 +773,7 @@
         return;
       }
 
-<<<<<<< HEAD
-      size_t depth = mem.data_depth == 1 ? 0 : mem.data_depth;
-=======
       /* 2D texture -- Tile optimized */
->>>>>>> a29a6318
       desc = sycl::ext::oneapi::experimental::image_descriptor(
           {mem.data_width, mem.data_height, 0}, mem.data_elements, channel_type);
 
