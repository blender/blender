--- conflicted
+++ resolved
@@ -353,38 +353,33 @@
 
 void MetalDeviceQueue::init_execution()
 {
-<<<<<<< HEAD
-  /* Synchronize all textures and memory copies before executing task. */
-  metal_device_->load_image_info();
-=======
   /* Populate blas_array. */
   uint64_t *blas_array = (uint64_t *)metal_device_->blas_buffer.contents;
   for (uint64_t slot = 0; slot < metal_device_->blas_array.size(); ++slot) {
     write_resource(blas_array, metal_device_->blas_array[slot], slot);
   }
 
-  device_vector<TextureInfo> &texture_info = metal_device_->texture_info;
-  id<MTLBuffer> &texture_bindings = metal_device_->texture_bindings;
-  std::vector<id<MTLResource>> &texture_slot_map = metal_device_->texture_slot_map;
-
-  /* Ensure texture_info is allocated before populating. */
-  texture_info.copy_to_device();
+  device_vector<KernelImageInfo> &image_info = metal_device_->image_info;
+  id<MTLBuffer> &image_bindings = metal_device_->image_bindings;
+  std::vector<id<MTLResource>> &image_slot_map = metal_device_->image_slot_map;
+
+  /* Ensure image_info is allocated before populating. */
+  image_info.copy_to_device();
 
   /* Populate texture bindings. */
-  uint64_t *bindings = (uint64_t *)texture_bindings.contents;
-  memset(bindings, 0, texture_bindings.length);
-  for (int slot = 0; slot < texture_info.size(); ++slot) {
-    if (texture_slot_map[slot]) {
-      if (metal_device_->is_texture(texture_info[slot])) {
-        write_resource(bindings, id<MTLTexture>(texture_slot_map[slot]), slot);
+  uint64_t *bindings = (uint64_t *)image_bindings.contents;
+  memset(bindings, 0, image_bindings.length);
+  for (int slot = 0; slot < image_info.size(); ++slot) {
+    if (image_slot_map[slot]) {
+      if (metal_device_->is_texture(image_info[slot])) {
+        write_resource(bindings, id<MTLTexture>(image_slot_map[slot]), slot);
       }
       else {
         /* The GPU address of a 1D buffer texture is written into the slot data field. */
-        write_resource(&texture_info[slot].data, id<MTLBuffer>(texture_slot_map[slot]), 0);
-      }
-    }
-  }
->>>>>>> a29a6318
+        write_resource(&image_info[slot].data, id<MTLBuffer>(image_slot_map[slot]), 0);
+      }
+    }
+  }
 
   /* Synchronize memory copies. */
   synchronize();
@@ -450,7 +445,7 @@
 
     /* Encode ancillaries */
     int ancillary_index = 0;
-    write_resource(ancillary_args, metal_device_->texture_bindings, ancillary_index++);
+    write_resource(ancillary_args, metal_device_->image_bindings, ancillary_index++);
 
     if (metal_device_->use_metalrt) {
       write_resource(ancillary_args, metal_device_->accel_struct, ancillary_index++);
@@ -465,43 +460,6 @@
     }
 
     /* Encode ancillaries */
-<<<<<<< HEAD
-    [metal_device_->mtlAncillaryArgEncoder setArgumentBuffer:arg_buffer offset:metal_offsets];
-    [metal_device_->mtlAncillaryArgEncoder setBuffer:metal_device_->image_bindings_2d
-                                              offset:0
-                                             atIndex:0];
-    [metal_device_->mtlAncillaryArgEncoder setBuffer:metal_device_->image_bindings_3d
-                                              offset:0
-                                             atIndex:1];
-    [metal_device_->mtlAncillaryArgEncoder setBuffer:metal_device_->buffer_bindings_1d
-                                              offset:0
-                                             atIndex:2];
-
-    if (@available(macos 12.0, *)) {
-      if (metal_device_->use_metalrt && device_kernel_has_intersection(kernel)) {
-        if (id<MTLAccelerationStructure> accel_struct = metal_device_->accel_struct) {
-          [metal_device_->mtlAncillaryArgEncoder setAccelerationStructure:accel_struct atIndex:3];
-          [metal_device_->mtlAncillaryArgEncoder setBuffer:metal_device_->blas_buffer
-                                                    offset:0
-                                                   atIndex:(METALRT_TABLE_NUM + 4)];
-        }
-
-        for (int table = 0; table < METALRT_TABLE_NUM; table++) {
-          if (active_pipeline.intersection_func_table[table]) {
-            [active_pipeline.intersection_func_table[table] setBuffer:arg_buffer
-                                                               offset:globals_offsets
-                                                              atIndex:1];
-            [metal_device_->mtlAncillaryArgEncoder
-                setIntersectionFunctionTable:active_pipeline.intersection_func_table[table]
-                                     atIndex:4 + table];
-            [mtlComputeCommandEncoder useResource:active_pipeline.intersection_func_table[table]
-                                            usage:MTLResourceUsageRead];
-          }
-          else {
-            [metal_device_->mtlAncillaryArgEncoder setIntersectionFunctionTable:nil
-                                                                        atIndex:4 + table];
-          }
-=======
     if (metal_device_->use_metalrt) {
       for (int table = 0; table < METALRT_TABLE_NUM; table++) {
         if (active_pipeline.intersection_func_table[table]) {
@@ -511,7 +469,6 @@
                 atIndex:1];
           [mtlComputeCommandEncoder useResource:active_pipeline.intersection_func_table[table]
                                           usage:MTLResourceUsageRead];
->>>>>>> a29a6318
         }
       }
     }
@@ -788,13 +745,7 @@
   }
 
   /* ancillaries */
-<<<<<<< HEAD
-  [mtlComputeEncoder_ useResource:metal_device_->image_bindings_2d usage:MTLResourceUsageRead];
-  [mtlComputeEncoder_ useResource:metal_device_->image_bindings_3d usage:MTLResourceUsageRead];
-  [mtlComputeEncoder_ useResource:metal_device_->buffer_bindings_1d usage:MTLResourceUsageRead];
-=======
-  [mtlComputeEncoder_ useResource:metal_device_->texture_bindings usage:MTLResourceUsageRead];
->>>>>>> a29a6318
+  [mtlComputeEncoder_ useResource:metal_device_->image_bindings usage:MTLResourceUsageRead];
 }
 
 id<MTLComputeCommandEncoder> MetalDeviceQueue::get_compute_encoder(DeviceKernel kernel)
