/* SPDX-FileCopyrightText: 2011-2022 Blender Foundation
 *
 * SPDX-License-Identifier: Apache-2.0 */

#include "device/device.h"

#include "scene/background.h"
#include "scene/camera.h"
#include "scene/integrator.h"
#include "scene/light.h"
#include "scene/mesh.h"
#include "scene/object.h"
#include "scene/osl.h"
#include "scene/procedural.h"
#include "scene/scene.h"
#include "scene/shader.h"
#include "scene/shader_graph.h"
#include "scene/shader_nodes.h"
#include "scene/svm.h"
#include "scene/tables.h"
#include "scene/volume.h"

#include "util/colorspace.h"
#include "util/log.h"
#include "util/murmurhash.h"
#include "util/transform.h"

#include "scene/shader.tables"

CCL_NAMESPACE_BEGIN

thread_mutex ShaderManager::lookup_table_mutex;

/* Shader */

NODE_DEFINE(Shader)
{
  NodeType *type = NodeType::add("shader", create);

  static NodeEnum emission_sampling_method_enum;
  emission_sampling_method_enum.insert("none", EMISSION_SAMPLING_NONE);
  emission_sampling_method_enum.insert("auto", EMISSION_SAMPLING_AUTO);
  emission_sampling_method_enum.insert("front", EMISSION_SAMPLING_FRONT);
  emission_sampling_method_enum.insert("back", EMISSION_SAMPLING_BACK);
  emission_sampling_method_enum.insert("front_back", EMISSION_SAMPLING_FRONT_BACK);
  SOCKET_ENUM(emission_sampling_method,
              "Emission Sampling Method",
              emission_sampling_method_enum,
              EMISSION_SAMPLING_AUTO);

  SOCKET_BOOLEAN(use_transparent_shadow, "Use Transparent Shadow", true);
  SOCKET_BOOLEAN(use_bump_map_correction, "Bump Map Correction", true);

  static NodeEnum volume_sampling_method_enum;
  volume_sampling_method_enum.insert("distance", VOLUME_SAMPLING_DISTANCE);
  volume_sampling_method_enum.insert("equiangular", VOLUME_SAMPLING_EQUIANGULAR);
  volume_sampling_method_enum.insert("multiple_importance", VOLUME_SAMPLING_MULTIPLE_IMPORTANCE);
  SOCKET_ENUM(volume_sampling_method,
              "Volume Sampling Method",
              volume_sampling_method_enum,
              VOLUME_SAMPLING_MULTIPLE_IMPORTANCE);

  static NodeEnum volume_interpolation_method_enum;
  volume_interpolation_method_enum.insert("linear", VOLUME_INTERPOLATION_LINEAR);
  volume_interpolation_method_enum.insert("cubic", VOLUME_INTERPOLATION_CUBIC);
  SOCKET_ENUM(volume_interpolation_method,
              "Volume Interpolation Method",
              volume_interpolation_method_enum,
              VOLUME_INTERPOLATION_LINEAR);

  SOCKET_FLOAT(volume_step_rate, "Volume Step Rate", 1.0f);

  static NodeEnum displacement_method_enum;
  displacement_method_enum.insert("bump", DISPLACE_BUMP);
  displacement_method_enum.insert("true", DISPLACE_TRUE);
  displacement_method_enum.insert("both", DISPLACE_BOTH);
  SOCKET_ENUM(displacement_method, "Displacement Method", displacement_method_enum, DISPLACE_BUMP);

  SOCKET_INT(pass_id, "Pass ID", 0);

  return type;
}

Shader::Shader() : Node(get_node_type())
{
  pass_id = 0;

  graph = nullptr;

  has_surface = false;
  has_surface_transparent = false;
  has_surface_raytrace = false;
  has_surface_bssrdf = false;
  has_volume = false;
  has_displacement = false;
  has_bump = false;
  has_bssrdf_bump = false;
  has_surface_spatial_varying = false;
  has_volume_spatial_varying = false;
  has_volume_attribute_dependency = false;
  has_volume_connected = false;
  prev_has_surface_shadow_transparency = false;
  prev_volume_step_rate = 0.0f;
  has_light_path_node = false;

  emission_estimate = zero_float3();
  emission_sampling = EMISSION_SAMPLING_NONE;
  emission_is_constant = true;

  displacement_method = DISPLACE_BUMP;

  id = -1;

  need_update_uvs = true;
  need_update_attribute = true;
  need_update_displacement = true;
  need_update_shadow_transparency = true;
  shadow_transparency_needs_realloc = true;
}

static float3 output_estimate_emission(ShaderOutput *output, bool &is_constant)
{
  /* Only supports a few nodes for now, not arbitrary shader graphs. */
  ShaderNode *node = (output) ? output->parent : nullptr;

  if (node == nullptr) {
    return zero_float3();
  }
  if (node->type == EmissionNode::get_node_type() ||
      node->type == BackgroundNode::get_node_type() ||
      node->type == PrincipledBsdfNode::get_node_type())
  {
    const bool is_principled = (node->type == PrincipledBsdfNode::get_node_type());
    /* Emission and Background node. */
    ShaderInput *color_in = node->input(is_principled ? "Emission Color" : "Color");
    ShaderInput *strength_in = node->input(is_principled ? "Emission Strength" : "Strength");

    if (is_principled) {
      /* Too many parameters (coat, sheen, alpha) influence Emission for the Principled BSDF. */
      is_constant = false;
    }

    float3 estimate = one_float3();

    if (color_in->link) {
      is_constant = false;
    }
    else {
      estimate *= node->get_float3(color_in->socket_type);
    }

    if (strength_in->link) {
      is_constant = false;
      estimate *= output_estimate_emission(strength_in->link, is_constant);
    }
    else {
      estimate *= node->get_float(strength_in->socket_type);
    }

    return estimate;
  }
  if (node->type == LightFalloffNode::get_node_type() ||
      node->type == IESLightNode::get_node_type())
  {
    /* Get strength from Light Falloff and IES texture node. */
    ShaderInput *strength_in = node->input("Strength");
    is_constant = false;

    return (strength_in->link) ? output_estimate_emission(strength_in->link, is_constant) :
                                 make_float3(node->get_float(strength_in->socket_type));
  }
  if (node->type == AddClosureNode::get_node_type()) {
    /* Add Closure. */
    ShaderInput *closure1_in = node->input("Closure1");
    ShaderInput *closure2_in = node->input("Closure2");

    const float3 estimate1 = (closure1_in->link) ?
                                 output_estimate_emission(closure1_in->link, is_constant) :
                                 zero_float3();
    const float3 estimate2 = (closure2_in->link) ?
                                 output_estimate_emission(closure2_in->link, is_constant) :
                                 zero_float3();

    return estimate1 + estimate2;
  }
  if (node->type == MixClosureNode::get_node_type()) {
    /* Mix Closure. */
    ShaderInput *fac_in = node->input("Fac");
    ShaderInput *closure1_in = node->input("Closure1");
    ShaderInput *closure2_in = node->input("Closure2");

    const float3 estimate1 = (closure1_in->link) ?
                                 output_estimate_emission(closure1_in->link, is_constant) :
                                 zero_float3();
    const float3 estimate2 = (closure2_in->link) ?
                                 output_estimate_emission(closure2_in->link, is_constant) :
                                 zero_float3();

    if (fac_in->link) {
      is_constant = false;
      return estimate1 + estimate2;
    }

    const float fac = node->get_float(fac_in->socket_type);
    return (1.0f - fac) * estimate1 + fac * estimate2;
  }

  /* Other nodes, potentially OSL nodes with arbitrary code for which all we can
   * determine is if it has emission or not. */
  const bool has_emission = node->has_surface_emission();
  float3 estimate;

  if (output->type() == SocketType::CLOSURE) {
    if (has_emission) {
      estimate = one_float3();
      is_constant = false;
    }
    else {
      estimate = zero_float3();
    }

    for (const ShaderInput *in : node->inputs) {
      if (in->type() == SocketType::CLOSURE && in->link) {
        estimate += output_estimate_emission(in->link, is_constant);
      }
    }
  }
  else {
    estimate = one_float3();
    is_constant = false;
  }

  return estimate;
}

void Shader::estimate_emission()
{
  /* If the shader has AOVs, they need to be evaluated, so we can't skip the shader. */
  emission_is_constant = true;

  for (ShaderNode *node : graph->nodes) {
    if (node->special_type == SHADER_SPECIAL_TYPE_OUTPUT_AOV) {
      emission_is_constant = false;
    }
  }

  ShaderInput *surf = graph->output()->input("Surface");
  emission_estimate = output_estimate_emission(surf->link, emission_is_constant);

  if (is_zero(emission_estimate)) {
    emission_sampling = EMISSION_SAMPLING_NONE;
  }
  else if (emission_sampling_method == EMISSION_SAMPLING_AUTO) {
    /* Automatically disable MIS when emission is low, to avoid weakly emitting
     * using a lot of memory in the light tree and potentially wasting samples
     * where indirect light samples are sufficient.
     * Possible optimization: estimate front and back emission separately. */

    /* Lower importance of emission nodes from automatic value/color to shader conversion, as these
     * are likely used for previewing and can be slow to build a light tree for on dense meshes. */
    float scale = 1.0f;
    const ShaderOutput *output = surf->link;
    if (output && output->parent->type == EmissionNode::get_node_type()) {
      const EmissionNode *emission_node = static_cast<const EmissionNode *>(output->parent);
      if (emission_node->from_auto_conversion) {
        scale = 0.1f;
      }
    }

    emission_sampling = (reduce_max(fabs(emission_estimate * scale)) > 0.5f) ?
                            EMISSION_SAMPLING_FRONT_BACK :
                            EMISSION_SAMPLING_NONE;
  }
  else {
    emission_sampling = emission_sampling_method;
  }
}

void Shader::set_graph(unique_ptr<ShaderGraph> &&graph_)
{
  /* do this here already so that we can detect if mesh or object attributes
   * are needed, since the node attribute callbacks check if their sockets
   * are connected but proxy nodes should not count */
  if (graph_) {
    graph_->remove_proxy_nodes();

    if (displacement_method != DISPLACE_BUMP) {
      graph_->compute_displacement_hash();
    }
  }

  /* update geometry if displacement changed */
  if (displacement_method != DISPLACE_BUMP) {
    const char *old_hash = (graph) ? graph->displacement_hash.c_str() : "";
    const char *new_hash = (graph_) ? graph_->displacement_hash.c_str() : "";

    if (strcmp(old_hash, new_hash) != 0) {
      need_update_displacement = true;
    }
  }

  /* assign graph */
  graph = std::move(graph_);

  /* Store info here before graph optimization to make sure that
   * nodes that get optimized away still count. */
  has_volume_connected = (graph->output()->input("Volume")->link != nullptr);
}

bool Shader::has_surface_shadow_transparency() const
{
  if (!use_transparent_shadow) {
    return false;
  }

  for (ShaderNode *node : graph->nodes) {
    if (node->has_surface_transparent()) {
      return true;
    }
  }

  return false;
}

void Shader::tag_update(Scene *scene)
{
  /* update tag */
  tag_modified();

  scene->shader_manager->tag_update(scene, ShaderManager::SHADER_MODIFIED);

  /* if the shader previously was emissive, update light distribution,
   * if the new shader is emissive, a light manager update tag will be
   * done in the shader manager device update. */
  if (emission_sampling != EMISSION_SAMPLING_NONE) {
    scene->light_manager->tag_update(scene, LightManager::SHADER_MODIFIED);
  }

  /* Special handle of background MIS light for now: for some reason it
   * has use_mis set to false. We are quite close to release now, so
   * better to be safe.
   */
  if (this == scene->background->get_shader(scene)) {
    scene->light_manager->need_update_background = true;
    if (scene->light_manager->has_background_light(scene)) {
      scene->light_manager->tag_update(scene, LightManager::SHADER_MODIFIED);
    }
  }

  /* quick detection of which kind of shaders we have to avoid loading
   * e.g. surface attributes when there is only a volume shader. this could
   * be more fine grained but it's better than nothing */
  OutputNode *output = graph->output();
  const bool prev_has_volume = has_volume;
  has_surface = has_surface || output->input("Surface")->link;
  has_volume = has_volume || output->input("Volume")->link;
  has_displacement = has_displacement || output->input("Displacement")->link;

  if (!has_surface && !has_volume) {
    /* If we need to output surface AOVs, add a Transparent BSDF so that the
     * surface shader runs. */
    for (ShaderNode *node : graph->nodes) {
      if (node->special_type == SHADER_SPECIAL_TYPE_OUTPUT_AOV) {
        for (const ShaderInput *in : node->inputs) {
          if (in->link) {
            TransparentBsdfNode *transparent = graph->create_node<TransparentBsdfNode>();
            graph->connect(transparent->output("BSDF"), output->input("Surface"));
            has_surface = true;
            break;
          }
        }
        if (has_surface) {
          break;
        }
      }
    }
  }

  /* get requested attributes. this could be optimized by pruning unused
   * nodes here already, but that's the job of the shader manager currently,
   * and may not be so great for interactive rendering where you temporarily
   * disconnect a node */

  const AttributeRequestSet prev_attributes = attributes;

  attributes.clear();
  for (ShaderNode *node : graph->nodes) {
    node->attributes(this, &attributes);
  }

  if (has_displacement) {
    if (displacement_method == DISPLACE_BOTH) {
      attributes.add(ATTR_STD_POSITION_UNDISPLACED);
      attributes.add(ATTR_STD_NORMAL_UNDISPLACED);
    }
    if (displacement_method_is_modified()) {
      need_update_displacement = true;
      scene->geometry_manager->tag_update(scene, GeometryManager::SHADER_DISPLACEMENT_MODIFIED);
      scene->object_manager->need_flags_update = true;
    }
  }

  /* compare if the attributes changed, mesh manager will check
   * need_update_attribute, update the relevant meshes and clear it. */
  if (attributes.modified(prev_attributes)) {
    need_update_attribute = true;
    scene->geometry_manager->tag_update(scene, GeometryManager::SHADER_ATTRIBUTE_MODIFIED);
    scene->procedural_manager->tag_update();
  }

  if (prev_has_surface_shadow_transparency != has_surface_shadow_transparency()) {
    prev_has_surface_shadow_transparency = !prev_has_surface_shadow_transparency;
    shadow_transparency_needs_realloc = true;
  }

  need_update_shadow_transparency = prev_has_surface_shadow_transparency;

  if (has_volume != prev_has_volume || volume_step_rate != prev_volume_step_rate) {
    scene->geometry_manager->need_flags_update = true;
    scene->object_manager->need_flags_update = true;
    prev_volume_step_rate = volume_step_rate;
  }

  if (has_volume || prev_has_volume) {
    scene->volume_manager->tag_update(this);
  }
}

void Shader::tag_used(Scene *scene)
{
  /* if an unused shader suddenly gets used somewhere, it needs to be
   * recompiled because it was skipped for compilation before */
  if (!reference_count()) {
    tag_modified();
    /* We do not reference here as the shader will be referenced when added to a socket. */
    scene->shader_manager->tag_update(scene, ShaderManager::SHADER_MODIFIED);
  }
}

bool Shader::need_update_geometry() const
{
  return need_update_uvs || need_update_attribute || need_update_displacement;
}

/* Shader Manager */

ShaderManager::ShaderManager() : thin_film_table_offset_(TABLE_OFFSET_INVALID)
{
  update_flags = UPDATE_ALL;

  init_xyz_transforms();
}

ShaderManager::~ShaderManager() = default;

unique_ptr<ShaderManager> ShaderManager::create(const int shadingsystem)
{
  unique_ptr<ShaderManager> manager;

  (void)shadingsystem; /* Ignored when built without OSL. */

#ifdef WITH_OSL
  if (shadingsystem == SHADINGSYSTEM_OSL) {
    manager = make_unique<OSLShaderManager>();
  }
  else
#endif
  {
    manager = make_unique<SVMShaderManager>();
  }

  return manager;
}

uint64_t ShaderManager::get_attribute_id(ustring name)
{
  const thread_scoped_spin_lock lock(attribute_lock_);

  /* get a unique id for each name, for SVM attribute lookup */
  const AttributeIDMap::iterator it = unique_attribute_id.find(name);

  if (it != unique_attribute_id.end()) {
    return it->second;
  }

  const uint64_t id = ATTR_STD_NUM + unique_attribute_id.size();
  unique_attribute_id[name] = id;
  return id;
}

uint64_t ShaderManager::get_attribute_id(AttributeStandard std)
{
  return (uint64_t)std;
}

int ShaderManager::get_shader_id(Shader *shader, bool smooth)
{
  /* get a shader id to pass to the kernel */
  int id = shader->id;

  /* smooth flag */
  if (smooth) {
    id |= SHADER_SMOOTH_NORMAL;
  }

  /* default flags */
  id |= SHADER_CAST_SHADOW | SHADER_AREA_LIGHT;

  return id;
}

void ShaderManager::device_update_pre(Device * /*device*/,
                                      DeviceScene *dscene,
                                      Scene *scene,
                                      Progress & /*progress*/)
{
  /* This optimizes the shader graphs, but does not update anything on the device yet.
   * After this we'll know the kernel features actually used, to load the kernels. */
  if (!need_update()) {
    return;
  }

  uint id = 0;
  for (Shader *shader : scene->shaders) {
    shader->id = id++;
  }

  /* Those shaders should always be compiled as they are used as a fallback if a shader cannot be
   * found, e.g. bad shader index for the triangle shaders on a Mesh. */
  assert(scene->default_surface->reference_count() != 0);
  assert(scene->default_light->reference_count() != 0);
  assert(scene->default_background->reference_count() != 0);
  assert(scene->default_empty->reference_count() != 0);

  /* Preprocess shader graph. */
  bool has_volumes = false;

  for (Shader *shader : scene->shaders) {
    if (shader->is_modified()) {
      ShaderNode *output = shader->graph->output();
      shader->has_bump = (shader->get_displacement_method() != DISPLACE_TRUE) &&
                         output->input("Surface")->link && output->input("Displacement")->link;
      shader->has_bssrdf_bump = shader->has_bump;

      shader->graph->finalize(
          scene, shader->has_bump, shader->get_displacement_method() == DISPLACE_BOTH);

      shader->has_surface = output->input("Surface")->link != nullptr;
      shader->has_surface_transparent = false;
      shader->has_surface_raytrace = false;
      shader->has_surface_bssrdf = false;
      shader->has_surface_spatial_varying = false;
      shader->has_volume = output->input("Volume")->link != nullptr;
      shader->has_volume_spatial_varying = false;
      shader->has_volume_attribute_dependency = false;
      shader->has_displacement = output->input("Displacement")->link != nullptr;

      shader->has_light_path_node = false;
      for (ShaderNode *node : shader->graph->nodes) {
        if (node->special_type == SHADER_SPECIAL_TYPE_LIGHT_PATH) {
          /* TODO: check if the light path node is linked to the volume output. */
          shader->has_light_path_node = true;
          break;
        }
      }
    }

    if (shader->reference_count()) {
      has_volumes |= shader->has_volume;
    }
  }

  /* Set this early as it is needed by volume rendering passes. */
  KernelIntegrator *kintegrator = &dscene->data.integrator;
  if (bool(kintegrator->use_volumes) != has_volumes) {
    scene->tag_has_volume_modified();
    kintegrator->use_volumes = has_volumes;
  }
}

void ShaderManager::device_update_post(Device *device,
                                       DeviceScene *dscene,
                                       Scene *scene,
                                       Progress &progress)
{
  device_update_specific(device, dscene, scene, progress);

  /* This runs after kernels have been loaded, so can copy to device. */
  dscene->shaders.copy_to_device_if_modified();
  dscene->svm_nodes.copy_to_device_if_modified();
}

void ShaderManager::device_update_common(Device * /*device*/,
                                         DeviceScene *dscene,
                                         Scene *scene,
                                         Progress & /*progress*/)
{
  dscene->shaders.free();

  if (scene->shaders.empty()) {
    return;
  }

  KernelShader *kshader = dscene->shaders.alloc(scene->shaders.size());
  bool has_transparent_shadow = false;

  for (Shader *shader : scene->shaders) {
    uint flag = 0;

    if (shader->emission_sampling == EMISSION_SAMPLING_FRONT) {
      flag |= SD_MIS_FRONT;
    }
    else if (shader->emission_sampling == EMISSION_SAMPLING_BACK) {
      flag |= SD_MIS_BACK;
    }
    else if (shader->emission_sampling == EMISSION_SAMPLING_FRONT_BACK) {
      flag |= SD_MIS_FRONT | SD_MIS_BACK;
    }

    if (!is_zero(shader->emission_estimate)) {
      flag |= SD_HAS_EMISSION;
    }
    if (shader->has_surface_transparent && shader->get_use_transparent_shadow()) {
      flag |= SD_HAS_TRANSPARENT_SHADOW;
    }
    if (shader->has_surface_raytrace) {
      flag |= SD_HAS_RAYTRACE;
    }
    if (shader->has_volume) {
      flag |= SD_HAS_VOLUME;
      /* todo: this could check more fine grained, to skip useless volumes
       * enclosed inside an opaque bsdf.
       */
      flag |= SD_HAS_TRANSPARENT_SHADOW;
    }
    /* in this case we can assume transparent surface */
    if (shader->has_volume_connected && !shader->has_surface) {
      flag |= SD_HAS_ONLY_VOLUME;
    }
    if (shader->has_volume && shader->has_volume_spatial_varying) {
      flag |= SD_HETEROGENEOUS_VOLUME;
    }
    if (shader->has_volume_attribute_dependency) {
      flag |= SD_NEED_VOLUME_ATTRIBUTES;
    }
    if (shader->has_bssrdf_bump) {
      flag |= SD_HAS_BSSRDF_BUMP;
    }
    if (shader->get_volume_sampling_method() == VOLUME_SAMPLING_EQUIANGULAR) {
      flag |= SD_VOLUME_EQUIANGULAR;
    }
    if (shader->get_volume_sampling_method() == VOLUME_SAMPLING_MULTIPLE_IMPORTANCE) {
      flag |= SD_VOLUME_MIS;
    }
    if (shader->get_volume_interpolation_method() == VOLUME_INTERPOLATION_CUBIC) {
      flag |= SD_VOLUME_CUBIC;
    }
    if (shader->has_bump) {
      flag |= SD_HAS_BUMP;
    }
    if (shader->get_displacement_method() != DISPLACE_BUMP) {
      flag |= SD_HAS_DISPLACEMENT;
    }
    if (shader->get_use_bump_map_correction()) {
      flag |= SD_USE_BUMP_MAP_CORRECTION;
    }

    /* constant emission check */
    if (shader->emission_is_constant) {
      flag |= SD_HAS_CONSTANT_EMISSION;
    }

    if (shader->has_light_path_node) {
      flag |= SD_HAS_LIGHT_PATH_NODE;
    }

    const uint32_t cryptomatte_id = util_murmur_hash3(
        shader->name.c_str(), shader->name.length(), 0);

    /* regular shader */
    kshader->flags = flag;
    kshader->pass_id = shader->get_pass_id();
    kshader->constant_emission[0] = shader->emission_estimate.x;
    kshader->constant_emission[1] = shader->emission_estimate.y;
    kshader->constant_emission[2] = shader->emission_estimate.z;
    kshader->cryptomatte_id = util_hash_to_float(cryptomatte_id);
    kshader++;

    has_transparent_shadow |= (flag & SD_HAS_TRANSPARENT_SHADOW) != 0;
  }

  /* lookup tables */
  KernelTables *ktables = &dscene->data.tables;
  ktables->ggx_E = ensure_bsdf_table(dscene, scene, table_ggx_E);
  ktables->ggx_Eavg = ensure_bsdf_table(dscene, scene, table_ggx_Eavg);
  ktables->ggx_glass_E = ensure_bsdf_table(dscene, scene, table_ggx_glass_E);
  ktables->ggx_glass_Eavg = ensure_bsdf_table(dscene, scene, table_ggx_glass_Eavg);
  ktables->ggx_glass_inv_E = ensure_bsdf_table(dscene, scene, table_ggx_glass_inv_E);
  ktables->ggx_glass_inv_Eavg = ensure_bsdf_table(dscene, scene, table_ggx_glass_inv_Eavg);
  ktables->sheen_ltc = ensure_bsdf_table(dscene, scene, table_sheen_ltc);
  ktables->ggx_gen_schlick_ior_s = ensure_bsdf_table(dscene, scene, table_ggx_gen_schlick_ior_s);
  ktables->ggx_gen_schlick_s = ensure_bsdf_table(dscene, scene, table_ggx_gen_schlick_s);

  if (thin_film_table_offset_ == TABLE_OFFSET_INVALID) {
    thin_film_table_offset_ = scene->lookup_tables->add_table(dscene, thin_film_table);
  }
  dscene->data.tables.thin_film_table = (int)thin_film_table_offset_;

  /* integrator */
  KernelIntegrator *kintegrator = &dscene->data.integrator;
  /* TODO(sergey): De-duplicate with flags set in integrator.cpp. */
  kintegrator->transparent_shadows = has_transparent_shadow;

  /* film */
  KernelFilm *kfilm = &dscene->data.film;
  /* color space, needs to be here because e.g. displacement shaders could depend on it */
  kfilm->xyz_to_r = make_float4(xyz_to_r);
  kfilm->xyz_to_g = make_float4(xyz_to_g);
  kfilm->xyz_to_b = make_float4(xyz_to_b);
  kfilm->rgb_to_y = make_float4(rgb_to_y);
  kfilm->white_xyz = make_float4(white_xyz);
  kfilm->rec709_to_r = make_float4(rec709_to_r);
  kfilm->rec709_to_g = make_float4(rec709_to_g);
  kfilm->rec709_to_b = make_float4(rec709_to_b);
  kfilm->is_rec709 = scene_linear_space == SceneLinearSpace::Rec709;
}

void ShaderManager::device_free_common(Device * /*device*/, DeviceScene *dscene, Scene *scene)
{
  for (auto &entry : bsdf_tables) {
    scene->lookup_tables->remove_table(&entry.second);
  }
  bsdf_tables.clear();
  scene->lookup_tables->remove_table(&thin_film_table_offset_);
  thin_film_table_offset_ = TABLE_OFFSET_INVALID;

  dscene->shaders.free();
}

void ShaderManager::add_default(Scene *scene)
{
  /* default surface */
  {
    unique_ptr<ShaderGraph> graph = make_unique<ShaderGraph>();

    PrincipledBsdfNode *bsdf = graph->create_node<PrincipledBsdfNode>();
    graph->connect(bsdf->output("BSDF"), graph->output()->input("Surface"));

    Shader *shader = scene->create_node<Shader>();
    shader->name = "default_surface";
    shader->set_graph(std::move(graph));
    shader->reference();
    scene->default_surface = shader;
    shader->tag_update(scene);
  }

  /* default volume */
  {
    unique_ptr<ShaderGraph> graph = make_unique<ShaderGraph>();

    PrincipledVolumeNode *principled = graph->create_node<PrincipledVolumeNode>();

    graph->connect(principled->output("Volume"), graph->output()->input("Volume"));

    Shader *shader = scene->create_node<Shader>();
    shader->name = "default_volume";
    shader->set_graph(std::move(graph));
    scene->default_volume = shader;
    shader->tag_update(scene);
    /* No default reference for the volume to avoid compiling volume kernels if there are no
     * actual volumes in the scene */
  }

  /* default light */
  {
    unique_ptr<ShaderGraph> graph = make_unique<ShaderGraph>();

    EmissionNode *emission = graph->create_node<EmissionNode>();
    emission->set_color(make_float3(0.8f, 0.8f, 0.8f));
    emission->set_strength(0.0f);

    graph->connect(emission->output("Emission"), graph->output()->input("Surface"));

    Shader *shader = scene->create_node<Shader>();
    shader->name = "default_light";
    shader->set_graph(std::move(graph));
    shader->reference();
    scene->default_light = shader;
    shader->tag_update(scene);
  }

  /* default background */
  {
    unique_ptr<ShaderGraph> graph = make_unique<ShaderGraph>();

    Shader *shader = scene->create_node<Shader>();
    shader->name = "default_background";
    shader->set_graph(std::move(graph));
    shader->reference();
    scene->default_background = shader;
    shader->tag_update(scene);
  }

  /* default empty */
  {
    unique_ptr<ShaderGraph> graph = make_unique<ShaderGraph>();

    Shader *shader = scene->create_node<Shader>();
    shader->name = "default_empty";
    shader->set_graph(std::move(graph));
    shader->reference();
    scene->default_empty = shader;
    shader->tag_update(scene);
  }
}

uint ShaderManager::get_graph_kernel_features(ShaderGraph *graph)
{
  uint kernel_features = 0;

  for (ShaderNode *node : graph->nodes) {
    kernel_features |= node->get_feature();
    if (node->special_type == SHADER_SPECIAL_TYPE_CLOSURE) {
      BsdfBaseNode *bsdf_node = static_cast<BsdfBaseNode *>(node);
      if (CLOSURE_IS_VOLUME(bsdf_node->get_closure_type())) {
        kernel_features |= KERNEL_FEATURE_NODE_VOLUME;
      }
    }
    if (node->has_surface_bssrdf()) {
      kernel_features |= KERNEL_FEATURE_SUBSURFACE;
    }
    if (node->has_surface_transparent()) {
      kernel_features |= KERNEL_FEATURE_TRANSPARENT;
    }
  }

  return kernel_features;
}

uint ShaderManager::get_kernel_features(Scene *scene)
{
  uint kernel_features = KERNEL_FEATURE_NODE_BSDF | KERNEL_FEATURE_NODE_EMISSION;
  for (int i = 0; i < scene->shaders.size(); i++) {
    Shader *shader = scene->shaders[i];
    if (!shader->reference_count()) {
      continue;
    }

    /* Gather requested features from all the nodes from the graph nodes. */
    kernel_features |= get_graph_kernel_features(shader->graph.get());
    ShaderNode *output_node = shader->graph->output();
    if (output_node->input("Displacement")->link != nullptr) {
      kernel_features |= KERNEL_FEATURE_NODE_BUMP;
      if (shader->get_displacement_method() == DISPLACE_BOTH) {
        kernel_features |= KERNEL_FEATURE_NODE_BUMP_STATE;
      }
    }
    /* On top of volume nodes, also check if we need volume sampling because
     * e.g. an Emission node would slip through the KERNEL_FEATURE_NODE_VOLUME check */
    if (shader->has_volume_connected) {
      kernel_features |= KERNEL_FEATURE_VOLUME;
    }
  }

  if (use_osl()) {
    kernel_features |= KERNEL_FEATURE_OSL_SHADING;
  }

  return kernel_features;
}

float ShaderManager::linear_rgb_to_gray(const float3 c)
{
  return dot(c, rgb_to_y);
}

float3 ShaderManager::rec709_to_scene_linear(const float3 c)
{
  return to_local(c, rec709_to_r, rec709_to_g, rec709_to_b);
}

string ShaderManager::get_cryptomatte_materials(Scene *scene)
{
  string manifest = "{";
  unordered_set<ustring> materials;
  for (Shader *shader : scene->shaders) {
    if (materials.count(shader->name)) {
      continue;
    }
    materials.insert(shader->name);
    const uint32_t cryptomatte_id = util_murmur_hash3(
        shader->name.c_str(), shader->name.length(), 0);
    manifest += string_printf("\"%s\":\"%08x\",", shader->name.c_str(), cryptomatte_id);
  }
  manifest[manifest.size() - 1] = '}';
  return manifest;
}

void ShaderManager::tag_update(Scene * /*scene*/, uint32_t /*flag*/)
{
  /* update everything for now */
  update_flags = ShaderManager::UPDATE_ALL;
}

bool ShaderManager::need_update() const
{
  return update_flags != UPDATE_NONE;
}

void ShaderManager::compute_thin_film_table(const Transform &xyz_to_rgb)
{
  /* Our implementation of Thin Film Fresnel is based on
   * "A Practical Extension to Microfacet Theory for the Modeling of Varying Iridescence"
   * by Laurent Belcour and Pascal Barla
   * (https://belcour.github.io/blog/research/publication/2017/05/01/brdf-thin-film.html).
   *
   * The idea there is that for a naive implementation of Thin Film interference, you'd compute
   * the reflectivity for a given wavelength using Airy summation, and then numerically integrate
   * the product of this reflectivity function and the Color Matching Functions of the colorspace
   * you're working in to obtain the RGB (or XYZ) values.
   * However, this integration would require too many evaluations to be practical.
   * Therefore, they reformulate the computation as a rapidly converging series involving the
   * Fourier transform of the CMFs.
   *
   * Specifically, we need to:
   * - Compute the RGB CMFs from the XYZ CMFs using the working color space's XYZ-to-RGB matrix
   * - Resample the RGB CMFs to be parametrized by frequency instead of wavelength as usual
   * - Compute the FFT of the CMFs
   * - Store the result as a LUT
   * - Look up the values for each channel at runtime based on the optical path difference and
   *   phase shift.
   *
   * Computing an FFT here would be annoying, so we'd like to precompute it, but we only know
   * the XYZ-to-RGB matrix at runtime. Luckily, both resampling and FFT are linear operations,
   * so we can precompute the FFT of the resampled XYZ CMFs and then multiply each entry with
   * the XYZ-to-RGB matrix to get the RGB LUT.
   *
   * That's what this function does: We load the precomputed values, convert to RGB, normalize
   * the result to make the DC term equal to 1, and then store that into the final table that's
   * used by the kernel.
   */
  assert(sizeof(table_thin_film_cmf) == 6 * THIN_FILM_TABLE_SIZE * sizeof(float));
  thin_film_table.resize(6 * THIN_FILM_TABLE_SIZE);

  float3 normalization;
  for (int i = 0; i < THIN_FILM_TABLE_SIZE; i++) {
    const float *table_row = table_thin_film_cmf[i];
    /* Load precomputed resampled Fourier-transformed XYZ CMFs. */
    const float3 xyzReal = make_float3(table_row[0], table_row[1], table_row[2]);
    const float3 xyzImag = make_float3(table_row[3], table_row[4], table_row[5]);

    /* Linearly combine precomputed data to produce the RGB equivalents. Works since both
     * resampling and Fourier transformation are linear operations. */
    const float3 rgbReal = transform_direction(&xyz_to_rgb, xyzReal);
    const float3 rgbImag = transform_direction(&xyz_to_rgb, xyzImag);

    /* We normalize all entries by the first element. Since that is the DC component, it normalizes
     * the CMF (in non-Fourier space) to an area of 1. */
    if (i == 0) {
      normalization = 1.0f / rgbReal;
    }

    /* Store in lookup table. */
    thin_film_table[i + 0 * THIN_FILM_TABLE_SIZE] = rgbReal.x * normalization.x;
    thin_film_table[i + 1 * THIN_FILM_TABLE_SIZE] = rgbReal.y * normalization.y;
    thin_film_table[i + 2 * THIN_FILM_TABLE_SIZE] = rgbReal.z * normalization.z;
    thin_film_table[i + 3 * THIN_FILM_TABLE_SIZE] = rgbImag.x * normalization.x;
    thin_film_table[i + 4 * THIN_FILM_TABLE_SIZE] = rgbImag.y * normalization.y;
    thin_film_table[i + 5 * THIN_FILM_TABLE_SIZE] = rgbImag.z * normalization.z;
  }
}

void ShaderManager::init_xyz_transforms()
{
<<<<<<< HEAD
  const Transform xyz_to_rgb = ColorSpaceManager::get_xyz_to_scene_linear_rgb();
=======
  /* Default to ITU-BT.709 in case no appropriate transform found.
   * Note XYZ here is defined as having a D65 white point. */
  const Transform xyz_to_rec709 = make_transform(3.2404542f,
                                                 -1.5371385f,
                                                 -0.4985314f,
                                                 0.0f,
                                                 -0.9692660f,
                                                 1.8760108f,
                                                 0.0415560f,
                                                 0.0f,
                                                 0.0556434f,
                                                 -0.2040259f,
                                                 1.0572252f,
                                                 0.0f);

  xyz_to_r = make_float3(xyz_to_rec709.x);
  xyz_to_g = make_float3(xyz_to_rec709.y);
  xyz_to_b = make_float3(xyz_to_rec709.z);
  rgb_to_y = make_float3(0.2126729f, 0.7151522f, 0.0721750f);
  white_xyz = make_float3(0.95047f, 1.0f, 1.08883f);

  rec709_to_r = make_float3(1.0f, 0.0f, 0.0f);
  rec709_to_g = make_float3(0.0f, 1.0f, 0.0f);
  rec709_to_b = make_float3(0.0f, 0.0f, 1.0f);
  scene_linear_space = SceneLinearSpace::Rec709;

  compute_thin_film_table(xyz_to_rec709);

#ifdef WITH_OCIO
  /* Get from OpenColorO config if it has the required roles. */
  OCIO::ConstConfigRcPtr config = nullptr;
  try {
    config = OCIO::GetCurrentConfig();
  }
  catch (OCIO::Exception &exception) {
    LOG_WARNING << "OCIO config error: " << exception.what();
    return;
  }
>>>>>>> 4034252b

  is_rec709 = ColorSpaceManager::get_scene_linear_is_rec709();
  if (is_rec709) {
    rec709_to_r = make_float3(1.0f, 0.0f, 0.0f);
    rec709_to_g = make_float3(0.0f, 1.0f, 0.0f);
    rec709_to_b = make_float3(0.0f, 0.0f, 1.0f);
  }
  else {
    const Transform xyz_to_rec709 = ColorSpaceManager::get_xyz_to_rec709();
    const Transform rec709_to_rgb = xyz_to_rgb * transform_inverse(xyz_to_rec709);
    rec709_to_r = make_float3(rec709_to_rgb.x);
    rec709_to_g = make_float3(rec709_to_rgb.y);
    rec709_to_b = make_float3(rec709_to_rgb.z);
  }

  xyz_to_r = make_float3(xyz_to_rgb.x);
  xyz_to_g = make_float3(xyz_to_rgb.y);
  xyz_to_b = make_float3(xyz_to_rgb.z);

  const Transform rgb_to_xyz = transform_inverse(xyz_to_rgb);
  rgb_to_y = make_float3(rgb_to_xyz.y);
  white_xyz = transform_direction(&rgb_to_xyz, one_float3());

<<<<<<< HEAD
  compute_thin_film_table(xyz_to_rgb);
=======
  const Transform rec709_to_rgb = xyz_to_rgb * transform_inverse(xyz_to_rec709);
  rec709_to_r = make_float3(rec709_to_rgb.x);
  rec709_to_g = make_float3(rec709_to_rgb.y);
  rec709_to_b = make_float3(rec709_to_rgb.z);

  compute_thin_film_table(xyz_to_rgb);

  const Transform xyz_to_rec2020 = make_transform(1.7166512f,
                                                  -0.3556708f,
                                                  -0.2533663f,
                                                  0.0f,
                                                  -0.6666844,
                                                  1.6164812f,
                                                  0.0157685f,
                                                  0.0f,
                                                  0.0176399f,
                                                  -0.0427706f,
                                                  0.9421031f,
                                                  0.0f);
  const Transform acescg_to_xyz = make_transform(0.652238f,
                                                 0.128237f,
                                                 0.169983f,
                                                 0.0f,
                                                 0.267672f,
                                                 0.674340f,
                                                 0.057988f,
                                                 0.0f,
                                                 -0.005382f,
                                                 0.001369f,
                                                 1.093071f,
                                                 0.0f);

  if (transform_equal_threshold(xyz_to_rgb, xyz_to_rec709, 0.001f)) {
    scene_linear_space = SceneLinearSpace::Rec709;
  }
  else if (transform_equal_threshold(xyz_to_rgb, xyz_to_rec2020, 0.001f)) {
    scene_linear_space = SceneLinearSpace::Rec2020;
  }
  else if (transform_equal_threshold(rgb_to_xyz, acescg_to_xyz, 0.001f)) {
    scene_linear_space = SceneLinearSpace::ACEScg;
  }
  else {
    scene_linear_space = SceneLinearSpace::Unknown;
  }
#endif
>>>>>>> 4034252b
}

size_t ShaderManager::ensure_bsdf_table_impl(DeviceScene *dscene,
                                             Scene *scene,
                                             const float *table,
                                             const size_t n)
{
  /* Since the BSDF tables are static arrays, we can use their address to identify them. */
  if (!(bsdf_tables.count(table))) {
    vector<float> entries(table, table + n);
    bsdf_tables[table] = scene->lookup_tables->add_table(dscene, entries);
  }
  return bsdf_tables[table];
}

CCL_NAMESPACE_END<|MERGE_RESOLUTION|>--- conflicted
+++ resolved
@@ -972,51 +972,24 @@
 
 void ShaderManager::init_xyz_transforms()
 {
-<<<<<<< HEAD
   const Transform xyz_to_rgb = ColorSpaceManager::get_xyz_to_scene_linear_rgb();
-=======
-  /* Default to ITU-BT.709 in case no appropriate transform found.
-   * Note XYZ here is defined as having a D65 white point. */
-  const Transform xyz_to_rec709 = make_transform(3.2404542f,
-                                                 -1.5371385f,
-                                                 -0.4985314f,
-                                                 0.0f,
-                                                 -0.9692660f,
-                                                 1.8760108f,
-                                                 0.0415560f,
-                                                 0.0f,
-                                                 0.0556434f,
-                                                 -0.2040259f,
-                                                 1.0572252f,
-                                                 0.0f);
-
-  xyz_to_r = make_float3(xyz_to_rec709.x);
-  xyz_to_g = make_float3(xyz_to_rec709.y);
-  xyz_to_b = make_float3(xyz_to_rec709.z);
-  rgb_to_y = make_float3(0.2126729f, 0.7151522f, 0.0721750f);
-  white_xyz = make_float3(0.95047f, 1.0f, 1.08883f);
-
-  rec709_to_r = make_float3(1.0f, 0.0f, 0.0f);
-  rec709_to_g = make_float3(0.0f, 1.0f, 0.0f);
-  rec709_to_b = make_float3(0.0f, 0.0f, 1.0f);
-  scene_linear_space = SceneLinearSpace::Rec709;
-
-  compute_thin_film_table(xyz_to_rec709);
-
-#ifdef WITH_OCIO
-  /* Get from OpenColorO config if it has the required roles. */
-  OCIO::ConstConfigRcPtr config = nullptr;
-  try {
-    config = OCIO::GetCurrentConfig();
-  }
-  catch (OCIO::Exception &exception) {
-    LOG_WARNING << "OCIO config error: " << exception.what();
-    return;
-  }
->>>>>>> 4034252b
-
-  is_rec709 = ColorSpaceManager::get_scene_linear_is_rec709();
-  if (is_rec709) {
+
+  if (ColorSpaceManager::get_scene_linear_is_rec709()) {
+    scene_linear_space = SceneLinearSpace::Rec709;
+  }
+  else if (transform_equal_threshold(xyz_to_rgb, ColorSpaceManager::get_xyz_to_rec2020(), 0.0001f))
+  {
+    scene_linear_space = SceneLinearSpace::Rec2020;
+  }
+  else if (transform_equal_threshold(xyz_to_rgb, ColorSpaceManager::get_xyz_to_acescg(), 0.0001f))
+  {
+    scene_linear_space = SceneLinearSpace::ACEScg;
+  }
+  else {
+    scene_linear_space = SceneLinearSpace::Unknown;
+  }
+
+  if (scene_linear_space == SceneLinearSpace::Rec709) {
     rec709_to_r = make_float3(1.0f, 0.0f, 0.0f);
     rec709_to_g = make_float3(0.0f, 1.0f, 0.0f);
     rec709_to_b = make_float3(0.0f, 0.0f, 1.0f);
@@ -1037,55 +1010,7 @@
   rgb_to_y = make_float3(rgb_to_xyz.y);
   white_xyz = transform_direction(&rgb_to_xyz, one_float3());
 
-<<<<<<< HEAD
   compute_thin_film_table(xyz_to_rgb);
-=======
-  const Transform rec709_to_rgb = xyz_to_rgb * transform_inverse(xyz_to_rec709);
-  rec709_to_r = make_float3(rec709_to_rgb.x);
-  rec709_to_g = make_float3(rec709_to_rgb.y);
-  rec709_to_b = make_float3(rec709_to_rgb.z);
-
-  compute_thin_film_table(xyz_to_rgb);
-
-  const Transform xyz_to_rec2020 = make_transform(1.7166512f,
-                                                  -0.3556708f,
-                                                  -0.2533663f,
-                                                  0.0f,
-                                                  -0.6666844,
-                                                  1.6164812f,
-                                                  0.0157685f,
-                                                  0.0f,
-                                                  0.0176399f,
-                                                  -0.0427706f,
-                                                  0.9421031f,
-                                                  0.0f);
-  const Transform acescg_to_xyz = make_transform(0.652238f,
-                                                 0.128237f,
-                                                 0.169983f,
-                                                 0.0f,
-                                                 0.267672f,
-                                                 0.674340f,
-                                                 0.057988f,
-                                                 0.0f,
-                                                 -0.005382f,
-                                                 0.001369f,
-                                                 1.093071f,
-                                                 0.0f);
-
-  if (transform_equal_threshold(xyz_to_rgb, xyz_to_rec709, 0.001f)) {
-    scene_linear_space = SceneLinearSpace::Rec709;
-  }
-  else if (transform_equal_threshold(xyz_to_rgb, xyz_to_rec2020, 0.001f)) {
-    scene_linear_space = SceneLinearSpace::Rec2020;
-  }
-  else if (transform_equal_threshold(rgb_to_xyz, acescg_to_xyz, 0.001f)) {
-    scene_linear_space = SceneLinearSpace::ACEScg;
-  }
-  else {
-    scene_linear_space = SceneLinearSpace::Unknown;
-  }
-#endif
->>>>>>> 4034252b
 }
 
 size_t ShaderManager::ensure_bsdf_table_impl(DeviceScene *dscene,
