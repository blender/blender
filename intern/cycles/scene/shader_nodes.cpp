--- conflicted
+++ resolved
@@ -1659,157 +1659,6 @@
   compiler.add(this, "node_brick_texture");
 }
 
-<<<<<<< HEAD
-/* Point Density Texture */
-
-NODE_DEFINE(PointDensityTextureNode)
-{
-  NodeType *type = NodeType::add("point_density_texture", create, NodeType::SHADER);
-
-  SOCKET_STRING(filename, "Filename", ustring());
-
-  static NodeEnum space_enum;
-  space_enum.insert("object", NODE_TEX_VOXEL_SPACE_OBJECT);
-  space_enum.insert("world", NODE_TEX_VOXEL_SPACE_WORLD);
-  SOCKET_ENUM(space, "Space", space_enum, NODE_TEX_VOXEL_SPACE_OBJECT);
-
-  static NodeEnum interpolation_enum;
-  interpolation_enum.insert("closest", INTERPOLATION_CLOSEST);
-  interpolation_enum.insert("linear", INTERPOLATION_LINEAR);
-  interpolation_enum.insert("cubic", INTERPOLATION_CUBIC);
-  interpolation_enum.insert("smart", INTERPOLATION_SMART);
-  SOCKET_ENUM(interpolation, "Interpolation", interpolation_enum, INTERPOLATION_LINEAR);
-
-  SOCKET_TRANSFORM(tfm, "Transform", transform_identity());
-
-  SOCKET_IN_POINT(vector, "Vector", zero_float3(), SocketType::LINK_POSITION);
-
-  SOCKET_OUT_FLOAT(density, "Density");
-  SOCKET_OUT_COLOR(color, "Color");
-
-  return type;
-}
-
-PointDensityTextureNode::PointDensityTextureNode() : ShaderNode(get_node_type()) {}
-
-PointDensityTextureNode::~PointDensityTextureNode() = default;
-
-ShaderNode *PointDensityTextureNode::clone(ShaderGraph *graph) const
-{
-  /* Increase image user count for new node. We need to ensure to not call
-   * add_image again, to work around access of freed data on the Blender
-   * side. A better solution should be found to avoid this. */
-  PointDensityTextureNode *node = graph->create_node<PointDensityTextureNode>(*this);
-  node->handle = handle; /* TODO: not needed? */
-  return node;
-}
-
-void PointDensityTextureNode::attributes(Shader *shader, AttributeRequestSet *attributes)
-{
-  if (shader->has_volume) {
-    attributes->add(ATTR_STD_GENERATED_TRANSFORM);
-  }
-
-  ShaderNode::attributes(shader, attributes);
-}
-
-ImageParams PointDensityTextureNode::image_params() const
-{
-  ImageParams params;
-  params.interpolation = interpolation;
-  return params;
-}
-
-void PointDensityTextureNode::compile(SVMCompiler &compiler)
-{
-  ShaderInput *vector_in = input("Vector");
-  ShaderOutput *density_out = output("Density");
-  ShaderOutput *color_out = output("Color");
-
-  const bool use_density = !density_out->links.empty();
-  const bool use_color = !color_out->links.empty();
-
-  if (!(use_density || use_color)) {
-    return;
-  }
-
-  /* Point Density is only supported for volume shaders. */
-  if (compiler.output_type() != SHADER_TYPE_VOLUME) {
-    if (use_density) {
-      compiler.add_node(NODE_VALUE_F, __float_as_int(0.0f), compiler.stack_assign(density_out));
-    }
-    if (use_color) {
-      compiler.add_node(NODE_VALUE_V, compiler.stack_assign(color_out));
-      compiler.add_node(NODE_VALUE_V, zero_float3());
-    }
-    return;
-  }
-
-  if (handle.empty()) {
-    ImageManager *image_manager = compiler.scene->image_manager.get();
-    handle = image_manager->add_image(filename.string(), image_params());
-  }
-
-  const int slot = handle.svm_slot();
-  if (slot != -1) {
-    compiler.stack_assign(vector_in);
-    compiler.add_node(NODE_TEX_VOXEL,
-                      slot,
-                      compiler.encode_uchar4(compiler.stack_assign(vector_in),
-                                             compiler.stack_assign_if_linked(density_out),
-                                             compiler.stack_assign_if_linked(color_out),
-                                             space));
-    if (space == NODE_TEX_VOXEL_SPACE_WORLD) {
-      compiler.add_node(tfm.x);
-      compiler.add_node(tfm.y);
-      compiler.add_node(tfm.z);
-    }
-  }
-  else {
-    if (use_density) {
-      compiler.add_node(NODE_VALUE_F, __float_as_int(0.0f), compiler.stack_assign(density_out));
-    }
-    if (use_color) {
-      compiler.add_node(NODE_VALUE_V, compiler.stack_assign(color_out));
-      compiler.add_node(NODE_VALUE_V, make_float3(IMAGE_TEXTURE_MISSING_RGBA));
-    }
-  }
-}
-
-void PointDensityTextureNode::compile(OSLCompiler &compiler)
-{
-  ShaderOutput *density_out = output("Density");
-  ShaderOutput *color_out = output("Color");
-
-  const bool use_density = !density_out->links.empty();
-  const bool use_color = !color_out->links.empty();
-
-  if (!(use_density || use_color)) {
-    return;
-  }
-
-  /* Point Density is only supported for volume shaders. */
-  if (compiler.output_type() != SHADER_TYPE_VOLUME) {
-    compiler.add(this, "node_voxel_texture_zero");
-    return;
-  }
-
-  if (handle.empty()) {
-    ImageManager *image_manager = compiler.scene->image_manager.get();
-    handle = image_manager->add_image(filename.string(), image_params());
-  }
-
-  compiler.parameter_texture("filename", handle);
-  if (space == NODE_TEX_VOXEL_SPACE_WORLD) {
-    compiler.parameter("mapping", tfm);
-    compiler.parameter("use_mapping", 1);
-  }
-  compiler.parameter(this, "interpolation");
-  compiler.add(this, "node_voxel_texture");
-}
-
-=======
->>>>>>> 85538787
 /* Normal */
 
 NODE_DEFINE(NormalNode)
