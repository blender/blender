--- conflicted
+++ resolved
@@ -57,13 +57,10 @@
       volume_tree_nodes(device, "volume_tree_nodes", MEM_GLOBAL),
       volume_tree_roots(device, "volume_tree_roots", MEM_GLOBAL),
       volume_tree_root_ids(device, "volume_tree_root_ids", MEM_GLOBAL),
-<<<<<<< HEAD
+      volume_step_size(device, "volume_step_size", MEM_GLOBAL),
       image_textures(device, "image_textures", MEM_GLOBAL),
       image_texture_tile_descriptors(device, "image_texture_tile_descriptors", MEM_GLOBAL),
       image_texture_udims(device, "image_texture_udims", MEM_GLOBAL)
-=======
-      volume_step_size(device, "volume_step_size", MEM_GLOBAL)
->>>>>>> 4034252b
 {
   memset((void *)&data, 0, sizeof(data));
 }
