/* SPDX-FileCopyrightText: 2011-2022 Blender Foundation
 *
 * SPDX-License-Identifier: Apache-2.0 */

#include "device/device.h"

#include "scene/background.h"
#include "scene/camera.h"
#include "scene/light.h"
#include "scene/osl.h"
#include "scene/scene.h"
#include "scene/shader.h"
#include "scene/shader_graph.h"
#include "scene/shader_nodes.h"
#include "scene/stats.h"

#ifdef WITH_OSL

#  include "kernel/osl/globals.h"
#  include "kernel/osl/services.h"

#  include "util/aligned_malloc.h"
#  include "util/log.h"
#  include "util/md5.h"
#  include "util/path.h"
#  include "util/progress.h"
#  include "util/projection.h"
#  include "util/task.h"

#endif

CCL_NAMESPACE_BEGIN

#ifdef WITH_OSL

/* Shared Texture and Shading System */

thread_mutex ts_shared_mutex;

map<DeviceType, std::shared_ptr<OSL::ShadingSystem>> ss_shared;
thread_mutex ss_shared_mutex;
OSL::ErrorHandler errhandler;

std::atomic<int> OSLCompiler::texture_shared_unique_id = 0;

/* Shader Manager */

OSLManager::OSLManager(Device *device) : device_(device), need_update_(true) {}

OSLManager::~OSLManager()
{
  shading_system_free();
}

void OSLManager::free_memory()
{
#  ifdef OSL_HAS_BLENDER_CLEANUP_FIX
  /* There is a problem with LLVM+OSL: The order global destructors across
   * different compilation units run cannot be guaranteed, on windows this means
   * that the LLVM destructors run before the osl destructors, causing a crash
   * when the process exits. the OSL in svn has a special cleanup hack to
   * sidestep this behavior */
  OSL::pvt::LLVM_Util::Cleanup();
#  endif
}

void OSLManager::reset(Scene * /*scene*/)
{
  shading_system_free();
  tag_update();
}

OSL::ShadingSystem *OSLManager::get_shading_system(Device *sub_device)
{
  return ss_map[sub_device->info.type].get();
}

void OSLManager::foreach_shading_system(const std::function<void(OSL::ShadingSystem *)> &callback)
{
  for (const auto &[device_type, ss] : ss_map) {
    callback(ss.get());
  }
}

void OSLManager::foreach_render_services(const std::function<void(OSLRenderServices *)> &callback)
{
  for (const auto &[device_type, ss] : ss_map) {
    callback(static_cast<OSLRenderServices *>(ss->renderer()));
  }
}

void OSLManager::foreach_osl_device(Device *device,
                                    const std::function<void(Device *, OSLGlobals *)> &callback)
{
  device->foreach_device([callback](Device *sub_device) {
    OSLGlobals *og = sub_device->get_cpu_osl_memory();
    if (og != nullptr) {
      callback(sub_device, og);
    }
  });
}

void OSLManager::tag_update()
{
  need_update_ = true;
}

bool OSLManager::need_update() const
{
  return need_update_;
}

void OSLManager::device_update_pre(Device * /*device*/, Scene *scene)
{
  if (scene->shader_manager->use_osl() || !scene->camera->script_name.empty()) {
    shading_system_init(scene->shader_manager->get_scene_linear_space());
  }

  if (!need_update()) {
    return;
  }

  /* set texture system (only on CPU devices, since GPU devices cannot use OIIO) */
  if (scene->shader_manager->use_osl()) {
    /* add special builtin texture types */
    foreach_render_services([](OSLRenderServices *services) {
      services->textures.insert(OSLUStringHash("@ao"), OSLTextureHandle(OSLTextureHandle::AO));
      services->textures.insert(OSLUStringHash("@bevel"),
                                OSLTextureHandle(OSLTextureHandle::BEVEL));
    });
  }
}

void OSLManager::device_update_post(Device *device,
                                    Scene *scene,
                                    Progress &progress,
                                    const bool reload_kernels)
{
  /* Create the camera shader. */
  if (need_update() && !scene->camera->script_name.empty()) {
    if (progress.get_cancel()) {
      return;
    }

    foreach_osl_device(device, [this, scene](Device *sub_device, OSLGlobals *og) {
      OSL::ShadingSystem *ss = get_shading_system(sub_device);

      OSL::ShaderGroupRef group = ss->ShaderGroupBegin("camera_group");
      for (const auto &param : scene->camera->script_params) {
        const ustring &name = param.first;
        const vector<uint8_t> &data = param.second.first;
        const TypeDesc &type = param.second.second;
        if (type.basetype == TypeDesc::STRING) {
          const void *string = data.data();
          ss->Parameter(*group, name, type, (const void *)&string);
        }
        else {
          ss->Parameter(*group, name, type, (const void *)data.data());
        }
      }
      ss->Shader(*group, "shader", scene->camera->script_name, "camera");
      ss->ShaderGroupEnd(*group);

      og->ss = ss;
      og->services = static_cast<OSLRenderServices *>(ss->renderer());

      og->camera_state = group;
      og->use_camera = true;

      /* Memory layout is {P, dPdx, dPdy, D, dDdx, dDdy, T}.
       * If we request derivs from OSL, it will automatically output them after the main parameter.
       * However, some scripts might have more efficient ways to compute them explicitly, so if a
       * script has any of the derivative outputs we use those instead. */

      OSLShaderInfo *info = shader_loaded_info(scene->camera->script_name);
      const string deriv_args[] = {"dPdx", "dPdy", "dDdx", "dDdy"};
      bool explicit_derivs = false;
      for (const auto &arg : deriv_args) {
        if (info->query.getparam(arg) != nullptr) {
          explicit_derivs = true;
        }
      }

      auto add_param = [&](const char *name, OIIO::TypeDesc type, bool derivs, int offset) {
        ss->add_symlocs(group.get(),
                        OSL::SymLocationDesc(string_printf("camera.%s", name),
                                             type,
                                             derivs,
                                             OSL::SymArena::Outputs,
                                             offset * sizeof(float)));
      };

      if (explicit_derivs) {
        add_param("dPdx", OIIO::TypeVector, false, 3);
        add_param("dPdy", OIIO::TypeVector, false, 6);
        add_param("dDdx", OIIO::TypeVector, false, 12);
        add_param("dDdy", OIIO::TypeVector, false, 15);
      }
      add_param("position", OIIO::TypePoint, !explicit_derivs, 0);
      add_param("direction", OIIO::TypeVector, !explicit_derivs, 9);
      add_param("throughput", OIIO::TypeColor, false, 18);
    });
  }
  else if (need_update()) {
    foreach_osl_device(device, [](Device *, OSLGlobals *og) {
      og->camera_state.reset();
      og->use_camera = false;
    });
  }

  if (need_update()) {
    scoped_callback_timer timer([scene](double time) {
      if (scene->update_stats) {
        scene->update_stats->osl.times.add_entry({"jit", time});
      }
    });

    /* Perform greedyjit optimization.
     *
     * This might waste time on optimizing groups which are never actually
     * used, but this prevents OSL from allocating data on TLS at render
     * time.
     *
     * This is much better for us because this way we aren't required to
     * stop task scheduler threads to make sure all TLS is clean and don't
     * have issues with TLS data free accessing freed memory if task scheduler
     * is being freed after the Session is freed.
     */
    const thread_scoped_lock lock(ss_shared_mutex);

    /* Set current image manager during the lock, so that there is no conflict with other shader
     * manager instances.
     *
     * It is used in "OSLRenderServices::get_texture_handle" called during optimization below to
     * load images for the GPU. */
    OSLRenderServices::image_manager = scene->image_manager.get();

    foreach_shading_system([](OSL::ShadingSystem *ss) { ss->optimize_all_groups(); });

    OSLRenderServices::image_manager = nullptr;
  }

  /* Load OSL kernels on changes to shaders, or when main kernels got reloaded. */
  if (need_update() || reload_kernels) {
    foreach_osl_device(device, [this, &progress](Device *sub_device, OSLGlobals *og) {
      if (og->use_shading || og->use_camera) {
        OSL::ShadingSystem *ss = get_shading_system(sub_device);

        og->ss = ss;
        og->services = static_cast<OSLRenderServices *>(ss->renderer());

        /* load kernels */
        if (!sub_device->load_osl_kernels()) {
          progress.set_error(sub_device->error_message());
        }
      }
    });
  }

  need_update_ = false;
}

void OSLManager::device_free(Device *device, DeviceScene * /*dscene*/, Scene *scene)
{
  /* clear shader engine */
  foreach_osl_device(device, [](Device *, OSLGlobals *og) {
    og->use_shading = false;
    og->use_camera = false;
    og->ss = nullptr;
    og->camera_state.reset();
  });

  /* Remove any textures specific to an image manager from shared render services textures, since
   * the image manager may get destroyed next. */
  foreach_render_services([scene](OSLRenderServices *services) {
    for (auto it = services->textures.begin(); it != services->textures.end();) {
      if (it->second.handle.get_manager() == scene->image_manager.get()) {
        /* Don't lock again, since the iterator already did so. */
        services->textures.erase(it->first, false);
        it.clear();
        /* Iterator was invalidated, start from the beginning again. */
        it = services->textures.begin();
      }
      else {
        ++it;
      }
    }
  });
}

void OSLManager::shading_system_init(ShaderManager::SceneLinearSpace colorspace)
{
  /* No need to do anything if we already have shading systems. */
  if (!ss_map.empty()) {
    return;
  }

  /* create shading system, shared between different renders to reduce memory usage */
  const thread_scoped_lock lock(ss_shared_mutex);

  foreach_osl_device(device_, [this, colorspace](Device *sub_device, OSLGlobals *) {
    const DeviceType device_type = sub_device->info.type;

    if (!ss_shared[device_type]) {
      OSLRenderServices *services = util_aligned_new<OSLRenderServices>(device_type);
#  ifdef _WIN32
      /* Annoying thing, Cycles stores paths in UTF8 code-page, so it can
       * operate with file paths with any character. This requires to use wide
       * char functions, but OSL uses old fashioned ANSI functions which means:
       *
       * - We have to convert our paths to ANSI before passing to OSL
       * - OSL can't be used when there's a multi-byte character in the path
       *   to the shaders folder.
       */
      const string shader_path = string_to_ansi(path_get("shader"));
#  else
      const string shader_path = path_get("shader");
#  endif

      /* Dummy texture system pointer so OSL doesn't create its own. Such an opaque texture system
       * pointer is supported and normally would be done with the OSL_NO_DEFAULT_TEXTURESYSTEM
       * build option, but we want to work with OSL builds that don't have it. */
      auto *ts = reinterpret_cast<OSL::TextureSystem *>(1);

      auto ss = std::shared_ptr<OSL::ShadingSystem>(
<<<<<<< HEAD
          new OSL::ShadingSystem(services, ts, &errhandler),
          [](auto *ss) { util_aligned_delete(static_cast<OSLRenderServices *>(ss->renderer())); });
=======
          new OSL::ShadingSystem(services, get_texture_system(), &errhandler),
          [](OSL::ShadingSystem *ss) {
            util_aligned_delete(static_cast<OSLRenderServices *>(ss->renderer()));
            delete ss;
          });
>>>>>>> bcce2d20
      ss->attribute("lockgeom", 1);
      ss->attribute("commonspace", "world");
      ss->attribute("searchpath:shader", shader_path);
      ss->attribute("greedyjit", 1);

      /* OSL doesn't accept an arbitrary space, so support a few specific spaces. */
      switch (colorspace) {
        case ShaderManager::SceneLinearSpace::Rec709:
          ss->attribute("colorspace", OSL::Strings::Rec709);
          break;
        case ShaderManager::SceneLinearSpace::Rec2020:
          ss->attribute("colorspace", OSL::Strings::HDTV);
          break;
        case ShaderManager::SceneLinearSpace::ACEScg:
          ss->attribute("colorspace", OSL::Strings::ACEScg);
          break;
        case ShaderManager::SceneLinearSpace::Unknown:
          break;
      }

      const char *groupdata_alloc_str = getenv("CYCLES_OSL_GROUPDATA_ALLOC");
      if (groupdata_alloc_str) {
        ss->attribute("max_optix_groupdata_alloc", atoi(groupdata_alloc_str));
      }
      else {
        ss->attribute("max_optix_groupdata_alloc", 2048);
      }

      LOG_INFO << "Using shader search path: " << shader_path;

      /* our own ray types */
      static const char *raytypes[] = {
          "camera",          /* PATH_RAY_CAMERA */
          "reflection",      /* PATH_RAY_REFLECT */
          "refraction",      /* PATH_RAY_TRANSMIT */
          "diffuse",         /* PATH_RAY_DIFFUSE */
          "glossy",          /* PATH_RAY_GLOSSY */
          "singular",        /* PATH_RAY_SINGULAR */
          "transparent",     /* PATH_RAY_TRANSPARENT */
          "volume_scatter",  /* PATH_RAY_VOLUME_SCATTER */
          "importance_bake", /* PATH_RAY_IMPORTANCE_BAKE */

          "shadow", /* PATH_RAY_SHADOW_OPAQUE */
          "shadow", /* PATH_RAY_SHADOW_TRANSPARENT */

          "__unused__", /* PATH_RAY_NODE_UNALIGNED */
          "__unused__", /* PATH_RAY_MIS_SKIP */

          "diffuse_ancestor", /* PATH_RAY_DIFFUSE_ANCESTOR */

          /* Remaining irrelevant bits up to 32. */
          "__unused__",
          "__unused__",
          "__unused__",
          "__unused__",
          "__unused__",
          "__unused__",
          "__unused__",
          "__unused__",
          "__unused__",
          "__unused__",
          "__unused__",
          "__unused__",
          "__unused__",
          "__unused__",
          "__unused__",
          "__unused__",
          "__unused__",
          "__unused__",
      };

      const int nraytypes = sizeof(raytypes) / sizeof(raytypes[0]);
      ss->attribute("raytypes", TypeDesc(TypeDesc::STRING, nraytypes), (const void *)raytypes);

      OSLRenderServices::register_closures(ss.get());
      ss_shared[device_type] = std::move(ss);
    }
    ss_map[device_type] = ss_shared[device_type];
  });
}

void OSLManager::shading_system_free()
{
  ss_map.clear();

  /* if ss_shared is the only reference to the underlying shading system,
   * no users remain, so free it. */
  const thread_scoped_lock lock(ss_shared_mutex);
  for (auto &[device_type, ss] : ss_shared) {
    if (ss.use_count() == 1) {
      ss.reset();
    }
  }

  loaded_shaders.clear();
}

bool OSLManager::osl_compile(const string &inputfile, const string &outputfile)
{
  vector<string> options;
  string stdosl_path;
  const string shader_path = path_get("shader");

  /* Specify output file name. */
  options.push_back("-o");
  options.push_back(outputfile);

  /* Specify standard include path. */
  const string include_path_arg = string("-I") + shader_path;
  options.push_back(include_path_arg);

  stdosl_path = path_join(shader_path, "stdcycles.h");

  /* Compile.
   *
   * Mutex protected because the OSL compiler does not appear to be thread safe, see #92503. */
  static thread_mutex osl_compiler_mutex;
  const thread_scoped_lock lock(osl_compiler_mutex);

  OSL::OSLCompiler compiler = OSL::OSLCompiler(&OSL::ErrorHandler::default_handler());
  const bool ok = compiler.compile(string_view(inputfile), options, string_view(stdosl_path));

  return ok;
}

bool OSLManager::osl_query(OSL::OSLQuery &query, const string &filepath)
{
  const string searchpath = path_user_get("shaders");
  return query.open(filepath, searchpath);
}

static string shader_filepath_hash(const string &filepath, const uint64_t modified_time)
{
  /* compute a hash from filepath and modified time to detect changes */
  MD5Hash md5;
  md5.append((const uint8_t *)filepath.c_str(), filepath.size());
  md5.append((const uint8_t *)&modified_time, sizeof(modified_time));

  return md5.get_hex();
}

const char *OSLManager::shader_test_loaded(const string &hash)
{
  const map<string, OSLShaderInfo>::iterator it = loaded_shaders.find(hash);
  return (it == loaded_shaders.end()) ? nullptr : it->first.c_str();
}

OSLShaderInfo *OSLManager::shader_loaded_info(const string &hash)
{
  const map<string, OSLShaderInfo>::iterator it = loaded_shaders.find(hash);
  return (it == loaded_shaders.end()) ? nullptr : &it->second;
}

const char *OSLManager::shader_load_filepath(string filepath)
{
  const size_t len = filepath.size();
  const string extension = filepath.substr(len - 4);
  uint64_t modified_time = path_modified_time(filepath);

  if (extension == ".osl") {
    /* .OSL File */
    const string osopath = filepath.substr(0, len - 4) + ".oso";
    const uint64_t oso_modified_time = path_modified_time(osopath);

    /* test if we have loaded the corresponding .OSO already */
    if (oso_modified_time != 0) {
      const char *hash = shader_test_loaded(shader_filepath_hash(osopath, oso_modified_time));

      if (hash) {
        return hash;
      }
    }

    /* Auto-compile .OSL to .OSO if needed. */
    if (oso_modified_time == 0 || (oso_modified_time < modified_time)) {
      OSLManager::osl_compile(filepath, osopath);
      modified_time = path_modified_time(osopath);
    }
    else {
      modified_time = oso_modified_time;
    }

    filepath = osopath;
  }
  else {
    if (extension == ".oso") {
      /* .OSO File, nothing to do */
    }
    else if (path_dirname(filepath).empty()) {
      /* .OSO File in search path */
      filepath = path_join(path_user_get("shaders"), filepath + ".oso");
    }
    else {
      /* unknown file */
      return nullptr;
    }

    /* test if we have loaded this .OSO already */
    const char *hash = shader_test_loaded(shader_filepath_hash(filepath, modified_time));

    if (hash) {
      return hash;
    }
  }

  /* read oso bytecode from file */
  const string bytecode_hash = shader_filepath_hash(filepath, modified_time);
  string bytecode;

  if (!path_read_text(filepath, bytecode)) {
    LOG_ERROR << "Shader graph: failed to read file " << filepath;
    const OSLShaderInfo info;
    loaded_shaders[bytecode_hash] = info; /* to avoid repeat tries */
    return nullptr;
  }

  return shader_load_bytecode(bytecode_hash, bytecode);
}

const char *OSLManager::shader_load_bytecode(const string &hash, const string &bytecode)
{
  foreach_shading_system(
      [hash, bytecode](OSL::ShadingSystem *ss) { ss->LoadMemoryCompiledShader(hash, bytecode); });

  tag_update();

  OSLShaderInfo info;

  if (!info.query.open_bytecode(bytecode)) {
    LOG_ERROR << "OSL query error: " << info.query.geterror();
  }

  /* this is a bit weak, but works */
  info.has_surface_emission = (bytecode.find("\"emission\"") != string::npos);
  info.has_surface_transparent = (bytecode.find("\"transparent\"") != string::npos);
  info.has_surface_bssrdf = (bytecode.find("\"bssrdf\"") != string::npos);

  loaded_shaders[hash] = info;

  return loaded_shaders.find(hash)->first.c_str();
}

uint64_t OSLShaderManager::get_attribute_id(ustring name)
{
  return name.hash();
}

uint64_t OSLShaderManager::get_attribute_id(AttributeStandard std)
{
  /* if standard attribute, use geom: name convention */
  const ustring stdname(string("geom:") + string(Attribute::standard_name(std)));
  return stdname.hash();
}

void OSLShaderManager::device_update_specific(Device *device,
                                              DeviceScene *dscene,
                                              Scene *scene,
                                              Progress &progress)
{
  if (!need_update()) {
    return;
  }

  scoped_callback_timer timer([scene](double time) {
    if (scene->update_stats) {
      scene->update_stats->osl.times.add_entry({"device_update", time});
    }
  });

  LOG_INFO << "Total " << scene->shaders.size() << " shaders.";

  /* setup shader engine */
  OSLManager::foreach_osl_device(device, [scene](Device *sub_device, OSLGlobals *og) {
    OSL::ShadingSystem *ss = scene->osl_manager->get_shading_system(sub_device);
    og->ss = ss;
    og->services = static_cast<OSLRenderServices *>(ss->renderer());

    og->use_shading = true;

    og->surface_state.clear();
    og->volume_state.clear();
    og->displacement_state.clear();
    og->bump_state.clear();
    og->background_state.reset();
  });

  /* create shaders */
  Shader *background_shader = scene->background->get_shader(scene);

  /* compile each shader to OSL shader groups */
  TaskPool task_pool;
  for (Shader *shader : scene->shaders) {
    assert(shader->graph);

    auto compile = [scene, &progress, shader, background_shader](Device *sub_device,
                                                                 OSLGlobals *) {
      OSL::ShadingSystem *ss = scene->osl_manager->get_shading_system(sub_device);

      OSLCompiler compiler(ss, scene, progress, sub_device);
      compiler.background = (shader == background_shader);
      compiler.compile(shader);
    };

    task_pool.push([device, compile] { OSLManager::foreach_osl_device(device, compile); });
  }
  task_pool.wait_work();

  if (progress.get_cancel()) {
    return;
  }

  /* collect shader groups from all shaders */
  for (Shader *shader : scene->shaders) {
    OSLManager::OSLManager::foreach_osl_device(
        device, [shader, background_shader](Device *sub_device, OSLGlobals *og) {
          /* push state to array for lookup */
          const Shader::OSLCache &cache = shader->osl_cache[sub_device];
          og->surface_state.push_back(cache.surface);
          og->volume_state.push_back(cache.volume);
          og->displacement_state.push_back(cache.displacement);
          og->bump_state.push_back(cache.bump);

          if (shader == background_shader) {
            og->background_state = cache.surface;
          }
        });

    if (shader->emission_sampling != EMISSION_SAMPLING_NONE) {
      scene->light_manager->tag_update(scene, LightManager::SHADER_COMPILED);
    }

    scene->osl_manager->tag_update();
  }

  /* set background shader */
  int background_id = scene->shader_manager->get_shader_id(background_shader);

  OSLManager::foreach_osl_device(device, [background_id](Device *, OSLGlobals *og) {
    og->background_state = og->surface_state[background_id & SHADER_MASK];
  });

  for (Shader *shader : scene->shaders) {
    shader->clear_modified();
  }

  update_flags = UPDATE_NONE;

  device_update_common(device, dscene, scene, progress);
}

void OSLShaderManager::device_free(Device *device, DeviceScene *dscene, Scene *scene)
{
  device_free_common(device, dscene, scene);

  /* clear shader engine */
  OSLManager::foreach_osl_device(device, [](Device *, OSLGlobals *og) {
    og->use_shading = false;

    og->surface_state.clear();
    og->volume_state.clear();
    og->displacement_state.clear();
    og->bump_state.clear();
    og->background_state.reset();
  });
}

/* This is a static function to avoid RTTI link errors with only this
 * file being compiled without RTTI to match OSL and LLVM libraries. */
OSLNode *OSLShaderManager::osl_node(ShaderGraph *graph,
                                    Scene *scene,
                                    const std::string &filepath,
                                    const std::string &bytecode_hash,
                                    const std::string &bytecode)
{
  if (!scene->shader_manager->use_osl()) {
    return nullptr;
  }

  /* Ensure shading system exists before we try to load a shader. */
  scene->osl_manager->shading_system_init(scene->shader_manager->get_scene_linear_space());

  /* Load shader code. */
  const char *hash;

  if (!filepath.empty()) {
    hash = scene->osl_manager->shader_load_filepath(filepath);
  }
  else {
    hash = scene->osl_manager->shader_test_loaded(bytecode_hash);
    if (!hash) {
      hash = scene->osl_manager->shader_load_bytecode(bytecode_hash, bytecode);
    }
  }

  if (!hash) {
    return nullptr;
  }

  OSLShaderInfo *info = scene->osl_manager->shader_loaded_info(hash);

  /* count number of inputs */
  size_t num_inputs = 0;

  for (int i = 0; i < info->query.nparams(); i++) {
    const OSL::OSLQuery::Parameter *param = info->query.getparam(i);

    /* skip unsupported types */
    if (param->varlenarray || param->isstruct || param->type.arraylen > 1) {
      continue;
    }

    if (!param->isoutput) {
      num_inputs++;
    }
  }

  /* create node */
  OSLNode *node = OSLNode::create(graph, num_inputs);

  /* add new sockets from parameters */
  const set<void *> used_sockets;

  for (int i = 0; i < info->query.nparams(); i++) {
    const OSL::OSLQuery::Parameter *param = info->query.getparam(i);

    /* skip unsupported types */
    if (param->varlenarray || param->isstruct || param->type.arraylen > 1) {
      continue;
    }

    SocketType::Type socket_type;

    /* Read type and default value. */
    if (param->isclosure) {
      socket_type = SocketType::CLOSURE;
    }
    else if (param->type.vecsemantics != TypeDesc::NOSEMANTICS) {
      if (param->type.vecsemantics == TypeDesc::COLOR) {
        socket_type = SocketType::COLOR;
      }
      else if (param->type.vecsemantics == TypeDesc::POINT) {
        socket_type = SocketType::POINT;
      }
      else if (param->type.vecsemantics == TypeDesc::VECTOR) {
        socket_type = SocketType::VECTOR;
      }
      else if (param->type.vecsemantics == TypeDesc::NORMAL) {
        socket_type = SocketType::NORMAL;
      }
      else {
        continue;
      }

      if (!param->isoutput && param->validdefault) {
        float3 *default_value = (float3 *)node->input_default_value();
        default_value->x = param->fdefault[0];
        default_value->y = param->fdefault[1];
        default_value->z = param->fdefault[2];
      }
    }
    else if (param->type.aggregate == TypeDesc::SCALAR) {
      if (param->type.basetype == TypeDesc::INT) {
        socket_type = SocketType::INT;

        if (!param->isoutput && param->validdefault) {
          *(int *)node->input_default_value() = param->idefault[0];
        }
      }
      else if (param->type.basetype == TypeDesc::FLOAT) {
        socket_type = SocketType::FLOAT;

        if (!param->isoutput && param->validdefault) {
          *(float *)node->input_default_value() = param->fdefault[0];
        }
      }
      else if (param->type.basetype == TypeDesc::STRING) {
        socket_type = SocketType::STRING;

        if (!param->isoutput && param->validdefault) {
          *(ustring *)node->input_default_value() = param->sdefault[0];
        }
      }
      else {
        continue;
      }
    }
    else {
      continue;
    }

    if (param->isoutput) {
      node->add_output(param->name, socket_type);
    }
    else {
      /* Detect if we should leave parameter initialization to OSL, either though
       * not constant default or widget metadata. */
      int socket_flags = 0;
      if (!param->validdefault) {
        socket_flags |= SocketType::LINK_OSL_INITIALIZER;
      }
      for (const OSL::OSLQuery::Parameter &metadata : param->metadata) {
        if (metadata.type == TypeDesc::STRING) {
          if (metadata.name == "widget" && metadata.sdefault[0] == "null") {
            socket_flags |= SocketType::LINK_OSL_INITIALIZER;
          }
          else if (metadata.name == "defaultgeomprop") {
            /* the following match up to MaterialX default geometry properties
             * that we use to help set socket flags to the corresponding
             * geometry link equivalents. */
            if (metadata.sdefault[0] == "Nobject") {
              socket_flags |= SocketType::LINK_TEXTURE_NORMAL;
            }
            else if (metadata.sdefault[0] == "Nworld") {
              socket_flags |= SocketType::LINK_NORMAL;
            }
            else if (metadata.sdefault[0] == "Pobject") {
              socket_flags |= SocketType::LINK_TEXTURE_GENERATED;
            }
            else if (metadata.sdefault[0] == "Pworld") {
              socket_flags |= SocketType::LINK_POSITION;
            }
            else if (metadata.sdefault[0] == "Tworld") {
              socket_flags |= SocketType::LINK_TANGENT;
            }
            else if (metadata.sdefault[0] == "UV0") {
              socket_flags |= SocketType::LINK_TEXTURE_UV;
            }
          }
        }
      }

      node->add_input(param->name, socket_type, socket_flags);
    }
  }

  /* Set byte-code hash or file-path. */
  if (!bytecode_hash.empty()) {
    node->bytecode_hash = bytecode_hash;
  }
  else {
    node->filepath = filepath;
  }

  /* Generate inputs and outputs */
  node->create_inputs_outputs(node->type);

  return node;
}

void OSLShaderManager::osl_image_handles(Device *device,
                                         ImageManager *image_manager,
                                         set<const ImageSingle *> &handles)
{
  set<OSLRenderServices *> services_shared;
  device->foreach_device([&services_shared](Device *sub_device) {
    OSLGlobals *og = sub_device->get_cpu_osl_memory();
    services_shared.insert(og->services);
  });

  for (OSLRenderServices *services : services_shared) {
    for (auto it = services->textures.begin(); it != services->textures.end(); ++it) {
      const ImageHandle &handle = it->second.handle;
      if (handle.get_manager() == image_manager && !handle.empty()) {
        handle.add_to_set(handles);
      }
    }
  }
}

/* Graph Compiler */

OSLCompiler::OSLCompiler(OSL::ShadingSystem *ss, Scene *scene, Progress &progress, Device *device)
    : scene(scene),
      progress(progress),
      services(static_cast<OSLRenderServices *>(ss->renderer())),
      ss(ss),
      device(device)
{
  current_type = SHADER_TYPE_SURFACE;
  current_shader = nullptr;
  background = false;
}

string OSLCompiler::id(ShaderNode *node)
{
  /* assign layer unique name based on pointer address + bump mode */
  std::stringstream stream;

  /* Ensure that no grouping characters (e.g. commas with en_US locale)
   * are added to the pointer string. */
  stream.imbue(std::locale("C"));

  stream << "node_" << node->type->name << "_" << node;

  return stream.str();
}

string OSLCompiler::compatible_name(ShaderNode *node, ShaderInput *input)
{
  string sname(input->name().string());
  size_t i;

  /* Strip white-space. */
  while ((i = sname.find(" ")) != string::npos) {
    sname.replace(i, 1, "");
  }

  /* if output exists with the same name, add "In" suffix */
  for (ShaderOutput *output : node->outputs) {
    if (input->name() == output->name()) {
      sname += "In";
      break;
    }
  }

  return sname;
}

string OSLCompiler::compatible_name(ShaderNode *node, ShaderOutput *output)
{
  string sname(output->name().string());
  size_t i;

  /* Strip white-space. */
  while ((i = sname.find(" ")) != string::npos) {
    sname.replace(i, 1, "");
  }

  /* if input exists with the same name, add "Out" suffix */
  for (ShaderInput *input : node->inputs) {
    if (input->name() == output->name()) {
      sname += "Out";
      break;
    }
  }

  return sname;
}

bool OSLCompiler::node_skip_input(ShaderNode *node, ShaderInput *input)
{
  /* exception for output node, only one input is actually used
   * depending on the current shader type */

  if (input->flags() & SocketType::SVM_INTERNAL) {
    return true;
  }

  if (node->special_type == SHADER_SPECIAL_TYPE_OUTPUT) {
    if (input->name() == "Surface" && current_type != SHADER_TYPE_SURFACE) {
      return true;
    }
    if (input->name() == "Volume" && current_type != SHADER_TYPE_VOLUME) {
      return true;
    }
    if (input->name() == "Displacement" && current_type != SHADER_TYPE_DISPLACEMENT) {
      return true;
    }
    if (input->name() == "Normal" && current_type != SHADER_TYPE_BUMP) {
      return true;
    }
  }
  else if (node->special_type == SHADER_SPECIAL_TYPE_BUMP) {
    if (input->name() == "Height") {
      return true;
    }
  }
  else if (current_type == SHADER_TYPE_DISPLACEMENT && input->link &&
           input->link->parent->special_type == SHADER_SPECIAL_TYPE_BUMP)
  {
    return true;
  }

  return false;
}

void OSLCompiler::add(ShaderNode *node, const char *name, bool isfilepath)
{
  /* load filepath */
  if (isfilepath) {
    name = scene->osl_manager->shader_load_filepath(name);

    if (name == nullptr) {
      return;
    }
  }

  /* pass in fixed parameter values */
  for (ShaderInput *input : node->inputs) {
    if (!input->link) {
      /* checks to untangle graphs */
      if (node_skip_input(node, input)) {
        continue;
      }
      if ((input->flags() & SocketType::LINK_OSL_INITIALIZER) && !(input->constant_folded_in)) {
        continue;
      }

      const string param_name = compatible_name(node, input);
      const SocketType &socket = input->socket_type;
      switch (input->type()) {
        case SocketType::COLOR:
          parameter_color(param_name.c_str(), node->get_float3(socket));
          break;
        case SocketType::POINT:
          parameter_point(param_name.c_str(), node->get_float3(socket));
          break;
        case SocketType::VECTOR:
          parameter_vector(param_name.c_str(), node->get_float3(socket));
          break;
        case SocketType::NORMAL:
          parameter_normal(param_name.c_str(), node->get_float3(socket));
          break;
        case SocketType::FLOAT:
          parameter(param_name.c_str(), node->get_float(socket));
          break;
        case SocketType::INT:
          parameter(param_name.c_str(), node->get_int(socket));
          break;
        case SocketType::STRING:
          parameter(param_name.c_str(), node->get_string(socket));
          break;
        case SocketType::CLOSURE:
        case SocketType::UNDEFINED:
        default:
          break;
      }
    }
  }

  /* Create shader of the appropriate type. OSL only distinguishes between "surface"
   * and "displacement" at the moment. */
  if (current_type == SHADER_TYPE_SURFACE) {
    ss->Shader(*current_group, "surface", name, id(node));
  }
  else if (current_type == SHADER_TYPE_VOLUME) {
    ss->Shader(*current_group, "surface", name, id(node));
  }
  else if (current_type == SHADER_TYPE_DISPLACEMENT) {
    ss->Shader(*current_group, "displacement", name, id(node));
  }
  else if (current_type == SHADER_TYPE_BUMP) {
    ss->Shader(*current_group, "displacement", name, id(node));
  }
  else {
    assert(0);
  }

  /* link inputs to other nodes */
  for (ShaderInput *input : node->inputs) {
    if (input->link) {
      if (node_skip_input(node, input)) {
        continue;
      }

      /* connect shaders */
      const string id_from = id(input->link->parent);
      const string id_to = id(node);
      const string param_from = compatible_name(input->link->parent, input->link);
      const string param_to = compatible_name(node, input);

      ss->ConnectShaders(*current_group, id_from, param_from, id_to, param_to);
    }
  }

  /* test if we shader contains specific closures */
  OSLShaderInfo *info = scene->osl_manager->shader_loaded_info(name);

  if (current_type == SHADER_TYPE_SURFACE) {
    if (info) {
      if (info->has_surface_emission && node->special_type == SHADER_SPECIAL_TYPE_OSL) {
        /* Will be used by Shader::estimate_emission. */
        OSLNode *oslnode = static_cast<OSLNode *>(node);
        oslnode->has_emission = true;
      }
      if (info->has_surface_transparent) {
        current_shader->has_surface_transparent = true;
      }
      if (info->has_surface_bssrdf) {
        current_shader->has_surface_bssrdf = true;
        current_shader->has_bssrdf_bump = true; /* can't detect yet */
      }
      current_shader->has_bump = true;             /* can't detect yet */
      current_shader->has_surface_raytrace = true; /* can't detect yet */
    }

    if (node->has_spatial_varying()) {
      current_shader->has_surface_spatial_varying = true;
    }
  }
  else if (current_type == SHADER_TYPE_VOLUME) {
    if (node->has_spatial_varying()) {
      current_shader->has_volume_spatial_varying = true;
    }
    if (node->has_attribute_dependency()) {
      current_shader->has_volume_attribute_dependency = true;
    }
  }
}

static TypeDesc array_typedesc(const TypeDesc typedesc, const int arraylength)
{
  return TypeDesc((TypeDesc::BASETYPE)typedesc.basetype,
                  (TypeDesc::AGGREGATE)typedesc.aggregate,
                  (TypeDesc::VECSEMANTICS)typedesc.vecsemantics,
                  arraylength);
}

void OSLCompiler::parameter(ShaderNode *node, const char *name)
{
  const ustring uname = ustring(name);
  const SocketType &socket = *(node->type->find_input(uname));

  switch (socket.type) {
    case SocketType::BOOLEAN: {
      int value = node->get_bool(socket);
      ss->Parameter(*current_group, name, TypeInt, &value);
      break;
    }
    case SocketType::FLOAT: {
      float value = node->get_float(socket);
      ss->Parameter(*current_group, uname, TypeFloat, &value);
      break;
    }
    case SocketType::INT: {
      int value = node->get_int(socket);
      ss->Parameter(*current_group, uname, TypeInt, &value);
      break;
    }
    case SocketType::COLOR: {
      float3 value = node->get_float3(socket);
      ss->Parameter(*current_group, uname, TypeColor, &value);
      break;
    }
    case SocketType::VECTOR: {
      float3 value = node->get_float3(socket);
      ss->Parameter(*current_group, uname, TypeVector, &value);
      break;
    }
    case SocketType::POINT: {
      float3 value = node->get_float3(socket);
      ss->Parameter(*current_group, uname, TypePoint, &value);
      break;
    }
    case SocketType::NORMAL: {
      float3 value = node->get_float3(socket);
      ss->Parameter(*current_group, uname, TypeNormal, &value);
      break;
    }
    case SocketType::POINT2: {
      float2 value = node->get_float2(socket);
      ss->Parameter(*current_group,
                    uname,
                    TypeDesc(TypeDesc::FLOAT, TypeDesc::VEC2, TypeDesc::POINT),
                    &value);
      break;
    }
    case SocketType::STRING: {
      ustring value = node->get_string(socket);
      ss->Parameter(*current_group, uname, TypeString, &value);
      break;
    }
    case SocketType::ENUM: {
      ustring value = node->get_string(socket);
      ss->Parameter(*current_group, uname, TypeString, &value);
      break;
    }
    case SocketType::TRANSFORM: {
      const Transform value = node->get_transform(socket);
      ProjectionTransform projection(value);
      projection = projection_transpose(projection);
      ss->Parameter(*current_group, uname, TypeMatrix, &projection);
      break;
    }
    case SocketType::BOOLEAN_ARRAY: {
      // OSL does not support booleans, so convert to int
      const array<bool> &value = node->get_bool_array(socket);
      array<int> intvalue(value.size());
      for (size_t i = 0; i < value.size(); i++) {
        intvalue[i] = value[i];
      }
      ss->Parameter(*current_group, uname, array_typedesc(TypeInt, value.size()), intvalue.data());
      break;
    }
    case SocketType::FLOAT_ARRAY: {
      const array<float> &value = node->get_float_array(socket);
      ss->Parameter(*current_group, uname, array_typedesc(TypeFloat, value.size()), value.data());
      break;
    }
    case SocketType::INT_ARRAY: {
      const array<int> &value = node->get_int_array(socket);
      ss->Parameter(*current_group, uname, array_typedesc(TypeInt, value.size()), value.data());
      break;
    }
    case SocketType::COLOR_ARRAY:
    case SocketType::VECTOR_ARRAY:
    case SocketType::POINT_ARRAY:
    case SocketType::NORMAL_ARRAY: {
      TypeDesc typedesc;

      switch (socket.type) {
        case SocketType::COLOR_ARRAY:
          typedesc = TypeColor;
          break;
        case SocketType::VECTOR_ARRAY:
          typedesc = TypeVector;
          break;
        case SocketType::POINT_ARRAY:
          typedesc = TypePoint;
          break;
        case SocketType::NORMAL_ARRAY:
          typedesc = TypeNormal;
          break;
        default:
          assert(0);
          break;
      }

      // convert to tightly packed array since float3 has padding
      const array<float3> &value = node->get_float3_array(socket);
      array<float> fvalue(value.size() * 3);
      for (size_t i = 0, j = 0; i < value.size(); i++) {
        fvalue[j++] = value[i].x;
        fvalue[j++] = value[i].y;
        fvalue[j++] = value[i].z;
      }

      ss->Parameter(*current_group, uname, array_typedesc(typedesc, value.size()), fvalue.data());
      break;
    }
    case SocketType::POINT2_ARRAY: {
      const array<float2> &value = node->get_float2_array(socket);
      ss->Parameter(
          *current_group,
          uname,
          array_typedesc(TypeDesc(TypeDesc::FLOAT, TypeDesc::VEC2, TypeDesc::POINT), value.size()),
          value.data());
      break;
    }
    case SocketType::STRING_ARRAY: {
      const array<ustring> &value = node->get_string_array(socket);
      ss->Parameter(*current_group, uname, array_typedesc(TypeString, value.size()), value.data());
      break;
    }
    case SocketType::TRANSFORM_ARRAY: {
      const array<Transform> &value = node->get_transform_array(socket);
      array<ProjectionTransform> fvalue(value.size());
      for (size_t i = 0; i < value.size(); i++) {
        fvalue[i] = projection_transpose(ProjectionTransform(value[i]));
      }
      ss->Parameter(
          *current_group, uname, array_typedesc(TypeMatrix, fvalue.size()), fvalue.data());
      break;
    }
    case SocketType::CLOSURE:
    case SocketType::NODE:
    case SocketType::NODE_ARRAY:
    case SocketType::UINT:
    case SocketType::UINT64:
    case SocketType::UNDEFINED:
    case SocketType::NUM_TYPES: {
      assert(0);
      break;
    }
  }
}

void OSLCompiler::parameter(const char *name, const float f)
{
  ss->Parameter(*current_group, name, TypeFloat, &f);
}

void OSLCompiler::parameter_color(const char *name, const float3 f)
{
  ss->Parameter(*current_group, name, TypeColor, &f);
}

void OSLCompiler::parameter_point(const char *name, const float3 f)
{
  ss->Parameter(*current_group, name, TypePoint, &f);
}

void OSLCompiler::parameter_normal(const char *name, const float3 f)
{
  ss->Parameter(*current_group, name, TypeNormal, &f);
}

void OSLCompiler::parameter_vector(const char *name, const float3 f)
{
  ss->Parameter(*current_group, name, TypeVector, &f);
}

void OSLCompiler::parameter(const char *name, const int f)
{
  ss->Parameter(*current_group, name, TypeInt, &f);
}

void OSLCompiler::parameter(const char *name, const char *s)
{
  ss->Parameter(*current_group, name, TypeString, (const void *)&s);
}

void OSLCompiler::parameter(const char *name, ustring s)
{
  const char *str = s.c_str();
  ss->Parameter(*current_group, name, TypeString, (const void *)&str);
}

void OSLCompiler::parameter(const char *name, const Transform &tfm)
{
  ProjectionTransform projection(tfm);
  projection = projection_transpose(projection);
  ss->Parameter(*current_group, name, TypeMatrix, (float *)&projection);
}

void OSLCompiler::parameter_array(const char *name, const float f[], int arraylen)
{
  TypeDesc type = TypeFloat;
  type.arraylen = arraylen;
  ss->Parameter(*current_group, name, type, f);
}

void OSLCompiler::parameter_color_array(const char *name, const array<float3> &f)
{
  /* NOTE: cycles float3 type is actually 4 floats! need to use an explicit array. */
  array<float[3]> table(f.size());

  for (int i = 0; i < f.size(); ++i) {
    table[i][0] = f[i].x;
    table[i][1] = f[i].y;
    table[i][2] = f[i].z;
  }

  TypeDesc type = TypeColor;
  type.arraylen = table.size();
  ss->Parameter(*current_group, name, type, table.data());
}

void OSLCompiler::parameter_attribute(const char *name, ustring s)
{
  if (Attribute::name_standard(s.c_str())) {
    parameter(name, (string("geom:") + s.c_str()).c_str());
  }
  else {
    parameter(name, s.c_str());
  }
}

void OSLCompiler::find_dependencies(ShaderNodeSet &dependencies, ShaderInput *input)
{
  ShaderNode *node = (input->link) ? input->link->parent : nullptr;

  if (node != nullptr && dependencies.find(node) == dependencies.end()) {
    for (ShaderInput *in : node->inputs) {
      if (!node_skip_input(node, in)) {
        find_dependencies(dependencies, in);
      }
    }

    dependencies.insert(node);
  }
}

void OSLCompiler::generate_nodes(const ShaderNodeSet &nodes)
{
  ShaderNodeSet done;
  bool nodes_done;

  do {
    nodes_done = true;

    for (ShaderNode *node : nodes) {
      if (done.find(node) == done.end()) {
        bool inputs_done = true;

        for (ShaderInput *input : node->inputs) {
          if (!node_skip_input(node, input)) {
            if (input->link && done.find(input->link->parent) == done.end()) {
              inputs_done = false;
            }
          }
        }

        if (inputs_done) {
          node->compile(*this);
          done.insert(node);

          if (current_type == SHADER_TYPE_SURFACE) {
            if (node->has_surface_transparent()) {
              current_shader->has_surface_transparent = true;
            }
            if (node->get_feature() & KERNEL_FEATURE_NODE_RAYTRACE) {
              current_shader->has_surface_raytrace = true;
            }
            if (node->has_spatial_varying()) {
              current_shader->has_surface_spatial_varying = true;
            }
            if (node->has_surface_bssrdf()) {
              current_shader->has_surface_bssrdf = true;
              if (node->has_bssrdf_bump()) {
                current_shader->has_bssrdf_bump = true;
              }
            }
            if (node->has_bump()) {
              current_shader->has_bump = true;
            }
          }
          else if (current_type == SHADER_TYPE_VOLUME) {
            if (node->has_spatial_varying()) {
              current_shader->has_volume_spatial_varying = true;
            }
          }
        }
        else {
          nodes_done = false;
        }
      }
    }
  } while (!nodes_done);
}

OSL::ShaderGroupRef OSLCompiler::compile_type(Shader *shader, ShaderGraph *graph, ShaderType type)
{
  current_type = type;

  /* Use name hash to identify shader group to avoid issues with non-alphanumeric characters */
  std::stringstream name;
  name.imbue(std::locale("C"));
  name << "shader_" << shader->name.hash();

  current_group = ss->ShaderGroupBegin(name.str());

  ShaderNode *output = graph->output();
  ShaderNodeSet dependencies;

  if (type == SHADER_TYPE_SURFACE) {
    /* generate surface shader */
    find_dependencies(dependencies, output->input("Surface"));
    generate_nodes(dependencies);
    output->compile(*this);
  }
  else if (type == SHADER_TYPE_BUMP) {
    /* generate bump shader */
    find_dependencies(dependencies, output->input("Normal"));
    generate_nodes(dependencies);
    output->compile(*this);
  }
  else if (type == SHADER_TYPE_VOLUME) {
    /* generate volume shader */
    find_dependencies(dependencies, output->input("Volume"));
    generate_nodes(dependencies);
    output->compile(*this);
  }
  else if (type == SHADER_TYPE_DISPLACEMENT) {
    /* generate displacement shader */
    find_dependencies(dependencies, output->input("Displacement"));
    generate_nodes(dependencies);
    output->compile(*this);
  }
  else {
    assert(0);
  }

  ss->ShaderGroupEnd(*current_group);

  return std::move(current_group);
}

void OSLCompiler::compile(Shader *shader)
{
  if (shader->is_modified()) {
    ShaderGraph *graph = shader->graph.get();
    const bool has_bump = shader->has_bump;

    current_shader = shader;

    Shader::OSLCache cache;

    if (shader->reference_count()) {
      if (shader->has_surface) {
        cache.surface = compile_type(shader, graph, SHADER_TYPE_SURFACE);
        if (has_bump) {
          cache.bump = compile_type(shader, graph, SHADER_TYPE_BUMP);
        }
      }
      if (shader->has_volume) {
        cache.volume = compile_type(shader, graph, SHADER_TYPE_VOLUME);
      }
      if (shader->has_displacement) {
        cache.displacement = compile_type(shader, graph, SHADER_TYPE_DISPLACEMENT);
      }
    }

    shader->osl_cache[device] = std::move(cache);

    /* Estimate emission for MIS. */
    shader->estimate_emission();
  }
}

void OSLCompiler::parameter_texture(const char *name, const ImageHandle &handle)
{
  /* Texture loaded through SVM image texture system. We generate a unique
   * name, which ends up being used in OSLRenderServices::get_texture_handle
   * to get handle again. Note that this name must be unique between multiple
   * render sessions as the render services are shared. */

  /* TODO: use full file path as key to deduplicate OIIO images? */
  const ustring filename(string_printf("@svm%d", texture_shared_unique_id++).c_str());
  services->textures.insert(OSLUStringHash(filename), OSLTextureHandle(handle));
  parameter(name, filename);
}

void OSLCompiler::parameter_texture_ies(const char *name, const int svm_slot)
{
  /* IES light textures stored in SVM. */
  const ustring filename(string_printf("@svm%d", texture_shared_unique_id++).c_str());
  services->textures.insert(OSLUStringHash(filename),
                            OSLTextureHandle(OSLTextureHandle::IES, svm_slot));
  parameter(name, filename);
}

#else

OSLManager::OSLManager(Device * /*device*/) {}
OSLManager::~OSLManager() {}

void OSLManager::free_memory() {}
void OSLManager::reset(Scene * /*scene*/) {}

void OSLManager::device_update_pre(Device * /*device*/, Scene * /*scene*/) {}
void OSLManager::device_update_post(Device * /*device*/,
                                    Scene * /*scene*/,
                                    Progress & /*progress*/,
                                    const bool /*reload_kernels*/)
{
}
void OSLManager::device_free(Device * /*device*/, DeviceScene * /*dscene*/, Scene * /*scene*/) {}

void OSLManager::tag_update() {}
bool OSLManager::need_update() const
{
  return false;
}

void OSLCompiler::add(ShaderNode * /*node*/, const char * /*name*/, bool /*isfilepath*/) {}

void OSLCompiler::parameter(ShaderNode * /*node*/, const char * /*name*/) {}

void OSLCompiler::parameter(const char * /*name*/, float /*f*/) {}

void OSLCompiler::parameter_color(const char * /*name*/, float3 /*f*/) {}

void OSLCompiler::parameter_vector(const char * /*name*/, float3 /*f*/) {}

void OSLCompiler::parameter_point(const char * /*name*/, float3 /*f*/) {}

void OSLCompiler::parameter_normal(const char * /*name*/, float3 /*f*/) {}

void OSLCompiler::parameter(const char * /*name*/, int /*f*/) {}

void OSLCompiler::parameter(const char * /*name*/, const char * /*s*/) {}

void OSLCompiler::parameter(const char * /*name*/, ustring /*s*/) {}

void OSLCompiler::parameter(const char * /*name*/, const Transform & /*tfm*/) {}

void OSLCompiler::parameter_array(const char * /*name*/, const float /*f*/[], int /*arraylen*/) {}

void OSLCompiler::parameter_color_array(const char * /*name*/, const array<float3> & /*f*/) {}

void OSLCompiler::parameter_texture(const char * /*name*/, const ImageHandle & /*handle*/) {}

void OSLCompiler::parameter_texture_ies(const char * /*name*/, int /*svm_slot*/) {}

#endif /* WITH_OSL */

CCL_NAMESPACE_END<|MERGE_RESOLUTION|>--- conflicted
+++ resolved
@@ -323,16 +323,10 @@
       auto *ts = reinterpret_cast<OSL::TextureSystem *>(1);
 
       auto ss = std::shared_ptr<OSL::ShadingSystem>(
-<<<<<<< HEAD
-          new OSL::ShadingSystem(services, ts, &errhandler),
-          [](auto *ss) { util_aligned_delete(static_cast<OSLRenderServices *>(ss->renderer())); });
-=======
-          new OSL::ShadingSystem(services, get_texture_system(), &errhandler),
-          [](OSL::ShadingSystem *ss) {
+          new OSL::ShadingSystem(services, ts, &errhandler), [](OSL::ShadingSystem *ss) {
             util_aligned_delete(static_cast<OSLRenderServices *>(ss->renderer()));
             delete ss;
           });
->>>>>>> bcce2d20
       ss->attribute("lockgeom", 1);
       ss->attribute("commonspace", "world");
       ss->attribute("searchpath:shader", shader_path);
