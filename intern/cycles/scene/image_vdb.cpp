--- conflicted
+++ resolved
@@ -111,14 +111,7 @@
 #endif
 }
 
-<<<<<<< HEAD
-bool VDBImageLoader::load_pixels_full(const ImageMetaData & /*metadata*/, uint8_t *pixels)
-=======
-bool VDBImageLoader::load_pixels(const ImageMetaData &metadata,
-                                 void *pixels,
-                                 const size_t /*pixels_size*/,
-                                 const bool /*associate_alpha*/)
->>>>>>> 20b2ec5c
+bool VDBImageLoader::load_pixels_full(const ImageMetaData &metadata, uint8_t *pixels)
 {
 #ifdef WITH_NANOVDB
   if (metadata.type == IMAGE_DATA_TYPE_NANOVDB_EMPTY) {
