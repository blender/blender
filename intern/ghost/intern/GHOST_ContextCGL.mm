/*
 * ***** BEGIN GPL LICENSE BLOCK *****
 *
 * This program is free software; you can redistribute it and/or
 * modify it under the terms of the GNU General Public License
 * as published by the Free Software Foundation; either version 2
 * of the License, or (at your option) any later version.
 *
 * This program is distributed in the hope that it will be useful,
 * but WITHOUT ANY WARRANTY; without even the implied warranty of
 * MERCHANTABILITY or FITNESS FOR A PARTICULAR PURPOSE.  See the
 * GNU General Public License for more details.
 *
 * You should have received a copy of the GNU General Public License
 * along with this program; if not, write to the Free Software Foundation,
 * Inc., 51 Franklin Street, Fifth Floor, Boston, MA 02110-1301, USA.
 *
 * The Original Code is Copyright (C) 2013 Blender Foundation.
 * All rights reserved.
 *
 * The Original Code is: all of this file.
 *
 * Contributor(s): Jason Wilkins
 *
 * ***** END GPL LICENSE BLOCK *****
 */

/** \file ghost/intern/GHOST_ContextCGL.mm
 *  \ingroup GHOST
 *
 * Definition of GHOST_ContextCGL class.
 */

#include "GHOST_ContextCGL.h"

#include <Cocoa/Cocoa.h>

#ifdef GHOST_MULTITHREADED_OPENGL
#include <OpenGL/OpenGL.h>
#endif

#include <vector>
#include <cassert>


NSOpenGLContext *GHOST_ContextCGL::s_sharedOpenGLContext = nil;
int              GHOST_ContextCGL::s_sharedCount         = 0;


GHOST_ContextCGL::GHOST_ContextCGL(
        bool stereoVisual,
        GHOST_TUns16  numOfAASamples,
        NSWindow *window,
        NSOpenGLView *openGLView,
        int contextProfileMask,
        int contextMajorVersion,
        int contextMinorVersion,
        int contextFlags,
        int contextResetNotificationStrategy)
    : GHOST_Context(stereoVisual, numOfAASamples),
      m_openGLView(openGLView),
      m_openGLContext(nil),
      m_debug(contextFlags)
{
	assert(openGLView != nil);

	// for now be very strict about OpenGL version requested
	switch (contextMajorVersion) {
		case 2:
			assert(contextMinorVersion == 1);
			assert(contextProfileMask == 0);
			m_coreProfile = false;
			break;
		case 3:
			// Apple didn't implement 3.0 or 3.1
			assert(contextMinorVersion == 2);
			assert(contextProfileMask == GL_CONTEXT_CORE_PROFILE_BIT);
			m_coreProfile = true;
			break;
		default:
			assert(false);
	}
}


GHOST_ContextCGL::~GHOST_ContextCGL()
{
	if (m_openGLContext != nil) {
		if (m_openGLContext == [NSOpenGLContext currentContext]) {
			[NSOpenGLContext clearCurrentContext];
			[m_openGLView clearGLContext];
		}

		if (m_openGLContext != s_sharedOpenGLContext || s_sharedCount == 1) {
			assert(s_sharedCount > 0);

			s_sharedCount--;

			if (s_sharedCount == 0)
				s_sharedOpenGLContext = nil;

			[m_openGLContext release];
		}
	}
}


GHOST_TSuccess GHOST_ContextCGL::swapBuffers()
{
	if (m_openGLContext != nil) {
		NSAutoreleasePool *pool = [[NSAutoreleasePool alloc] init];
		[m_openGLContext flushBuffer];
		[pool drain];
		return GHOST_kSuccess;
	}
	else {
		return GHOST_kFailure;
	}
}


GHOST_TSuccess GHOST_ContextCGL::setSwapInterval(int interval)
{
	if (m_openGLContext != nil) {
		NSAutoreleasePool *pool = [[NSAutoreleasePool alloc] init];
		[m_openGLContext setValues:&interval forParameter:NSOpenGLCPSwapInterval];
		[pool drain];
		return GHOST_kSuccess;
	}
	else {
		return GHOST_kFailure;
	}
}


GHOST_TSuccess GHOST_ContextCGL::getSwapInterval(int &intervalOut)
{
	if (m_openGLContext != nil) {
		GLint interval;

		NSAutoreleasePool *pool = [[NSAutoreleasePool alloc] init];

		[m_openGLContext setValues:&interval forParameter:NSOpenGLCPSwapInterval];

		[pool drain];

		intervalOut = static_cast<int>(interval);

		return GHOST_kSuccess;
	}
	else {
		return GHOST_kFailure;
	}
}


GHOST_TSuccess GHOST_ContextCGL::activateDrawingContext()
{
	if (m_openGLContext != nil) {
		NSAutoreleasePool *pool = [[NSAutoreleasePool alloc] init];
		[m_openGLContext makeCurrentContext];

		activateGLEW();

		[pool drain];
		return GHOST_kSuccess;
	}
	else {
		return GHOST_kFailure;
	}
}


GHOST_TSuccess GHOST_ContextCGL::updateDrawingContext()
{
	if (m_openGLContext != nil) {
		NSAutoreleasePool *pool = [[NSAutoreleasePool alloc] init];
		[m_openGLContext update];
		[pool drain];
		return GHOST_kSuccess;
	}
	else {
		return GHOST_kFailure;
	}
}


static void makeAttribList(
        std::vector<NSOpenGLPixelFormatAttribute>& attribs,
        bool coreProfile,
        bool stereoVisual,
        int numOfAASamples,
        bool needAlpha,
        bool needStencil,
        bool softwareGL)
{
<<<<<<< HEAD
	attribs.push_back(NSOpenGLPFAOpenGLProfile);
	attribs.push_back(coreProfile ? NSOpenGLProfileVersion3_2Core : NSOpenGLProfileVersionLegacy);
	
=======
	attribs.clear();

>>>>>>> 1b2b7cfa
	// Pixel Format Attributes for the windowed NSOpenGLContext
	attribs.push_back(NSOpenGLPFADoubleBuffer);

	if (softwareGL) {
		attribs.push_back(NSOpenGLPFARendererID);
		attribs.push_back(kCGLRendererGenericFloatID);
	}
	else {
		attribs.push_back(NSOpenGLPFAAccelerated);
		attribs.push_back(NSOpenGLPFANoRecovery);
	}

	attribs.push_back(NSOpenGLPFAAllowOfflineRenderers); // for automatic GPU switching

	attribs.push_back(NSOpenGLPFADepthSize);
	attribs.push_back((NSOpenGLPixelFormatAttribute) 32);

	attribs.push_back(NSOpenGLPFAAccumSize);
	attribs.push_back((NSOpenGLPixelFormatAttribute) 32);

	if (stereoVisual)
		attribs.push_back(NSOpenGLPFAStereo);

	if (needAlpha) {
		attribs.push_back(NSOpenGLPFAAlphaSize);
		attribs.push_back((NSOpenGLPixelFormatAttribute) 8);
	}

	if (needStencil) {
		attribs.push_back(NSOpenGLPFAStencilSize);
		attribs.push_back((NSOpenGLPixelFormatAttribute) 8);
	}

	if (numOfAASamples > 0) {
		// Multisample anti-aliasing
		attribs.push_back(NSOpenGLPFAMultisample);

		attribs.push_back(NSOpenGLPFASampleBuffers);
		attribs.push_back((NSOpenGLPixelFormatAttribute) 1);

		attribs.push_back(NSOpenGLPFASamples);
		attribs.push_back((NSOpenGLPixelFormatAttribute) numOfAASamples);
	}

	attribs.push_back((NSOpenGLPixelFormatAttribute) 0);
}

// TODO(merwin): make this available to all platforms
static void getVersion(int *major, int *minor)
{
#if 1 // legacy GL
	sscanf((const char*)glGetString(GL_VERSION), "%d.%d", major, minor);
#else // 3.0+
	glGetIntegerv(GL_MAJOR_VERSION, major);
	glGetIntegerv(GL_MINOR_VERSION, minor);
#endif
}

GHOST_TSuccess GHOST_ContextCGL::initializeDrawingContext()
{
	NSAutoreleasePool *pool = [[NSAutoreleasePool alloc] init];

	std::vector<NSOpenGLPixelFormatAttribute> attribs;
	attribs.reserve(40);

	NSOpenGLContext *prev_openGLContext = [m_openGLView openGLContext];

#ifdef GHOST_OPENGL_ALPHA
	static const bool needAlpha   = true;
#else
	static const bool needAlpha   = false;
#endif

#ifdef GHOST_OPENGL_STENCIL
	static const bool needStencil = true;
#else
	static const bool needStencil = false;
#endif

<<<<<<< HEAD
	makeAttribList(attribs, m_coreProfile, m_stereoVisual, m_numOfAASamples, needAlpha, needStencil);

=======
	static bool softwareGL = getenv("BLENDER_SOFTWAREGL"); // command-line argument would be better
	GLint major = 0, minor = 0;
>>>>>>> 1b2b7cfa
	NSOpenGLPixelFormat *pixelFormat;
	// TODO: keep pixel format for subsequent windows/contexts instead of recreating each time

	makeAttribList(attribs, m_stereoVisual, m_numOfAASamples, needAlpha, needStencil, softwareGL);

	pixelFormat = [[NSOpenGLPixelFormat alloc] initWithAttributes:&attribs[0]];

	// Fall back to no multisampling if Antialiasing init failed
	if (m_numOfAASamples > 0 && pixelFormat == nil) {
		// XXX jwilkins: Does CGL only succeed when it makes an exact match on the number of samples?
		// Does this need to explicitly try for a lesser match before giving up?
		// (Now that I think about it, does WGL really require the code that it has for finding a lesser match?)

		attribs.clear();
<<<<<<< HEAD
		makeAttribList(attribs, m_coreProfile, m_stereoVisual, 0, needAlpha, needStencil);
=======
		makeAttribList(attribs, m_stereoVisual, 0, needAlpha, needStencil, softwareGL);
>>>>>>> 1b2b7cfa
		pixelFormat = [[NSOpenGLPixelFormat alloc] initWithAttributes:&attribs[0]];
	}

	if (pixelFormat == nil)
		goto error;

	if (m_numOfAASamples > 0) { //Set m_numOfAASamples to the actual value
		GLint actualSamples;
		[pixelFormat getValues:&actualSamples forAttribute:NSOpenGLPFASamples forVirtualScreen:0];

		if (m_numOfAASamples != (GHOST_TUns16)actualSamples) {
			fprintf(stderr,
			        "Warning! Unable to find a multisample pixel format that supports exactly %d samples. "
			        "Substituting one that uses %d samples.\n",
			        m_numOfAASamples, actualSamples);

			m_numOfAASamples = (GHOST_TUns16)actualSamples;
		}
	}

	m_openGLContext = [[NSOpenGLContext alloc] initWithFormat:pixelFormat shareContext:s_sharedOpenGLContext];
	[pixelFormat release];

	[m_openGLContext makeCurrentContext];

	getVersion(&major, &minor);
	if (m_debug) {
		fprintf(stderr, "OpenGL version %d.%d%s\n", major, minor, softwareGL ? " (software)" : "");
		fprintf(stderr, "Renderer: %s\n", glGetString(GL_RENDERER));
	}

	if (major < 2 || (major == 2 && minor < 1)) {
		// fall back to software renderer if GL < 2.1
		fprintf(stderr, "OpenGL 2.1 is not supported on your hardware, falling back to software");
		softwareGL = true;

		// discard hardware GL context
		[NSOpenGLContext clearCurrentContext];
		[m_openGLContext release];

		// create software GL context
		makeAttribList(attribs, m_stereoVisual, m_numOfAASamples, needAlpha, needStencil, softwareGL);
		pixelFormat = [[NSOpenGLPixelFormat alloc] initWithAttributes:&attribs[0]];
		m_openGLContext = [[NSOpenGLContext alloc] initWithFormat:pixelFormat shareContext:s_sharedOpenGLContext];
		[pixelFormat release];

		[m_openGLContext makeCurrentContext];

		getVersion(&major, &minor);
		if (m_debug) {
			fprintf(stderr, "OpenGL version %d.%d%s\n", major, minor, softwareGL ? " (software)" : "");
			fprintf(stderr, "Renderer: %s\n", glGetString(GL_RENDERER));
		}
	}

#ifdef GHOST_MULTITHREADED_OPENGL
	//Switch openGL to multhreaded mode
	CGLContextObj cglCtx = (CGLContextObj)[tmpOpenGLContext CGLContextObj];
	if (CGLEnable(cglCtx, kCGLCEMPEngine) == kCGLNoError)
		if (m_debug)
			fprintf(stderr, "\nSwitched OpenGL to multithreaded mode\n");
#endif

#ifdef GHOST_WAIT_FOR_VSYNC
	{
		GLint swapInt = 1;
		/* wait for vsync, to avoid tearing artifacts */
		[m_openGLContext setValues:&swapInt forParameter:NSOpenGLCPSwapInterval];
	}
#endif

	initContextGLEW();

	[m_openGLView setOpenGLContext:m_openGLContext];
	[m_openGLContext setView:m_openGLView];

	if (s_sharedCount == 0)
		s_sharedOpenGLContext = m_openGLContext;
	
	s_sharedCount++;


	initClearGL();
	[m_openGLContext flushBuffer];

	[pool drain];

	return GHOST_kSuccess;

error:

	[m_openGLView setOpenGLContext:prev_openGLContext];
	[pixelFormat release];

	[pool drain];

	return GHOST_kFailure;
}


GHOST_TSuccess GHOST_ContextCGL::releaseNativeHandles()
{
	m_openGLContext = NULL;
	m_openGLView    = NULL;

	return GHOST_kSuccess;
}<|MERGE_RESOLUTION|>--- conflicted
+++ resolved
@@ -187,21 +187,17 @@
 
 static void makeAttribList(
         std::vector<NSOpenGLPixelFormatAttribute>& attribs,
-        bool coreProfile,
         bool stereoVisual,
         int numOfAASamples,
         bool needAlpha,
         bool needStencil,
         bool softwareGL)
 {
-<<<<<<< HEAD
+	attribs.clear();
+
 	attribs.push_back(NSOpenGLPFAOpenGLProfile);
 	attribs.push_back(coreProfile ? NSOpenGLProfileVersion3_2Core : NSOpenGLProfileVersionLegacy);
 	
-=======
-	attribs.clear();
-
->>>>>>> 1b2b7cfa
 	// Pixel Format Attributes for the windowed NSOpenGLContext
 	attribs.push_back(NSOpenGLPFADoubleBuffer);
 
@@ -281,17 +277,12 @@
 	static const bool needStencil = false;
 #endif
 
-<<<<<<< HEAD
-	makeAttribList(attribs, m_coreProfile, m_stereoVisual, m_numOfAASamples, needAlpha, needStencil);
-
-=======
 	static bool softwareGL = getenv("BLENDER_SOFTWAREGL"); // command-line argument would be better
 	GLint major = 0, minor = 0;
->>>>>>> 1b2b7cfa
 	NSOpenGLPixelFormat *pixelFormat;
 	// TODO: keep pixel format for subsequent windows/contexts instead of recreating each time
 
-	makeAttribList(attribs, m_stereoVisual, m_numOfAASamples, needAlpha, needStencil, softwareGL);
+	makeAttribList(attribs, coreProfile, m_stereoVisual, m_numOfAASamples, needAlpha, needStencil, softwareGL);
 
 	pixelFormat = [[NSOpenGLPixelFormat alloc] initWithAttributes:&attribs[0]];
 
@@ -302,11 +293,7 @@
 		// (Now that I think about it, does WGL really require the code that it has for finding a lesser match?)
 
 		attribs.clear();
-<<<<<<< HEAD
-		makeAttribList(attribs, m_coreProfile, m_stereoVisual, 0, needAlpha, needStencil);
-=======
-		makeAttribList(attribs, m_stereoVisual, 0, needAlpha, needStencil, softwareGL);
->>>>>>> 1b2b7cfa
+		makeAttribList(attribs, coreProfile, m_stereoVisual, 0, needAlpha, needStencil, softwareGL);
 		pixelFormat = [[NSOpenGLPixelFormat alloc] initWithAttributes:&attribs[0]];
 	}
 
