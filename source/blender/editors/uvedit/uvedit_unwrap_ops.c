--- conflicted
+++ resolved
@@ -1011,25 +1011,15 @@
 	Scene *scene= CTX_data_scene(C);
 	Object *obedit= CTX_data_edit_object(C);
 	Camera *camera= NULL;
-<<<<<<< HEAD
 	BMEditMesh *em= ((Mesh*)obedit->data)->edit_btmesh;
 	ARegion *ar = CTX_wm_region(C);
+	View3D *v3d= CTX_wm_view3d(C);
 	RegionView3D *rv3d= CTX_wm_region_view3d(C);
 	BMFace *efa;
 	BMLoop *l;
 	BMIter iter, liter;
 	MLoopUV *luv;
-	float invmat[4][4],rotmat[4][4];
-	float xasp, yasp, camsize;
-=======
-	EditMesh *em= BKE_mesh_get_editmesh((Mesh*)obedit->data);
-	ARegion *ar= CTX_wm_region(C);
-	View3D *v3d= CTX_wm_view3d(C);
-	RegionView3D *rv3d= ar->regiondata;
-	EditFace *efa;
-	MTFace *tf;
 	float rotmat[4][4];
->>>>>>> 790d6ca2
 
 	/* add uvs if they don't exist yet */
 	if(!ED_uvedit_ensure_uvs(C, scene, obedit)) {
@@ -1078,29 +1068,18 @@
 				uci.yasp= 1.0f;
 			}
 			
-<<<<<<< HEAD
+
+			/* include 0.5f here to move the UVs into the center */
+			uci.shiftx = 0.5f - camera->shiftx;
+			uci.shifty = 0.5f - camera->shifty;
+
 			BM_ITER(efa, &iter, em->bm, BM_FACES_OF_MESH, NULL) {
 				if (!BM_TestHFlag(efa, BM_SELECT))
 					continue;
 
 				BM_ITER(l, &liter, em->bm, BM_LOOPS_OF_FACE, efa) {
 					luv = CustomData_bmesh_get(&em->bm->ldata, l->head.data, CD_MLOOPUV);
-					uv_from_camera(camsize, xasp, yasp, luv->uv, l->v->co, rotmat, invmat, camera->type);
-=======
-			/* include 0.5f here to move the UVs into the center */
-			uci.shiftx = 0.5f - camera->shiftx;
-			uci.shifty = 0.5f - camera->shifty;
-
-			for(efa= em->faces.first; efa; efa= efa->next) {
-				if(efa->f & SELECT) {
-					tf= CustomData_em_get(&em->fdata, efa->data, CD_MTFACE);
-
-					uv_from_camera(&uci, tf->uv[0], efa->v1->co);
-					uv_from_camera(&uci, tf->uv[1], efa->v2->co);
-					uv_from_camera(&uci, tf->uv[2], efa->v3->co);
-					if(efa->v4)
-						uv_from_camera(&uci, tf->uv[3], efa->v4->co);
->>>>>>> 790d6ca2
+					uv_from_camera(&uci, luv->uv, l->v->co);
 				}
 			}
 		}
