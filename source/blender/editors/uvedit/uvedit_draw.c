--- conflicted
+++ resolved
@@ -487,17 +487,10 @@
 	int drawfaces, interpedges;
 	int i;
 	Image *ima= sima->image;
-<<<<<<< HEAD
- 	
+
 	em= me->edit_btmesh;
 	activetf= EDBM_get_active_mtexpoly(em, &efa_act, 0); /* will be set to NULL if hidden */
 	activef = EDBM_get_actFace(em, 0);
-=======
-
-	em= BKE_mesh_get_editmesh(me);
-	activetf= EM_get_active_mtface(em, &efa_act, NULL, 0); /* will be set to NULL if hidden */
-
->>>>>>> 770119d1
 	ts= scene->toolsettings;
 
 	drawfaces= draw_uvs_face_check(scene);
