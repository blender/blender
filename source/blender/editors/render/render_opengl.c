/*
 * This program is free software; you can redistribute it and/or
 * modify it under the terms of the GNU General Public License
 * as published by the Free Software Foundation; either version 2
 * of the License, or (at your option) any later version.
 *
 * This program is distributed in the hope that it will be useful,
 * but WITHOUT ANY WARRANTY; without even the implied warranty of
 * MERCHANTABILITY or FITNESS FOR A PARTICULAR PURPOSE.  See the
 * GNU General Public License for more details.
 *
 * You should have received a copy of the GNU General Public License
 * along with this program; if not, write to the Free Software Foundation,
 * Inc., 51 Franklin Street, Fifth Floor, Boston, MA 02110-1301, USA.
 *
 * The Original Code is Copyright (C) 2008 Blender Foundation.
 * All rights reserved.
 */

/** \file
 * \ingroup render
 */

#include <math.h>
#include <stddef.h>
#include <string.h>

#include "MEM_guardedalloc.h"

#include "BLI_bitmap.h"
#include "BLI_blenlib.h"
#include "BLI_math.h"
#include "BLI_math_color_blend.h"
#include "BLI_task.h"
#include "BLI_threads.h"
#include "BLI_utildefines.h"
#include "DNA_camera_types.h"

#include "DNA_action_types.h"
#include "DNA_anim_types.h"
#include "DNA_curve_types.h"
#include "DNA_gpencil_types.h"
#include "DNA_object_types.h"
#include "DNA_scene_types.h"

#include "BKE_anim_data.h"
#include "BKE_camera.h"
#include "BKE_context.h"
#include "BKE_customdata.h"
#include "BKE_fcurve.h"
#include "BKE_global.h"
#include "BKE_image.h"
#include "BKE_lib_query.h"
#include "BKE_main.h"
#include "BKE_report.h"
#include "BKE_scene.h"
#include "BKE_writeavi.h"

#include "DEG_depsgraph.h"
#include "DEG_depsgraph_query.h"

#include "DRW_engine.h"

#include "WM_api.h"
#include "WM_types.h"

#include "ED_gpencil.h"
#include "ED_screen.h"
#include "ED_view3d.h"
#include "ED_view3d_offscreen.h"

#include "IMB_colormanagement.h"
#include "IMB_imbuf.h"
#include "IMB_imbuf_types.h"
#include "RE_pipeline.h"

#include "RNA_access.h"
#include "RNA_define.h"

#include "SEQ_sequencer.h"

#include "GPU_framebuffer.h"
#include "GPU_matrix.h"

#include "render_intern.h"

/* Define this to get timing information. */
// #define DEBUG_TIME

#ifdef DEBUG_TIME
#  include "PIL_time.h"
#endif

/* TODO(sergey): Find better approximation of the scheduled frames.
 * For really highres renders it might fail still. */
#define MAX_SCHEDULED_FRAMES 8

typedef struct OGLRender {
  Main *bmain;
  Render *re;
  Scene *scene;
  WorkSpace *workspace;
  ViewLayer *view_layer;
  Depsgraph *depsgraph;

  View3D *v3d;
  RegionView3D *rv3d;
  ARegion *region;

  ScrArea *prevsa;
  ARegion *prevar;

  int views_len; /* multi-view views */

  bool is_sequencer;
  SpaceSeq *sseq;
  struct {
    ImBuf **ibufs_arr;
  } seq_data;

  Image *ima;
  ImageUser iuser;

  GPUOffScreen *ofs;
  int sizex, sizey;
  int write_still;

  ReportList *reports;
  bMovieHandle *mh;
  int cfrao, nfra;

  int totvideos;

  /* For only rendering frames that have a key in animation data. */
  BLI_bitmap *render_frames;

  /* quick lookup */
  int view_id;

  /* wm vars for timer and progress cursor */
  wmWindowManager *wm;
  wmWindow *win;

  wmTimer *timer; /* use to check if running modal or not (invoke'd or exec'd)*/
  void **movie_ctx_arr;

  TaskPool *task_pool;
  bool pool_ok;
  bool is_animation;

  eImageFormatDepth color_depth;
  SpinLock reports_lock;
  uint num_scheduled_frames;
  ThreadMutex task_mutex;
  ThreadCondition task_condition;

#ifdef DEBUG_TIME
  double time_start;
#endif
} OGLRender;

static bool screen_opengl_is_multiview(OGLRender *oglrender)
{
  View3D *v3d = oglrender->v3d;
  RegionView3D *rv3d = oglrender->rv3d;
  RenderData *rd = &oglrender->scene->r;

  if ((rd == NULL) || ((v3d != NULL) && (rv3d == NULL))) {
    return false;
  }

  return (rd->scemode & R_MULTIVIEW) &&
         ((v3d == NULL) || (rv3d->persp == RV3D_CAMOB && v3d->camera));
}

static void screen_opengl_views_setup(OGLRender *oglrender)
{
  RenderResult *rr;
  RenderView *rv;
  SceneRenderView *srv;
  bool is_multiview;
  Object *camera;
  View3D *v3d = oglrender->v3d;

  RenderData *rd = &oglrender->scene->r;

  rr = RE_AcquireResultWrite(oglrender->re);

  is_multiview = screen_opengl_is_multiview(oglrender);

  if (!is_multiview) {
    /* we only have one view when multiview is off */
    rv = rr->views.first;

    if (rv == NULL) {
      rv = MEM_callocN(sizeof(RenderView), "new opengl render view");
      BLI_addtail(&rr->views, rv);
    }

    while (rv->next) {
      RenderView *rv_del = rv->next;
      BLI_remlink(&rr->views, rv_del);

      if (rv_del->rectf) {
        MEM_freeN(rv_del->rectf);
      }

      if (rv_del->rectz) {
        MEM_freeN(rv_del->rectz);
      }

      if (rv_del->rect32) {
        MEM_freeN(rv_del->rect32);
      }

      MEM_freeN(rv_del);
    }
  }
  else {
    if (v3d) {
      RE_SetOverrideCamera(oglrender->re, V3D_CAMERA_SCENE(oglrender->scene, v3d));
    }

    /* remove all the views that are not needed */
    rv = rr->views.last;
    while (rv) {
      srv = BLI_findstring(&rd->views, rv->name, offsetof(SceneRenderView, name));
      if (BKE_scene_multiview_is_render_view_active(rd, srv)) {
        rv = rv->prev;
      }
      else {
        RenderView *rv_del = rv;
        rv = rv_del->prev;

        BLI_remlink(&rr->views, rv_del);

        if (rv_del->rectf) {
          MEM_freeN(rv_del->rectf);
        }

        if (rv_del->rectz) {
          MEM_freeN(rv_del->rectz);
        }

        if (rv_del->rect32) {
          MEM_freeN(rv_del->rect32);
        }

        MEM_freeN(rv_del);
      }
    }

    /* create all the views that are needed */
    for (srv = rd->views.first; srv; srv = srv->next) {
      if (BKE_scene_multiview_is_render_view_active(rd, srv) == false) {
        continue;
      }

      rv = BLI_findstring(&rr->views, srv->name, offsetof(SceneRenderView, name));

      if (rv == NULL) {
        rv = MEM_callocN(sizeof(RenderView), "new opengl render view");
        BLI_strncpy(rv->name, srv->name, sizeof(rv->name));
        BLI_addtail(&rr->views, rv);
      }
    }
  }

  if (!(is_multiview && BKE_scene_multiview_is_stereo3d(rd))) {
    oglrender->iuser.flag &= ~IMA_SHOW_STEREO;
  }

  /* will only work for non multiview correctly */
  if (v3d) {
    camera = BKE_camera_multiview_render(oglrender->scene, v3d->camera, "new opengl render view");
    BKE_render_result_stamp_info(oglrender->scene, camera, rr, false);
  }
  else {
    BKE_render_result_stamp_info(oglrender->scene, oglrender->scene->camera, rr, false);
  }

  RE_ReleaseResult(oglrender->re);
}

static void screen_opengl_render_doit(const bContext *C, OGLRender *oglrender, RenderResult *rr)
{
  Depsgraph *depsgraph = CTX_data_ensure_evaluated_depsgraph(C);
  Scene *scene = oglrender->scene;
  ARegion *region = oglrender->region;
  View3D *v3d = oglrender->v3d;
  RegionView3D *rv3d = oglrender->rv3d;
  Object *camera = NULL;
  int sizex = oglrender->sizex;
  int sizey = oglrender->sizey;
  const short view_context = (v3d != NULL);
  bool draw_sky = (scene->r.alphamode == R_ADDSKY);
  float *rectf = NULL;
  uchar *rect = NULL;
  const char *viewname = RE_GetActiveRenderView(oglrender->re);
  ImBuf *ibuf_result = NULL;

  if (oglrender->is_sequencer) {
    SpaceSeq *sseq = oglrender->sseq;
    struct bGPdata *gpd = (sseq && (sseq->flag & SEQ_SHOW_GPENCIL)) ? sseq->gpd : NULL;

    /* use pre-calculated ImBuf (avoids deadlock), see: */
    ImBuf *ibuf = oglrender->seq_data.ibufs_arr[oglrender->view_id];

    if (ibuf) {
      ImBuf *out = IMB_dupImBuf(ibuf);
      IMB_freeImBuf(ibuf);
      /* OpenGL render is considered to be preview and should be
       * as fast as possible. So currently we're making sure sequencer
       * result is always byte to simplify color management pipeline.
       *
       * TODO(sergey): In the case of output to float container (EXR)
       * it actually makes sense to keep float buffer instead.
       */
      if (out->rect_float != NULL) {
        IMB_rect_from_float(out);
        imb_freerectfloatImBuf(out);
      }
      BLI_assert((oglrender->sizex == ibuf->x) && (oglrender->sizey == ibuf->y));
      RE_render_result_rect_from_ibuf(rr, &scene->r, out, oglrender->view_id);
      IMB_freeImBuf(out);
    }
    else if (gpd) {
      /* If there are no strips, Grease Pencil still needs a buffer to draw on */
      ImBuf *out = IMB_allocImBuf(oglrender->sizex, oglrender->sizey, 32, IB_rect);
      RE_render_result_rect_from_ibuf(rr, &scene->r, out, oglrender->view_id);
      IMB_freeImBuf(out);
    }

    if (gpd) {
      int i;
      uchar *gp_rect;
      uchar *render_rect = (uchar *)RE_RenderViewGetById(rr, oglrender->view_id)->rect32;

      DRW_opengl_context_enable();
      GPU_offscreen_bind(oglrender->ofs, true);

      GPU_clear_color(0.0f, 0.0f, 0.0f, 0.0f);
      GPU_clear_depth(1.0f);

      GPU_matrix_reset();
      wmOrtho2(0, scene->r.xsch, 0, scene->r.ysch);
      GPU_matrix_translate_2f(scene->r.xsch / 2, scene->r.ysch / 2);

      G.f |= G_FLAG_RENDER_VIEWPORT;
      ED_annotation_draw_ex(scene, gpd, sizex, sizey, scene->r.cfra, SPACE_SEQ);
      G.f &= ~G_FLAG_RENDER_VIEWPORT;

      gp_rect = MEM_mallocN(sizeof(uchar[4]) * sizex * sizey, "offscreen rect");
      GPU_offscreen_read_pixels(oglrender->ofs, GPU_DATA_UNSIGNED_BYTE, gp_rect);

      for (i = 0; i < sizex * sizey * 4; i += 4) {
        blend_color_mix_byte(&render_rect[i], &render_rect[i], &gp_rect[i]);
      }
      GPU_offscreen_unbind(oglrender->ofs, true);
      DRW_opengl_context_disable();

      MEM_freeN(gp_rect);
    }
  }
  else {
    /* shouldnt suddenly give errors mid-render but possible */
    char err_out[256] = "unknown";
    ImBuf *ibuf_view;
    const int alpha_mode = (draw_sky) ? R_ADDSKY : R_ALPHAPREMUL;
    eImBufFlags imbuf_flags = oglrender->color_depth <= R_IMF_CHAN_DEPTH_8 ? IB_rect :
                                                                             IB_rectfloat;

    if (view_context) {
      ibuf_view = ED_view3d_draw_offscreen_imbuf(depsgraph,
                                                 scene,
                                                 v3d->shading.type,
                                                 v3d,
                                                 region,
                                                 sizex,
                                                 sizey,
                                                 imbuf_flags,
                                                 alpha_mode,
                                                 viewname,
                                                 oglrender->ofs,
                                                 err_out);

      /* for stamp only */
      if (rv3d->persp == RV3D_CAMOB && v3d->camera) {
        camera = BKE_camera_multiview_render(oglrender->scene, v3d->camera, viewname);
      }
    }
    else {
      ibuf_view = ED_view3d_draw_offscreen_imbuf_simple(depsgraph,
                                                        scene,
                                                        NULL,
                                                        OB_SOLID,
                                                        scene->camera,
                                                        oglrender->sizex,
                                                        oglrender->sizey,
                                                        imbuf_flags,
                                                        V3D_OFSDRAW_SHOW_ANNOTATION,
                                                        alpha_mode,
                                                        viewname,
                                                        oglrender->ofs,
                                                        err_out);
      camera = scene->camera;
    }

    if (ibuf_view) {
      ibuf_result = ibuf_view;
      if (ibuf_view->rect_float) {
        rectf = ibuf_view->rect_float;
      }
      else {
        rect = (uchar *)ibuf_view->rect;
      }
    }
    else {
      fprintf(stderr, "%s: failed to get buffer, %s\n", __func__, err_out);
    }
  }

  if (ibuf_result != NULL) {
    if ((scene->r.stamp & R_STAMP_ALL) && (scene->r.stamp & R_STAMP_DRAW)) {
      BKE_image_stamp_buf(scene, camera, NULL, rect, rectf, rr->rectx, rr->recty, 4);
    }
    RE_render_result_rect_from_ibuf(rr, &scene->r, ibuf_result, oglrender->view_id);
    IMB_freeImBuf(ibuf_result);
  }
}

static void screen_opengl_render_write(OGLRender *oglrender)
{
  Scene *scene = oglrender->scene;
  RenderResult *rr;
  bool ok;
  char name[FILE_MAX];

  rr = RE_AcquireResultRead(oglrender->re);

  BKE_image_path_from_imformat(name,
                               scene->r.pic,
                               BKE_main_blendfile_path(oglrender->bmain),
                               scene->r.cfra,
                               &scene->r.im_format,
                               (scene->r.scemode & R_EXTENSION) != 0,
                               false,
                               NULL);

  /* write images as individual images or stereo */
  BKE_render_result_stamp_info(scene, scene->camera, rr, false);
  ok = RE_WriteRenderViewsImage(oglrender->reports, rr, scene, false, name);

  RE_ReleaseResultImage(oglrender->re);

  if (ok) {
    printf("OpenGL Render written to '%s'\n", name);
  }
  else {
    printf("OpenGL Render failed to write '%s'\n", name);
  }
}

static void UNUSED_FUNCTION(addAlphaOverFloat)(float dest[4], const float source[4])
{
  /* d = s + (1-alpha_s)d*/
  float mul;

  mul = 1.0f - source[3];

  dest[0] = (mul * dest[0]) + source[0];
  dest[1] = (mul * dest[1]) + source[1];
  dest[2] = (mul * dest[2]) + source[2];
  dest[3] = (mul * dest[3]) + source[3];
}

static void screen_opengl_render_apply(const bContext *C, OGLRender *oglrender)
{
  RenderResult *rr;
  RenderView *rv;
  int view_id;
  ImBuf *ibuf;
  void *lock;

  if (oglrender->is_sequencer) {
    Scene *scene = oglrender->scene;

    SeqRenderData context;
    SpaceSeq *sseq = oglrender->sseq;
    int chanshown = sseq ? sseq->chanshown : 0;

<<<<<<< HEAD
    SEQ_render_new_render_data(oglrender->bmain,
                               oglrender->depsgraph,
                               scene,
                               oglrender->sizex,
                               oglrender->sizey,
                               100,
                               false,
                               &context);
=======
    BKE_sequencer_new_render_data(oglrender->bmain,
                                  oglrender->depsgraph,
                                  scene,
                                  oglrender->sizex,
                                  oglrender->sizey,
                                  SEQ_RENDER_SIZE_SCENE,
                                  false,
                                  &context);
>>>>>>> 75bd2868

    for (view_id = 0; view_id < oglrender->views_len; view_id++) {
      context.view_id = view_id;
      context.gpu_offscreen = oglrender->ofs;
      oglrender->seq_data.ibufs_arr[view_id] = SEQ_render_give_ibuf(&context, CFRA, chanshown);
    }
  }

  rr = RE_AcquireResultRead(oglrender->re);
  for (rv = rr->views.first, view_id = 0; rv; rv = rv->next, view_id++) {
    BLI_assert(view_id < oglrender->views_len);
    RE_SetActiveRenderView(oglrender->re, rv->name);
    oglrender->view_id = view_id;
    /* render composite */
    screen_opengl_render_doit(C, oglrender, rr);
  }

  RE_ReleaseResult(oglrender->re);

  ibuf = BKE_image_acquire_ibuf(oglrender->ima, &oglrender->iuser, &lock);
  if (ibuf) {
    ibuf->userflags |= IB_DISPLAY_BUFFER_INVALID;
  }
  BKE_image_release_ibuf(oglrender->ima, ibuf, lock);
  oglrender->ima->gpuflag |= IMA_GPU_REFRESH;

  if (oglrender->write_still) {
    screen_opengl_render_write(oglrender);
  }
}

static void gather_frames_to_render_for_adt(const OGLRender *oglrender, const AnimData *adt)
{
  if (adt == NULL || adt->action == NULL) {
    return;
  }

  Scene *scene = oglrender->scene;
  int frame_start = PSFRA;
  int frame_end = PEFRA;

  LISTBASE_FOREACH (FCurve *, fcu, &adt->action->curves) {
    if (fcu->driver != NULL || fcu->fpt != NULL) {
      /* Drivers have values for any point in time, so to get "the keyed frames" they are
       * useless. Same for baked FCurves, they also have keys for every frame, which is not
       * useful for rendering the keyed subset of the frames. */
      continue;
    }

    bool found = false; /* Not interesting, we just want a starting point for the for-loop.*/
    int key_index = BKE_fcurve_bezt_binarysearch_index(
        fcu->bezt, frame_start, fcu->totvert, &found);
    for (; key_index < fcu->totvert; key_index++) {
      BezTriple *bezt = &fcu->bezt[key_index];
      /* The frame range to render uses integer frame numbers, and the frame
       * step is also an integer, so we always render on the frame. */
      int frame_nr = round_fl_to_int(bezt->vec[1][0]);

      /* (frame_nr < frame_start) cannot happen because of the binary search above. */
      BLI_assert(frame_nr >= frame_start);
      if (frame_nr > frame_end) {
        break;
      }
      BLI_BITMAP_ENABLE(oglrender->render_frames, frame_nr - frame_start);
    }
  }
}

static void gather_frames_to_render_for_grease_pencil(const OGLRender *oglrender,
                                                      const bGPdata *gp)
{
  if (gp == NULL) {
    return;
  }

  Scene *scene = oglrender->scene;
  int frame_start = PSFRA;
  int frame_end = PEFRA;

  LISTBASE_FOREACH (const bGPDlayer *, gp_layer, &gp->layers) {
    LISTBASE_FOREACH (const bGPDframe *, gp_frame, &gp_layer->frames) {
      if (gp_frame->framenum < frame_start || gp_frame->framenum > frame_end) {
        continue;
      }
      BLI_BITMAP_ENABLE(oglrender->render_frames, gp_frame->framenum - frame_start);
    }
  }
}

static int gather_frames_to_render_for_id(LibraryIDLinkCallbackData *cb_data)
{
  ID **id_p = cb_data->id_pointer;
  if (*id_p == NULL) {
    return IDWALK_RET_NOP;
  }
  ID *id = *id_p;

  ID *id_self = cb_data->id_self;
  const int cb_flag = cb_data->cb_flag;
  if (cb_flag == IDWALK_CB_LOOPBACK || id == id_self) {
    /* IDs may end up referencing themselves one way or the other, and those
     * (the id_self ones) have always already been processed. */
    return IDWALK_RET_STOP_RECURSION;
  }

  OGLRender *oglrender = cb_data->user_data;

  /* Whitelist of datablocks to follow pointers into. */
  const ID_Type id_type = GS(id->name);
  switch (id_type) {
    /* Whitelist: */
    case ID_ME:  /* Mesh */
    case ID_CU:  /* Curve */
    case ID_MB:  /* MetaBall */
    case ID_MA:  /* Material */
    case ID_TE:  /* Tex (Texture) */
    case ID_IM:  /* Image */
    case ID_LT:  /* Lattice */
    case ID_LA:  /* Light */
    case ID_CA:  /* Camera */
    case ID_KE:  /* Key (shape key) */
    case ID_VF:  /* VFont (Vector Font) */
    case ID_TXT: /* Text */
    case ID_SPK: /* Speaker */
    case ID_SO:  /* Sound */
    case ID_AR:  /* bArmature */
    case ID_NT:  /* bNodeTree */
    case ID_PA:  /* ParticleSettings */
    case ID_MC:  /* MovieClip */
    case ID_MSK: /* Mask */
    case ID_LP:  /* LightProbe */
    case ID_HA:  /* Hair */
    case ID_PT:  /* PointCloud */
    case ID_VO:  /* Volume */
    case ID_SIM: /* Simulation */
      break;

      /* Blacklist: */
    case ID_SCE: /* Scene */
    case ID_LI:  /* Library */
    case ID_OB:  /* Object */
    case ID_IP:  /* Ipo (depreciated, replaced by FCurves) */
    case ID_WO:  /* World */
    case ID_SCR: /* Screen */
    case ID_GR:  /* Group */
    case ID_AC:  /* bAction */
    case ID_BR:  /* Brush */
    case ID_WM:  /* WindowManager */
    case ID_LS:  /* FreestyleLineStyle */
    case ID_PAL: /* Palette */
    case ID_PC:  /* PaintCurve  */
    case ID_CF:  /* CacheFile */
    case ID_WS:  /* WorkSpace */
      /* Only follow pointers to specific datablocks, to avoid ending up in
       * unrelated datablocks and exploding the number of blocks we follow. If the
       * frames of the animation of certain objects should be taken into account,
       * they should have been selected by the user. */
      return IDWALK_RET_STOP_RECURSION;

    /* Special cases: */
    case ID_GD: /* bGPdata, (Grease Pencil) */
      /* In addition to regular ID's animdata, GreasePencil uses a specific frame-based animation
       * system that requires specific handling here. */
      gather_frames_to_render_for_grease_pencil(oglrender, (bGPdata *)id);
      break;
  }

  AnimData *adt = BKE_animdata_from_id(id);
  gather_frames_to_render_for_adt(oglrender, adt);

  return IDWALK_RET_NOP;
}

/**
 * Collect the frame numbers for which selected objects have keys in the animation data.
 * The frames ares stored in #OGLRender.render_frames.
 *
 * Note that this follows all pointers to ID blocks, only filtering on ID type,
 * so it will pick up keys from pointers in custom properties as well.
 */
static void gather_frames_to_render(bContext *C, OGLRender *oglrender)
{
  Scene *scene = oglrender->scene;
  int frame_start = PSFRA;
  int frame_end = PEFRA;

  /* Will be freed in screen_opengl_render_end(). */
  oglrender->render_frames = BLI_BITMAP_NEW(frame_end - frame_start + 1,
                                            "OGLRender::render_frames");

  /* The first frame should always be rendered, otherwise there is nothing to write to file. */
  BLI_BITMAP_ENABLE(oglrender->render_frames, 0);

  CTX_DATA_BEGIN (C, Object *, ob, selected_objects) {
    ID *id = &ob->id;

    /* Gather the frames from the object animation data. */
    AnimData *adt = BKE_animdata_from_id(id);
    gather_frames_to_render_for_adt(oglrender, adt);

    /* Gather the frames from linked datablocks (materials, shapkeys, etc.). */
    BKE_library_foreach_ID_link(
        NULL, id, gather_frames_to_render_for_id, oglrender, IDWALK_RECURSE);
  }
  CTX_DATA_END;
}

static bool screen_opengl_render_init(bContext *C, wmOperator *op)
{
  /* new render clears all callbacks */
  wmWindowManager *wm = CTX_wm_manager(C);
  wmWindow *win = CTX_wm_window(C);
  WorkSpace *workspace = CTX_wm_workspace(C);

  Scene *scene = CTX_data_scene(C);
  ScrArea *prevsa = CTX_wm_area(C);
  ARegion *prevar = CTX_wm_region(C);
  GPUOffScreen *ofs;
  OGLRender *oglrender;
  int sizex, sizey;
  bool is_view_context = RNA_boolean_get(op->ptr, "view_context");
  const bool is_animation = RNA_boolean_get(op->ptr, "animation");
  const bool is_render_keyed_only = RNA_boolean_get(op->ptr, "render_keyed_only");
  const bool is_sequencer = RNA_boolean_get(op->ptr, "sequencer");
  const bool is_write_still = RNA_boolean_get(op->ptr, "write_still");
  const eImageFormatDepth color_depth = (is_animation) ? scene->r.im_format.depth :
                                                         R_IMF_CHAN_DEPTH_32;
  char err_out[256] = "unknown";

  if (G.background) {
    BKE_report(
        op->reports, RPT_ERROR, "Cannot use OpenGL render in background mode (no opengl context)");
    return false;
  }

  /* only one render job at a time */
  if (WM_jobs_test(wm, scene, WM_JOB_TYPE_RENDER)) {
    return false;
  }

  if (is_sequencer) {
    is_view_context = false;
  }
  else {
    /* ensure we have a 3d view */
    if (!ED_view3d_context_activate(C)) {
      RNA_boolean_set(op->ptr, "view_context", false);
      is_view_context = false;
    }

    if (!is_view_context && scene->camera == NULL) {
      BKE_report(op->reports, RPT_ERROR, "Scene has no camera");
      return false;
    }
  }

  if (!is_animation && is_write_still && BKE_imtype_is_movie(scene->r.im_format.imtype)) {
    BKE_report(
        op->reports, RPT_ERROR, "Cannot write a single file with an animation format selected");
    return false;
  }

  /* stop all running jobs, except screen one. currently previews frustrate Render */
  WM_jobs_kill_all_except(wm, CTX_wm_screen(C));

  /* create offscreen buffer */
  sizex = (scene->r.size * scene->r.xsch) / 100;
  sizey = (scene->r.size * scene->r.ysch) / 100;

  /* corrects render size with actual size, not every card supports non-power-of-two dimensions */
  DRW_opengl_context_enable(); /* Offscreen creation needs to be done in DRW context. */
  ofs = GPU_offscreen_create(sizex, sizey, true, true, err_out);
  DRW_opengl_context_disable();

  if (!ofs) {
    BKE_reportf(op->reports, RPT_ERROR, "Failed to create OpenGL off-screen buffer, %s", err_out);
    return false;
  }

  /* allocate opengl render */
  oglrender = MEM_callocN(sizeof(OGLRender), "OGLRender");
  op->customdata = oglrender;

  oglrender->ofs = ofs;
  oglrender->sizex = sizex;
  oglrender->sizey = sizey;
  oglrender->bmain = CTX_data_main(C);
  oglrender->scene = scene;
  oglrender->workspace = workspace;
  oglrender->view_layer = CTX_data_view_layer(C);
  /* NOTE: The depsgraph is not only used to update scene for a new frames, but also to initialize
   * output video handles, which does need evaluated scene. */
  oglrender->depsgraph = CTX_data_ensure_evaluated_depsgraph(C);
  oglrender->cfrao = scene->r.cfra;

  oglrender->write_still = is_write_still && !is_animation;
  oglrender->is_animation = is_animation;
  oglrender->color_depth = color_depth;

  oglrender->views_len = BKE_scene_multiview_num_views_get(&scene->r);

  oglrender->is_sequencer = is_sequencer;
  if (is_sequencer) {
    oglrender->sseq = CTX_wm_space_seq(C);
    ImBuf **ibufs_arr = MEM_callocN(sizeof(*ibufs_arr) * oglrender->views_len, __func__);
    oglrender->seq_data.ibufs_arr = ibufs_arr;
  }

  oglrender->prevsa = prevsa;
  oglrender->prevar = prevar;

  if (is_view_context) {
    /* so quad view renders camera */
    ED_view3d_context_user_region(C, &oglrender->v3d, &oglrender->region);

    oglrender->rv3d = oglrender->region->regiondata;

    /* MUST be cleared on exit */
    memset(&oglrender->scene->customdata_mask_modal,
           0,
           sizeof(oglrender->scene->customdata_mask_modal));
    ED_view3d_datamask(
        C, oglrender->scene, oglrender->v3d, &oglrender->scene->customdata_mask_modal);

    /* apply immediately in case we're rendering from a script,
     * running notifiers again will overwrite */
    CustomData_MeshMasks_update(&oglrender->scene->customdata_mask,
                                &oglrender->scene->customdata_mask_modal);
  }

  /* create render */
  oglrender->re = RE_NewSceneRender(scene);

  /* create image and image user */
  oglrender->ima = BKE_image_ensure_viewer(oglrender->bmain, IMA_TYPE_R_RESULT, "Render Result");
  BKE_image_signal(oglrender->bmain, oglrender->ima, NULL, IMA_SIGNAL_FREE);
  BKE_image_backup_render(oglrender->scene, oglrender->ima, true);

  oglrender->iuser.scene = scene;
  oglrender->iuser.ok = 1;

  /* create render result */
  RE_InitState(oglrender->re, NULL, &scene->r, &scene->view_layers, NULL, sizex, sizey, NULL);

  /* create render views */
  screen_opengl_views_setup(oglrender);

  /* wm vars */
  oglrender->wm = wm;
  oglrender->win = win;

  oglrender->totvideos = 0;
  oglrender->mh = NULL;
  oglrender->movie_ctx_arr = NULL;

  if (is_animation) {
    if (is_render_keyed_only) {
      gather_frames_to_render(C, oglrender);
    }

    if (BKE_imtype_is_movie(scene->r.im_format.imtype)) {
      oglrender->task_pool = BLI_task_pool_create_background_serial(oglrender, TASK_PRIORITY_LOW);
    }
    else {
      oglrender->task_pool = BLI_task_pool_create(oglrender, TASK_PRIORITY_LOW);
    }
    oglrender->pool_ok = true;
    BLI_spin_init(&oglrender->reports_lock);
  }
  else {
    oglrender->task_pool = NULL;
  }
  oglrender->num_scheduled_frames = 0;
  BLI_mutex_init(&oglrender->task_mutex);
  BLI_condition_init(&oglrender->task_condition);

#ifdef DEBUG_TIME
  oglrender->time_start = PIL_check_seconds_timer();
#endif

  return true;
}

static void screen_opengl_render_end(bContext *C, OGLRender *oglrender)
{
  Scene *scene = oglrender->scene;
  int i;

  if (oglrender->is_animation) {
    /* Trickery part for movie output:
     *
     * We MUST write frames in an exact order, so we only let background
     * thread to work on that, and main thread is simply waits for that
     * thread to do all the dirty work.
     *
     * After this loop is done work_and_wait() will have nothing to do,
     * so we don't run into wrong order of frames written to the stream.
     */
    if (BKE_imtype_is_movie(scene->r.im_format.imtype)) {
      BLI_mutex_lock(&oglrender->task_mutex);
      while (oglrender->num_scheduled_frames > 0) {
        BLI_condition_wait(&oglrender->task_condition, &oglrender->task_mutex);
      }
      BLI_mutex_unlock(&oglrender->task_mutex);
    }
    BLI_task_pool_work_and_wait(oglrender->task_pool);
    BLI_task_pool_free(oglrender->task_pool);
    BLI_spin_end(&oglrender->reports_lock);
  }
  BLI_mutex_end(&oglrender->task_mutex);
  BLI_condition_end(&oglrender->task_condition);

#ifdef DEBUG_TIME
  printf("Total render time: %f\n", PIL_check_seconds_timer() - oglrender->time_start);
#endif

  MEM_SAFE_FREE(oglrender->render_frames);

  if (oglrender->mh) {
    if (BKE_imtype_is_movie(scene->r.im_format.imtype)) {
      for (i = 0; i < oglrender->totvideos; i++) {
        oglrender->mh->end_movie(oglrender->movie_ctx_arr[i]);
        oglrender->mh->context_free(oglrender->movie_ctx_arr[i]);
      }
    }

    if (oglrender->movie_ctx_arr) {
      MEM_freeN(oglrender->movie_ctx_arr);
    }
  }

  if (oglrender->timer) { /* exec will not have a timer */
    Depsgraph *depsgraph = oglrender->depsgraph;
    scene->r.cfra = oglrender->cfrao;
    BKE_scene_graph_update_for_newframe(depsgraph);

    WM_event_remove_timer(oglrender->wm, oglrender->win, oglrender->timer);
  }

  WM_cursor_modal_restore(oglrender->win);

  WM_event_add_notifier(C, NC_SCENE | ND_RENDER_RESULT, oglrender->scene);

  DRW_opengl_context_enable();
  GPU_offscreen_free(oglrender->ofs);
  DRW_opengl_context_disable();

  if (oglrender->is_sequencer) {
    MEM_freeN(oglrender->seq_data.ibufs_arr);
  }

  memset(&oglrender->scene->customdata_mask_modal,
         0,
         sizeof(oglrender->scene->customdata_mask_modal));

  CTX_wm_area_set(C, oglrender->prevsa);
  CTX_wm_region_set(C, oglrender->prevar);

  MEM_freeN(oglrender);
}

static void screen_opengl_render_cancel(bContext *C, wmOperator *op)
{
  screen_opengl_render_end(C, op->customdata);
}

/* share between invoke and exec */
static bool screen_opengl_render_anim_init(bContext *C, wmOperator *op)
{
  /* initialize animation */
  OGLRender *oglrender;
  Scene *scene;

  oglrender = op->customdata;
  scene = oglrender->scene;
  oglrender->totvideos = BKE_scene_multiview_num_videos_get(&scene->r);

  oglrender->reports = op->reports;

  if (BKE_imtype_is_movie(scene->r.im_format.imtype)) {
    size_t width, height;
    int i;

    BKE_scene_multiview_videos_dimensions_get(
        &scene->r, oglrender->sizex, oglrender->sizey, &width, &height);
    oglrender->mh = BKE_movie_handle_get(scene->r.im_format.imtype);

    if (oglrender->mh == NULL) {
      BKE_report(oglrender->reports, RPT_ERROR, "Movie format unsupported");
      screen_opengl_render_end(C, oglrender);
      return false;
    }

    oglrender->movie_ctx_arr = MEM_mallocN(sizeof(void *) * oglrender->totvideos, "Movies");

    for (i = 0; i < oglrender->totvideos; i++) {
      Scene *scene_eval = DEG_get_evaluated_scene(oglrender->depsgraph);
      const char *suffix = BKE_scene_multiview_view_id_suffix_get(&scene->r, i);

      oglrender->movie_ctx_arr[i] = oglrender->mh->context_create();
      if (!oglrender->mh->start_movie(oglrender->movie_ctx_arr[i],
                                      scene_eval,
                                      &scene->r,
                                      oglrender->sizex,
                                      oglrender->sizey,
                                      oglrender->reports,
                                      PRVRANGEON != 0,
                                      suffix)) {
        screen_opengl_render_end(C, oglrender);
        return false;
      }
    }
  }

  oglrender->cfrao = scene->r.cfra;
  oglrender->nfra = PSFRA;
  scene->r.cfra = PSFRA;

  return true;
}

typedef struct WriteTaskData {
  RenderResult *rr;
  Scene tmp_scene;
} WriteTaskData;

static void write_result_func(TaskPool *__restrict pool, void *task_data_v)
{
  OGLRender *oglrender = (OGLRender *)BLI_task_pool_user_data(pool);
  WriteTaskData *task_data = (WriteTaskData *)task_data_v;
  Scene *scene = &task_data->tmp_scene;
  RenderResult *rr = task_data->rr;
  const bool is_movie = BKE_imtype_is_movie(scene->r.im_format.imtype);
  const int cfra = scene->r.cfra;
  bool ok;
  /* Don't attempt to write if we've got an error. */
  if (!oglrender->pool_ok) {
    RE_FreeRenderResult(rr);
    BLI_mutex_lock(&oglrender->task_mutex);
    oglrender->num_scheduled_frames--;
    BLI_condition_notify_all(&oglrender->task_condition);
    BLI_mutex_unlock(&oglrender->task_mutex);
    return;
  }
  /* Construct local thread0safe copy of reports structure which we can
   * safely pass to the underlying functions.
   */
  ReportList reports;
  BKE_reports_init(&reports, oglrender->reports->flag & ~RPT_PRINT);
  /* Do actual save logic here, depending on the file format.
   *
   * NOTE: We have to construct temporary scene with proper scene->r.cfra.
   * This is because underlying calls do not use r.cfra but use scene
   * for that.
   */
  if (is_movie) {
    ok = RE_WriteRenderViewsMovie(&reports,
                                  rr,
                                  scene,
                                  &scene->r,
                                  oglrender->mh,
                                  oglrender->movie_ctx_arr,
                                  oglrender->totvideos,
                                  PRVRANGEON != 0);
  }
  else {
    /* TODO(sergey): We can in theory save some CPU ticks here because we
     * calculate file name again here.
     */
    char name[FILE_MAX];
    BKE_image_path_from_imformat(name,
                                 scene->r.pic,
                                 BKE_main_blendfile_path(oglrender->bmain),
                                 cfra,
                                 &scene->r.im_format,
                                 (scene->r.scemode & R_EXTENSION) != 0,
                                 true,
                                 NULL);

    BKE_render_result_stamp_info(scene, scene->camera, rr, false);
    ok = RE_WriteRenderViewsImage(NULL, rr, scene, true, name);
    if (!ok) {
      BKE_reportf(&reports, RPT_ERROR, "Write error: cannot save %s", name);
    }
  }
  if (reports.list.first != NULL) {
    BLI_spin_lock(&oglrender->reports_lock);
    for (Report *report = reports.list.first; report != NULL; report = report->next) {
      BKE_report(oglrender->reports, report->type, report->message);
    }
    BLI_spin_unlock(&oglrender->reports_lock);
  }
  if (!ok) {
    oglrender->pool_ok = false;
  }
  RE_FreeRenderResult(rr);
  BLI_mutex_lock(&oglrender->task_mutex);
  oglrender->num_scheduled_frames--;
  BLI_condition_notify_all(&oglrender->task_condition);
  BLI_mutex_unlock(&oglrender->task_mutex);
}

static bool schedule_write_result(OGLRender *oglrender, RenderResult *rr)
{
  if (!oglrender->pool_ok) {
    RE_FreeRenderResult(rr);
    return false;
  }
  Scene *scene = oglrender->scene;
  WriteTaskData *task_data = MEM_mallocN(sizeof(WriteTaskData), "write task data");
  task_data->rr = rr;
  task_data->tmp_scene = *scene;
  BLI_mutex_lock(&oglrender->task_mutex);
  oglrender->num_scheduled_frames++;
  if (oglrender->num_scheduled_frames > MAX_SCHEDULED_FRAMES) {
    BLI_condition_wait(&oglrender->task_condition, &oglrender->task_mutex);
  }
  BLI_mutex_unlock(&oglrender->task_mutex);
  BLI_task_pool_push(oglrender->task_pool, write_result_func, task_data, true, NULL);
  return true;
}

static bool screen_opengl_render_anim_step(bContext *C, wmOperator *op)
{
  OGLRender *oglrender = op->customdata;
  Scene *scene = oglrender->scene;
  Depsgraph *depsgraph = oglrender->depsgraph;
  char name[FILE_MAX];
  bool ok = false;
  const bool view_context = (oglrender->v3d != NULL);
  bool is_movie;
  RenderResult *rr;

  /* go to next frame */
  if (CFRA < oglrender->nfra) {
    CFRA++;
  }
  while (CFRA < oglrender->nfra) {
    BKE_scene_graph_update_for_newframe(depsgraph);
    CFRA++;
  }

  is_movie = BKE_imtype_is_movie(scene->r.im_format.imtype);

  if (!is_movie) {
    BKE_image_path_from_imformat(name,
                                 scene->r.pic,
                                 BKE_main_blendfile_path(oglrender->bmain),
                                 scene->r.cfra,
                                 &scene->r.im_format,
                                 (scene->r.scemode & R_EXTENSION) != 0,
                                 true,
                                 NULL);

    if ((scene->r.mode & R_NO_OVERWRITE) && BLI_exists(name)) {
      BLI_spin_lock(&oglrender->reports_lock);
      BKE_reportf(op->reports, RPT_INFO, "Skipping existing frame \"%s\"", name);
      BLI_spin_unlock(&oglrender->reports_lock);
      ok = true;
      goto finally;
    }
  }

  WM_cursor_time(oglrender->win, scene->r.cfra);

  BKE_scene_graph_update_for_newframe(depsgraph);

  if (view_context) {
    if (oglrender->rv3d->persp == RV3D_CAMOB && oglrender->v3d->camera &&
        oglrender->v3d->scenelock) {
      /* since BKE_scene_graph_update_for_newframe() is used rather
       * then ED_update_for_newframe() the camera needs to be set */
      if (BKE_scene_camera_switch_update(scene)) {
        oglrender->v3d->camera = scene->camera;
      }
    }
  }
  else {
    BKE_scene_camera_switch_update(scene);
  }

  if (oglrender->render_frames == NULL ||
      BLI_BITMAP_TEST_BOOL(oglrender->render_frames, CFRA - PSFRA)) {
    /* render into offscreen buffer */
    screen_opengl_render_apply(C, oglrender);
  }

  /* save to disk */
  rr = RE_AcquireResultRead(oglrender->re);
  RenderResult *new_rr = RE_DuplicateRenderResult(rr);
  RE_ReleaseResult(oglrender->re);

  ok = schedule_write_result(oglrender, new_rr);

finally: /* Step the frame and bail early if needed */

  /* go to next frame */
  oglrender->nfra += scene->r.frame_step;

  /* stop at the end or on error */
  if (CFRA >= PEFRA || !ok) {
    screen_opengl_render_end(C, op->customdata);
    return 0;
  }

  return 1;
}

static int screen_opengl_render_modal(bContext *C, wmOperator *op, const wmEvent *event)
{
  OGLRender *oglrender = op->customdata;
  const bool anim = RNA_boolean_get(op->ptr, "animation");
  bool ret;

  switch (event->type) {
    case EVT_ESCKEY:
      /* cancel */
      oglrender->pool_ok = false; /* Flag pool for cancel. */
      screen_opengl_render_end(C, op->customdata);
      return OPERATOR_FINISHED;
    case TIMER:
      /* render frame? */
      if (oglrender->timer == event->customdata) {
        break;
      }
      ATTR_FALLTHROUGH;
    default:
      /* nothing to do */
      return OPERATOR_RUNNING_MODAL;
  }

  /* run first because screen_opengl_render_anim_step can free oglrender */
  WM_event_add_notifier(C, NC_SCENE | ND_RENDER_RESULT, oglrender->scene);

  if (anim == 0) {
    screen_opengl_render_apply(C, op->customdata);
    screen_opengl_render_end(C, op->customdata);
    return OPERATOR_FINISHED;
  }

  ret = screen_opengl_render_anim_step(C, op);

  /* stop at the end or on error */
  if (ret == false) {
    return OPERATOR_FINISHED;
  }

  return OPERATOR_RUNNING_MODAL;
}

static int screen_opengl_render_invoke(bContext *C, wmOperator *op, const wmEvent *event)
{
  OGLRender *oglrender;
  const bool anim = RNA_boolean_get(op->ptr, "animation");

  if (!screen_opengl_render_init(C, op)) {
    return OPERATOR_CANCELLED;
  }

  if (anim) {
    if (!screen_opengl_render_anim_init(C, op)) {
      return OPERATOR_CANCELLED;
    }
  }

  oglrender = op->customdata;
  render_view_open(C, event->x, event->y, op->reports);

  /* View may be changed above #USER_RENDER_DISPLAY_WINDOW. */
  oglrender->win = CTX_wm_window(C);

  WM_event_add_modal_handler(C, op);
  oglrender->timer = WM_event_add_timer(oglrender->wm, oglrender->win, TIMER, 0.01f);

  return OPERATOR_RUNNING_MODAL;
}

/* executes blocking render */
static int screen_opengl_render_exec(bContext *C, wmOperator *op)
{
  const bool is_animation = RNA_boolean_get(op->ptr, "animation");

  if (!screen_opengl_render_init(C, op)) {
    return OPERATOR_CANCELLED;
  }

  if (!is_animation) { /* same as invoke */
    /* render image */
    screen_opengl_render_apply(C, op->customdata);
    screen_opengl_render_end(C, op->customdata);

    return OPERATOR_FINISHED;
  }

  bool ret = true;

  if (!screen_opengl_render_anim_init(C, op)) {
    return OPERATOR_CANCELLED;
  }

  while (ret) {
    ret = screen_opengl_render_anim_step(C, op);
  }

  /* no redraw needed, we leave state as we entered it */
  //  ED_update_for_newframe(C);
  WM_event_add_notifier(C, NC_SCENE | ND_RENDER_RESULT, CTX_data_scene(C));

  return OPERATOR_FINISHED;
}

static char *screen_opengl_render_description(struct bContext *UNUSED(C),
                                              struct wmOperatorType *UNUSED(ot),
                                              struct PointerRNA *ptr)
{
  if (!RNA_boolean_get(ptr, "animation")) {
    return NULL;
  }

  if (RNA_boolean_get(ptr, "render_keyed_only")) {
    return BLI_strdup(
        "Render the viewport for the animation range of this scene, but only render keyframes of "
        "selected objects");
  }

  return BLI_strdup("Render the viewport for the animation range of this scene");
}

void RENDER_OT_opengl(wmOperatorType *ot)
{
  PropertyRNA *prop;

  /* identifiers */
  ot->name = "Viewport Render";
  ot->description = "Take a snapshot of the active viewport";
  ot->idname = "RENDER_OT_opengl";

  /* api callbacks */
  ot->get_description = screen_opengl_render_description;
  ot->invoke = screen_opengl_render_invoke;
  ot->exec = screen_opengl_render_exec; /* blocking */
  ot->modal = screen_opengl_render_modal;
  ot->cancel = screen_opengl_render_cancel;

  ot->poll = ED_operator_screenactive;

  prop = RNA_def_boolean(ot->srna,
                         "animation",
                         0,
                         "Animation",
                         "Render files from the animation range of this scene");
  RNA_def_property_flag(prop, PROP_SKIP_SAVE);

  prop = RNA_def_boolean(ot->srna,
                         "render_keyed_only",
                         0,
                         "Render Keyframes Only",
                         "Render only those frames where selected objects have a key in their "
                         "animation data. Only used when rendering animation");
  RNA_def_property_flag(prop, PROP_SKIP_SAVE);

  prop = RNA_def_boolean(
      ot->srna, "sequencer", 0, "Sequencer", "Render using the sequencer's OpenGL display");
  RNA_def_property_flag(prop, PROP_SKIP_SAVE);
  prop = RNA_def_boolean(
      ot->srna,
      "write_still",
      0,
      "Write Image",
      "Save rendered the image to the output path (used only when animation is disabled)");
  RNA_def_property_flag(prop, PROP_SKIP_SAVE);
  prop = RNA_def_boolean(ot->srna,
                         "view_context",
                         1,
                         "View Context",
                         "Use the current 3D view for rendering, else use scene settings");
  RNA_def_property_flag(prop, PROP_SKIP_SAVE);
}<|MERGE_RESOLUTION|>--- conflicted
+++ resolved
@@ -489,17 +489,7 @@
     SpaceSeq *sseq = oglrender->sseq;
     int chanshown = sseq ? sseq->chanshown : 0;
 
-<<<<<<< HEAD
     SEQ_render_new_render_data(oglrender->bmain,
-                               oglrender->depsgraph,
-                               scene,
-                               oglrender->sizex,
-                               oglrender->sizey,
-                               100,
-                               false,
-                               &context);
-=======
-    BKE_sequencer_new_render_data(oglrender->bmain,
                                   oglrender->depsgraph,
                                   scene,
                                   oglrender->sizex,
@@ -507,7 +497,6 @@
                                   SEQ_RENDER_SIZE_SCENE,
                                   false,
                                   &context);
->>>>>>> 75bd2868
 
     for (view_id = 0; view_id < oglrender->views_len; view_id++) {
       context.view_id = view_id;
