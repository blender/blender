/**
 * $Id$
 *
 * ***** BEGIN GPL LICENSE BLOCK *****
 *
 * This program is free software; you can redistribute it and/or
 * modify it under the terms of the GNU General Public License
 * as published by the Free Software Foundation; either version 2
 * of the License, or (at your option) any later version. 
 *
 * This program is distributed in the hope that it will be useful,
 * but WITHOUT ANY WARRANTY; without even the implied warranty of
 * MERCHANTABILITY or FITNESS FOR A PARTICULAR PURPOSE.  See the
 * GNU General Public License for more details.
 *
 * You should have received a copy of the GNU General Public License
 * along with this program; if not, write to the Free Software Foundation,
 * Inc., 59 Temple Place - Suite 330, Boston, MA  02111-1307, USA.
 *
 * The Original Code is Copyright (C) 2004-2008 Blender Foundation.
 * All rights reserved.
 *
 * 
 * Contributor(s): Blender Foundation
 *
 * ***** END GPL LICENSE BLOCK *****
 */

#include <string.h>
#include <stdio.h>
#include <stdlib.h>

#include "DNA_armature_types.h"
#include "DNA_ID.h"
#include "DNA_image_types.h"
#include "DNA_meshdata_types.h"
#include "DNA_mesh_types.h"
#include "DNA_object_types.h"
#include "DNA_space_types.h"
#include "DNA_scene_types.h"
#include "DNA_screen_types.h"
#include "DNA_texture_types.h"
#include "DNA_userdef_types.h" /* U.smooth_viewtx */
#include "DNA_view3d_types.h"
#include "DNA_windowmanager_types.h"

#include "RNA_access.h"

#include "MEM_guardedalloc.h"

#include "BKE_action.h"
#include "BKE_brush.h"
#include "BKE_context.h"
#include "BKE_curve.h"
#include "BKE_depsgraph.h"
#include "BKE_displist.h"
#include "BKE_effect.h"
#include "BKE_global.h"
#include "BKE_image.h"
#include "BKE_library.h"
#include "BKE_main.h"
#include "BKE_mesh.h"
#include "BKE_modifier.h"
#include "BKE_paint.h"
#include "BKE_particle.h"
#include "BKE_screen.h"
#include "BKE_utildefines.h" /* for VECCOPY */
#include "BKE_tessmesh.h"

#include "ED_armature.h"
#include "ED_particle.h"
#include "ED_object.h"
#include "ED_mesh.h"
#include "ED_util.h"
#include "ED_screen.h"
#include "ED_transform.h"
#include "ED_types.h"

#include "WM_api.h"
#include "WM_types.h"

#include "RNA_access.h"
#include "RNA_define.h"
#include "RNA_enum_types.h"

#include "BIF_gl.h"
#include "BIF_glutil.h"

#include "BLI_math.h"
#include "BLI_blenlib.h"
#include "BLI_editVert.h"

#include "UI_interface.h"
#include "UI_interface_icons.h"
#include "UI_resources.h"
#include "UI_view2d.h"

#include "view3d_intern.h"


/* View3d->modeselect 
 * This is a bit of a dodgy hack to enable a 'mode' menu with icons+labels
 * rather than those buttons.
 * I know the implementation's not good - it's an experiment to see if this
 * approach would work well
 *
 * This can be cleaned when I make some new 'mode' icons.
 */

#define TEST_EDITMESH	if(obedit==0) return; \
						if( (v3d->lay & obedit->lay)==0 ) return;

/* XXX port over */	
extern void borderselect();

/* view3d handler codes */
#define VIEW3D_HANDLER_BACKGROUND	1
#define VIEW3D_HANDLER_PROPERTIES	2
#define VIEW3D_HANDLER_OBJECT		3
#define VIEW3D_HANDLER_PREVIEW		4
#define VIEW3D_HANDLER_MULTIRES         5
#define VIEW3D_HANDLER_TRANSFORM	6
#define VIEW3D_HANDLER_GREASEPENCIL 7
#define VIEW3D_HANDLER_BONESKETCH	8

/* end XXX ************* */

static void do_view3d_header_buttons(bContext *C, void *arg, int event);

#define B_SCENELOCK 101
#define B_FULL		102
#define B_HOME		103
#define B_VIEWBUT	104
#define B_PERSP		105
#define B_MODESELECT 108
#define B_SEL_VERT	110
#define B_SEL_EDGE	111
#define B_SEL_FACE	112
#define B_MAN_TRANS	116
#define B_MAN_ROT	117
#define B_MAN_SCALE	118
#define B_NDOF		119	
#define B_MAN_MODE	120
#define B_REDR		122
#define B_NOP		123

// XXX quickly ported across
static void handle_view3d_lock(bContext *C) 
{
	Main *bmain= CTX_data_main(C);
	Scene *scene= CTX_data_scene(C);
	ScrArea *sa= CTX_wm_area(C);
	View3D *v3d= CTX_wm_view3d(C);
	
	if (v3d != NULL && sa != NULL) {
		if(v3d->localvd==NULL && v3d->scenelock && sa->spacetype==SPACE_VIEW3D) {
			/* copy to scene */
			scene->lay= v3d->lay;
			scene->camera= v3d->camera;

			/* not through notifiery, listener don't have context
			   and non-open screens or spaces need to be updated too */
			ED_view3d_scene_layers_update(bmain, scene);
			
			/* notifiers for scene update */
			WM_event_add_notifier(C, NC_SCENE|ND_LAYER, scene);
		}
	}
}

static int layers_exec(bContext *C, wmOperator *op)
{
	Scene *scene= CTX_data_scene(C);
	ScrArea *sa= CTX_wm_area(C);
	View3D *v3d= sa->spacedata.first;
	int nr= RNA_int_get(op->ptr, "nr");
	
	if(nr < 0)
		return OPERATOR_CANCELLED;
	
	
	if(nr == 0) {
		/* all layers */
		v3d->lay |= (1<<20)-1;

		if(!v3d->layact)
			v3d->layact= 1;
	}
	else {
		nr--;

		if(RNA_boolean_get(op->ptr, "extend"))
			v3d->lay |= (1<<nr);
		else
			v3d->lay = (1<<nr);
		
		/* set active layer, ensure to always have one */
		if(v3d->lay & (1<<nr))
		   v3d->layact= 1<<nr;
		else if((v3d->lay & v3d->layact)==0) {
			int bit= 0;

			while(bit<32) {
				if(v3d->lay & (1<<bit)) {
					v3d->layact= 1<<bit;
					break;
				}
				bit++;
			}
		}
	}
	
	if(v3d->scenelock) handle_view3d_lock(C);
	
	/* new layers might need unflushed events events */
	DAG_scene_update_flags(scene, v3d->lay);	/* tags all that moves and flushes */

	ED_area_tag_redraw(sa);
	
	return OPERATOR_FINISHED;
}

/* applies shift and alt, lazy coding or ok? :) */
/* the local per-keymap-entry keymap will solve it */
static int layers_invoke(bContext *C, wmOperator *op, wmEvent *event)
{
	if(event->ctrl || event->oskey)
		return OPERATOR_PASS_THROUGH;
	
	if(event->shift)
		RNA_boolean_set(op->ptr, "extend", 1);
	
	if(event->alt) {
		int nr= RNA_int_get(op->ptr, "nr") + 10;
		RNA_int_set(op->ptr, "nr", nr);
	}
	layers_exec(C, op);
	
	return OPERATOR_FINISHED;
}

void VIEW3D_OT_layers(wmOperatorType *ot)
{
	/* identifiers */
	ot->name= "Layers";
	ot->description= "Toggle layer(s) visibility.";
	ot->idname= "VIEW3D_OT_layers";
	
	/* api callbacks */
	ot->invoke= layers_invoke;
	ot->exec= layers_exec;
	ot->poll= ED_operator_view3d_active;
	
	/* flags */
	ot->flag= OPTYPE_REGISTER|OPTYPE_UNDO;
	
	RNA_def_int(ot->srna, "nr", 1, 0, 20, "Number", "The layer number to set, zero for all layers", 0, 20);
	RNA_def_boolean(ot->srna, "extend", 0, "Extend", "Add this layer to the current view layers");
}

static char *view3d_modeselect_pup(Scene *scene)
{
	Object *ob= OBACT;
	static char string[1024];
	static char formatstr[] = "|%s %%x%d %%i%d";
	char *str = string;

	str += sprintf(str, "Mode: %%t");
	
	str += sprintf(str, formatstr, "Object Mode", OB_MODE_OBJECT, ICON_OBJECT_DATA);
	
	if(ob==NULL) return string;
	
	/* if active object is editable */
	if ( ((ob->type == OB_MESH)
		|| (ob->type == OB_CURVE) || (ob->type == OB_SURF) || (ob->type == OB_FONT)
		|| (ob->type == OB_MBALL) || (ob->type == OB_LATTICE))) {
		
		str += sprintf(str, formatstr, "Edit Mode", OB_MODE_EDIT, ICON_EDITMODE_HLT);
	}
	else if (ob->type == OB_ARMATURE) {
		if (ob->mode & OB_MODE_POSE)
			str += sprintf(str, formatstr, "Edit Mode", OB_MODE_EDIT|OB_MODE_POSE, ICON_EDITMODE_HLT);
		else
			str += sprintf(str, formatstr, "Edit Mode", OB_MODE_EDIT, ICON_EDITMODE_HLT);
	}

	if (ob->type == OB_MESH) {

		str += sprintf(str, formatstr, "Sculpt Mode", OB_MODE_SCULPT, ICON_SCULPTMODE_HLT);
		str += sprintf(str, formatstr, "Vertex Paint", OB_MODE_VERTEX_PAINT, ICON_VPAINT_HLT);
		str += sprintf(str, formatstr, "Texture Paint", OB_MODE_TEXTURE_PAINT, ICON_TPAINT_HLT);
		str += sprintf(str, formatstr, "Weight Paint", OB_MODE_WEIGHT_PAINT, ICON_WPAINT_HLT);
	}

	
	/* if active object is an armature */
	if (ob->type==OB_ARMATURE) {
		str += sprintf(str, formatstr, "Pose Mode", OB_MODE_POSE, ICON_POSE_HLT);
	}

	if (ob->particlesystem.first || modifiers_findByType(ob, eModifierType_Cloth) || modifiers_findByType(ob, eModifierType_Softbody)) {
		str += sprintf(str, formatstr, "Particle Mode", OB_MODE_PARTICLE_EDIT, ICON_PARTICLEMODE);
	}

	return (string);
}


static void do_view3d_header_buttons(bContext *C, void *arg, int event)
{
	wmWindow *win= CTX_wm_window(C);
	ToolSettings *ts= CTX_data_tool_settings(C);
	ScrArea *sa= CTX_wm_area(C);
	View3D *v3d= sa->spacedata.first;
	Object *obedit = CTX_data_edit_object(C);
<<<<<<< HEAD
	Object *ob = CTX_data_active_object(C);
	BMEditMesh *em= NULL;
	int bit, ctrl= win->eventstate->ctrl, shift= win->eventstate->shift;
=======
	EditMesh *em= NULL;
	int ctrl= win->eventstate->ctrl, shift= win->eventstate->shift;
>>>>>>> ffe13aeb
	PointerRNA props_ptr;
	
	if(obedit && obedit->type==OB_MESH) {
		em= ((Mesh *)obedit->data)->edit_btmesh;
	}
	/* watch it: if sa->win does not exist, check that when calling direct drawing routines */

	switch(event) {
	case B_REDR:
		ED_area_tag_redraw(sa);
		break;
		
	case B_MODESELECT:
		WM_operator_properties_create(&props_ptr, "OBJECT_OT_mode_set");
		RNA_enum_set(&props_ptr, "mode", v3d->modeselect);
		WM_operator_name_call(C, "OBJECT_OT_mode_set", WM_OP_EXEC_REGION_WIN, &props_ptr);
		WM_operator_properties_free(&props_ptr);
		break;		
		
	case B_SEL_VERT:
		if(em) {
			if(shift==0 || em->selectmode==0)
				em->selectmode= SCE_SELECT_VERTEX;
			ts->selectmode= em->selectmode;
			EDBM_selectmode_set(em);
			WM_event_add_notifier(C, NC_GEOM|ND_SELECT, obedit->data);
			ED_undo_push(C, "Selectmode Set: Vertex");
		}
		break;
	case B_SEL_EDGE:
		if(em) {
			if(shift==0 || em->selectmode==0){
				if( (em->selectmode ^ SCE_SELECT_EDGE) == SCE_SELECT_VERTEX){
					if(ctrl) EDBM_convertsel(em, SCE_SELECT_VERTEX,SCE_SELECT_EDGE); 
				}
				em->selectmode = SCE_SELECT_EDGE;
			}
			ts->selectmode= em->selectmode;
			EDBM_selectmode_set(em);
			WM_event_add_notifier(C, NC_GEOM|ND_SELECT, obedit->data);
			ED_undo_push(C, "Selectmode Set: Edge");
		}
		break;
	case B_SEL_FACE:
		if(em) {
			if( shift==0 || em->selectmode==0){
				if( ((ts->selectmode ^ SCE_SELECT_FACE) == SCE_SELECT_VERTEX) || ((ts->selectmode ^ SCE_SELECT_FACE) == SCE_SELECT_EDGE)){
					if(ctrl) EDBM_convertsel(em, (ts->selectmode ^ SCE_SELECT_FACE),SCE_SELECT_FACE);
				}
				em->selectmode = SCE_SELECT_FACE;
			}
			ts->selectmode= em->selectmode;
			EDBM_selectmode_set(em);
			WM_event_add_notifier(C, NC_GEOM|ND_SELECT, obedit->data);
			ED_undo_push(C, "Selectmode Set: Face");
		}
		break;	

	case B_MAN_TRANS:
		if( shift==0 || v3d->twtype==0) {
			v3d->twtype= V3D_MANIP_TRANSLATE;
		}
        ED_area_tag_redraw(sa);
        break;
	case B_MAN_ROT:
		if( shift==0 || v3d->twtype==0) {
            v3d->twtype= V3D_MANIP_ROTATE;
		}
        ED_area_tag_redraw(sa);
		break;
	case B_MAN_SCALE:
		if( shift==0 || v3d->twtype==0) {
            v3d->twtype= V3D_MANIP_SCALE;
		}
        ED_area_tag_redraw(sa);
		break;
	case B_NDOF:
        ED_area_tag_redraw(sa);
		break;
	case B_MAN_MODE:
        ED_area_tag_redraw(sa);
		break;
	default:
		break;
	}
}

/* Returns the icon associated with an object mode */
static int object_mode_icon(int mode)
{
	EnumPropertyItem *item = object_mode_items;
	
	while(item->name != NULL) {
		if(item->value == mode)
			return item->icon;
		++item;
	}

	return ICON_OBJECT_DATAMODE;
}

void uiTemplateHeader3D(uiLayout *layout, struct bContext *C)
{
	bScreen *screen= CTX_wm_screen(C);
	ScrArea *sa= CTX_wm_area(C);
	View3D *v3d= sa->spacedata.first;
	Scene *scene= CTX_data_scene(C);
	ToolSettings *ts= CTX_data_tool_settings(C);
	PointerRNA v3dptr, toolsptr, sceneptr;
	Object *ob= OBACT;
	Object *obedit = CTX_data_edit_object(C);
	uiBlock *block;
	uiLayout *row;
	
	RNA_pointer_create(&screen->id, &RNA_Space3DView, v3d, &v3dptr);	
	RNA_pointer_create(&scene->id, &RNA_ToolSettings, ts, &toolsptr);
	RNA_pointer_create(&scene->id, &RNA_Scene, scene, &sceneptr);

	block= uiLayoutGetBlock(layout);
	uiBlockSetHandleFunc(block, do_view3d_header_buttons, NULL);

	/* other buttons: */
	uiBlockSetEmboss(block, UI_EMBOSS);
	
	/* mode */
	if(ob)
		v3d->modeselect = ob->mode;
	else
		v3d->modeselect = OB_MODE_OBJECT;
		
	v3d->flag &= ~V3D_MODE;
	
	/* not sure what the v3d->flag is useful for now... modeselect is confusing */
	if(obedit) v3d->flag |= V3D_EDITMODE;
	if(ob && (ob->mode & OB_MODE_POSE)) v3d->flag |= V3D_POSEMODE;
	if(ob && (ob->mode & OB_MODE_VERTEX_PAINT)) v3d->flag |= V3D_VERTEXPAINT;
	if(ob && (ob->mode & OB_MODE_WEIGHT_PAINT)) v3d->flag |= V3D_WEIGHTPAINT;
	if(ob && (ob->mode & OB_MODE_TEXTURE_PAINT)) v3d->flag |= V3D_TEXTUREPAINT;
	if(paint_facesel_test(ob)) v3d->flag |= V3D_FACESELECT;

	uiBlockBeginAlign(block);
	uiDefIconTextButS(block, MENU, B_MODESELECT, object_mode_icon(v3d->modeselect), view3d_modeselect_pup(scene) , 
			  0,0,126,20, &(v3d->modeselect), 0, 0, 0, 0, "Mode");
	uiBlockEndAlign(block);
	
	/* Draw type */
	uiItemR(layout, "", 0, &v3dptr, "viewport_shading", UI_ITEM_R_ICON_ONLY);

	if (obedit==NULL && ((ob && ob->mode & (OB_MODE_VERTEX_PAINT|OB_MODE_WEIGHT_PAINT|OB_MODE_TEXTURE_PAINT)))) {
		/* Manipulators aren't used in weight paint mode */
		
		PointerRNA meshptr;

		RNA_pointer_create(&ob->id, &RNA_Mesh, ob->data, &meshptr);
		uiItemR(layout, "", 0, &meshptr, "use_paint_mask", UI_ITEM_R_ICON_ONLY);
	} else {
		char *str_menu;

		row= uiLayoutRow(layout, 1);
		uiItemR(row, "", 0, &v3dptr, "pivot_point", UI_ITEM_R_ICON_ONLY);
		uiItemR(row, "", 0, &v3dptr, "pivot_point_align", UI_ITEM_R_ICON_ONLY);

		/* NDOF */
		/* Not implemented yet
		 if (G.ndofdevice ==0 ) {
			uiDefIconTextButC(block, ICONTEXTROW,B_NDOF, ICON_NDOF_TURN, ndof_pup(), 0,0,XIC+10,YIC, &(v3d->ndofmode), 0, 3.0, 0, 0, "Ndof mode");
		
			uiDefIconButC(block, TOG, B_NDOF,  ICON_NDOF_DOM,
				      0,0,XIC,YIC,
				      &v3d->ndoffilter, 0, 1, 0, 0, "dominant axis");	
		}
		 */

		/* Transform widget / manipulators */
		row= uiLayoutRow(layout, 1);
		uiItemR(row, "", 0, &v3dptr, "manipulator", UI_ITEM_R_ICON_ONLY);
		block= uiLayoutGetBlock(row);
		
		if(v3d->twflag & V3D_USE_MANIPULATOR) {
			uiDefIconButBitS(block, TOG, V3D_MANIP_TRANSLATE, B_MAN_TRANS, ICON_MAN_TRANS, 0,0,XIC,YIC, &v3d->twtype, 1.0, 0.0, 0, 0, "Translate manipulator mode");
			uiDefIconButBitS(block, TOG, V3D_MANIP_ROTATE, B_MAN_ROT, ICON_MAN_ROT, 0,0,XIC,YIC, &v3d->twtype, 1.0, 0.0, 0, 0, "Rotate manipulator mode");
			uiDefIconButBitS(block, TOG, V3D_MANIP_SCALE, B_MAN_SCALE, ICON_MAN_SCALE, 0,0,XIC,YIC, &v3d->twtype, 1.0, 0.0, 0, 0, "Scale manipulator mode");
		}
			
		if (v3d->twmode > (BIF_countTransformOrientation(C) - 1) + V3D_MANIP_CUSTOM) {
			v3d->twmode = 0;
		}
			
		str_menu = BIF_menustringTransformOrientation(C, "Orientation");
		uiDefButS(block, MENU, B_MAN_MODE, str_menu,0,0,70,YIC, &v3d->twmode, 0, 0, 0, 0, "Transform Orientation");
		MEM_freeN(str_menu);
	}
 		
	if(obedit==NULL && v3d->localvd==NULL) {
		int ob_lay = ob ? ob->lay : 0;
		
<<<<<<< HEAD
			xco+= (a-2)*(XIC/2)+3;

			/* LOCK */
			uiDefIconButS(block, ICONTOG, B_SCENELOCK, ICON_LOCKVIEW_OFF, xco+=XIC,yco,XIC,YIC, &(v3d->scenelock), 0, 0, 0, 0, "Locks Active Camera and layers to Scene (Ctrl `)");
			header_xco_step(ar, &xco, &yco, &maxco, XIC+10);

		}
	
		/* proportional falloff */
		if((obedit == NULL || (obedit->type == OB_MESH || obedit->type == OB_CURVE || obedit->type == OB_SURF || obedit->type == OB_LATTICE)) || (ob && ob->mode & OB_MODE_PARTICLE_EDIT)) {
		
			uiBlockBeginAlign(block);
			uiDefIconTextButS(block, ICONTEXTROW,B_REDR, ICON_PROP_OFF, "Proportional %t|Off %x0|On %x1|Connected %x2", xco,yco,XIC+10,YIC, &(ts->proportional), 0, 1.0, 0, 0, "Proportional Edit Falloff (Hotkeys: O, Alt O) ");
			xco+= XIC+10;
		
			if(ts->proportional) {
				uiDefIconTextButS(block, ICONTEXTROW,B_REDR, ICON_SMOOTHCURVE, propfalloff_pup(), xco,yco,XIC+10,YIC, &(ts->prop_mode), 0.0, 0.0, 0, 0, "Proportional Edit Falloff (Hotkey: Shift O) ");
				xco+= XIC+10;
			}
			uiBlockEndAlign(block);
			header_xco_step(ar, &xco, &yco, &maxco, 10);
		}

		/* Snap */
		if (BIF_snappingSupported(obedit)) {
			uiBlockBeginAlign(block);

			if (ts->snap_flag & SCE_SNAP) {
				uiDefIconButBitS(block, TOG, SCE_SNAP, B_REDR, ICON_SNAP_GEO,xco,yco,XIC,YIC, &ts->snap_flag, 0, 0, 0, 0, "Snap with Ctrl during transform (Shift Tab)");
				xco+= XIC;
				if(v3d->modeselect == OB_MODE_OBJECT) {
					uiDefIconButBitS(block, TOG, SCE_SNAP_ROTATE, B_REDR, ICON_SNAP_NORMAL,xco,yco,XIC,YIC, &ts->snap_flag, 0, 0, 0, 0, "Align rotation with the snapping target");	
					xco+= XIC;
				}
				if (ts->snap_mode == SCE_SNAP_MODE_VOLUME) {
					uiDefIconButBitS(block, TOG, SCE_SNAP_PEEL_OBJECT, B_REDR, ICON_SNAP_PEEL_OBJECT,xco,yco,XIC,YIC, &ts->snap_flag, 0, 0, 0, 0, "Consider objects as whole when finding volume center");	
					xco+= XIC;
				}
				if (ts->snap_mode == SCE_SNAP_MODE_FACE) {
					uiDefIconButBitS(block, TOG, SCE_SNAP_PROJECT, B_REDR, ICON_RETOPO,xco,yco,XIC,YIC, &ts->snap_flag, 0, 0, 0, 0, "Project elements instead of snapping them");
					xco+= XIC;
				}
				uiDefIconTextButS(block, ICONTEXTROW,B_REDR, ICON_SNAP_VERTEX, snapmode_pup(), xco,yco,XIC+10,YIC, &(ts->snap_mode), 0.0, 0.0, 0, 0, "Snapping mode");
				xco+= XIC + 10;
				uiDefButS(block, MENU, B_NOP, "Snap Mode%t|Closest%x0|Center%x1|Median%x2|Active%x3",xco,yco,70,YIC, &ts->snap_target, 0, 0, 0, 0, "Snap Target Mode");
				xco+= 70;
			} else {
				uiDefIconButBitS(block, TOG, SCE_SNAP, B_REDR, ICON_SNAP_GEAR,xco,yco,XIC,YIC, &ts->snap_flag, 0, 0, 0, 0, "Snap while Ctrl is held during transform (Shift Tab)");	
				xco+= XIC;
			}

			uiBlockEndAlign(block);
			header_xco_step(ar, &xco, &yco, &maxco, 10);
		}

		/* selection modus */
		if(obedit && (obedit->type == OB_MESH)) {
			BMEditMesh *em= ((Mesh *)obedit->data)->edit_btmesh;

			uiBlockBeginAlign(block);
			uiDefIconButBitS(block, TOG, SCE_SELECT_VERTEX, B_SEL_VERT, ICON_VERTEXSEL, xco,yco,XIC,YIC, &em->selectmode, 1.0, 0.0, 0, 0, "Vertex select mode (Ctrl Tab 1)");
			xco+= XIC;
			uiDefIconButBitS(block, TOG, SCE_SELECT_EDGE, B_SEL_EDGE, ICON_EDGESEL, xco,yco,XIC,YIC, &em->selectmode, 1.0, 0.0, 0, 0, "Edge select mode (Ctrl Tab 2)");
			xco+= XIC;
			uiDefIconButBitS(block, TOG, SCE_SELECT_FACE, B_SEL_FACE, ICON_FACESEL, xco,yco,XIC,YIC, &em->selectmode, 1.0, 0.0, 0, 0, "Face select mode (Ctrl Tab 3)");
			xco+= XIC;
			uiBlockEndAlign(block);
			header_xco_step(ar, &xco, &yco, &maxco, 10);
			if(v3d->drawtype > OB_WIRE) {
				uiDefIconButBitS(block, TOG, V3D_ZBUF_SELECT, B_REDR, ICON_ORTHO, xco,yco,XIC,YIC, &v3d->flag, 1.0, 0.0, 0, 0, "Occlude background geometry");
			}
			xco+= XIC;
			uiBlockEndAlign(block);
			header_xco_step(ar, &xco, &yco, &maxco, XIC);
		}
		else if(ob && ob->mode & OB_MODE_PARTICLE_EDIT) {
			uiBlockBeginAlign(block);
			uiDefIconButBitI(block, TOG, SCE_SELECT_PATH, B_SEL_PATH, ICON_EDGESEL, xco,yco,XIC,YIC, &ts->particle.selectmode, 1.0, 0.0, 0, 0, "Path edit mode");
			xco+= XIC;
			uiDefIconButBitI(block, TOG, SCE_SELECT_POINT, B_SEL_POINT, ICON_VERTEXSEL, xco,yco,XIC,YIC, &ts->particle.selectmode, 1.0, 0.0, 0, 0, "Point select mode");
			xco+= XIC;
			uiDefIconButBitI(block, TOG, SCE_SELECT_END, B_SEL_END, ICON_FACESEL, xco,yco,XIC,YIC, &ts->particle.selectmode, 1.0, 0.0, 0, 0, "Tip select mode");
			xco+= XIC;
			uiBlockEndAlign(block);
			
			if(v3d->drawtype > OB_WIRE) {
				uiDefIconButBitS(block, TOG, V3D_ZBUF_SELECT, B_REDR, ICON_ORTHO, xco,yco,XIC,YIC, &v3d->flag, 1.0, 0.0, 0, 0, "Limit selection to visible (clipped with depth buffer)");
				xco+= XIC;
			}
			uiBlockEndAlign(block);
			header_xco_step(ar, &xco, &yco, &maxco, XIC);
		}
=======
		/* Layers */
		if (v3d->scenelock)
			uiTemplateLayers(layout, &sceneptr, "visible_layers", &v3dptr, "used_layers", ob_lay);
		else
			uiTemplateLayers(layout, &v3dptr, "visible_layers", &v3dptr, "used_layers", ob_lay);

		/* Scene lock */
		uiItemR(layout, "", 0, &v3dptr, "lock_camera_and_layers", UI_ITEM_R_ICON_ONLY);
	}

	/* selection modus */
	if(obedit && (obedit->type == OB_MESH)) {
		EditMesh *em= BKE_mesh_get_editmesh((Mesh *)obedit->data);
>>>>>>> ffe13aeb

		row= uiLayoutRow(layout, 1);
		block= uiLayoutGetBlock(row);
		uiDefIconButBitS(block, TOG, SCE_SELECT_VERTEX, B_SEL_VERT, ICON_VERTEXSEL, 0,0,XIC,YIC, &em->selectmode, 1.0, 0.0, 0, 0, "Vertex select mode");
		uiDefIconButBitS(block, TOG, SCE_SELECT_EDGE, B_SEL_EDGE, ICON_EDGESEL, 0,0,XIC,YIC, &em->selectmode, 1.0, 0.0, 0, 0, "Edge select mode");
		uiDefIconButBitS(block, TOG, SCE_SELECT_FACE, B_SEL_FACE, ICON_FACESEL, 0,0,XIC,YIC, &em->selectmode, 1.0, 0.0, 0, 0, "Face select mode");

		BKE_mesh_end_editmesh(obedit->data, em);
	}
}<|MERGE_RESOLUTION|>--- conflicted
+++ resolved
@@ -314,14 +314,8 @@
 	ScrArea *sa= CTX_wm_area(C);
 	View3D *v3d= sa->spacedata.first;
 	Object *obedit = CTX_data_edit_object(C);
-<<<<<<< HEAD
-	Object *ob = CTX_data_active_object(C);
 	BMEditMesh *em= NULL;
-	int bit, ctrl= win->eventstate->ctrl, shift= win->eventstate->shift;
-=======
-	EditMesh *em= NULL;
 	int ctrl= win->eventstate->ctrl, shift= win->eventstate->shift;
->>>>>>> ffe13aeb
 	PointerRNA props_ptr;
 	
 	if(obedit && obedit->type==OB_MESH) {
@@ -518,100 +512,6 @@
 	if(obedit==NULL && v3d->localvd==NULL) {
 		int ob_lay = ob ? ob->lay : 0;
 		
-<<<<<<< HEAD
-			xco+= (a-2)*(XIC/2)+3;
-
-			/* LOCK */
-			uiDefIconButS(block, ICONTOG, B_SCENELOCK, ICON_LOCKVIEW_OFF, xco+=XIC,yco,XIC,YIC, &(v3d->scenelock), 0, 0, 0, 0, "Locks Active Camera and layers to Scene (Ctrl `)");
-			header_xco_step(ar, &xco, &yco, &maxco, XIC+10);
-
-		}
-	
-		/* proportional falloff */
-		if((obedit == NULL || (obedit->type == OB_MESH || obedit->type == OB_CURVE || obedit->type == OB_SURF || obedit->type == OB_LATTICE)) || (ob && ob->mode & OB_MODE_PARTICLE_EDIT)) {
-		
-			uiBlockBeginAlign(block);
-			uiDefIconTextButS(block, ICONTEXTROW,B_REDR, ICON_PROP_OFF, "Proportional %t|Off %x0|On %x1|Connected %x2", xco,yco,XIC+10,YIC, &(ts->proportional), 0, 1.0, 0, 0, "Proportional Edit Falloff (Hotkeys: O, Alt O) ");
-			xco+= XIC+10;
-		
-			if(ts->proportional) {
-				uiDefIconTextButS(block, ICONTEXTROW,B_REDR, ICON_SMOOTHCURVE, propfalloff_pup(), xco,yco,XIC+10,YIC, &(ts->prop_mode), 0.0, 0.0, 0, 0, "Proportional Edit Falloff (Hotkey: Shift O) ");
-				xco+= XIC+10;
-			}
-			uiBlockEndAlign(block);
-			header_xco_step(ar, &xco, &yco, &maxco, 10);
-		}
-
-		/* Snap */
-		if (BIF_snappingSupported(obedit)) {
-			uiBlockBeginAlign(block);
-
-			if (ts->snap_flag & SCE_SNAP) {
-				uiDefIconButBitS(block, TOG, SCE_SNAP, B_REDR, ICON_SNAP_GEO,xco,yco,XIC,YIC, &ts->snap_flag, 0, 0, 0, 0, "Snap with Ctrl during transform (Shift Tab)");
-				xco+= XIC;
-				if(v3d->modeselect == OB_MODE_OBJECT) {
-					uiDefIconButBitS(block, TOG, SCE_SNAP_ROTATE, B_REDR, ICON_SNAP_NORMAL,xco,yco,XIC,YIC, &ts->snap_flag, 0, 0, 0, 0, "Align rotation with the snapping target");	
-					xco+= XIC;
-				}
-				if (ts->snap_mode == SCE_SNAP_MODE_VOLUME) {
-					uiDefIconButBitS(block, TOG, SCE_SNAP_PEEL_OBJECT, B_REDR, ICON_SNAP_PEEL_OBJECT,xco,yco,XIC,YIC, &ts->snap_flag, 0, 0, 0, 0, "Consider objects as whole when finding volume center");	
-					xco+= XIC;
-				}
-				if (ts->snap_mode == SCE_SNAP_MODE_FACE) {
-					uiDefIconButBitS(block, TOG, SCE_SNAP_PROJECT, B_REDR, ICON_RETOPO,xco,yco,XIC,YIC, &ts->snap_flag, 0, 0, 0, 0, "Project elements instead of snapping them");
-					xco+= XIC;
-				}
-				uiDefIconTextButS(block, ICONTEXTROW,B_REDR, ICON_SNAP_VERTEX, snapmode_pup(), xco,yco,XIC+10,YIC, &(ts->snap_mode), 0.0, 0.0, 0, 0, "Snapping mode");
-				xco+= XIC + 10;
-				uiDefButS(block, MENU, B_NOP, "Snap Mode%t|Closest%x0|Center%x1|Median%x2|Active%x3",xco,yco,70,YIC, &ts->snap_target, 0, 0, 0, 0, "Snap Target Mode");
-				xco+= 70;
-			} else {
-				uiDefIconButBitS(block, TOG, SCE_SNAP, B_REDR, ICON_SNAP_GEAR,xco,yco,XIC,YIC, &ts->snap_flag, 0, 0, 0, 0, "Snap while Ctrl is held during transform (Shift Tab)");	
-				xco+= XIC;
-			}
-
-			uiBlockEndAlign(block);
-			header_xco_step(ar, &xco, &yco, &maxco, 10);
-		}
-
-		/* selection modus */
-		if(obedit && (obedit->type == OB_MESH)) {
-			BMEditMesh *em= ((Mesh *)obedit->data)->edit_btmesh;
-
-			uiBlockBeginAlign(block);
-			uiDefIconButBitS(block, TOG, SCE_SELECT_VERTEX, B_SEL_VERT, ICON_VERTEXSEL, xco,yco,XIC,YIC, &em->selectmode, 1.0, 0.0, 0, 0, "Vertex select mode (Ctrl Tab 1)");
-			xco+= XIC;
-			uiDefIconButBitS(block, TOG, SCE_SELECT_EDGE, B_SEL_EDGE, ICON_EDGESEL, xco,yco,XIC,YIC, &em->selectmode, 1.0, 0.0, 0, 0, "Edge select mode (Ctrl Tab 2)");
-			xco+= XIC;
-			uiDefIconButBitS(block, TOG, SCE_SELECT_FACE, B_SEL_FACE, ICON_FACESEL, xco,yco,XIC,YIC, &em->selectmode, 1.0, 0.0, 0, 0, "Face select mode (Ctrl Tab 3)");
-			xco+= XIC;
-			uiBlockEndAlign(block);
-			header_xco_step(ar, &xco, &yco, &maxco, 10);
-			if(v3d->drawtype > OB_WIRE) {
-				uiDefIconButBitS(block, TOG, V3D_ZBUF_SELECT, B_REDR, ICON_ORTHO, xco,yco,XIC,YIC, &v3d->flag, 1.0, 0.0, 0, 0, "Occlude background geometry");
-			}
-			xco+= XIC;
-			uiBlockEndAlign(block);
-			header_xco_step(ar, &xco, &yco, &maxco, XIC);
-		}
-		else if(ob && ob->mode & OB_MODE_PARTICLE_EDIT) {
-			uiBlockBeginAlign(block);
-			uiDefIconButBitI(block, TOG, SCE_SELECT_PATH, B_SEL_PATH, ICON_EDGESEL, xco,yco,XIC,YIC, &ts->particle.selectmode, 1.0, 0.0, 0, 0, "Path edit mode");
-			xco+= XIC;
-			uiDefIconButBitI(block, TOG, SCE_SELECT_POINT, B_SEL_POINT, ICON_VERTEXSEL, xco,yco,XIC,YIC, &ts->particle.selectmode, 1.0, 0.0, 0, 0, "Point select mode");
-			xco+= XIC;
-			uiDefIconButBitI(block, TOG, SCE_SELECT_END, B_SEL_END, ICON_FACESEL, xco,yco,XIC,YIC, &ts->particle.selectmode, 1.0, 0.0, 0, 0, "Tip select mode");
-			xco+= XIC;
-			uiBlockEndAlign(block);
-			
-			if(v3d->drawtype > OB_WIRE) {
-				uiDefIconButBitS(block, TOG, V3D_ZBUF_SELECT, B_REDR, ICON_ORTHO, xco,yco,XIC,YIC, &v3d->flag, 1.0, 0.0, 0, 0, "Limit selection to visible (clipped with depth buffer)");
-				xco+= XIC;
-			}
-			uiBlockEndAlign(block);
-			header_xco_step(ar, &xco, &yco, &maxco, XIC);
-		}
-=======
 		/* Layers */
 		if (v3d->scenelock)
 			uiTemplateLayers(layout, &sceneptr, "visible_layers", &v3dptr, "used_layers", ob_lay);
@@ -624,15 +524,12 @@
 
 	/* selection modus */
 	if(obedit && (obedit->type == OB_MESH)) {
-		EditMesh *em= BKE_mesh_get_editmesh((Mesh *)obedit->data);
->>>>>>> ffe13aeb
+		BMEditMesh *em= ((Mesh *)obedit->data)->edit_btmesh;
 
 		row= uiLayoutRow(layout, 1);
 		block= uiLayoutGetBlock(row);
 		uiDefIconButBitS(block, TOG, SCE_SELECT_VERTEX, B_SEL_VERT, ICON_VERTEXSEL, 0,0,XIC,YIC, &em->selectmode, 1.0, 0.0, 0, 0, "Vertex select mode");
 		uiDefIconButBitS(block, TOG, SCE_SELECT_EDGE, B_SEL_EDGE, ICON_EDGESEL, 0,0,XIC,YIC, &em->selectmode, 1.0, 0.0, 0, 0, "Edge select mode");
 		uiDefIconButBitS(block, TOG, SCE_SELECT_FACE, B_SEL_FACE, ICON_FACESEL, 0,0,XIC,YIC, &em->selectmode, 1.0, 0.0, 0, 0, "Face select mode");
-
-		BKE_mesh_end_editmesh(obedit->data, em);
 	}
 }