--- conflicted
+++ resolved
@@ -1479,11 +1479,7 @@
 
 		glPushMatrix();
 			glTranslatef(track->bundle_pos[0], track->bundle_pos[1], track->bundle_pos[2]);
-<<<<<<< HEAD
-			glScalef(v3d->bundle_size/0.05, v3d->bundle_size/0.05, v3d->bundle_size/0.05);
-=======
 			glScalef(v3d->bundle_size/0.05f, v3d->bundle_size/0.05f, v3d->bundle_size/0.05f);
->>>>>>> 9f51785c
 
 			if(v3d->drawtype==OB_WIRE) {
 				glDisable(GL_LIGHTING);
