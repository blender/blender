--- conflicted
+++ resolved
@@ -1098,13 +1098,7 @@
 void drawnodespace(const bContext *C, ARegion *ar, View2D *v2d)
 {
 	View2DScrollers *scrollers;
-<<<<<<< HEAD
-	SpaceNode *snode= CTX_wm_space_node(C);
-=======
 	SpaceNode *snode = CTX_wm_space_node(C);
-	Scene *scene = CTX_data_scene(C);
-	int color_manage = scene->r.color_mgt_flag & R_COLOR_MANAGEMENT;
->>>>>>> f807c2a0
 	bNodeLinkDrag *nldrag;
 	LinkData *linkdata;
 	
