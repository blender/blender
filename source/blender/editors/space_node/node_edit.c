/*
 * $Id$
 *
 * ***** BEGIN GPL LICENSE BLOCK *****
 *
 * This program is free software; you can redistribute it and/or
 * modify it under the terms of the GNU General Public License
 * as published by the Free Software Foundation; either version 2
 * of the License, or (at your option) any later version. 
 *
 * This program is distributed in the hope that it will be useful,
 * but WITHOUT ANY WARRANTY; without even the implied warranty of
 * MERCHANTABILITY or FITNESS FOR A PARTICULAR PURPOSE.  See the
 * GNU General Public License for more details.
 *
 * You should have received a copy of the GNU General Public License
 * along with this program; if not, write to the Free Software Foundation,
 * Inc., 51 Franklin Street, Fifth Floor, Boston, MA 02110-1301, USA.
 *
 * The Original Code is Copyright (C) 2005 Blender Foundation.
 * All rights reserved.
 *
 * The Original Code is: all of this file.
 *
 * Contributor(s): David Millan Escriva, Juho Vepsäläinen, Nathan Letwory
 *
 * ***** END GPL LICENSE BLOCK *****
 */

/** \file blender/editors/space_node/node_edit.c
 *  \ingroup spnode
 */


#include <stdio.h>
#include <stdlib.h>
#include <math.h>
#include <string.h>
#include <errno.h>

#include "MEM_guardedalloc.h"

#include "DNA_ID.h"
#include "DNA_object_types.h"
#include "DNA_material_types.h"
#include "DNA_node_types.h"
#include "DNA_particle_types.h"
#include "DNA_scene_types.h"

#include "BLI_math.h"
#include "BLI_blenlib.h"
#include "BLI_storage_types.h"
#include "BLI_utildefines.h"

#include "BLF_api.h"

#include "BKE_context.h"
#include "BKE_depsgraph.h"
#include "BKE_global.h"
#include "BKE_image.h"
#include "BKE_library.h"
#include "BKE_main.h"
#include "BKE_node.h"
#include "BKE_material.h"
#include "BKE_modifier.h"
#include "BKE_paint.h"
#include "BKE_screen.h"
#include "BKE_texture.h"
#include "BKE_report.h"


#include "BLI_math.h"
#include "BLI_blenlib.h"
#include "BLI_storage_types.h"

#include "RE_pipeline.h"

#include "IMB_imbuf_types.h"

#include "ED_node.h"
#include "ED_screen.h"
#include "ED_space_api.h"
#include "ED_render.h"

#include "RNA_access.h"
#include "RNA_define.h"
#include "RNA_enum_types.h"

#include "WM_api.h"
#include "WM_types.h"

#include "UI_interface.h"
#include "UI_resources.h"
#include "UI_view2d.h"

#include "IMB_imbuf.h"

#include "RNA_enum_types.h"

#include "node_intern.h"

static EnumPropertyItem socket_in_out_items[] = {
<<<<<<< HEAD
	{ SOCK_IN, "IN", 0, N_("In"), "" },
	{ SOCK_OUT, "OUT", 0, N_("Out"), "" },
	{ 0, NULL, 0, NULL, NULL}
=======
	{ SOCK_IN, "SOCK_IN", 0, "Input", "" },
	{ SOCK_OUT, "SOCK_OUT", 0, "Output", "" },
	{ 0, NULL, 0, NULL, NULL },
>>>>>>> 9648c601
};

/* ***************** composite job manager ********************** */

typedef struct CompoJob {
	Scene *scene;
	bNodeTree *ntree;
	bNodeTree *localtree;
	short *stop;
	short *do_update;
	float *progress;
} CompoJob;

/* called by compo, only to check job 'stop' value */
static int compo_breakjob(void *cjv)
{
	CompoJob *cj= cjv;
	
	return *(cj->stop);
}

/* called by compo, wmJob sends notifier */
static void compo_redrawjob(void *cjv, char *UNUSED(str))
{
	CompoJob *cj= cjv;
	
	*(cj->do_update)= 1;
}

static void compo_freejob(void *cjv)
{
	CompoJob *cj= cjv;

	if(cj->localtree) {
		ntreeLocalMerge(cj->localtree, cj->ntree);
	}
	MEM_freeN(cj);
}

/* only now we copy the nodetree, so adding many jobs while
   sliding buttons doesn't frustrate */
static void compo_initjob(void *cjv)
{
	CompoJob *cj= cjv;

	cj->localtree= ntreeLocalize(cj->ntree);
}

/* called before redraw notifiers, it moves finished previews over */
static void compo_updatejob(void *cjv)
{
	CompoJob *cj= cjv;
	
	ntreeLocalSync(cj->localtree, cj->ntree);
}

static void compo_progressjob(void *cjv, float progress)
{
	CompoJob *cj= cjv;
	
	*(cj->progress) = progress;
}


/* only this runs inside thread */
static void compo_startjob(void *cjv, short *stop, short *do_update, float *progress)
{
	CompoJob *cj= cjv;
	bNodeTree *ntree= cj->localtree;

	if(cj->scene->use_nodes==0)
		return;
	
	cj->stop= stop;
	cj->do_update= do_update;
	cj->progress= progress;
	
	ntree->test_break= compo_breakjob;
	ntree->tbh= cj;
	ntree->stats_draw= compo_redrawjob;
	ntree->sdh= cj;
	ntree->progress= compo_progressjob;
	ntree->prh= cj;
	
	// XXX BIF_store_spare();
	
	ntreeCompositExecTree(ntree, &cj->scene->r, 1);	/* 1 is do_previews */
	
	ntree->test_break= NULL;
	ntree->stats_draw= NULL;
	ntree->progress= NULL;

}

void snode_composite_job(const bContext *C, ScrArea *sa)
{
	SpaceNode *snode= sa->spacedata.first;
	wmJob *steve;
	CompoJob *cj;

	steve= WM_jobs_get(CTX_wm_manager(C), CTX_wm_window(C), sa, "Compositing", WM_JOB_EXCL_RENDER|WM_JOB_PROGRESS);
	cj= MEM_callocN(sizeof(CompoJob), "compo job");
	
	/* customdata for preview thread */
	cj->scene= CTX_data_scene(C);
	cj->ntree= snode->nodetree;
	
	/* setup job */
	WM_jobs_customdata(steve, cj, compo_freejob);
	WM_jobs_timer(steve, 0.1, NC_SCENE, NC_SCENE|ND_COMPO_RESULT);
	WM_jobs_callbacks(steve, compo_startjob, compo_initjob, compo_updatejob, NULL);
	
	WM_jobs_start(CTX_wm_manager(C), steve);
	
}

/* ***************************************** */

/* operator poll callback */
static int composite_node_active(bContext *C)
{
	if( ED_operator_node_active(C)) {
		SpaceNode *snode= CTX_wm_space_node(C);
		if(snode->treetype==NTREE_COMPOSIT)
			return 1;
	}
	return 0;
}

/* also checks for edited groups */
static bNode *editnode_get_active(bNodeTree *ntree)
{
	bNode *node;
	
	/* check for edited group */
	for(node= ntree->nodes.first; node; node= node->next)
		if(nodeGroupEditGet(node))
			break;
	if(node)
		return nodeGetActive((bNodeTree *)node->id);
	else
		return nodeGetActive(ntree);
}

void snode_dag_update(bContext *UNUSED(C), SpaceNode *snode)
{
	DAG_id_tag_update(snode->id, 0);
}

void snode_notify(bContext *C, SpaceNode *snode)
{
	WM_event_add_notifier(C, NC_NODE|NA_EDITED, NULL);

	if(snode->treetype==NTREE_SHADER)
		WM_event_add_notifier(C, NC_MATERIAL|ND_NODES, snode->id);
	else if(snode->treetype==NTREE_COMPOSIT)
		WM_event_add_notifier(C, NC_SCENE|ND_NODES, snode->id);
	else if(snode->treetype==NTREE_TEXTURE)
		WM_event_add_notifier(C, NC_TEXTURE|ND_NODES, snode->id);
}

bNode *node_tree_get_editgroup(bNodeTree *nodetree)
{
	bNode *gnode;
	
	/* get the groupnode */
	for(gnode= nodetree->nodes.first; gnode; gnode= gnode->next)
		if(nodeGroupEditGet(gnode))
			break;
	return gnode;
}

/* assumes nothing being done in ntree yet, sets the default in/out node */
/* called from shading buttons or header */
void ED_node_shader_default(Material *ma)
{
	bNode *in, *out;
	bNodeSocket *fromsock, *tosock;
	bNodeTemplate ntemp;
	
	/* but lets check it anyway */
	if(ma->nodetree) {
		if (G.f & G_DEBUG)
			printf("error in shader initialize\n");
		return;
	}
	
	ma->nodetree= ntreeAddTree("Shader Nodetree", NTREE_SHADER, 0);
	
	ntemp.type = SH_NODE_OUTPUT;
	out= nodeAddNode(ma->nodetree, &ntemp);
	out->locx= 300.0f; out->locy= 300.0f;
	
	ntemp.type = SH_NODE_MATERIAL;
	in= nodeAddNode(ma->nodetree, &ntemp);
	in->locx= 10.0f; in->locy= 300.0f;
	nodeSetActive(ma->nodetree, in);
	
	/* only a link from color to color */
	fromsock= in->outputs.first;
	tosock= out->inputs.first;
	nodeAddLink(ma->nodetree, in, fromsock, out, tosock);
	
	ntreeUpdateTree(ma->nodetree);
}

/* assumes nothing being done in ntree yet, sets the default in/out node */
/* called from shading buttons or header */
void ED_node_composit_default(Scene *sce)
{
	bNode *in, *out;
	bNodeSocket *fromsock, *tosock;
	bNodeTemplate ntemp;
	
	/* but lets check it anyway */
	if(sce->nodetree) {
		if (G.f & G_DEBUG)
			printf("error in composite initialize\n");
		return;
	}
	
	sce->nodetree= ntreeAddTree("Compositing Nodetree", NTREE_COMPOSIT, 0);
	
	ntemp.type = CMP_NODE_COMPOSITE;
	out= nodeAddNode(sce->nodetree, &ntemp);
	out->locx= 300.0f; out->locy= 400.0f;
	out->id= &sce->id;
	id_us_plus(out->id);
	
	ntemp.type = CMP_NODE_R_LAYERS;
	in= nodeAddNode(sce->nodetree, &ntemp);
	in->locx= 10.0f; in->locy= 400.0f;
	in->id= &sce->id;
	id_us_plus(in->id);
	nodeSetActive(sce->nodetree, in);
	
	/* links from color to color */
	fromsock= in->outputs.first;
	tosock= out->inputs.first;
	nodeAddLink(sce->nodetree, in, fromsock, out, tosock);
	
	ntreeUpdateTree(sce->nodetree);
	
	// XXX ntreeCompositForceHidden(sce->nodetree);
}

/* assumes nothing being done in ntree yet, sets the default in/out node */
/* called from shading buttons or header */
void ED_node_texture_default(Tex *tx)
{
	bNode *in, *out;
	bNodeSocket *fromsock, *tosock;
	bNodeTemplate ntemp;
	
	/* but lets check it anyway */
	if(tx->nodetree) {
		if (G.f & G_DEBUG)
			printf("error in texture initialize\n");
		return;
	}
	
	tx->nodetree= ntreeAddTree("Texture Nodetree", NTREE_TEXTURE, 0);
	
	ntemp.type = TEX_NODE_OUTPUT;
	out= nodeAddNode(tx->nodetree, &ntemp);
	out->locx= 300.0f; out->locy= 300.0f;
	
	ntemp.type = TEX_NODE_CHECKER;
	in= nodeAddNode(tx->nodetree, &ntemp);
	in->locx= 10.0f; in->locy= 300.0f;
	nodeSetActive(tx->nodetree, in);
	
	fromsock= in->outputs.first;
	tosock= out->inputs.first;
	nodeAddLink(tx->nodetree, in, fromsock, out, tosock);
	
	ntreeUpdateTree(tx->nodetree);
}

/* id is supposed to contain a node tree */
void node_tree_from_ID(ID *id, bNodeTree **ntree, bNodeTree **edittree, int *treetype)
{
	if (id) {
		bNode *node= NULL;
		short idtype= GS(id->name);
	
		if(idtype == ID_NT) {
			*ntree= (bNodeTree*)id;
			if(treetype) *treetype= (*ntree)->type;
		}
		else if(idtype == ID_MA) {
			*ntree= ((Material*)id)->nodetree;
			if(treetype) *treetype= NTREE_SHADER;
		}
		else if(idtype == ID_SCE) {
			*ntree= ((Scene*)id)->nodetree;
			if(treetype) *treetype= NTREE_COMPOSIT;
		}
		else if(idtype == ID_TE) {
			*ntree= ((Tex*)id)->nodetree;
			if(treetype) *treetype= NTREE_TEXTURE;
		}
		else {
			if(treetype) *treetype= 0;
			return;
		}
	
		/* find editable group */
		if(edittree) {
			if(*ntree)
				for(node= (*ntree)->nodes.first; node; node= node->next)
					if(nodeGroupEditGet(node))
						break;
			
			if(node && node->id)
				*edittree= (bNodeTree *)node->id;
			else
				*edittree= *ntree;
		}
	}
	else {
		*ntree= NULL;
		if(treetype) *treetype= 0;
	}
}

/* Here we set the active tree(s), even called for each redraw now, so keep it fast :) */
void snode_set_context(SpaceNode *snode, Scene *scene)
{
	Object *ob= OBACT;
	
	snode->id= snode->from= NULL;
	
	if(snode->treetype==NTREE_SHADER) {
		/* need active object, or we allow pinning... */
		if(ob) {
			Material *ma= give_current_material(ob, ob->actcol);
			if(ma) {
				snode->from= &ob->id;
				snode->id= &ma->id;
			}
		}
	}
	else if(snode->treetype==NTREE_COMPOSIT) {
		snode->id= &scene->id;
		
		/* update output sockets based on available layers */
		ntreeCompositForceHidden(scene->nodetree, scene);
	}
	else if(snode->treetype==NTREE_TEXTURE) {
		Tex *tx= NULL;

		if(snode->texfrom==SNODE_TEX_OBJECT) {
			if(ob) {
				tx= give_current_object_texture(ob);

				if(ob->type == OB_LAMP)
					snode->from= (ID*)ob->data;
				else
					snode->from= (ID*)give_current_material(ob, ob->actcol);

				/* from is not set fully for material nodes, should be ID + Node then */
				snode->id= &tx->id;
			}
		}
		else if(snode->texfrom==SNODE_TEX_WORLD) {
			tx= give_current_world_texture(scene->world);
			snode->from= (ID *)scene->world;
			snode->id= &tx->id;
		}
		else {
			struct Brush *brush= NULL;
			
			if(ob && (ob->mode & OB_MODE_SCULPT))
				brush= paint_brush(&scene->toolsettings->sculpt->paint);
			else
				brush= paint_brush(&scene->toolsettings->imapaint.paint);

			if (brush) {
				snode->from= (ID *)brush;
				tx= give_current_brush_texture(brush);
				snode->id= &tx->id;
			}
		}
	}
	else {
		if (snode->nodetree && snode->nodetree->type == snode->treetype)
			snode->id = &snode->nodetree->id;
		else
			snode->id = NULL;
	}

	node_tree_from_ID(snode->id, &snode->nodetree, &snode->edittree, NULL);
}

static void snode_tag_changed(SpaceNode *snode, bNode *node)
{
	bNode *gnode;
	
	if (node)
		NodeTagChanged(snode->edittree, node);
	
	/* if inside group, tag entire group */
	gnode= node_tree_get_editgroup(snode->nodetree);
	if(gnode)
		NodeTagIDChanged(snode->nodetree, gnode->id);
}

static int has_nodetree(bNodeTree *ntree, bNodeTree *lookup)
{
	bNode *node;
	
	if(ntree == lookup)
		return 1;
	
	for(node=ntree->nodes.first; node; node=node->next)
		if(node->type == NODE_GROUP && node->id)
			if(has_nodetree((bNodeTree*)node->id, lookup))
				return 1;
	
	return 0;
}

void ED_node_set_active(Main *bmain, bNodeTree *ntree, bNode *node)
{
	nodeSetActive(ntree, node);
	
	if(node->type!=NODE_GROUP) {
		int was_output= (node->flag & NODE_DO_OUTPUT);
		
		/* tree specific activate calls */
		if(ntree->type==NTREE_SHADER) {
			/* when we select a material, active texture is cleared, for buttons */
			if(node->id && GS(node->id->name)==ID_MA)
				nodeClearActiveID(ntree, ID_TE);
			
			if(node->type==SH_NODE_OUTPUT) {
				bNode *tnode;
				
				for(tnode= ntree->nodes.first; tnode; tnode= tnode->next)
					if( tnode->type==SH_NODE_OUTPUT)
						tnode->flag &= ~NODE_DO_OUTPUT;
				
				node->flag |= NODE_DO_OUTPUT;
				if(was_output==0)
					ED_node_generic_update(bmain, ntree, node);
			}

			WM_main_add_notifier(NC_MATERIAL|ND_NODES, node->id);
		}
		else if(ntree->type==NTREE_COMPOSIT) {
			/* make active viewer, currently only 1 supported... */
			if( ELEM(node->type, CMP_NODE_VIEWER, CMP_NODE_SPLITVIEWER)) {
				bNode *tnode;
				

				for(tnode= ntree->nodes.first; tnode; tnode= tnode->next)
					if( ELEM(tnode->type, CMP_NODE_VIEWER, CMP_NODE_SPLITVIEWER))
						tnode->flag &= ~NODE_DO_OUTPUT;
				
				node->flag |= NODE_DO_OUTPUT;
				if(was_output==0)
					ED_node_generic_update(bmain, ntree, node);
				
				/* addnode() doesnt link this yet... */
				node->id= (ID *)BKE_image_verify_viewer(IMA_TYPE_COMPOSITE, "Viewer Node");
			}
			else if(node->type==CMP_NODE_R_LAYERS) {
				Scene *scene;

				for(scene=bmain->scene.first; scene; scene=scene->id.next) {
					if(scene->nodetree && scene->use_nodes && has_nodetree(scene->nodetree, ntree)) {
						if(node->id==NULL || node->id==(ID *)scene) {
							scene->r.actlay= node->custom1;
						}
					}
				}
			}
			else if(node->type==CMP_NODE_COMPOSITE) {
				if (was_output==0) {
					bNode *tnode;
					
					for(tnode= ntree->nodes.first; tnode; tnode= tnode->next)
						if( tnode->type==CMP_NODE_COMPOSITE)
							tnode->flag &= ~NODE_DO_OUTPUT;
					
					node->flag |= NODE_DO_OUTPUT;
					ED_node_generic_update(bmain, ntree, node);
				}
			}
		}
		else if(ntree->type==NTREE_TEXTURE) {
			// XXX
#if 0
			if(node->id)
				; // XXX BIF_preview_changed(-1);
			// allqueue(REDRAWBUTSSHADING, 1);
			// allqueue(REDRAWIPO, 0);
#endif
		}
	}
}

static int compare_nodes(bNode *a, bNode *b)
{
	bNode *parent;
	/* These tell if either the node or any of the parent nodes is selected.
	 * A selected parent means an unselected node is also in foreground!
	 */
	int a_select=(a->flag & NODE_SELECT), b_select=(b->flag & NODE_SELECT);
	int a_active=(a->flag & NODE_ACTIVE), b_active=(b->flag & NODE_ACTIVE);
	
	/* if one is an ancestor of the other */
	/* XXX there might be a better sorting algorithm for stable topological sort, this is O(n^2) worst case */
	for (parent = a->parent; parent; parent=parent->parent) {
		/* if b is an ancestor, it is always behind a */
		if (parent==b)
			return 1;
		/* any selected ancestor moves the node forward */
		if (parent->flag & NODE_ACTIVE)
			a_active = 1;
		if (parent->flag & NODE_SELECT)
			a_select = 1;
	}
	for (parent = b->parent; parent; parent=parent->parent) {
		/* if a is an ancestor, it is always behind b */
		if (parent==a)
			return 0;
		/* any selected ancestor moves the node forward */
		if (parent->flag & NODE_ACTIVE)
			b_active = 1;
		if (parent->flag & NODE_SELECT)
			b_select = 1;
	}

	/* if one of the nodes is in the background and the other not */
	if ((a->flag & NODE_BACKGROUND) && !(b->flag & NODE_BACKGROUND))
		return 0;
	else if (!(a->flag & NODE_BACKGROUND) && (b->flag & NODE_BACKGROUND))
		return 1;
	
	/* if one has a higher selection state (active > selected > nothing) */
	if (!b_active && a_active)
		return 1;
	else if (!b_select && (a_active || a_select))
		return 1;
	
	return 0;
}
/* Sorts nodes by selection: unselected nodes first, then selected,
 * then the active node at the very end. Relative order is kept intact!
 */
void node_sort(bNodeTree *ntree)
{
	/* merge sort is the algorithm of choice here */
	bNode *first_a, *first_b, *node_a, *node_b, *tmp;
	int totnodes= BLI_countlist(&ntree->nodes);
	int k, a, b;
	
	k = 1;
	while (k < totnodes) {
		first_a = first_b = ntree->nodes.first;
		
		do {
			/* setup first_b pointer */
			for (b=0; b < k && first_b; ++b) {
				first_b = first_b->next;
			}
			/* all batches merged? */
			if (first_b==NULL)
				break;
			
			/* merge batches */
			node_a = first_a;
			node_b = first_b;
			a = b = 0;
			while (a < k && b < k && node_b) {
				if (compare_nodes(node_a, node_b)==0) {
					node_a = node_a->next;
					++a;
				}
				else {
					tmp = node_b;
					node_b = node_b->next;
					++b;
					BLI_remlink(&ntree->nodes, tmp);
					BLI_insertlinkbefore(&ntree->nodes, node_a, tmp);
				}
			}

			/* setup first pointers for next batch */
			first_b = node_b;
			for (; b < k; ++b) {
				/* all nodes sorted? */
				if (first_b==NULL)
					break;
				first_b = first_b->next;
			}
			first_a = first_b;
		} while (first_b);
		
		k = k << 1;
	}
}

static int inside_rctf(rctf *bounds, rctf *rect)
{
	return (bounds->xmin <= rect->xmin && bounds->xmax >= rect->xmax
			&& bounds->ymin <= rect->ymin && bounds->ymax >= rect->ymax);
}

static void node_frame_attach_nodes(bNodeTree *UNUSED(ntree), bNode *frame)
{
	bNode *node;
	
	/* only check nodes on top of the frame for attaching */
	for (node=frame->next; node; node=node->next) {
		if (node->parent==frame) {
			/* detach nodes that went outside the frame */
			if (!inside_rctf(&frame->totr, &node->totr))
				nodeDetachNode(node);
		}
		else if (node->flag & NODE_SELECT && node->parent==NULL) {
			/* attach selected, still unparented nodes */
			if (inside_rctf(&frame->totr, &node->totr))
				nodeAttachNode(node, frame);
		}
	}
}

void ED_node_update_hierarchy(bContext *UNUSED(C), bNodeTree *ntree)
{
	bNode *node;
	
	/* XXX This does not work due to layout functions relying on node->block,
	 * which only exists during actual drawing. Can we rely on valid totr rects?
	 */
	/* make sure nodes have correct bounding boxes after transform */
//	node_update_nodetree(C, ntree, 0.0f, 0.0f);
	
	/* all selected nodes are re-parented */
	for (node=ntree->nodes.last; node; node=node->prev) {
		if (node->flag & NODE_SELECT && node->parent)
			nodeDetachNode(node);
	}
	
	/* update higher Z-level nodes first */
	for (node=ntree->nodes.last; node; node=node->prev) {
		/* XXX callback? */
		if (node->type==NODE_FRAME)
			node_frame_attach_nodes(ntree, node);
	}
}

/* ***************** generic operator functions for nodes ***************** */

static int edit_node_poll(bContext *C)
{
	return ED_operator_node_active(C);
}

static void edit_node_properties(wmOperatorType *ot)
{
	/* XXX could node be a context pointer? */
	RNA_def_string(ot->srna, "node", "", 32, "Node", "");
	RNA_def_int(ot->srna, "socket", 0, 0, MAX_SOCKET, "Socket", "", 0, MAX_SOCKET);
	RNA_def_enum(ot->srna, "in_out", socket_in_out_items, SOCK_IN, "Socket Side", "");
}

static int edit_node_invoke_properties(bContext *C, wmOperator *op)
{
	if (!RNA_property_is_set(op->ptr, "node")) {
		bNode *node= CTX_data_pointer_get_type(C, "node", &RNA_Node).data;
		if (!node)
			return 0;
		else
			RNA_string_set(op->ptr, "node", node->name);
	}
	
	if (!RNA_property_is_set(op->ptr, "in_out"))
		RNA_enum_set(op->ptr, "in_out", SOCK_IN);
	
	if (!RNA_property_is_set(op->ptr, "socket"))
		RNA_int_set(op->ptr, "socket", 0);
	
	return 1;
}

static void edit_node_properties_get(wmOperator *op, bNodeTree *ntree, bNode **rnode, bNodeSocket **rsock, int *rin_out)
{
	bNode *node;
	bNodeSocket *sock=NULL;
	char nodename[32];
	int sockindex;
	int in_out;
	
	RNA_string_get(op->ptr, "node", nodename);
	node = nodeFindNodebyName(ntree, nodename);
	
	in_out = RNA_enum_get(op->ptr, "in_out");
	
	sockindex = RNA_int_get(op->ptr, "socket");
	switch (in_out) {
	case SOCK_IN:	sock = BLI_findlink(&node->inputs, sockindex);	break;
	case SOCK_OUT:	sock = BLI_findlink(&node->outputs, sockindex);	break;
	}
	
	if (rnode)
		*rnode = node;
	if (rsock)
		*rsock = sock;
	if (rin_out)
		*rin_out = in_out;
}

/* ***************** Edit Group operator ************* */

void snode_make_group_editable(SpaceNode *snode, bNode *gnode)
{
	bNode *node;
	
	/* make sure nothing has group editing on */
	for(node=snode->nodetree->nodes.first; node; node=node->next)
		nodeGroupEditClear(node);
	
	if(gnode==NULL) {
		/* with NULL argument we do a toggle */
		if(snode->edittree==snode->nodetree)
			gnode= nodeGetActive(snode->nodetree);
	}
	
	if (gnode) {
		snode->edittree = nodeGroupEditSet(gnode, 1);
		
		/* deselect all other nodes, so we can also do grabbing of entire subtree */
		for(node= snode->nodetree->nodes.first; node; node= node->next)
			node->flag &= ~SELECT;
		gnode->flag |= SELECT;
	}
	else 
		snode->edittree= snode->nodetree;
}

static int node_group_edit_exec(bContext *C, wmOperator *UNUSED(op))
{
	SpaceNode *snode = CTX_wm_space_node(C);

	ED_preview_kill_jobs(C);

	if (snode->nodetree==snode->edittree) {
		bNode *gnode= nodeGetActive(snode->nodetree);
		snode_make_group_editable(snode, gnode);
	}
	else
		snode_make_group_editable(snode, NULL);

	WM_event_add_notifier(C, NC_SCENE|ND_NODES, NULL);

	return OPERATOR_FINISHED;
}

static int node_group_edit_invoke(bContext *C, wmOperator *op, wmEvent *UNUSED(event))
{
	SpaceNode *snode = CTX_wm_space_node(C);
	bNode *gnode;

	gnode= nodeGetActive(snode->edittree);
	/* XXX callback? */
	if(gnode && gnode->id && GS(gnode->id->name)==ID_NT && gnode->id->lib) {
		uiPupMenuOkee(C, op->type->idname, "Make group local?");
		return OPERATOR_CANCELLED;
	}

	return node_group_edit_exec(C, op);
}

void NODE_OT_group_edit(wmOperatorType *ot)
{
	/* identifiers */
	ot->name = _("Edit Group");
	ot->description = _("Edit node group");
	ot->idname = "NODE_OT_group_edit";
	
	/* api callbacks */
	ot->invoke = node_group_edit_invoke;
	ot->exec = node_group_edit_exec;
	ot->poll = ED_operator_node_active;
	
	/* flags */
	ot->flag = OPTYPE_REGISTER|OPTYPE_UNDO;
}

/* ***************** Add Group Socket operator ************* */

static int node_group_socket_add_exec(bContext *C, wmOperator *op)
{
	SpaceNode *snode = CTX_wm_space_node(C);
	int in_out= -1;
	char name[32]= "";
	int type= SOCK_FLOAT;
	bNodeTree *ngroup= snode->edittree;
	bNodeSocket *sock;
	
	ED_preview_kill_jobs(C);
	
	if (RNA_property_is_set(op->ptr, "name"))
		RNA_string_get(op->ptr, "name", name);
	
	if (RNA_property_is_set(op->ptr, "type"))
		type = RNA_enum_get(op->ptr, "type");
	
	if (RNA_property_is_set(op->ptr, "in_out"))
		in_out = RNA_enum_get(op->ptr, "in_out");
	else
		return OPERATOR_CANCELLED;
	
	/* using placeholder subtype first */
	sock = node_group_add_socket(ngroup, name, type, in_out);
	
	ntreeUpdateTree(ngroup);
	
	snode_notify(C, snode);
	
	return OPERATOR_FINISHED;
}

void NODE_OT_group_socket_add(wmOperatorType *ot)
{
	/* identifiers */
	ot->name = _("Add Group Socket");
	ot->description = _("Add node group socket");
	ot->idname = "NODE_OT_group_socket_add";
	
	/* api callbacks */
	ot->exec = node_group_socket_add_exec;
	ot->poll = ED_operator_node_active;
	
	/* flags */
	ot->flag = OPTYPE_REGISTER|OPTYPE_UNDO;
	
<<<<<<< HEAD
	RNA_def_enum(ot->srna, "in_out", socket_in_out_items, SOCK_IN, _("Socket Type"), _("Input or Output"));
	RNA_def_string(ot->srna, "name", "", 32, _("Name"), _("Group socket name"));
	RNA_def_enum(ot->srna, "type", node_socket_type_items, SOCK_VALUE, _("Type"), _("Type of the group socket"));
=======
	RNA_def_enum(ot->srna, "in_out", socket_in_out_items, SOCK_IN, "Socket Type", "Input or Output");
	RNA_def_string(ot->srna, "name", "", 32, "Name", "Group socket name");
	RNA_def_enum(ot->srna, "type", node_socket_type_items, SOCK_FLOAT, "Type", "Type of the group socket");
>>>>>>> 9648c601
}

/* ***************** Remove Group Socket operator ************* */

static int node_group_socket_remove_exec(bContext *C, wmOperator *op)
{
	SpaceNode *snode = CTX_wm_space_node(C);
	int index= -1;
	int in_out= -1;
	bNodeTree *ngroup= snode->edittree;
	bNodeSocket *sock;
	
	ED_preview_kill_jobs(C);
	
	if (RNA_property_is_set(op->ptr, "index"))
		index = RNA_int_get(op->ptr, "index");
	else
		return OPERATOR_CANCELLED;
	
	if (RNA_property_is_set(op->ptr, "in_out"))
		in_out = RNA_enum_get(op->ptr, "in_out");
	else
		return OPERATOR_CANCELLED;
	
	sock = (bNodeSocket*)BLI_findlink(in_out==SOCK_IN ? &ngroup->inputs : &ngroup->outputs, index);
	if (sock) {
		node_group_remove_socket(ngroup, sock, in_out);
		ntreeUpdateTree(ngroup);
		
		snode_notify(C, snode);
	}
	
	return OPERATOR_FINISHED;
}

void NODE_OT_group_socket_remove(wmOperatorType *ot)
{
	/* identifiers */
	ot->name = _("Remove Group Socket");
	ot->description = _("Removed node group socket");
	ot->idname = "NODE_OT_group_socket_remove";
	
	/* api callbacks */
	ot->exec = node_group_socket_remove_exec;
	ot->poll = ED_operator_node_active;
	
	/* flags */
	ot->flag = OPTYPE_REGISTER|OPTYPE_UNDO;
	
	RNA_def_int(ot->srna, "index", 0, 0, INT_MAX, _("Index"), "", 0, INT_MAX);
	RNA_def_enum(ot->srna, "in_out", socket_in_out_items, SOCK_IN, _("Socket Type"), _("Input or Output"));
}

/* ***************** Move Group Socket Up operator ************* */

static int node_group_socket_move_up_exec(bContext *C, wmOperator *op)
{
	SpaceNode *snode = CTX_wm_space_node(C);
	int index= -1;
	int in_out= -1;
	bNodeTree *ngroup= snode->edittree;
	bNodeSocket *sock, *prev;
	
	ED_preview_kill_jobs(C);
	
	if (RNA_property_is_set(op->ptr, "index"))
		index = RNA_int_get(op->ptr, "index");
	else
		return OPERATOR_CANCELLED;
	
	if (RNA_property_is_set(op->ptr, "in_out"))
		in_out = RNA_enum_get(op->ptr, "in_out");
	else
		return OPERATOR_CANCELLED;
	
	/* swap */
	if (in_out==SOCK_IN) {
		sock = (bNodeSocket*)BLI_findlink(&ngroup->inputs, index);
		prev = sock->prev;
		/* can't move up the first socket */
		if (!prev)
			return OPERATOR_CANCELLED;
		BLI_remlink(&ngroup->inputs, sock);
		BLI_insertlinkbefore(&ngroup->inputs, prev, sock);
		
		ngroup->update |= NTREE_UPDATE_GROUP_IN;
	}
	else if (in_out==SOCK_OUT) {
		sock = (bNodeSocket*)BLI_findlink(&ngroup->outputs, index);
		prev = sock->prev;
		/* can't move up the first socket */
		if (!prev)
			return OPERATOR_CANCELLED;
		BLI_remlink(&ngroup->outputs, sock);
		BLI_insertlinkbefore(&ngroup->outputs, prev, sock);
		
		ngroup->update |= NTREE_UPDATE_GROUP_OUT;
	}
	ntreeUpdateTree(ngroup);
	
	snode_notify(C, snode);
	
	return OPERATOR_FINISHED;
}

void NODE_OT_group_socket_move_up(wmOperatorType *ot)
{
	/* identifiers */
	ot->name = _("Move Group Socket Up");
	ot->description = _("Move up node group socket");
	ot->idname = "NODE_OT_group_socket_move_up";
	
	/* api callbacks */
	ot->exec = node_group_socket_move_up_exec;
	ot->poll = ED_operator_node_active;
	
	/* flags */
	ot->flag = OPTYPE_REGISTER|OPTYPE_UNDO;
	
	RNA_def_int(ot->srna, "index", 0, 0, INT_MAX, _("Index"), "", 0, INT_MAX);
	RNA_def_enum(ot->srna, "in_out", socket_in_out_items, SOCK_IN, _("Socket Type"), _("Input or Output"));
}

/* ***************** Move Group Socket Up operator ************* */

static int node_group_socket_move_down_exec(bContext *C, wmOperator *op)
{
	SpaceNode *snode = CTX_wm_space_node(C);
	int index= -1;
	int in_out= -1;
	bNodeTree *ngroup= snode->edittree;
	bNodeSocket *sock, *next;
	
	ED_preview_kill_jobs(C);
	
	if (RNA_property_is_set(op->ptr, "index"))
		index = RNA_int_get(op->ptr, "index");
	else
		return OPERATOR_CANCELLED;
	
	if (RNA_property_is_set(op->ptr, "in_out"))
		in_out = RNA_enum_get(op->ptr, "in_out");
	else
		return OPERATOR_CANCELLED;
	
	/* swap */
	if (in_out==SOCK_IN) {
		sock = (bNodeSocket*)BLI_findlink(&ngroup->inputs, index);
		next = sock->next;
		/* can't move down the last socket */
		if (!next)
			return OPERATOR_CANCELLED;
		BLI_remlink(&ngroup->inputs, sock);
		BLI_insertlinkafter(&ngroup->inputs, next, sock);
		
		ngroup->update |= NTREE_UPDATE_GROUP_IN;
	}
	else if (in_out==SOCK_OUT) {
		sock = (bNodeSocket*)BLI_findlink(&ngroup->outputs, index);
		next = sock->next;
		/* can't move down the last socket */
		if (!next)
			return OPERATOR_CANCELLED;
		BLI_remlink(&ngroup->outputs, sock);
		BLI_insertlinkafter(&ngroup->outputs, next, sock);
		
		ngroup->update |= NTREE_UPDATE_GROUP_OUT;
	}
	ntreeUpdateTree(ngroup);
	
	snode_notify(C, snode);
	
	return OPERATOR_FINISHED;
}

void NODE_OT_group_socket_move_down(wmOperatorType *ot)
{
	/* identifiers */
	ot->name = _("Move Group Socket Down");
	ot->description = _("Move down node group socket");
	ot->idname = "NODE_OT_group_socket_move_down";
	
	/* api callbacks */
	ot->exec = node_group_socket_move_down_exec;
	ot->poll = ED_operator_node_active;
	
	/* flags */
	ot->flag = OPTYPE_REGISTER|OPTYPE_UNDO;
	
	RNA_def_int(ot->srna, "index", 0, 0, INT_MAX, _("Index"), "", 0, INT_MAX);
	RNA_def_enum(ot->srna, "in_out", socket_in_out_items, SOCK_IN, _("Socket Type"), _("Input or Output"));
}

/* ******************** Ungroup operator ********************** */

static int node_group_ungroup_exec(bContext *C, wmOperator *op)
{
	SpaceNode *snode = CTX_wm_space_node(C);
	bNode *gnode;

	ED_preview_kill_jobs(C);

	/* are we inside of a group? */
	gnode= node_tree_get_editgroup(snode->nodetree);
	if(gnode)
		snode_make_group_editable(snode, NULL);
	
	gnode= nodeGetActive(snode->edittree);
	if(gnode==NULL)
		return OPERATOR_CANCELLED;
	
	if(gnode->type!=NODE_GROUP) {
		BKE_report(op->reports, RPT_WARNING, "Not a group");
		return OPERATOR_CANCELLED;
	}
	else if(!node_group_ungroup(snode->edittree, gnode)) {
		BKE_report(op->reports, RPT_WARNING, "Can't ungroup");
		return OPERATOR_CANCELLED;
	}

	snode_notify(C, snode);
	snode_dag_update(C, snode);

	return OPERATOR_FINISHED;
}

void NODE_OT_group_ungroup(wmOperatorType *ot)
{
	/* identifiers */
	ot->name = _("Ungroup");
	ot->description = _("Ungroup selected nodes");
	ot->idname = "NODE_OT_group_ungroup";
	
	/* api callbacks */
	ot->exec = node_group_ungroup_exec;
	ot->poll = ED_operator_node_active;
	
	/* flags */
	ot->flag = OPTYPE_REGISTER|OPTYPE_UNDO;
}

/* ************************** Node generic ************** */

/* is rct in visible part of node? */
static bNode *visible_node(SpaceNode *snode, rctf *rct)
{
	bNode *node;
	
	for(node=snode->edittree->nodes.last; node; node=node->prev) {
		if(BLI_isect_rctf(&node->totr, rct, NULL))
			break;
	}
	return node;
}

/* **************************** */

typedef struct NodeViewMove {
	int mvalo[2];
	int xmin, ymin, xmax, ymax;
} NodeViewMove;

static int snode_bg_viewmove_modal(bContext *C, wmOperator *op, wmEvent *event)
{
	SpaceNode *snode= CTX_wm_space_node(C);
	ARegion *ar= CTX_wm_region(C);
	NodeViewMove *nvm= op->customdata;

	switch (event->type) {
		case MOUSEMOVE:
			
			snode->xof -= (nvm->mvalo[0]-event->mval[0]);
			snode->yof -= (nvm->mvalo[1]-event->mval[1]);
			nvm->mvalo[0]= event->mval[0];
			nvm->mvalo[1]= event->mval[1];
			
			/* prevent dragging image outside of the window and losing it! */
			CLAMP(snode->xof, nvm->xmin, nvm->xmax);
			CLAMP(snode->yof, nvm->ymin, nvm->ymax);
			
			ED_region_tag_redraw(ar);
			
			break;
			
		case LEFTMOUSE:
		case MIDDLEMOUSE:
		case RIGHTMOUSE:
			
			MEM_freeN(nvm);
			op->customdata= NULL;

			WM_event_add_notifier(C, NC_SPACE|ND_SPACE_NODE, NULL);
			
			return OPERATOR_FINISHED;
	}
	
	return OPERATOR_RUNNING_MODAL;
}

static int snode_bg_viewmove_invoke(bContext *C, wmOperator *op, wmEvent *event)
{
	ARegion *ar= CTX_wm_region(C);
	NodeViewMove *nvm;
	Image *ima;
	ImBuf *ibuf;
	int pad= 10;
	void *lock;
	
	ima= BKE_image_verify_viewer(IMA_TYPE_COMPOSITE, "Viewer Node");
	ibuf= BKE_image_acquire_ibuf(ima, NULL, &lock);
	
	if(ibuf == NULL) {
		BKE_image_release_ibuf(ima, lock);
		return OPERATOR_CANCELLED;
	}

	nvm= MEM_callocN(sizeof(NodeViewMove), "NodeViewMove struct");
	op->customdata= nvm;
	nvm->mvalo[0]= event->mval[0];
	nvm->mvalo[1]= event->mval[1];

	nvm->xmin = -(ar->winx/2) - ibuf->x/2 + pad;
	nvm->xmax = ar->winx/2 + ibuf->x/2 - pad;
	nvm->ymin = -(ar->winy/2) - ibuf->y/2 + pad;
	nvm->ymax = ar->winy/2 + ibuf->y/2 - pad;

	BKE_image_release_ibuf(ima, lock);
	
	/* add modal handler */
	WM_event_add_modal_handler(C, op);
	
	return OPERATOR_RUNNING_MODAL;
}

static int snode_bg_viewmove_cancel(bContext *UNUSED(C), wmOperator *op)
{
	MEM_freeN(op->customdata);
	op->customdata= NULL;

	return OPERATOR_CANCELLED;
}

void NODE_OT_backimage_move(wmOperatorType *ot)
{
	/* identifiers */
	ot->name= _("Background Image Move");
	ot->description = _("Move Node backdrop");
	ot->idname= "NODE_OT_backimage_move";
	
	/* api callbacks */
	ot->invoke= snode_bg_viewmove_invoke;
	ot->modal= snode_bg_viewmove_modal;
	ot->poll= composite_node_active;
	ot->cancel= snode_bg_viewmove_cancel;
	
	/* flags */
	ot->flag= OPTYPE_BLOCKING|OPTYPE_GRAB_POINTER;
}

static int backimage_zoom(bContext *C, wmOperator *op)
{
	SpaceNode *snode= CTX_wm_space_node(C);
	ARegion *ar= CTX_wm_region(C);
	float fac= RNA_float_get(op->ptr, "factor");

	snode->zoom *= fac;
	ED_region_tag_redraw(ar);

	return OPERATOR_FINISHED;
}


void NODE_OT_backimage_zoom(wmOperatorType *ot)
{
	
	/* identifiers */
	ot->name= _("Background Image Zoom");
	ot->idname= "NODE_OT_backimage_zoom";
	
	/* api callbacks */
	ot->exec= backimage_zoom;
	ot->poll= composite_node_active;
	
	/* flags */
	ot->flag= OPTYPE_BLOCKING;

	/* internal */
	RNA_def_float(ot->srna, "factor", 1.2f, 0.0f, 10.0f, _("Factor"), "", 0.0f, 10.0f);
}

/******************** sample backdrop operator ********************/

typedef struct ImageSampleInfo {
	ARegionType *art;
	void *draw_handle;
	int x, y;
	int channels;
	int color_manage;

	char col[4];
	float colf[4];

	int draw;
} ImageSampleInfo;

static void sample_draw(const bContext *C, ARegion *ar, void *arg_info)
{
	ImageSampleInfo *info= arg_info;

	draw_nodespace_color_info(ar, (CTX_data_scene(C)->r.color_mgt_flag & R_COLOR_MANAGEMENT), info->channels,
							  info->x, info->y, info->col, info->colf);
}

static void sample_apply(bContext *C, wmOperator *op, wmEvent *event)
{
	SpaceNode *snode= CTX_wm_space_node(C);
	ARegion *ar= CTX_wm_region(C);
	ImageSampleInfo *info= op->customdata;
	void *lock;
	Image *ima;
	ImBuf *ibuf;
	float fx, fy, bufx, bufy;
	
	ima= BKE_image_verify_viewer(IMA_TYPE_COMPOSITE, "Viewer Node");
	ibuf= BKE_image_acquire_ibuf(ima, NULL, &lock);
	if(!ibuf)
		return;
	
	if(!ibuf->rect) {
		if(info->color_manage)
			ibuf->profile = IB_PROFILE_LINEAR_RGB;
		else
			ibuf->profile = IB_PROFILE_NONE;
		IMB_rect_from_float(ibuf);
	}

	/* map the mouse coords to the backdrop image space */
	bufx = ibuf->x * snode->zoom;
	bufy = ibuf->y * snode->zoom;
	fx = (bufx > 0.0f ? ((float)event->mval[0] - 0.5f*ar->winx - snode->xof) / bufx + 0.5f : 0.0f);
	fy = (bufy > 0.0f ? ((float)event->mval[1] - 0.5f*ar->winy - snode->yof) / bufy + 0.5f : 0.0f);

	if(fx>=0.0f && fy>=0.0f && fx<1.0f && fy<1.0f) {
		float *fp;
		char *cp;
		int x= (int)(fx*ibuf->x), y= (int)(fy*ibuf->y);

		CLAMP(x, 0, ibuf->x-1);
		CLAMP(y, 0, ibuf->y-1);

		info->x= x;
		info->y= y;
		info->draw= 1;
		info->channels= ibuf->channels;

		if(ibuf->rect) {
			cp= (char *)(ibuf->rect + y*ibuf->x + x);

			info->col[0]= cp[0];
			info->col[1]= cp[1];
			info->col[2]= cp[2];
			info->col[3]= cp[3];

			info->colf[0]= (float)cp[0]/255.0f;
			info->colf[1]= (float)cp[1]/255.0f;
			info->colf[2]= (float)cp[2]/255.0f;
			info->colf[3]= (float)cp[3]/255.0f;
		}
		if(ibuf->rect_float) {
			fp= (ibuf->rect_float + (ibuf->channels)*(y*ibuf->x + x));

			info->colf[0]= fp[0];
			info->colf[1]= fp[1];
			info->colf[2]= fp[2];
			info->colf[3]= fp[3];
		}
	}
	else
		info->draw= 0;

	BKE_image_release_ibuf(ima, lock);
	
	ED_area_tag_redraw(CTX_wm_area(C));
}

static void sample_exit(bContext *C, wmOperator *op)
{
	ImageSampleInfo *info= op->customdata;

	ED_region_draw_cb_exit(info->art, info->draw_handle);
	ED_area_tag_redraw(CTX_wm_area(C));
	MEM_freeN(info);
}

static int sample_invoke(bContext *C, wmOperator *op, wmEvent *event)
{
	SpaceNode *snode= CTX_wm_space_node(C);
	ARegion *ar= CTX_wm_region(C);
	ImageSampleInfo *info;

	if(snode->treetype!=NTREE_COMPOSIT || !(snode->flag & SNODE_BACKDRAW))
		return OPERATOR_CANCELLED;
	
	info= MEM_callocN(sizeof(ImageSampleInfo), "ImageSampleInfo");
	info->art= ar->type;
	info->draw_handle = ED_region_draw_cb_activate(ar->type, sample_draw, info, REGION_DRAW_POST_PIXEL);
	op->customdata= info;

	sample_apply(C, op, event);

	WM_event_add_modal_handler(C, op);

	return OPERATOR_RUNNING_MODAL;
}

static int sample_modal(bContext *C, wmOperator *op, wmEvent *event)
{
	switch(event->type) {
		case LEFTMOUSE:
		case RIGHTMOUSE: // XXX hardcoded
			sample_exit(C, op);
			return OPERATOR_CANCELLED;
		case MOUSEMOVE:
			sample_apply(C, op, event);
			break;
	}

	return OPERATOR_RUNNING_MODAL;
}

static int sample_cancel(bContext *C, wmOperator *op)
{
	sample_exit(C, op);
	return OPERATOR_CANCELLED;
}

void NODE_OT_backimage_sample(wmOperatorType *ot)
{
	/* identifiers */
	ot->name= _("Backimage Sample");
	ot->idname= "NODE_OT_backimage_sample";
	
	/* api callbacks */
	ot->invoke= sample_invoke;
	ot->modal= sample_modal;
	ot->cancel= sample_cancel;
	ot->poll= ED_operator_node_active;

	/* flags */
	ot->flag= OPTYPE_BLOCKING;
}

/* ********************** size widget operator ******************** */

typedef struct NodeSizeWidget {
	float mxstart, mystart;
	float oldwidth, oldheight;
	float oldminiwidth;
} NodeSizeWidget;

static int node_resize_modal(bContext *C, wmOperator *op, wmEvent *event)
{
	SpaceNode *snode= CTX_wm_space_node(C);
	ARegion *ar= CTX_wm_region(C);
	bNode *node= editnode_get_active(snode->edittree);
	NodeSizeWidget *nsw= op->customdata;
	float mx, my;
	
	switch (event->type) {
		case MOUSEMOVE:
			
			UI_view2d_region_to_view(&ar->v2d, event->mval[0], event->mval[1],
									 &mx, &my);
			
			if (node) {
				if(node->flag & NODE_HIDDEN) {
					node->miniwidth= nsw->oldminiwidth + mx - nsw->mxstart;
					CLAMP(node->miniwidth, 0.0f, 100.0f);
				}
				else {
					node->width= nsw->oldwidth + mx - nsw->mxstart;
					CLAMP(node->width, UI_DPI_FAC*node->typeinfo->minwidth, UI_DPI_FAC*node->typeinfo->maxwidth);
				}
				/* height works the other way round ... */
				node->height= nsw->oldheight - my + nsw->mystart;
				CLAMP(node->height, node->typeinfo->minheight, node->typeinfo->maxheight);
			}
				
			ED_region_tag_redraw(ar);

			break;
			
		case LEFTMOUSE:
		case MIDDLEMOUSE:
		case RIGHTMOUSE:
			
			MEM_freeN(nsw);
			op->customdata= NULL;
			
			ED_node_update_hierarchy(C, snode->edittree);
			
			return OPERATOR_FINISHED;
	}
	
	return OPERATOR_RUNNING_MODAL;
}

static int node_resize_invoke(bContext *C, wmOperator *op, wmEvent *event)
{
	SpaceNode *snode= CTX_wm_space_node(C);
	ARegion *ar= CTX_wm_region(C);
	bNode *node= editnode_get_active(snode->edittree);
	
	if(node) {
		/* convert mouse coordinates to v2d space */
		UI_view2d_region_to_view(&ar->v2d, event->mval[0], event->mval[1],
								 &snode->mx, &snode->my);
		
		if(node->typeinfo->resize_area_func(node, snode->mx, snode->my)) {
			NodeSizeWidget *nsw= MEM_callocN(sizeof(NodeSizeWidget), "size widget op data");
			
			op->customdata= nsw;
			nsw->mxstart= snode->mx;
			nsw->mystart= snode->my;
			
			/* store old */
			nsw->oldwidth= node->width;
			nsw->oldheight= node->height;
			nsw->oldminiwidth= node->miniwidth;
			
			/* add modal handler */
			WM_event_add_modal_handler(C, op);

			return OPERATOR_RUNNING_MODAL;
		}
	}
	return OPERATOR_CANCELLED|OPERATOR_PASS_THROUGH;
}

static int node_resize_cancel(bContext *UNUSED(C), wmOperator *op)
{
	MEM_freeN(op->customdata);
	op->customdata= NULL;

	return OPERATOR_CANCELLED;
}

void NODE_OT_resize(wmOperatorType *ot)
{
	/* identifiers */
	ot->name= _("Resize Node");
	ot->idname= "NODE_OT_resize";
	
	/* api callbacks */
	ot->invoke= node_resize_invoke;
	ot->modal= node_resize_modal;
	ot->poll= ED_operator_node_active;
	ot->cancel= node_resize_cancel;
	
	/* flags */
	ot->flag= OPTYPE_BLOCKING;
}

/* ********************** select ******************** */


/* no undo here! */
void node_deselectall(SpaceNode *snode)
{
	bNode *node;
	
	for(node= snode->edittree->nodes.first; node; node= node->next)
		node->flag &= ~SELECT;
}

/* return 1 if we need redraw otherwise zero. */
int node_select_same_type(SpaceNode *snode)
{
	bNode *nac, *p;
	int redraw;

	/* search for the active node. */
	for (nac= snode->edittree->nodes.first; nac; nac= nac->next) {
		if (nac->flag & SELECT)
			break;
	}

	/* no active node, return. */
	if (!nac)
		return(0);

	redraw= 0;
	for (p= snode->edittree->nodes.first; p; p= p->next) {
		if (p->type != nac->type && p->flag & SELECT) {
			/* if it's selected but different type, unselect */
			redraw= 1;
			p->flag &= ~SELECT;
		}
		else if (p->type == nac->type && (!(p->flag & SELECT))) {
			/* if it's the same type and is not selected, select! */
			redraw= 1;
			p->flag |= SELECT;
		}
	}
	return(redraw);
}

/* return 1 if we need redraw, otherwise zero.
 * dir can be 0 == next or 0 != prev.
 */
int node_select_same_type_np(SpaceNode *snode, int dir)
{
	bNode *nac, *p;

	/* search the active one. */
	for (nac= snode->edittree->nodes.first; nac; nac= nac->next) {
		if (nac->flag & SELECT)
			break;
	}

	/* no active node, return. */
	if (!nac)
		return(0);

	if (dir == 0)
		p= nac->next;
	else
		p= nac->prev;

	while (p) {
		/* Now search the next with the same type. */
		if (p->type == nac->type)
			break;

		if (dir == 0)
			p= p->next;
		else
			p= p->prev;
	}

	if (p) {
		node_deselectall(snode);
		p->flag |= SELECT;
		return(1);
	}
	return(0);
}

int node_has_hidden_sockets(bNode *node)
{
	bNodeSocket *sock;
	
	for(sock= node->inputs.first; sock; sock= sock->next)
		if(sock->flag & SOCK_HIDDEN)
			return 1;
	for(sock= node->outputs.first; sock; sock= sock->next)
		if(sock->flag & SOCK_HIDDEN)
			return 1;
	return 0;
}

static void node_link_viewer(SpaceNode *snode, bNode *tonode)
{
	bNode *node;

	/* context check */
	if(tonode==NULL || tonode->outputs.first==NULL)
		return;
	if( ELEM(tonode->type, CMP_NODE_VIEWER, CMP_NODE_SPLITVIEWER)) 
		return;
	
	/* get viewer */
	for(node= snode->edittree->nodes.first; node; node= node->next)
		if( ELEM(node->type, CMP_NODE_VIEWER, CMP_NODE_SPLITVIEWER)) 
			if(node->flag & NODE_DO_OUTPUT)
				break;
	/* no viewer, we make one active */
	if(node==NULL) {
		for(node= snode->edittree->nodes.first; node; node= node->next) {
			if( ELEM(node->type, CMP_NODE_VIEWER, CMP_NODE_SPLITVIEWER)) {
				node->flag |= NODE_DO_OUTPUT;
				break;
			}
		}
	}
		
	if(node) {
		bNodeLink *link;
		bNodeSocket *sock= NULL;

		/* try to find an already connected socket to cycle to the next */
		for(link= snode->edittree->links.first; link; link= link->next)
			if(link->tonode==node && link->fromnode==tonode)
				if(link->tosock==node->inputs.first)
					break;

		if(link) {
			/* unlink existing connection */
			sock= link->fromsock;
			nodeRemLink(snode->edittree, link);

			/* find a socket after the previously connected socket */
			for(sock=sock->next; sock; sock= sock->next)
				if(!(sock->flag & (SOCK_HIDDEN|SOCK_UNAVAIL)))
					break;
		}

		/* find a socket starting from the first socket */
		if(!sock) {
			for(sock= tonode->outputs.first; sock; sock= sock->next)
				if(!(sock->flag & (SOCK_HIDDEN|SOCK_UNAVAIL)))
					break;
		}
		
		if(sock) {
			/* get link to viewer */
			for(link= snode->edittree->links.first; link; link= link->next)
				if(link->tonode==node && link->tosock==node->inputs.first)
					break;
			
			if(link==NULL) {
				nodeAddLink(snode->edittree, tonode, sock, node, node->inputs.first);
			}
			else {
				link->fromnode= tonode;
				link->fromsock= sock;
			}
			ntreeUpdateTree(snode->edittree);
			snode_tag_changed(snode, node);
		}
	}
}


static int node_active_link_viewer(bContext *C, wmOperator *UNUSED(op))
{
	SpaceNode *snode= CTX_wm_space_node(C);
	bNode *node;
	
	node= editnode_get_active(snode->edittree);
	
	if(!node)
		return OPERATOR_CANCELLED;

	ED_preview_kill_jobs(C);

	node_link_viewer(snode, node);
	snode_notify(C, snode);

	return OPERATOR_FINISHED;
}



void NODE_OT_link_viewer(wmOperatorType *ot)
{
	/* identifiers */
	ot->name= _("Link to Viewer Node");
	ot->description = _("Link to Viewer Node");
	ot->idname= "NODE_OT_link_viewer";
	
	/* api callbacks */
	ot->exec= node_active_link_viewer;
	ot->poll= ED_operator_node_active;
	
	/* flags */
	ot->flag= OPTYPE_REGISTER|OPTYPE_UNDO;
}



/* return 0, nothing done */
static int UNUSED_FUNCTION(node_mouse_groupheader)(SpaceNode *snode)
{
	bNode *gnode;
	float mx=0, my=0;
// XXX	int mval[2];
	
	gnode= node_tree_get_editgroup(snode->nodetree);
	if(gnode==NULL) return 0;
	
// XXX	getmouseco_areawin(mval);
// XXX	areamouseco_to_ipoco(G.v2d, mval, &mx, &my);
	
	/* click in header or outside? */
	if(BLI_in_rctf(&gnode->totr, mx, my)==0) {
		rctf rect= gnode->totr;
		
		rect.ymax += NODE_DY;
		if(BLI_in_rctf(&rect, mx, my)==0)
			snode_make_group_editable(snode, NULL);	/* toggles, so exits editmode */
//		else
// XXX			transform_nodes(snode->nodetree, 'g', "Move group");
		
		return 1;
	}
	return 0;
}

/* checks snode->mouse position, and returns found node/socket */
/* type is SOCK_IN and/or SOCK_OUT */
static int find_indicated_socket(SpaceNode *snode, bNode **nodep, bNodeSocket **sockp, int in_out)
{
	bNode *node;
	bNodeSocket *sock;
	rctf rect;
	
	/* check if we click in a socket */
	for(node= snode->edittree->nodes.first; node; node= node->next) {
		
		rect.xmin = snode->mx - (NODE_SOCKSIZE+4);
		rect.ymin = snode->my - (NODE_SOCKSIZE+4);
		rect.xmax = snode->mx + (NODE_SOCKSIZE+4);
		rect.ymax = snode->my + (NODE_SOCKSIZE+4);
		
		if (!(node->flag & NODE_HIDDEN)) {
			/* extra padding inside and out - allow dragging on the text areas too */
			if (in_out == SOCK_IN) {
				rect.xmax += NODE_SOCKSIZE;
				rect.xmin -= NODE_SOCKSIZE*4;
			} else if (in_out == SOCK_OUT) {
				rect.xmax += NODE_SOCKSIZE*4;
				rect.xmin -= NODE_SOCKSIZE;
			}
		}
		
		if(in_out & SOCK_IN) {
			for(sock= node->inputs.first; sock; sock= sock->next) {
				if(!(sock->flag & (SOCK_HIDDEN|SOCK_UNAVAIL))) {
					if(BLI_in_rctf(&rect, sock->locx, sock->locy)) {
						if(node == visible_node(snode, &rect)) {
							*nodep= node;
							*sockp= sock;
							return 1;
						}
					}
				}
			}
		}
		if(in_out & SOCK_OUT) {
			for(sock= node->outputs.first; sock; sock= sock->next) {
				if(!(sock->flag & (SOCK_HIDDEN|SOCK_UNAVAIL))) {
					if(BLI_in_rctf(&rect, sock->locx, sock->locy)) {
						if(node == visible_node(snode, &rect)) {
							*nodep= node;
							*sockp= sock;
							return 1;
						}
					}
				}
			}
		}
	}
	
	/* check group sockets
	 * NB: using ngroup->outputs as input sockets and vice versa here!
	 */
	if(in_out & SOCK_IN) {
		for(sock= snode->edittree->outputs.first; sock; sock= sock->next) {
			if(!(sock->flag & (SOCK_HIDDEN|SOCK_UNAVAIL))) {
				if(BLI_in_rctf(&rect, sock->locx, sock->locy)) {
					*nodep= NULL;	/* NULL node pointer indicates group socket */
					*sockp= sock;
					return 1;
				}
			}
		}
	}
	if(in_out & SOCK_OUT) {
		for(sock= snode->edittree->inputs.first; sock; sock= sock->next) {
			if(!(sock->flag & (SOCK_HIDDEN|SOCK_UNAVAIL))) {
				if(BLI_in_rctf(&rect, sock->locx, sock->locy)) {
					*nodep= NULL;	/* NULL node pointer indicates group socket */
					*sockp= sock;
					return 1;
				}
			}
		}
	}
	
	return 0;
}

static int node_socket_hilights(SpaceNode *snode, int in_out)
{
	bNode *node;
	bNodeSocket *sock, *tsock, *socksel= NULL;
	short redraw= 0;
	
	if(snode->edittree==NULL) return 0;
	
	/* deselect sockets */
	for(node= snode->edittree->nodes.first; node; node= node->next) {
		for(sock= node->inputs.first; sock; sock= sock->next) {
			if(sock->flag & SELECT) {
				sock->flag &= ~SELECT;
				redraw++;
				socksel= sock;
			}
		}
		for(sock= node->outputs.first; sock; sock= sock->next) {
			if(sock->flag & SELECT) {
				sock->flag &= ~SELECT;
				redraw++;
				socksel= sock;
			}
		}
	}
	
	// XXX mousepos should be set here!
	
	if(find_indicated_socket(snode, &node, &tsock, in_out)) {
		tsock->flag |= SELECT;
		if(redraw==1 && tsock==socksel) redraw= 0;
		else redraw= 1;
	}
	
	return redraw;
}

static int outside_group_rect(SpaceNode *snode)
{
	bNode *gnode= node_tree_get_editgroup(snode->nodetree);
	if (gnode) {
		return (snode->mx < gnode->totr.xmin || snode->mx >= gnode->totr.xmax
				|| snode->my < gnode->totr.ymin || snode->my >= gnode->totr.ymax);
	}
	return 0;
}

/* ****************** Add *********************** */


typedef struct bNodeListItem {
	struct bNodeListItem *next, *prev;
	struct bNode *node;	
} bNodeListItem;

static int sort_nodes_locx(void *a, void *b)
{
	bNodeListItem *nli1 = (bNodeListItem *)a;
	bNodeListItem *nli2 = (bNodeListItem *)b;
	bNode *node1 = nli1->node;
	bNode *node2 = nli2->node;
	
	if (node1->locx > node2->locx)
		return 1;
	else 
		return 0;
}

static int socket_is_available(bNodeTree *ntree, bNodeSocket *sock, int allow_used)
{
	if (sock->flag & (SOCK_HIDDEN|SOCK_UNAVAIL))
		return 0;
	
	if (!allow_used) {
		if (nodeCountSocketLinks(ntree, sock) > 0)
			return 0;
	}
	return 1;
}

static bNodeSocket *best_socket_output(bNodeTree *ntree, bNode *node, bNodeSocket *sock_target, int allow_multiple)
{
	bNodeSocket *sock;
	
	/* first try to find a socket with a matching name */
	for (sock=node->outputs.first; sock; sock=sock->next) {

		if (!socket_is_available(ntree, sock, allow_multiple))
			continue;

		/* check for same types */
		if (sock->type == sock_target->type) {
			if (strcmp(sock->name, sock_target->name)==0)
				return sock;
		}
	}
	
	/* otherwise settle for the first available socket of the right type */
	for (sock=node->outputs.first; sock; sock=sock->next) {

		if (!socket_is_available(ntree, sock, allow_multiple))
			continue;
		
		/* check for same types */
		if (sock->type == sock_target->type) {
			return sock;
		}
	}
	
	return NULL;
}

/* this is a bit complicated, but designed to prioritise finding 
 * sockets of higher types, such as image, first */
static bNodeSocket *best_socket_input(bNodeTree *ntree, bNode *node, int num, int replace)
{
	bNodeSocket *sock;
	int socktype, maxtype=0;
	int a = 0;
	
	for (sock=node->inputs.first; sock; sock=sock->next) {
		maxtype = MAX2(sock->type, maxtype);
	}
	
	/* find sockets of higher 'types' first (i.e. image) */
	for (socktype=maxtype; socktype >= 0; socktype--) {
		for (sock=node->inputs.first; sock; sock=sock->next) {
			
			if (!socket_is_available(ntree, sock, replace)) {
				a++;
				continue;
			}
				
			if (sock->type == socktype) {
				/* increment to make sure we don't keep finding 
				 * the same socket on every attempt running this function */
				a++;
				if (a > num)
					return sock;
			}
		}
	}
	
	return NULL;
}

void snode_autoconnect(SpaceNode *snode, int allow_multiple, int replace)
{
	ListBase *nodelist = MEM_callocN(sizeof(ListBase), "items_list");
	bNodeListItem *nli;
	bNode *node;
	bNodeLink *link;
	int i, numlinks=0;
	
	for(node= snode->edittree->nodes.first; node; node= node->next) {
		if(node->flag & NODE_SELECT) {
			nli = MEM_mallocN(sizeof(bNodeListItem), "temporary node list item");
			nli->node = node;
			BLI_addtail(nodelist, nli);
		}
	}
	
	/* sort nodes left to right */
	BLI_sortlist(nodelist, sort_nodes_locx);
	
	for (nli=nodelist->first; nli; nli=nli->next) {
		bNode *node_fr, *node_to;
		bNodeSocket *sock_fr, *sock_to;
		
		if (nli->next == NULL) break;
		
		node_fr = nli->node;
		node_to = nli->next->node;
		
		/* check over input sockets first */
		for (i=0; i<BLI_countlist(&node_to->inputs); i++) {
			
			/* find the best guess input socket */
			sock_to = best_socket_input(snode->edittree, node_to, i, replace);
			if (!sock_to) continue;
			
			/* check for an appropriate output socket to connect from */
			sock_fr = best_socket_output(snode->edittree, node_fr, sock_to, allow_multiple);
			if (!sock_fr) continue;
			
			/* then we can connect */
			if (replace)
				nodeRemSocketLinks(snode->edittree, sock_to);
			
			link = nodeAddLink(snode->edittree, node_fr, sock_fr, node_to, sock_to);
			/* validate the new link */
			ntreeUpdateTree(snode->edittree);
			if (!(link->flag & NODE_LINK_VALID)) {
				nodeRemLink(snode->edittree, link);
				continue;
			}
			
			snode_tag_changed(snode, node_to);
			++numlinks;
			break;
		}
	}
	
	if (numlinks > 0) {
		ntreeUpdateTree(snode->edittree);
	}
	
	BLI_freelistN(nodelist);
	MEM_freeN(nodelist);
}

/* can be called from menus too, but they should do own undopush and redraws */
bNode *node_add_node(SpaceNode *snode, Main *bmain, Scene *scene, bNodeTemplate *ntemp, float locx, float locy)
{
	bNode *node= NULL, *gnode;
	
	node_deselectall(snode);
	
	node = nodeAddNode(snode->edittree, ntemp);
	
	/* generics */
	if(node) {
		node->locx= locx;
		node->locy= locy + 60.0f;		// arbitrary.. so its visible, (0,0) is top of node
		node->flag |= SELECT;
		
		gnode= node_tree_get_editgroup(snode->nodetree);
		if(gnode) {
			node->locx -= gnode->locx;
			node->locy -= gnode->locy;
		}

		ntreeUpdateTree(snode->edittree);
		ED_node_set_active(bmain, snode->edittree, node);
		
		if(snode->nodetree->type==NTREE_COMPOSIT) {
			if(ELEM4(node->type, CMP_NODE_R_LAYERS, CMP_NODE_COMPOSITE, CMP_NODE_DEFOCUS, CMP_NODE_OUTPUT_FILE))
				node->id = &scene->id;
			
			ntreeCompositForceHidden(snode->edittree, scene);
		}
			
		if(node->id)
			id_us_plus(node->id);
			
		snode_tag_changed(snode, node);
	}
	
	if(snode->nodetree->type==NTREE_TEXTURE) {
		ntreeTexCheckCyclics(snode->edittree);
	}
	
	return node;
}

/* ****************** Duplicate *********************** */

static int node_duplicate_exec(bContext *C, wmOperator *op)
{
	SpaceNode *snode= CTX_wm_space_node(C);
	bNodeTree *ntree= snode->edittree;
	bNode *node, *newnode, *lastnode;
	bNodeLink *link, *newlink, *lastlink;
	int keep_inputs = RNA_boolean_get(op->ptr, "keep_inputs");
	
	ED_preview_kill_jobs(C);
	
	lastnode = ntree->nodes.last;
	for(node= ntree->nodes.first; node; node= node->next) {
		if(node->flag & SELECT) {
			newnode = nodeCopyNode(ntree, node);
			
			if(newnode->id) {
				/* simple id user adjustment, node internal functions dont touch this
				 * but operators and readfile.c do. */
				id_us_plus(newnode->id);
				/* to ensure redraws or rerenders happen */
				ED_node_changed_update(snode->id, newnode);
			}
		}
		
		/* make sure we don't copy new nodes again! */
		if (node==lastnode)
			break;
	}
	
	/* copy links between selected nodes
	 * NB: this depends on correct node->new_node and sock->new_sock pointers from above copy!
	 */
	lastlink = ntree->links.last;
	for (link=ntree->links.first; link; link=link->next) {
		/* This creates new links between copied nodes.
		 * If keep_inputs is set, also copies input links from unselected (when fromnode==NULL)!
		 */
		if (link->tonode && (link->tonode->flag & NODE_SELECT)
			&& (keep_inputs || (link->fromnode && (link->fromnode->flag & NODE_SELECT)))) {
			newlink = MEM_callocN(sizeof(bNodeLink), "bNodeLink");
			newlink->flag = link->flag;
			newlink->tonode = link->tonode->new_node;
			newlink->tosock = link->tosock->new_sock;
			if (link->fromnode && (link->fromnode->flag & NODE_SELECT)) {
				newlink->fromnode = link->fromnode->new_node;
				newlink->fromsock = link->fromsock->new_sock;
			}
			else {
				/* input node not copied, this keeps the original input linked */
				newlink->fromnode = link->fromnode;
				newlink->fromsock = link->fromsock;
			}
			
			BLI_addtail(&ntree->links, newlink);
		}
		
		/* make sure we don't copy new links again! */
		if (link==lastlink)
			break;
	}
	
	/* deselect old nodes, select the copies instead */
	for(node= ntree->nodes.first; node; node= node->next) {
		if(node->flag & SELECT) {
			/* has been set during copy above */
			newnode = node->new_node;
			
			node->flag &= ~(NODE_SELECT|NODE_ACTIVE);
			newnode->flag |= NODE_SELECT;
		}
		
		/* make sure we don't copy new nodes again! */
		if (node==lastnode)
			break;
	}
	
	ntreeUpdateTree(snode->edittree);
	
	snode_notify(C, snode);
	snode_dag_update(C, snode);

	return OPERATOR_FINISHED;
}

void NODE_OT_duplicate(wmOperatorType *ot)
{
	/* identifiers */
	ot->name= _("Duplicate Nodes");
	ot->description = _("Duplicate the nodes");
	ot->idname= "NODE_OT_duplicate";
	
	/* api callbacks */
	ot->exec= node_duplicate_exec;
	ot->poll= ED_operator_node_active;
	
	/* flags */
	ot->flag= OPTYPE_REGISTER|OPTYPE_UNDO;
	
	RNA_def_boolean(ot->srna, "keep_inputs", 0, _("Keep Inputs"), _("Keep the input links to duplicated nodes"));
}

/* *************************** add link op ******************** */

static void node_remove_extra_links(SpaceNode *snode, bNodeSocket *tsock, bNodeLink *link)
{
	bNodeLink *tlink;
	bNodeSocket *sock;
	
	if(tsock && nodeCountSocketLinks(snode->edittree, link->tosock) > tsock->limit) {
		
		for(tlink= snode->edittree->links.first; tlink; tlink= tlink->next) {
			if(link!=tlink && tlink->tosock==link->tosock)
				break;
		}
		if(tlink) {
			/* try to move the existing link to the next available socket */
			if (tlink->tonode) {
				/* is there a free input socket with the target type? */
				for(sock= tlink->tonode->inputs.first; sock; sock= sock->next) {
					if(sock->type==tlink->tosock->type)
						if(nodeCountSocketLinks(snode->edittree, sock) < sock->limit)
							break;
				}
				if(sock) {
					tlink->tosock= sock;
					sock->flag &= ~SOCK_HIDDEN;
				}
				else {
					nodeRemLink(snode->edittree, tlink);
				}
			}
			else
				nodeRemLink(snode->edittree, tlink);
		}
	}
}

/* loop that adds a nodelink, called by function below  */
/* in_out = starting socket */
static int node_link_modal(bContext *C, wmOperator *op, wmEvent *event)
{
	SpaceNode *snode= CTX_wm_space_node(C);
	ARegion *ar= CTX_wm_region(C);
	bNodeLinkDrag *nldrag= op->customdata;
	bNode *tnode, *node;
	bNodeSocket *tsock= NULL, *sock;
	bNodeLink *link;
	int in_out;

	in_out= nldrag->in_out;
	node= nldrag->node;
	sock= nldrag->sock;
	link= nldrag->link;
	
	UI_view2d_region_to_view(&ar->v2d, event->mval[0], event->mval[1],
							 &snode->mx, &snode->my);

	switch (event->type) {
		case MOUSEMOVE:
			
			if(in_out==SOCK_OUT) {
				if(find_indicated_socket(snode, &tnode, &tsock, SOCK_IN)) {
					if(nodeFindLink(snode->edittree, sock, tsock)==NULL) {
						if( link->tosock!= tsock && (!tnode || (tnode!=node && link->tonode!=tnode)) ) {
							link->tonode= tnode;
							link->tosock= tsock;
							if (link->prev==NULL && link->next==NULL) {
								BLI_addtail(&snode->edittree->links, link);
							}
							
							snode->edittree->update |= NTREE_UPDATE_LINKS;
							ntreeUpdateTree(snode->edittree);
						}
					}
				}
				else {
					if (link->tonode || link->tosock) {
						BLI_remlink(&snode->edittree->links, link);
						link->prev = link->next = NULL;
						link->tonode= NULL;
						link->tosock= NULL;
						
						snode->edittree->update |= NTREE_UPDATE_LINKS;
						ntreeUpdateTree(snode->edittree);
					}
				}
			}
			else {
				if(find_indicated_socket(snode, &tnode, &tsock, SOCK_OUT)) {
					if(nodeFindLink(snode->edittree, sock, tsock)==NULL) {
						if(nodeCountSocketLinks(snode->edittree, tsock) < tsock->limit) {
							if( link->fromsock!= tsock && (!tnode || (tnode!=node && link->fromnode!=tnode)) ) {
								link->fromnode= tnode;
								link->fromsock= tsock;
								if (link->prev==NULL && link->next==NULL) {
									BLI_addtail(&snode->edittree->links, link);
								}
								
								snode->edittree->update |= NTREE_UPDATE_LINKS;
								ntreeUpdateTree(snode->edittree);
							}
						}
					}
				}
				else {
					if (link->tonode || link->tosock) {
						BLI_remlink(&snode->edittree->links, link);
						link->prev = link->next = NULL;
						link->fromnode= NULL;
						link->fromsock= NULL;
						snode->edittree->update |= NTREE_UPDATE_LINKS;
						ntreeUpdateTree(snode->edittree);
					}
				}
			}
			/* hilight target sockets only */
			node_socket_hilights(snode, in_out==SOCK_OUT?SOCK_IN:SOCK_OUT);
			ED_region_tag_redraw(ar);
			break;
			
		case LEFTMOUSE:
		case RIGHTMOUSE:
		case MIDDLEMOUSE:
			if(link->tosock && link->fromsock) {
				/* send changed events for original tonode and new */
				snode_tag_changed(snode, link->tonode);
				
				/* we might need to remove a link */
				if(in_out==SOCK_OUT)
					node_remove_extra_links(snode, link->tosock, link);
				
				/* when linking to group outputs, update the socket type */
				/* XXX this should all be part of a generic update system */
				if (!link->tonode) {
					link->tosock->type = link->fromsock->type;
				}
			}
			else if (outside_group_rect(snode) && (link->tonode || link->fromnode)) {
				/* automatically add new group socket */
				if (link->tonode && link->tosock) {
					link->fromsock = node_group_expose_socket(snode->edittree, link->tosock, SOCK_IN);
					link->fromnode = NULL;
					if (link->prev==NULL && link->next==NULL) {
						BLI_addtail(&snode->edittree->links, link);
					}
					snode->edittree->update |= NTREE_UPDATE_GROUP_IN | NTREE_UPDATE_LINKS;
				}
				else if (link->fromnode && link->fromsock) {
					link->tosock = node_group_expose_socket(snode->edittree, link->fromsock, SOCK_OUT);
					link->tonode = NULL;
					if (link->prev==NULL && link->next==NULL) {
						BLI_addtail(&snode->edittree->links, link);
					}
					snode->edittree->update |= NTREE_UPDATE_GROUP_OUT | NTREE_UPDATE_LINKS;
				}
			}
			else
				nodeRemLink(snode->edittree, link);
			
			ntreeUpdateTree(snode->edittree);
			snode_notify(C, snode);
			snode_dag_update(C, snode);
			
			BLI_remlink(&snode->linkdrag, nldrag);
			MEM_freeN(nldrag);
			
			return OPERATOR_FINISHED;
	}
	
	return OPERATOR_RUNNING_MODAL;
}

/* return 1 when socket clicked */
static int node_link_init(SpaceNode *snode, bNodeLinkDrag *nldrag)
{
	bNodeLink *link;

	/* output indicated? */
	if(find_indicated_socket(snode, &nldrag->node, &nldrag->sock, SOCK_OUT)) {
		if(nodeCountSocketLinks(snode->edittree, nldrag->sock) < nldrag->sock->limit)
			return SOCK_OUT;
		else {
			/* find if we break a link */
			for(link= snode->edittree->links.first; link; link= link->next) {
				if(link->fromsock==nldrag->sock)
					break;
			}
			if(link) {
				nldrag->node= link->tonode;
				nldrag->sock= link->tosock;
				nodeRemLink(snode->edittree, link);
				return SOCK_IN;
			}
		}
	}
	/* or an input? */
	else if(find_indicated_socket(snode, &nldrag->node, &nldrag->sock, SOCK_IN)) {
		if(nodeCountSocketLinks(snode->edittree, nldrag->sock) < nldrag->sock->limit)
			return SOCK_IN;
		else {
			/* find if we break a link */
			for(link= snode->edittree->links.first; link; link= link->next) {
				if(link->tosock==nldrag->sock)
					break;
			}
			if(link) {
				/* send changed event to original tonode */
				if(link->tonode) 
					snode_tag_changed(snode, link->tonode);
				
				nldrag->node= link->fromnode;
				nldrag->sock= link->fromsock;
				nodeRemLink(snode->edittree, link);
				return SOCK_OUT;
			}
		}
	}
	
	return 0;
}

static int node_link_invoke(bContext *C, wmOperator *op, wmEvent *event)
{
	SpaceNode *snode= CTX_wm_space_node(C);
	ARegion *ar= CTX_wm_region(C);
	bNodeLinkDrag *nldrag= MEM_callocN(sizeof(bNodeLinkDrag), "drag link op customdata");
	
	
	UI_view2d_region_to_view(&ar->v2d, event->mval[0], event->mval[1],
							 &snode->mx, &snode->my);

	ED_preview_kill_jobs(C);

	nldrag->in_out= node_link_init(snode, nldrag);
	
	if(nldrag->in_out) {
		op->customdata= nldrag;
		
		/* we make a temporal link */
		if(nldrag->in_out==SOCK_OUT) {
			nldrag->link= MEM_callocN(sizeof(bNodeLink), "link");
			nldrag->link->fromnode= nldrag->node;
			nldrag->link->fromsock= nldrag->sock;
			nldrag->link->tonode= NULL;
			nldrag->link->tosock= NULL;
		}
		else {
			nldrag->link= MEM_callocN(sizeof(bNodeLink), "link");
			nldrag->link->fromnode= NULL;
			nldrag->link->fromsock= NULL;
			nldrag->link->tonode= nldrag->node;
			nldrag->link->tosock= nldrag->sock;
		}
		BLI_addtail(&snode->linkdrag, nldrag);
		
		/* add modal handler */
		WM_event_add_modal_handler(C, op);
		
		return OPERATOR_RUNNING_MODAL;
	}
	else {
		MEM_freeN(nldrag);
		return OPERATOR_CANCELLED|OPERATOR_PASS_THROUGH;
	}
}

static int node_link_cancel(bContext *C, wmOperator *op)
{
	SpaceNode *snode= CTX_wm_space_node(C);
	bNodeLinkDrag *nldrag= op->customdata;

	nodeRemLink(snode->edittree, nldrag->link);
	BLI_remlink(&snode->linkdrag, nldrag);
	MEM_freeN(nldrag);

	return OPERATOR_CANCELLED;
}

void NODE_OT_link(wmOperatorType *ot)
{
	/* identifiers */
	ot->name= _("Link Nodes");
	ot->idname= "NODE_OT_link";
	
	/* api callbacks */
	ot->invoke= node_link_invoke;
	ot->modal= node_link_modal;
//	ot->exec= node_link_exec;
	ot->poll= ED_operator_node_active;
	ot->cancel= node_link_cancel;
	
	/* flags */
	ot->flag= OPTYPE_REGISTER|OPTYPE_UNDO|OPTYPE_BLOCKING;
}

/* ********************** Make Link operator ***************** */

/* makes a link between selected output and input sockets */
static int node_make_link_exec(bContext *C, wmOperator *op)
{
	SpaceNode *snode= CTX_wm_space_node(C);
	int replace = RNA_boolean_get(op->ptr, "replace");

	ED_preview_kill_jobs(C);

	snode_autoconnect(snode, 1, replace);

	ntreeUpdateTree(snode->edittree);
	snode_notify(C, snode);
	snode_dag_update(C, snode);
	
	return OPERATOR_FINISHED;
}

void NODE_OT_link_make(wmOperatorType *ot)
{
	/* identifiers */
	ot->name= _("Make Links");
	ot->description= _("Makes a link between selected output in input sockets");
	ot->idname= "NODE_OT_link_make";
	
	/* callbacks */
	ot->exec= node_make_link_exec;
	ot->poll= ED_operator_node_active; // XXX we need a special poll which checks that there are selected input/output sockets
	
	/* flags */
	ot->flag= OPTYPE_REGISTER|OPTYPE_UNDO;
	
	RNA_def_boolean(ot->srna, "replace", 0, _("Replace"), _("Replace socket connections with the new links"));
}

/* ********************** Cut Link operator ***************** */

#define LINK_RESOL 12
static int cut_links_intersect(bNodeLink *link, float mcoords[][2], int tot)
{
	float coord_array[LINK_RESOL+1][2];
	int i, b;
	
	if(node_link_bezier_points(NULL, NULL, link, coord_array, LINK_RESOL)) {

		for(i=0; i<tot-1; i++)
			for(b=0; b<LINK_RESOL; b++)
				if(isect_line_line_v2(mcoords[i], mcoords[i+1], coord_array[b], coord_array[b+1]) > 0)
					return 1;
	}
	return 0;
}

static int cut_links_exec(bContext *C, wmOperator *op)
{
	SpaceNode *snode= CTX_wm_space_node(C);
	ARegion *ar= CTX_wm_region(C);
	float mcoords[256][2];
	int i= 0;
	
	RNA_BEGIN(op->ptr, itemptr, "path") {
		float loc[2];
		
		RNA_float_get_array(&itemptr, "loc", loc);
		UI_view2d_region_to_view(&ar->v2d, (short)loc[0], (short)loc[1], 
								 &mcoords[i][0], &mcoords[i][1]);
		i++;
		if(i>= 256) break;
	}
	RNA_END;
	
	if(i>1) {
		bNodeLink *link, *next;

		ED_preview_kill_jobs(C);
		
		for(link= snode->edittree->links.first; link; link= next) {
			next= link->next;
			
			if(cut_links_intersect(link, mcoords, i)) {
				snode_tag_changed(snode, link->tonode);
				nodeRemLink(snode->edittree, link);
			}
		}
		
		ntreeUpdateTree(snode->edittree);
		snode_notify(C, snode);
		snode_dag_update(C, snode);
		
		return OPERATOR_FINISHED;
	}
	
	return OPERATOR_CANCELLED|OPERATOR_PASS_THROUGH;
}

void NODE_OT_links_cut(wmOperatorType *ot)
{
	PropertyRNA *prop;
	
	ot->name= _("Cut links");
	ot->idname= "NODE_OT_links_cut";
	
	ot->invoke= WM_gesture_lines_invoke;
	ot->modal= WM_gesture_lines_modal;
	ot->exec= cut_links_exec;
	ot->cancel= WM_gesture_lines_cancel;
	
	ot->poll= ED_operator_node_active;
	
	/* flags */
	ot->flag= OPTYPE_REGISTER|OPTYPE_UNDO;
	
	prop= RNA_def_property(ot->srna, "path", PROP_COLLECTION, PROP_NONE);
	RNA_def_property_struct_runtime(prop, &RNA_OperatorMousePath);
	/* internal */
	RNA_def_int(ot->srna, "cursor", BC_KNIFECURSOR, 0, INT_MAX, _("Cursor"), "", 0, INT_MAX);
}

/* *********************  automatic node insert on dragging ******************* */

/* assumes sockets in list */
static bNodeSocket *socket_best_match(ListBase *sockets, int type)
{
	bNodeSocket *sock;
	
	/* first, match type */
	for(sock= sockets->first; sock; sock= sock->next)
		if(!(sock->flag & SOCK_HIDDEN))
			if(type == sock->type)
				return sock;
	
	/* then just use first unhidden socket */
	for(sock= sockets->first; sock; sock= sock->next)
		if(!(sock->flag & SOCK_HIDDEN))
			return sock;

	/* OK, let's unhide proper one */
	for(sock= sockets->first; sock; sock= sock->next) {
		if(type == sock->type) {
			sock->flag &= ~SOCK_HIDDEN;
			return sock;
		}
	}
	
	/* just the first */
	sock= sockets->first;
	sock->flag &= ~SOCK_HIDDEN;
	
	return sockets->first;
}

/* prevent duplicate testing code below */
static SpaceNode *ed_node_link_conditions(ScrArea *sa, bNode **select)
{
	SpaceNode *snode= sa?sa->spacedata.first:NULL;
	bNode *node;
	bNodeLink *link;
	
	/* no unlucky accidents */
	if(sa==NULL || sa->spacetype!=SPACE_NODE) return NULL;
	
	*select= NULL;
	
	for(node= snode->edittree->nodes.first; node; node= node->next) {
		if(node->flag & SELECT) {
			if(*select)
				break;
			else
				*select= node;
		}
	}
	/* only one selected */
	if(node || *select==NULL) return NULL;
	
	/* correct node */
	if((*select)->inputs.first==NULL || (*select)->outputs.first==NULL) return NULL;
	
	/* test node for links */
	for(link= snode->edittree->links.first; link; link=link->next) {
		if(link->tonode == *select || link->fromnode == *select)
			return NULL;
	}
	
	return snode;
}

/* assumes link with NODE_LINKFLAG_HILITE set */
void ED_node_link_insert(ScrArea *sa)
{
	bNode *node, *select;
	SpaceNode *snode= ed_node_link_conditions(sa, &select);
	bNodeLink *link;
	bNodeSocket *sockto;
	
	if(snode==NULL) return;
	
	/* get the link */
	for(link= snode->edittree->links.first; link; link=link->next)
		if(link->flag & NODE_LINKFLAG_HILITE)
			break;
	
	if(link) {
		node= link->tonode;
		sockto= link->tosock;
		
		link->tonode= select;
		link->tosock= socket_best_match(&select->inputs, link->fromsock->type);
		link->flag &= ~NODE_LINKFLAG_HILITE;
		
		nodeAddLink(snode->edittree, select, socket_best_match(&select->outputs, sockto->type), node, sockto);
		ntreeUpdateTree(snode->edittree);	/* needed for pointers */
		snode_tag_changed(snode, select);
		ED_node_changed_update(snode->id, select);
	}
}


/* test == 0, clear all intersect flags */
void ED_node_link_intersect_test(ScrArea *sa, int test)
{
	bNode *select;
	SpaceNode *snode= ed_node_link_conditions(sa, &select);
	bNodeLink *link, *selink=NULL;
	float mcoords[6][2];
	
	if(snode==NULL) return;
	
	/* clear flags */
	for(link= snode->edittree->links.first; link; link=link->next)
		link->flag &= ~NODE_LINKFLAG_HILITE;
	
	if(test==0) return;
	
	/* okay, there's 1 node, without links, now intersect */
	mcoords[0][0]= select->totr.xmin;
	mcoords[0][1]= select->totr.ymin;
	mcoords[1][0]= select->totr.xmax;
	mcoords[1][1]= select->totr.ymin;
	mcoords[2][0]= select->totr.xmax;
	mcoords[2][1]= select->totr.ymax;
	mcoords[3][0]= select->totr.xmin;
	mcoords[3][1]= select->totr.ymax;
	mcoords[4][0]= select->totr.xmin;
	mcoords[4][1]= select->totr.ymin;
	mcoords[5][0]= select->totr.xmax;
	mcoords[5][1]= select->totr.ymax;
	
	/* we only tag a single link for intersect now */
	/* idea; use header dist when more? */
	for(link= snode->edittree->links.first; link; link=link->next) {
		
		if(cut_links_intersect(link, mcoords, 5)) { /* intersect code wants edges */
			if(selink) 
				break;
			selink= link;
		}
	}
		
	if(link==NULL && selink)
		selink->flag |= NODE_LINKFLAG_HILITE;
}


/* ******************************** */
// XXX some code needing updating to operators...


/* goes over all scenes, reads render layers */
static int node_read_renderlayers_exec(bContext *C, wmOperator *UNUSED(op))
{
	Main *bmain= CTX_data_main(C);
	SpaceNode *snode= CTX_wm_space_node(C);
	Scene *curscene= CTX_data_scene(C), *scene;
	bNode *node;

	ED_preview_kill_jobs(C);

	/* first tag scenes unread */
	for(scene= bmain->scene.first; scene; scene= scene->id.next) 
		scene->id.flag |= LIB_DOIT;

	for(node= snode->edittree->nodes.first; node; node= node->next) {
		if(node->type==CMP_NODE_R_LAYERS) {
			ID *id= node->id;
			if(id->flag & LIB_DOIT) {
				RE_ReadRenderResult(curscene, (Scene *)id);
				ntreeCompositTagRender((Scene *)id);
				id->flag &= ~LIB_DOIT;
			}
		}
	}
	
	snode_notify(C, snode);
	snode_dag_update(C, snode);

	return OPERATOR_FINISHED;
}

void NODE_OT_read_renderlayers(wmOperatorType *ot)
{
	
	ot->name= _("Read Render Layers");
	ot->idname= "NODE_OT_read_renderlayers";
	
	ot->exec= node_read_renderlayers_exec;
	
	ot->poll= composite_node_active;
	
	/* flags */
	ot->flag= 0;
}

static int node_read_fullsamplelayers_exec(bContext *C, wmOperator *UNUSED(op))
{
	Main *bmain= CTX_data_main(C);
	SpaceNode *snode= CTX_wm_space_node(C);
	Scene *curscene= CTX_data_scene(C);
	Render *re= RE_NewRender(curscene->id.name);

	WM_cursor_wait(1);

	RE_MergeFullSample(re, bmain, curscene, snode->nodetree);
	snode_notify(C, snode);
	snode_dag_update(C, snode);
	
	WM_cursor_wait(0);
	return OPERATOR_FINISHED;
}


void NODE_OT_read_fullsamplelayers(wmOperatorType *ot)
{
	
	ot->name= _("Read Full Sample Layers");
	ot->idname= "NODE_OT_read_fullsamplelayers";
	
	ot->exec= node_read_fullsamplelayers_exec;
	
	ot->poll= composite_node_active;
	
	/* flags */
	ot->flag= 0;
}

int node_render_changed_exec(bContext *C, wmOperator *UNUSED(op))
{
	Scene *sce= CTX_data_scene(C);
	bNode *node;
	
	for(node= sce->nodetree->nodes.first; node; node= node->next) {
		if(node->id==(ID *)sce && node->need_exec) {
			break;
		}
	}
	if(node) {
		SceneRenderLayer *srl= BLI_findlink(&sce->r.layers, node->custom1);
		
		if(srl) {
			PointerRNA op_ptr;
			
			WM_operator_properties_create(&op_ptr, "RENDER_OT_render");
			RNA_string_set(&op_ptr, "layer", srl->name);
			RNA_string_set(&op_ptr, "scene", sce->id.name+2);
			
			/* to keep keypositions */
			sce->r.scemode |= R_NO_FRAME_UPDATE;
			
			WM_operator_name_call(C, "RENDER_OT_render", WM_OP_INVOKE_DEFAULT, &op_ptr);

			WM_operator_properties_free(&op_ptr);
			
			return OPERATOR_FINISHED;
		}
		   
	}
	return OPERATOR_CANCELLED;
}

void NODE_OT_render_changed(wmOperatorType *ot)
{
	
	ot->name= _("Render Changed Layer");
	ot->idname= "NODE_OT_render_changed";
	
	ot->exec= node_render_changed_exec;
	
	ot->poll= composite_node_active;
	
	/* flags */
	ot->flag= 0;
}


/* ****************** Make Group operator ******************* */

static int node_group_make_exec(bContext *C, wmOperator *op)
{
	SpaceNode *snode = CTX_wm_space_node(C);
	bNode *gnode;
	
	if(snode->edittree!=snode->nodetree) {
		BKE_report(op->reports, RPT_WARNING, "Can not add a new Group in a Group");
		return OPERATOR_CANCELLED;
	}
	
	/* for time being... is too complex to handle */
	if(snode->treetype==NTREE_COMPOSIT) {
		for(gnode=snode->nodetree->nodes.first; gnode; gnode= gnode->next) {
			if(gnode->flag & SELECT)
				if(gnode->type==CMP_NODE_R_LAYERS)
					break;
		}
		
		if(gnode) {
			BKE_report(op->reports, RPT_WARNING, "Can not add RenderLayer in a Group");
			return OPERATOR_CANCELLED;
		}
	}

	ED_preview_kill_jobs(C);
	
	gnode= node_group_make_from_selected(snode->nodetree);
	if(gnode==NULL) {
		BKE_report(op->reports, RPT_WARNING, "Can not make Group");
		return OPERATOR_CANCELLED;
	}
	else {
		nodeSetActive(snode->nodetree, gnode);
		ntreeUpdateTree(snode->nodetree);
	}
	
	snode_notify(C, snode);
	snode_dag_update(C, snode);
	
	return OPERATOR_FINISHED;
}

void NODE_OT_group_make(wmOperatorType *ot)
{
	/* identifiers */
	ot->name = _("Group");
	ot->description = _("Make group from selected nodes");
	ot->idname = "NODE_OT_group_make";
	
	/* api callbacks */
	ot->exec = node_group_make_exec;
	ot->poll = ED_operator_node_active;
	
	/* flags */
	ot->flag = OPTYPE_REGISTER|OPTYPE_UNDO;
}

/* ****************** Hide operator *********************** */

static void node_flag_toggle_exec(SpaceNode *snode, int toggle_flag)
{
	int tot_eq= 0, tot_neq= 0;
	bNode *node;

	for(node= snode->edittree->nodes.first; node; node= node->next) {
		if(node->flag & SELECT) {

			if(toggle_flag== NODE_PREVIEW && (node->typeinfo->flag & NODE_PREVIEW)==0)
				continue;

			if(node->flag & toggle_flag)
				tot_eq++;
			else
				tot_neq++;
		}
	}
	for(node= snode->edittree->nodes.first; node; node= node->next) {
		if(node->flag & SELECT) {

			if(toggle_flag== NODE_PREVIEW && (node->typeinfo->flag & NODE_PREVIEW)==0)
				continue;

			if( (tot_eq && tot_neq) || tot_eq==0)
				node->flag |= toggle_flag;
			else
				node->flag &= ~toggle_flag;
		}
	}
}

static int node_hide_exec(bContext *C, wmOperator *UNUSED(op))
{
	SpaceNode *snode= CTX_wm_space_node(C);
	
	/* sanity checking (poll callback checks this already) */
	if((snode == NULL) || (snode->edittree == NULL))
		return OPERATOR_CANCELLED;
	
	node_flag_toggle_exec(snode, NODE_HIDDEN);
	
	snode_notify(C, snode);
	
	return OPERATOR_FINISHED;
}

void NODE_OT_hide_toggle(wmOperatorType *ot)
{
	/* identifiers */
	ot->name= _("Hide");
	ot->description= _("Toggle hiding of selected nodes");
	ot->idname= "NODE_OT_hide_toggle";
	
	/* callbacks */
	ot->exec= node_hide_exec;
	ot->poll= ED_operator_node_active;

	/* flags */
	ot->flag= OPTYPE_REGISTER|OPTYPE_UNDO;
}

static int node_preview_exec(bContext *C, wmOperator *UNUSED(op))
{
	SpaceNode *snode= CTX_wm_space_node(C);

	/* sanity checking (poll callback checks this already) */
	if((snode == NULL) || (snode->edittree == NULL))
		return OPERATOR_CANCELLED;

	ED_preview_kill_jobs(C);

	node_flag_toggle_exec(snode, NODE_PREVIEW);

	snode_notify(C, snode);

	return OPERATOR_FINISHED;
}

void NODE_OT_preview_toggle(wmOperatorType *ot)
{
	/* identifiers */
	ot->name= _("Toggle Node Preview");
	ot->description= _("Toggle preview display for selected nodes");
	ot->idname= "NODE_OT_preview_toggle";

	/* callbacks */
	ot->exec= node_preview_exec;
	ot->poll= ED_operator_node_active;

	/* flags */
	ot->flag= OPTYPE_REGISTER|OPTYPE_UNDO;
}

static int node_socket_toggle_exec(bContext *C, wmOperator *UNUSED(op))
{
	SpaceNode *snode= CTX_wm_space_node(C);
	bNode *node;
	int hidden= 0;

	/* sanity checking (poll callback checks this already) */
	if((snode == NULL) || (snode->edittree == NULL))
		return OPERATOR_CANCELLED;

	ED_preview_kill_jobs(C);

	for(node= snode->edittree->nodes.first; node; node= node->next) {
		if(node->flag & SELECT) {
			if(node_has_hidden_sockets(node)) {
				hidden= 1;
				break;
			}
		}
	}

	for(node= snode->edittree->nodes.first; node; node= node->next) {
		if(node->flag & SELECT) {
			node_set_hidden_sockets(snode, node, !hidden);
		}
	}

	ntreeUpdateTree(snode->edittree);

	snode_notify(C, snode);

	return OPERATOR_FINISHED;
}

void NODE_OT_hide_socket_toggle(wmOperatorType *ot)
{
	/* identifiers */
	ot->name= _("Toggle Hidden Node Sockets");
	ot->description= _("Toggle unused node socket display");
	ot->idname= "NODE_OT_hide_socket_toggle";

	/* callbacks */
	ot->exec= node_socket_toggle_exec;
	ot->poll= ED_operator_node_active;

	/* flags */
	ot->flag= OPTYPE_REGISTER|OPTYPE_UNDO;
}

/* ****************** Mute operator *********************** */

static int node_mute_exec(bContext *C, wmOperator *UNUSED(op))
{
	SpaceNode *snode= CTX_wm_space_node(C);
	bNode *node;

	/* no disabling inside of groups */
	if(node_tree_get_editgroup(snode->nodetree))
		return OPERATOR_CANCELLED;
	
	ED_preview_kill_jobs(C);

	for(node= snode->edittree->nodes.first; node; node= node->next) {
		if(node->flag & SELECT) {
			/* Be able to mute in-/output nodes as well.  - DingTo
			if(node->inputs.first && node->outputs.first) { */
				node->flag ^= NODE_MUTED;
				snode_tag_changed(snode, node);
		}
	}
	
	snode_notify(C, snode);
	snode_dag_update(C, snode);
	
	return OPERATOR_FINISHED;
}

void NODE_OT_mute_toggle(wmOperatorType *ot)
{
	/* identifiers */
	ot->name= _("Toggle Node Mute");
	ot->description= _("Toggle muting of the nodes");
	ot->idname= "NODE_OT_mute_toggle";
	
	/* callbacks */
	ot->exec= node_mute_exec;
	ot->poll= ED_operator_node_active;
	
	/* flags */
	ot->flag= OPTYPE_REGISTER|OPTYPE_UNDO;
}

/* ****************** Delete operator ******************* */

static int node_delete_exec(bContext *C, wmOperator *UNUSED(op))
{
	SpaceNode *snode= CTX_wm_space_node(C);
	bNode *node, *next;
	
	ED_preview_kill_jobs(C);

	for(node= snode->edittree->nodes.first; node; node= next) {
		next= node->next;
		if(node->flag & SELECT) {
			/* check id user here, nodeFreeNode is called for free dbase too */
			if(node->id)
				node->id->us--;
			nodeFreeNode(snode->edittree, node);
		}
	}
	
	ntreeUpdateTree(snode->edittree);

	snode_notify(C, snode);
	snode_dag_update(C, snode);
	
	return OPERATOR_FINISHED;
}

void NODE_OT_delete(wmOperatorType *ot)
{
	/* identifiers */
	ot->name= _("Delete");
	ot->description = _("Delete selected nodes");
	ot->idname= "NODE_OT_delete";
	
	/* api callbacks */
	ot->exec= node_delete_exec;
	ot->poll= ED_operator_node_active;
	
	/* flags */
	ot->flag= OPTYPE_REGISTER|OPTYPE_UNDO;
}

/* ****************** Delete with reconnect ******************* */
static int is_connected_to_input_socket(bNode* node, bNodeLink* link) {
	bNodeSocket *sock;
	if (link->tonode == node) {
		for(sock= node->inputs.first; sock; sock= sock->next) {
			if (link->tosock == sock) {
				return sock->type;
			}
		}		
	}
	return -1;
}

static void node_delete_reconnect(bNodeTree* tree, bNode* node) 
{
	bNodeLink *link, *next, *first = NULL;
	bNodeSocket *valsocket= NULL, *colsocket= NULL, *vecsocket= NULL;
	bNodeSocket *deliveringvalsocket= NULL, *deliveringcolsocket= NULL, *deliveringvecsocket= NULL;
	bNode *deliveringvalnode= NULL, *deliveringcolnode= NULL, *deliveringvecnode= NULL;
	bNodeSocket *sock;
	int type;
	int numberOfConnectedOutputSockets = 0;
	int numberOfReconnections = 0;
	int numberOfConnectedInputSockets = 0;

	/* 
		test the inputs, not really correct when a node has multiple input sockets of the same type
		the first link evaluated will be used to determine the possible connection.
	*/
	for(link= tree->links.first; link; link=link->next) {
		if (link->tonode == node)  { numberOfConnectedInputSockets++; }
		type = is_connected_to_input_socket(node, link);
		switch (type) {
		case SOCK_RGBA:
			if (colsocket == NULL) {
				colsocket = link->tosock;
				deliveringcolnode = link->fromnode;
				deliveringcolsocket = link->fromsock;
			}
			break;
		case SOCK_VECTOR:
			if (vecsocket == NULL) {
				vecsocket = link->tosock;
				deliveringvecnode = link->fromnode;
				deliveringvecsocket = link->fromsock;
			}
			break;
		case SOCK_FLOAT:
			if (valsocket == NULL) {
				valsocket = link->tosock;
				deliveringvalnode = link->fromnode;
				deliveringvalsocket = link->fromsock;
			}
			break;
		default:
			break;
		}
	}
	
	// we now have the sockets+nodes that fill the inputsockets be aware for group nodes these can be NULL
	// now make the links for all outputlinks of the node to be reconnected
	for(link= tree->links.first; link; link=next) {
		next= link->next;
		if (link->fromnode == node) {
			sock = link->fromsock;
			numberOfConnectedOutputSockets ++;
			if (!first) first = link;
			switch(sock->type) {
			case SOCK_FLOAT:
				if (deliveringvalsocket) {
					link->fromnode = deliveringvalnode;
					link->fromsock = deliveringvalsocket;
					numberOfReconnections++;
				}
				break;
			case SOCK_VECTOR:
				if (deliveringvecsocket) {
					link->fromnode = deliveringvecnode;
					link->fromsock = deliveringvecsocket;
					numberOfReconnections++;
				}
				break;
			case SOCK_RGBA:
				if (deliveringcolsocket) {
					link->fromnode = deliveringcolnode;
					link->fromsock = deliveringcolsocket;
					numberOfReconnections++;
				}
				break;
			}
		}
	}

	/* when no connections have been made, and if only one delivering input socket type and one output socket we will connect those two */
	if (numberOfConnectedOutputSockets == 1 && numberOfReconnections == 0 && numberOfConnectedInputSockets == 1) {
		if (deliveringcolsocket) {
			first->fromnode = deliveringcolnode;
			first->fromsock = deliveringcolsocket;
		} else if (deliveringvecsocket) {
			first->fromnode = deliveringvecnode;
			first->fromsock = deliveringvecsocket;
		} else if (deliveringvalsocket) {
			first->fromnode = deliveringvalnode;
			first->fromsock = deliveringvalsocket;
		}
	}

	if(node->id)
		node->id->us--;
	nodeFreeNode(tree, node);
}

static int node_delete_reconnect_exec(bContext *C, wmOperator *UNUSED(op))
{
	SpaceNode *snode= CTX_wm_space_node(C);
	bNode *node, *next;

	ED_preview_kill_jobs(C);

	for(node= snode->edittree->nodes.first; node; node= next) {
		next= node->next;
		if(node->flag & SELECT) {
			node_delete_reconnect(snode->edittree, node);
		}
	}

	ntreeUpdateTree(snode->edittree);

	snode_notify(C, snode);
	snode_dag_update(C, snode);

	return OPERATOR_FINISHED;
}

void NODE_OT_delete_reconnect(wmOperatorType *ot)
{
	/* identifiers */
	ot->name= "Delete with reconnect";
	ot->description = "Delete nodes; will reconnect nodes as if deletion was muted";
	ot->idname= "NODE_OT_delete_reconnect";

	/* api callbacks */
	ot->exec= node_delete_reconnect_exec;
	ot->poll= ED_operator_node_active;

	/* flags */
	ot->flag= OPTYPE_REGISTER|OPTYPE_UNDO;
}

/* ****************** Show Cyclic Dependencies Operator  ******************* */

static int node_show_cycles_exec(bContext *C, wmOperator *UNUSED(op))
{
	SpaceNode *snode= CTX_wm_space_node(C);
	
	/* this is just a wrapper around this call... */
	ntreeUpdateTree(snode->nodetree);
	snode_notify(C, snode);
	
	return OPERATOR_FINISHED;
}

void NODE_OT_show_cyclic_dependencies(wmOperatorType *ot)
{
	/* identifiers */
	ot->name= _("Show Cyclic Dependencies");
	ot->description= _("Sort the nodes and show the cyclic dependencies between the nodes");
	ot->idname= "NODE_OT_show_cyclic_dependencies";
	
	/* callbacks */
	ot->exec= node_show_cycles_exec;
	ot->poll= ED_operator_node_active;
	
	/* flags */
	ot->flag= OPTYPE_REGISTER|OPTYPE_UNDO;
}

/* ****************** Add File Node Operator  ******************* */

static int node_add_file_exec(bContext *C, wmOperator *op)
{
	Main *bmain= CTX_data_main(C);
	Scene *scene= CTX_data_scene(C);
	SpaceNode *snode= CTX_wm_space_node(C);
	bNode *node;
	Image *ima= NULL;
	bNodeTemplate ntemp;

	ntemp.type = -1;

	/* check input variables */
	if (RNA_property_is_set(op->ptr, "filepath"))
	{
		char path[FILE_MAX];
		RNA_string_get(op->ptr, "filepath", path);

		errno= 0;

		ima= BKE_add_image_file(path);

		if(!ima) {
			BKE_reportf(op->reports, RPT_ERROR, "Can't read: \"%s\", %s.", path, errno ? strerror(errno) : "Unsupported image format");
			return OPERATOR_CANCELLED;
		}
	}
	else if(RNA_property_is_set(op->ptr, "name"))
	{
		char name[32];
		RNA_string_get(op->ptr, "name", name);
		ima= (Image *)find_id("IM", name);

		if(!ima) {
			BKE_reportf(op->reports, RPT_ERROR, "Image named \"%s\", not found.", name);
			return OPERATOR_CANCELLED;
		}
	}
	
	node_deselectall(snode);
	
	if (snode->nodetree->type==NTREE_COMPOSIT)
		ntemp.type = CMP_NODE_IMAGE;

	if (ntemp.type < 0)
		return OPERATOR_CANCELLED;
		
	ED_preview_kill_jobs(C);
	
	node = node_add_node(snode, bmain, scene, &ntemp, snode->mx, snode->my);
	
	if (!node) {
		BKE_report(op->reports, RPT_WARNING, "Could not add an image node.");
		return OPERATOR_CANCELLED;
	}
	
	node->id = (ID *)ima;
	
	snode_notify(C, snode);
	snode_dag_update(C, snode);
	
	return OPERATOR_FINISHED;
}

static int node_add_file_invoke(bContext *C, wmOperator *op, wmEvent *event)
{
	ARegion *ar= CTX_wm_region(C);
	SpaceNode *snode= CTX_wm_space_node(C);
	
	/* convert mouse coordinates to v2d space */
	UI_view2d_region_to_view(&ar->v2d, event->mval[0], event->mval[1],
							 &snode->mx, &snode->my);
	
	if (RNA_property_is_set(op->ptr, "filepath") || RNA_property_is_set(op->ptr, "name"))
		return node_add_file_exec(C, op);
	else
		return WM_operator_filesel(C, op, event);
}

void NODE_OT_add_file(wmOperatorType *ot)
{
	/* identifiers */
	ot->name= _("Add File Node");
	ot->description= _("Add a file node to the current node editor");
	ot->idname= "NODE_OT_add_file";
	
	/* callbacks */
	ot->exec= node_add_file_exec;
	ot->invoke= node_add_file_invoke;
	ot->poll= composite_node_active;
	
	/* flags */
	ot->flag= OPTYPE_REGISTER|OPTYPE_UNDO;
	
	WM_operator_properties_filesel(ot, FOLDERFILE|IMAGEFILE, FILE_SPECIAL, FILE_OPENFILE, WM_FILESEL_FILEPATH);  //XXX TODO, relative_path
	RNA_def_string(ot->srna, "name", "Image", 24, _("Name"), _("Datablock name to assign."));
}

/********************** New node tree operator *********************/

static int new_node_tree_exec(bContext *C, wmOperator *op)
{
	SpaceNode *snode;
	bNodeTree *ntree;
	PointerRNA ptr, idptr;
	PropertyRNA *prop;
	int treetype;
	char treename[MAX_ID_NAME-2] = "NodeTree";
	
	/* retrieve state */
	snode= CTX_wm_space_node(C);
	
	if (RNA_property_is_set(op->ptr, "type"))
		treetype = RNA_enum_get(op->ptr, "type");
	else
		treetype = snode->treetype;
	
	if (RNA_property_is_set(op->ptr, "name"))
		RNA_string_get(op->ptr, "name", treename);
	
	ntree = ntreeAddTree(treename, treetype, 0);
	if(!ntree)
		return OPERATOR_CANCELLED;
	
	/* hook into UI */
	uiIDContextProperty(C, &ptr, &prop);

	if(prop) {
		RNA_id_pointer_create(&ntree->id, &idptr);
		RNA_property_pointer_set(&ptr, prop, idptr);
		/* RNA_property_pointer_set increases the user count,
		 * fixed here as the editor is the initial user.
		 */
		--ntree->id.us;
		RNA_property_update(C, &ptr, prop);
	}
	else if(snode) {
		Scene *scene= CTX_data_scene(C);
		snode->nodetree = ntree;
		
		ED_node_tree_update(snode, scene);
	}
	
	return OPERATOR_FINISHED;
}

void NODE_OT_new_node_tree(wmOperatorType *ot)
{
	/* identifiers */
	ot->name= "New node tree";
	ot->idname= "NODE_OT_new_node_tree";
	
	/* api callbacks */
	ot->exec= new_node_tree_exec;
	ot->poll= ED_operator_node_active;
	
	/* flags */
	ot->flag= OPTYPE_REGISTER|OPTYPE_UNDO;
	
	RNA_def_enum(ot->srna, "type", nodetree_type_items, NTREE_COMPOSIT, "Tree Type", "");
	RNA_def_string(ot->srna, "name", "NodeTree", MAX_ID_NAME-2, "Name", "");
}<|MERGE_RESOLUTION|>--- conflicted
+++ resolved
@@ -100,15 +100,9 @@
 #include "node_intern.h"
 
 static EnumPropertyItem socket_in_out_items[] = {
-<<<<<<< HEAD
-	{ SOCK_IN, "IN", 0, N_("In"), "" },
-	{ SOCK_OUT, "OUT", 0, N_("Out"), "" },
-	{ 0, NULL, 0, NULL, NULL}
-=======
-	{ SOCK_IN, "SOCK_IN", 0, "Input", "" },
-	{ SOCK_OUT, "SOCK_OUT", 0, "Output", "" },
+	{ SOCK_IN, "SOCK_IN", 0, N_("Input"), "" },
+	{ SOCK_OUT, "SOCK_OUT", 0, N_("Output"), "" },
 	{ 0, NULL, 0, NULL, NULL },
->>>>>>> 9648c601
 };
 
 /* ***************** composite job manager ********************** */
@@ -949,15 +943,9 @@
 	/* flags */
 	ot->flag = OPTYPE_REGISTER|OPTYPE_UNDO;
 	
-<<<<<<< HEAD
 	RNA_def_enum(ot->srna, "in_out", socket_in_out_items, SOCK_IN, _("Socket Type"), _("Input or Output"));
 	RNA_def_string(ot->srna, "name", "", 32, _("Name"), _("Group socket name"));
-	RNA_def_enum(ot->srna, "type", node_socket_type_items, SOCK_VALUE, _("Type"), _("Type of the group socket"));
-=======
-	RNA_def_enum(ot->srna, "in_out", socket_in_out_items, SOCK_IN, "Socket Type", "Input or Output");
-	RNA_def_string(ot->srna, "name", "", 32, "Name", "Group socket name");
-	RNA_def_enum(ot->srna, "type", node_socket_type_items, SOCK_FLOAT, "Type", "Type of the group socket");
->>>>>>> 9648c601
+	RNA_def_enum(ot->srna, "type", node_socket_type_items, SOCK_FLOAT, _("Type"), _("Type of the group socket"));
 }
 
 /* ***************** Remove Group Socket operator ************* */
