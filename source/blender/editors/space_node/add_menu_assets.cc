/* SPDX-License-Identifier: GPL-2.0-or-later */

#include "AS_asset_catalog.hh"
#include "AS_asset_catalog_tree.hh"
#include "AS_asset_library.hh"

#include "BLI_multi_value_map.hh"

#include "DNA_screen_types.h"
#include "DNA_space_types.h"

#include "BKE_asset.h"
#include "BKE_idprop.h"
#include "BKE_screen.h"

#include "BLT_translation.h"

#include "RNA_access.h"
#include "RNA_prototypes.h"

#include "ED_asset.h"
#include "ED_screen.h"

#include "node_intern.hh"

namespace blender::ed::space_node {

static bool node_add_menu_poll(const bContext *C, MenuType * /*mt*/)
{
  return CTX_wm_space_node(C);
}

static void node_add_menu_assets_listen_fn(const wmRegionListenerParams *params)
{
  const wmNotifier *wmn = params->notifier;
  ARegion *region = params->region;

  switch (wmn->category) {
    case NC_ASSET:
      if (wmn->data == ND_ASSET_LIST_READING) {
        ED_region_tag_refresh_ui(region);
      }
      break;
  }
}

struct LibraryAsset {
  AssetLibraryReference library_ref;
  AssetHandle handle;
};

struct AssetItemTree {
  asset_system::AssetCatalogTree catalogs;
  MultiValueMap<asset_system::AssetCatalogPath, LibraryAsset> assets_per_path;
  Map<const asset_system::AssetCatalogTreeItem *, asset_system::AssetCatalogPath>
      full_catalog_per_tree_item;
};

static AssetLibraryReference all_library_reference()
{
  AssetLibraryReference all_library_ref{};
  all_library_ref.custom_library_index = -1;
  all_library_ref.type = ASSET_LIBRARY_ALL;
  return all_library_ref;
}

static bool all_loading_finished()
{
  AssetLibraryReference all_library_ref = all_library_reference();
  return ED_assetlist_is_loaded(&all_library_ref);
}

static AssetItemTree build_catalog_tree(const bContext &C, const bNodeTree *node_tree)
{
  if (!node_tree) {
    return {};
  }

  /* Find all the matching node group assets for every catalog path. */
<<<<<<< HEAD
  MultiValueMap<bke::AssetCatalogPath, LibraryAsset> assets_per_path;
  for (const AssetLibraryReference &library_ref : all_libraries) {
    AssetFilterSettings type_filter{};
    type_filter.id_types = FILTER_ID_NT;

    ED_assetlist_storage_fetch(&library_ref, &C);
    ED_assetlist_iterate(library_ref, [&](AssetHandle asset) {
      if (!ED_asset_filter_matches_asset(&type_filter, &asset)) {
        return true;
      }
      const AssetMetaData &meta_data = *ED_asset_handle_get_metadata(&asset);
      const IDProperty *tree_type = BKE_asset_metadata_idprop_find(&meta_data, "type");
      if (tree_type == nullptr || IDP_Int(tree_type) != node_tree->type) {
        return true;
      }
      if (BLI_uuid_is_nil(meta_data.catalog_id)) {
        return true;
      }
      const LibraryCatalog *library_catalog = id_to_catalog_map.lookup_ptr(meta_data.catalog_id);
      if (library_catalog == nullptr) {
        return true;
      }
      assets_per_path.add(library_catalog->catalog->path, LibraryAsset{library_ref, asset});
      return true;
    });
=======
  MultiValueMap<asset_system::AssetCatalogPath, LibraryAsset> assets_per_path;

  AssetFilterSettings type_filter{};
  type_filter.id_types = FILTER_ID_NT;

  const AssetLibraryReference all_library_ref = all_library_reference();

  ED_assetlist_storage_fetch(&all_library_ref, &C);
  ED_assetlist_ensure_previews_job(&all_library_ref, &C);

  asset_system::AssetLibrary *all_library = ED_assetlist_library_get_once_available(
      all_library_ref);
  if (!all_library) {
    return {};
>>>>>>> 82ab491a
  }

  ED_assetlist_iterate(all_library_ref, [&](AssetHandle asset) {
    if (!ED_asset_filter_matches_asset(&type_filter, &asset)) {
      return true;
    }
    const AssetMetaData &meta_data = *ED_asset_handle_get_metadata(&asset);
    const IDProperty *tree_type = BKE_asset_metadata_idprop_find(&meta_data, "type");
    if (tree_type == nullptr || IDP_Int(tree_type) != node_tree->type) {
      return true;
    }
    if (BLI_uuid_is_nil(meta_data.catalog_id)) {
      return true;
    }

    const asset_system::AssetCatalog *catalog = all_library->catalog_service->find_catalog(
        meta_data.catalog_id);
    if (catalog == nullptr) {
      return true;
    }
    assets_per_path.add(catalog->path, LibraryAsset{all_library_ref, asset});
    return true;
  });

  /* Build an own tree without any of the catalogs that don't have proper node group assets. */
  asset_system::AssetCatalogTree catalogs_with_node_assets;
  asset_system::AssetCatalogTree &catalog_tree = *all_library->catalog_service->get_catalog_tree();
  catalog_tree.foreach_item([&](asset_system::AssetCatalogTreeItem &item) {
    if (assets_per_path.lookup(item.catalog_path()).is_empty()) {
      return;
    }
    asset_system::AssetCatalog *catalog = all_library->catalog_service->find_catalog(
        item.get_catalog_id());
    if (catalog == nullptr) {
      return;
    }
    catalogs_with_node_assets.insert_item(*catalog);
  });

  /* Build another map storing full asset paths for each tree item, in order to have stable
   * pointers to asset catalog paths to use for context pointers. This is necessary because
   * #asset_system::AssetCatalogTreeItem doesn't store its full path directly. */
  Map<const asset_system::AssetCatalogTreeItem *, asset_system::AssetCatalogPath>
      full_catalog_per_tree_item;
  catalogs_with_node_assets.foreach_item([&](asset_system::AssetCatalogTreeItem &item) {
    full_catalog_per_tree_item.add_new(&item, item.catalog_path());
  });

  return {std::move(catalogs_with_node_assets),
          std::move(assets_per_path),
          std::move(full_catalog_per_tree_item)};
}

static void node_add_catalog_assets_draw(const bContext *C, Menu *menu)
{
  bScreen &screen = *CTX_wm_screen(C);
  const SpaceNode &snode = *CTX_wm_space_node(C);
  if (!snode.runtime->assets_for_menu) {
    BLI_assert_unreachable();
    return;
  }
  AssetItemTree &tree = *snode.runtime->assets_for_menu;
  const bNodeTree *edit_tree = snode.edittree;
  if (!edit_tree) {
    return;
  }

  const PointerRNA menu_path_ptr = CTX_data_pointer_get(C, "asset_catalog_path");
  if (RNA_pointer_is_null(&menu_path_ptr)) {
    return;
  }
  const asset_system::AssetCatalogPath &menu_path =
      *static_cast<const asset_system::AssetCatalogPath *>(menu_path_ptr.data);

  const Span<LibraryAsset> asset_items = tree.assets_per_path.lookup(menu_path);
  asset_system::AssetCatalogTreeItem *catalog_item = tree.catalogs.find_item(menu_path);
  BLI_assert(catalog_item != nullptr);

  if (asset_items.is_empty() && !catalog_item->has_children()) {
    return;
  }

  uiLayout *layout = menu->layout;
  uiItemS(layout);

  for (const LibraryAsset &item : asset_items) {
    uiLayout *col = uiLayoutColumn(layout, false);
    PointerRNA file{
        &screen.id, &RNA_FileSelectEntry, const_cast<FileDirEntry *>(item.handle.file_data)};
    uiLayoutSetContextPointer(col, "active_file", &file);

    PointerRNA library_ptr{&screen.id,
                           &RNA_AssetLibraryReference,
                           const_cast<AssetLibraryReference *>(&item.library_ref)};
    uiLayoutSetContextPointer(col, "asset_library_ref", &library_ptr);

    uiItemO(col, ED_asset_handle_get_name(&item.handle), ICON_NONE, "NODE_OT_add_group_asset");
  }

  catalog_item->foreach_child([&](asset_system::AssetCatalogTreeItem &child_item) {
    const asset_system::AssetCatalogPath &path = tree.full_catalog_per_tree_item.lookup(
        &child_item);
    PointerRNA path_ptr{
        &screen.id, &RNA_AssetCatalogPath, const_cast<asset_system::AssetCatalogPath *>(&path)};
    uiLayout *col = uiLayoutColumn(layout, false);
    uiLayoutSetContextPointer(col, "asset_catalog_path", &path_ptr);
    uiItemM(col, "NODE_MT_node_add_catalog_assets", path.name().c_str(), ICON_NONE);
  });
}

static void add_root_catalogs_draw(const bContext *C, Menu *menu)
{
  bScreen &screen = *CTX_wm_screen(C);
  SpaceNode &snode = *CTX_wm_space_node(C);
  const bNodeTree *edit_tree = snode.edittree;
  uiLayout *layout = menu->layout;

  snode.runtime->assets_for_menu = std::make_shared<AssetItemTree>(
      build_catalog_tree(*C, edit_tree));

  const bool loading_finished = all_loading_finished();

  AssetItemTree &tree = *snode.runtime->assets_for_menu;
  if (tree.catalogs.is_empty() && loading_finished) {
    return;
  }

  uiItemS(layout);

  if (!loading_finished) {
    uiItemL(layout, IFACE_("Loading Asset Libraries"), ICON_INFO);
  }

  /* Avoid adding a separate root catalog when the assets have already been added to one of the
   * builtin menus.
   * TODO: The need to define the builtin menu labels here is completely non-ideal. We don't have
   * any UI introspection that can do this though. This can be solved in the near future by
   * removing the need to define the add menu completely, instead using a per-node-type path which
   * can be merged with catalog tree.
   */
  static Set<std::string> all_builtin_menus = []() {
    Set<std::string> menus;
    menus.add_new("Attribute");
    menus.add_new("Color");
    menus.add_new("Curve");
    menus.add_new("Curve Primitives");
    menus.add_new("Curve Topology");
    menus.add_new("Geometry");
    menus.add_new("Input");
    menus.add_new("Instances");
    menus.add_new("Material");
    menus.add_new("Mesh");
    menus.add_new("Mesh Primitives");
    menus.add_new("Mesh Topology");
    menus.add_new("Output");
    menus.add_new("Point");
    menus.add_new("Text");
    menus.add_new("Texture");
    menus.add_new("Utilities");
    menus.add_new("UV");
    menus.add_new("Vector");
    menus.add_new("Volume");
    menus.add_new("Group");
    menus.add_new("Layout");
    return menus;
  }();

  tree.catalogs.foreach_root_item([&](asset_system::AssetCatalogTreeItem &item) {
    if (all_builtin_menus.contains(item.get_name())) {
      return;
    }
    const asset_system::AssetCatalogPath &path = tree.full_catalog_per_tree_item.lookup(&item);
    PointerRNA path_ptr{
        &screen.id, &RNA_AssetCatalogPath, const_cast<asset_system::AssetCatalogPath *>(&path)};
    uiLayout *col = uiLayoutColumn(layout, false);
    uiLayoutSetContextPointer(col, "asset_catalog_path", &path_ptr);
    uiItemM(col, "NODE_MT_node_add_catalog_assets", path.name().c_str(), ICON_NONE);
  });
}

MenuType add_catalog_assets_menu_type()
{
  MenuType type{};
  BLI_strncpy(type.idname, "NODE_MT_node_add_catalog_assets", sizeof(type.idname));
  type.poll = node_add_menu_poll;
  type.draw = node_add_catalog_assets_draw;
  type.listener = node_add_menu_assets_listen_fn;
  return type;
}

MenuType add_root_catalogs_menu_type()
{
  MenuType type{};
  BLI_strncpy(type.idname, "NODE_MT_node_add_root_catalogs", sizeof(type.idname));
  type.poll = node_add_menu_poll;
  type.draw = add_root_catalogs_draw;
  type.listener = node_add_menu_assets_listen_fn;
  return type;
}

}  // namespace blender::ed::space_node

/* Note: This is only necessary because Python can't set an asset catalog path context item. */
void uiTemplateNodeAssetMenuItems(uiLayout *layout, bContext *C, const char *catalog_path)
{
  using namespace blender;
  using namespace blender::ed::space_node;
  bScreen &screen = *CTX_wm_screen(C);
  SpaceNode &snode = *CTX_wm_space_node(C);
  AssetItemTree &tree = *snode.runtime->assets_for_menu;
  const asset_system::AssetCatalogTreeItem *item = tree.catalogs.find_root_item(catalog_path);
  if (!item) {
    return;
  }
  const asset_system::AssetCatalogPath &path = tree.full_catalog_per_tree_item.lookup(item);
  PointerRNA path_ptr{
      &screen.id, &RNA_AssetCatalogPath, const_cast<asset_system::AssetCatalogPath *>(&path)};
  uiItemS(layout);
  uiLayout *col = uiLayoutColumn(layout, false);
  uiLayoutSetContextPointer(col, "asset_catalog_path", &path_ptr);
  uiItemMContents(col, "NODE_MT_node_add_catalog_assets");
}<|MERGE_RESOLUTION|>--- conflicted
+++ resolved
@@ -77,33 +77,6 @@
   }
 
   /* Find all the matching node group assets for every catalog path. */
-<<<<<<< HEAD
-  MultiValueMap<bke::AssetCatalogPath, LibraryAsset> assets_per_path;
-  for (const AssetLibraryReference &library_ref : all_libraries) {
-    AssetFilterSettings type_filter{};
-    type_filter.id_types = FILTER_ID_NT;
-
-    ED_assetlist_storage_fetch(&library_ref, &C);
-    ED_assetlist_iterate(library_ref, [&](AssetHandle asset) {
-      if (!ED_asset_filter_matches_asset(&type_filter, &asset)) {
-        return true;
-      }
-      const AssetMetaData &meta_data = *ED_asset_handle_get_metadata(&asset);
-      const IDProperty *tree_type = BKE_asset_metadata_idprop_find(&meta_data, "type");
-      if (tree_type == nullptr || IDP_Int(tree_type) != node_tree->type) {
-        return true;
-      }
-      if (BLI_uuid_is_nil(meta_data.catalog_id)) {
-        return true;
-      }
-      const LibraryCatalog *library_catalog = id_to_catalog_map.lookup_ptr(meta_data.catalog_id);
-      if (library_catalog == nullptr) {
-        return true;
-      }
-      assets_per_path.add(library_catalog->catalog->path, LibraryAsset{library_ref, asset});
-      return true;
-    });
-=======
   MultiValueMap<asset_system::AssetCatalogPath, LibraryAsset> assets_per_path;
 
   AssetFilterSettings type_filter{};
@@ -118,7 +91,6 @@
       all_library_ref);
   if (!all_library) {
     return {};
->>>>>>> 82ab491a
   }
 
   ED_assetlist_iterate(all_library_ref, [&](AssetHandle asset) {
