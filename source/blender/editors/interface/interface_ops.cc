--- conflicted
+++ resolved
@@ -55,14 +55,7 @@
 #include "WM_api.hh"
 #include "WM_types.hh"
 
-<<<<<<< HEAD
-#include "ED_object.h"
-#include "ED_paint.h"
-#include "ED_select_utils.h"
-=======
-#include "ED_object.hh"
-#include "ED_paint.hh"
->>>>>>> 7fb58a33
+
 
 /* for Copy As Driver */
 #include "ED_keyframing.hh"
@@ -2348,19 +2341,50 @@
 /** \} */
 
 /* -------------------------------------------------------------------- */
-<<<<<<< HEAD
+/** \name UI View Start Filter Operator
+ * \{ */
+
+static bool ui_view_focused_poll(bContext *C)
+{
+  const ARegion *region = CTX_wm_region(C);
+  if (!region) {
+    return false;
+  }
+  const wmWindow *win = CTX_wm_window(C);
+  const uiViewHandle *view = UI_region_view_find_at(region, win->eventstate->xy, 0);
+
+  return view != nullptr;
+}
+
+static int ui_view_start_filter_invoke(bContext *C, wmOperator * /*op*/, const wmEvent *event)
+{
+  const ARegion *region = CTX_wm_region(C);
+  const uiViewHandle *hovered_view = UI_region_view_find_at(region, event->xy, 0);
+
+  if (!UI_view_begin_filtering(C, hovered_view)) {
+    return OPERATOR_CANCELLED | OPERATOR_PASS_THROUGH;
+  }
+
+  return OPERATOR_FINISHED;
+}
+
+static void UI_OT_view_start_filter(wmOperatorType *ot)
+{
+  ot->name = "View Filter";
+  ot->idname = "UI_OT_view_start_filter";
+  ot->description = "Start entering filter text for the data-set in focus";
+
+  ot->invoke = ui_view_start_filter_invoke;
+  ot->poll = ui_view_focused_poll;
+
+  ot->flag = OPTYPE_INTERNAL;
+}
+
+/** \} */
+
+/* -------------------------------------------------------------------- */
 /** \name UI View Item Select Operator
  * \{ */
-
-static bool ui_view_under_cursor_poll(bContext *C)
-{
-  const wmWindow *win = CTX_wm_window(C);
-  const ARegion *region = CTX_wm_region(C);
-  if (region == nullptr) {
-    return false;
-  }
-  return UI_region_view_find_at(region, win->eventstate->xy) != nullptr;
-}
 
 static int ui_view_item_select_exec(bContext *C, wmOperator *op)
 {
@@ -2430,7 +2454,7 @@
   ot->idname = "UI_OT_view_item_select";
   ot->description = "Select or deselect the item under the cursor";
 
-  ot->poll = ui_view_under_cursor_poll;
+  ot->poll = ui_view_focused_poll;
   ot->exec = ui_view_item_select_exec;
   ot->invoke = WM_generic_select_invoke;
   ot->modal = WM_generic_select_modal;
@@ -2460,36 +2484,11 @@
 
   if (view_select_all_from_action(view, action)) {
     ED_region_tag_redraw(region);
-=======
-/** \name UI View Start Filter Operator
- * \{ */
-
-static bool ui_view_focused_poll(bContext *C)
-{
-  const ARegion *region = CTX_wm_region(C);
-  if (!region) {
-    return false;
-  }
-  const wmWindow *win = CTX_wm_window(C);
-  const uiViewHandle *view = UI_region_view_find_at(region, win->eventstate->xy, 0);
-
-  return view != nullptr;
-}
-
-static int ui_view_start_filter_invoke(bContext *C, wmOperator * /*op*/, const wmEvent *event)
-{
-  const ARegion *region = CTX_wm_region(C);
-  const uiViewHandle *hovered_view = UI_region_view_find_at(region, event->xy, 0);
-
-  if (!UI_view_begin_filtering(C, hovered_view)) {
-    return OPERATOR_CANCELLED | OPERATOR_PASS_THROUGH;
->>>>>>> 7fb58a33
   }
 
   return OPERATOR_FINISHED;
 }
 
-<<<<<<< HEAD
 static void UI_OT_view_select_all(wmOperatorType *ot)
 {
   ot->name = "View Select All";
@@ -2500,18 +2499,6 @@
   ot->poll = ui_view_under_cursor_poll;
 
   WM_operator_properties_select_all(ot);
-=======
-static void UI_OT_view_start_filter(wmOperatorType *ot)
-{
-  ot->name = "View Filter";
-  ot->idname = "UI_OT_view_start_filter";
-  ot->description = "Start entering filter text for the data-set in focus";
-
-  ot->invoke = ui_view_start_filter_invoke;
-  ot->poll = ui_view_focused_poll;
-
-  ot->flag = OPTYPE_INTERNAL;
->>>>>>> 7fb58a33
 }
 
 /** \} */
@@ -2705,12 +2692,9 @@
 
   WM_operatortype_append(UI_OT_list_start_filter);
 
-<<<<<<< HEAD
+  WM_operatortype_append(UI_OT_view_start_filter);
   WM_operatortype_append(UI_OT_view_item_select);
   WM_operatortype_append(UI_OT_view_select_all);
-=======
-  WM_operatortype_append(UI_OT_view_start_filter);
->>>>>>> 7fb58a33
   WM_operatortype_append(UI_OT_view_drop);
   WM_operatortype_append(UI_OT_view_item_rename);
 
