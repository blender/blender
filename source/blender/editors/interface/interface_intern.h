--- conflicted
+++ resolved
@@ -43,10 +43,7 @@
 struct uiStyle;
 struct uiWidgetColors;
 struct uiLayout;
-<<<<<<< HEAD
-=======
 struct bContextStore;
->>>>>>> db27ab91
 
 /* ****************** general defines ************** */
 
@@ -236,11 +233,8 @@
 
 	ListBase layouts;
 	struct uiLayout *curlayout;
-<<<<<<< HEAD
-=======
 
 	ListBase contexts;
->>>>>>> db27ab91
 	
 	char name[UI_MAX_NAME_STR];
 	
