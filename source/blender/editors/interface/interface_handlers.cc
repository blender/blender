/* SPDX-FileCopyrightText: 2008 Blender Authors
 *
 * SPDX-License-Identifier: GPL-2.0-or-later */

/** \file
 * \ingroup edinterface
 */

#include <algorithm>
#include <cctype>
#include <cfloat>
#include <cmath>
#include <cstdlib>
#include <cstring>
#include <variant>

#include "MEM_guardedalloc.h"

#include "DNA_brush_types.h"
#include "DNA_curveprofile_types.h"
#include "DNA_scene_types.h"
#include "DNA_screen_types.h"

#include "BLI_array.hh"
#include "BLI_array_utils.h"
#include "BLI_linklist.h"
#include "BLI_listbase.h"
#include "BLI_math_geom.h"
#include "BLI_rect.h"
#include "BLI_sort_utils.h"
#include "BLI_string.h"
#include "BLI_string_cursor_utf8.h"
#include "BLI_string_utf8.h"
#include "BLI_time.h"
#include "BLI_utildefines.h"

#include "BKE_animsys.h"
#include "BKE_blender_undo.hh"
#include "BKE_brush.hh"
#include "BKE_colorband.hh"
#include "BKE_colortools.hh"
#include "BKE_context.hh"
#include "BKE_curveprofile.h"
#include "BKE_movieclip.h"
#include "BKE_paint.hh"
#include "BKE_report.hh"
#include "BKE_screen.hh"
#include "BKE_tracking.h"
#include "BKE_unit.hh"

#include "BLT_translation.hh"

#include "GHOST_C-api.h"

#include "IMB_colormanagement.hh"

#include "ED_screen.hh"
#include "ED_undo.hh"

#include "UI_abstract_view.hh"
#include "UI_interface.hh"
#include "UI_interface_c.hh"
#include "UI_string_search.hh"

#include "BLF_api.hh"

#include "interface_intern.hh"

#include "RNA_access.hh"
#include "RNA_prototypes.hh"

#include "WM_api.hh"
#include "WM_types.hh"
#include "wm_event_system.hh"

#ifdef WITH_INPUT_IME
#  include "wm_window.hh"
#endif

using blender::StringRef;

/* -------------------------------------------------------------------- */
/** \name Feature Defines
 *
 * These defines allow developers to locally toggle functionality which
 * may be useful for testing (especially conflicts in dragging).
 * Ideally the code would be refactored to support this functionality in a less fragile way.
 * Until then keep these defines.
 * \{ */

/** Place the mouse at the scaled down location when un-grabbing. */
#define USE_CONT_MOUSE_CORRECT
/** Support dragging toggle buttons. */
#define USE_DRAG_TOGGLE

/** Support dragging multiple number buttons at once. */
#define USE_DRAG_MULTINUM

/** Allow dragging/editing all other selected items at once. */
#define USE_ALLSELECT

/**
 * Check to avoid very small mouse-moves from jumping away from keyboard navigation,
 * while larger mouse motion will override keyboard input, see: #34936.
 */
#define USE_KEYNAV_LIMIT

/** Support dragging popups by their header. */
#define USE_DRAG_POPUP

/** \} */

/* -------------------------------------------------------------------- */
/** \name Local Defines
 * \{ */

/**
 * The buffer side used for password strings, where the password is stored internally,
 * but not displayed.
 */
#define UI_MAX_PASSWORD_STR 128

/**
 * This is a lower limit on the soft minimum of the range.
 * Usually the derived lower limit from the visible precision is higher,
 * so this number is the backup minimum.
 *
 * Logarithmic scale does not work with a minimum value of zero,
 * but we want to support it anyway. It is set to 0.5e... for
 * correct rounding since when the tweaked value is lower than
 * the log minimum (lower limit), it will snap to 0.
 */
#define UI_PROP_SCALE_LOG_MIN 0.5e-8f
/**
 * This constant defines an offset for the precision change in
 * snap rounding, when going to higher values. It is set to
 * `0.5 - log10(3) = 0.03` to make the switch at `0.3` values.
 */
#define UI_PROP_SCALE_LOG_SNAP_OFFSET 0.03f

/**
 * When #USER_CONTINUOUS_MOUSE is disabled or tablet input is used,
 * Use this as a maximum soft range for mapping cursor motion to the value.
 * Otherwise min/max of #FLT_MAX, #INT_MAX cause small adjustments to jump to large numbers.
 *
 * This is needed for values such as location & dimensions which don't have a meaningful min/max,
 * Instead of mapping cursor motion to the min/max, map the motion to the click-step.
 *
 * This value is multiplied by the click step to calculate a range to clamp the soft-range by.
 * See: #68130
 */
#define UI_DRAG_MAP_SOFT_RANGE_PIXEL_MAX 1000

/** \} */

/* -------------------------------------------------------------------- */
/** \name Local Prototypes
 * \{ */

struct uiBlockInteraction_Handle;
struct uiTextEdit;

static int ui_do_but_EXIT(bContext *C, uiBut *but, uiHandleButtonData *data, const wmEvent *event);
static bool ui_but_find_select_in_enum__cmp(const uiBut *but_a, const uiBut *but_b);
static void ui_textedit_string_set(uiBut *but, uiTextEdit &text_edit, const char *str);
static void button_tooltip_timer_reset(bContext *C, uiBut *but);

static void ui_block_interaction_begin_ensure(bContext *C,
                                              uiBlock *block,
                                              uiHandleButtonData *data,
                                              const bool is_click);
static uiBlockInteraction_Handle *ui_block_interaction_begin(bContext *C,
                                                             uiBlock *block,
                                                             const bool is_click);
static void ui_block_interaction_end(bContext *C,
                                     uiBlockInteraction_CallbackData *callbacks,
                                     uiBlockInteraction_Handle *interaction);
static void ui_block_interaction_update(bContext *C,
                                        uiBlockInteraction_CallbackData *callbacks,
                                        uiBlockInteraction_Handle *interaction);

#ifdef USE_KEYNAV_LIMIT
static void ui_mouse_motion_keynav_init(uiKeyNavLock *keynav, const wmEvent *event);
static bool ui_mouse_motion_keynav_test(uiKeyNavLock *keynav, const wmEvent *event);
#endif

static void with_but_active_as_semi_modal(bContext *C,
                                          ARegion *region,
                                          uiBut *but,
                                          blender::FunctionRef<void()> fn);
static int ui_handle_region_semi_modal_buttons(bContext *C, const wmEvent *event, ARegion *region);

/** \} */

/* -------------------------------------------------------------------- */
/** \name Structs & Defines
 * \{ */

#define BUTTON_FLASH_DELAY 0.020
#define MENU_SCROLL_INTERVAL 0.1
#define PIE_MENU_INTERVAL 0.01
#define BUTTON_AUTO_OPEN_THRESH 0.2
#define BUTTON_MOUSE_TOWARDS_THRESH 1.0
/** Pixels to move the cursor to get out of keyboard navigation. */
#define BUTTON_KEYNAV_PX_LIMIT 8

/** Margin around the menu, use to check if we're moving towards this rectangle (in pixels). */
#define MENU_TOWARDS_MARGIN 20
/** Tolerance for closing menus (in pixels). */
#define MENU_TOWARDS_WIGGLE_ROOM 64
/** Drag-lock distance threshold (in pixels). */
#define BUTTON_DRAGLOCK_THRESH 3

enum uiButtonActivateType {
  BUTTON_ACTIVATE_OVER,
  BUTTON_ACTIVATE,
  BUTTON_ACTIVATE_APPLY,
  BUTTON_ACTIVATE_TEXT_EDITING,
  BUTTON_ACTIVATE_OPEN,
};

enum uiHandleButtonState {
  BUTTON_STATE_INIT,
  BUTTON_STATE_HIGHLIGHT,
  BUTTON_STATE_WAIT_FLASH,
  BUTTON_STATE_WAIT_RELEASE,
  BUTTON_STATE_WAIT_KEY_EVENT,
  BUTTON_STATE_NUM_EDITING,
  BUTTON_STATE_TEXT_EDITING,
  BUTTON_STATE_TEXT_SELECTING,
  BUTTON_STATE_MENU_OPEN,
  BUTTON_STATE_WAIT_DRAG,
  BUTTON_STATE_EXIT,
};

enum uiMenuScrollType {
  MENU_SCROLL_UP,
  MENU_SCROLL_DOWN,
  MENU_SCROLL_TOP,
  MENU_SCROLL_BOTTOM,
};

struct uiBlockInteraction_Handle {
  uiBlockInteraction_Params params;
  void *user_data;
  /**
   * This is shared between #uiHandleButtonData and #uiAfterFunc,
   * the last user runs the end callback and frees the data.
   *
   * This is needed as the order of freeing changes depending on
   * accepting/canceling the operation.
   */
  int user_count;
};

#ifdef USE_ALLSELECT

/* Unfortunately there's no good way handle more generally:
 * (propagate single clicks on layer buttons to other objects) */
#  define USE_ALLSELECT_LAYER_HACK

struct uiSelectContextElem {
  PointerRNA ptr;
  union {
    bool val_b;
    int val_i;
    float val_f;
  };
};

struct uiSelectContextStore {
  blender::Vector<uiSelectContextElem> elems;
  bool do_free = false;
  bool is_enabled = false;
  /* When set, simply copy values (don't apply difference).
   * Rules are:
   * - dragging numbers uses delta.
   * - typing in values will assign to all. */
  bool is_copy = false;
};

static bool ui_selectcontext_begin(bContext *C, uiBut *but, uiSelectContextStore *selctx_data);
static void ui_selectcontext_end(uiBut *but, uiSelectContextStore *selctx_data);
static void ui_selectcontext_apply(bContext *C,
                                   uiBut *but,
                                   uiSelectContextStore *selctx_data,
                                   const double value,
                                   const double value_orig);

/**
 * Ideally we would only respond to events which are expected to be used for multi button editing
 * (additionally checking if this is a mouse[wheel] or return-key event to avoid the ALT conflict
 * with button array pasting, see #108096, but unfortunately wheel events are not part of
 * `win->eventstate` with modifiers held down. Instead, the conflict is avoided by specifically
 * filtering out CTRL ALT V in #ui_apply_but(). */
#  define IS_ALLSELECT_EVENT(event) (((event)->modifier & KM_ALT) != 0)

/** just show a tinted color so users know its activated */
#  define UI_BUT_IS_SELECT_CONTEXT UI_BUT_NODE_ACTIVE

#endif /* USE_ALLSELECT */

#ifdef USE_DRAG_MULTINUM

/**
 * how far to drag before we check for gesture direction (in pixels),
 * NOTE: half the height of a button is about right... */
#  define DRAG_MULTINUM_THRESHOLD_DRAG_X (UI_UNIT_Y / 4)

/**
 * How far to drag horizontally
 * before we stop checking which buttons the gesture spans (in pixels),
 * locking down the buttons so we can drag freely without worrying about vertical movement.
 */
#  define DRAG_MULTINUM_THRESHOLD_DRAG_Y (UI_UNIT_Y / 4)

/**
 * How strict to be when detecting a vertical gesture:
 * [0.5 == sloppy], [0.9 == strict], (unsigned dot-product).
 *
 * \note We should be quite strict here,
 * since doing a vertical gesture by accident should be avoided,
 * however with some care a user should be able to do a vertical movement without _missing_.
 */
#  define DRAG_MULTINUM_THRESHOLD_VERTICAL (0.75f)

/* a simple version of uiHandleButtonData when accessing multiple buttons */
struct uiButMultiState {
  double origvalue = 0.0f;
  uiBut *but = nullptr;

#  ifdef USE_ALLSELECT
  uiSelectContextStore select_others;
#  endif
};

struct uiHandleButtonMulti {
  enum {
    /** gesture direction unknown, wait until mouse has moved enough... */
    INIT_UNSET = 0,
    /** vertical gesture detected, flag buttons interactively (UI_BUT_DRAG_MULTI) */
    INIT_SETUP,
    /** flag buttons finished, apply horizontal motion to active and flagged */
    INIT_ENABLE,
    /** vertical gesture _not_ detected, take no further action */
    INIT_DISABLE,
  } init;

  bool has_mbuts = false; /* any buttons flagged UI_BUT_DRAG_MULTI */
  LinkNode *mbuts = nullptr;
  uiButStore *bs_mbuts = nullptr;

  bool is_proportional = false;

  /* In some cases we directly apply the changes to multiple buttons,
   * so we don't want to do it twice. */
  bool skip = false;

  /* before activating, we need to check gesture direction accumulate signed cursor movement
   * here so we can tell if this is a vertical motion or not. */
  float drag_dir[2] = {0.0f, 0.0f};

  /* values copied direct from event->xy
   * used to detect buttons between the current and initial mouse position */
  int drag_start[2] = {0, 0};

  /* store x location once INIT_SETUP is set,
   * moving outside this sets INIT_ENABLE */
  int drag_lock_x = 0;
};

#endif /* USE_DRAG_MULTINUM */

/**
 * Data for editing the value of the button as text.
 */
struct uiTextEdit {
  /** The currently displayed/edited string, use 'ui_textedit_string_set' to assign new strings. */
  char *edit_string = nullptr;
  /* Maximum string size the button accepts, and as such the maximum size for #edit_string
   * (including terminator). */
  int max_string_size = 0;
  /* Allow reallocating #edit_string and using #max_string_size to track alloc size (maxlen + 1) */
  bool is_str_dynamic = false;
  char *original_string = nullptr;

  /* Button text selection:
   * extension direction, selextend, inside ui_do_but_TEX */
  int sel_pos_init = 0;

  /* Text field undo. */
  uiUndoStack_Text *undo_stack_text = nullptr;
};

struct uiHandleButtonData {
  wmWindowManager *wm = nullptr;
  wmWindow *window = nullptr;
  ScrArea *area = nullptr;
  ARegion *region = nullptr;

  bool interactive = false;

  /* overall state */
  uiHandleButtonState state = {};
  int retval = 0;
  /* booleans (could be made into flags) */
  bool cancel = false;
  bool escapecancel = false;
  bool applied = false;
  bool applied_interactive = false;
  /* Button is being applied through an extra icon. */
  bool apply_through_extra_icon = false;
  bool changed_cursor = false;
  wmTimer *flashtimer = nullptr;

  uiTextEdit text_edit;

  double value = 0.0f;
  double origvalue = 0.0f;
  double startvalue = 0.0f;
  float vec[3], origvec[3];
  ColorBand *coba = nullptr;

  /* True when alt is held and the preference for displaying tooltips should be ignored. */
  bool tooltip_force = false;
  /**
   * Behave as if #UI_BUT_DISABLED is set (without drawing grayed out).
   * Needed so non-interactive labels can be activated for the purpose of showing tool-tips,
   * without them blocking interaction with nodes, see: #97386.
   */
  bool disable_force = false;

  /**
   * Semi-modal buttons: Instead of capturing all events, pass on events that aren't relevant to
   * own handling. This way a text button (e.g. a search/filter field) can stay active while the
   * remaining UI stays interactive. Only few button types support this well currently.
   */
  bool is_semi_modal = false;

  /* auto open */
  bool used_mouse = false;
  wmTimer *autoopentimer = nullptr;

  /* auto open (hold) */
  wmTimer *hold_action_timer = nullptr;

  /* number editing / dragging */
  /* coords are Window/uiBlock relative (depends on the button) */
  int draglastx = 0;
  int draglasty = 0;
  int dragstartx = 0;
  int dragstarty = 0;
  bool dragchange = false;
  bool draglock = false;
  int dragsel = 0;
  float dragf = 0.0f;
  float dragfstart = 0.0f;
  CBData *dragcbd = nullptr;

  /** Soft min/max with #UI_DRAG_MAP_SOFT_RANGE_PIXEL_MAX applied. */
  float drag_map_soft_min = 0.0f;
  float drag_map_soft_max = 0.0f;

#ifdef USE_CONT_MOUSE_CORRECT
  /* when ungrabbing buttons which are #ui_but_is_cursor_warp(),
   * we may want to position them.
   * FLT_MAX signifies do-nothing, use #ui_block_to_window_fl()
   * to get this into a usable space. */
  float ungrab_mval[2];
#endif

  /* Menu open, see: #UI_screen_free_active_but_highlight. */
  uiPopupBlockHandle *menu = nullptr;

  /* Search box see: #UI_screen_free_active_but_highlight. */
  ARegion *searchbox = nullptr;
#ifdef USE_KEYNAV_LIMIT
  uiKeyNavLock searchbox_keynav_state;
#endif

#ifdef USE_DRAG_MULTINUM
  /* Multi-buttons will be updated in unison with the active button. */
  uiHandleButtonMulti multi_data;
#endif

#ifdef USE_ALLSELECT
  uiSelectContextStore select_others;
#endif

  uiBlockInteraction_Handle *custom_interaction_handle = nullptr;

  /* post activate */
  uiButtonActivateType posttype = {};
  uiBut *postbut = nullptr;
};

struct uiAfterFunc {
  uiAfterFunc *next, *prev;

  uiButHandleFunc func;
  void *func_arg1;
  void *func_arg2;
  /** C++ version of #func above, without need for void pointer arguments. */
  std::function<void(bContext &)> apply_func;

  uiButHandleNFunc funcN;
  void *func_argN;
  uiButArgNFree func_argN_free_fn;
  /* uiButArgNCopy func_argN_copy_fn is not needed currently. */

  uiButHandleRenameFunc rename_func;
  void *rename_arg1;
  void *rename_orig;

  std::function<void(std::string &new_name)> rename_full_func = nullptr;
  std::string rename_full_new;

  uiBlockHandleFunc handle_func;
  void *handle_func_arg;
  int retval;

  wmOperator *popup_op;
  wmOperatorType *optype;
  wmOperatorCallContext opcontext;
  PointerRNA *opptr;

  PointerRNA rnapoin;
  PropertyRNA *rnaprop;

  void *search_arg;
  uiFreeArgFunc search_arg_free_fn;

  uiBlockInteraction_CallbackData custom_interaction_callbacks;
  uiBlockInteraction_Handle *custom_interaction_handle;

  std::optional<bContextStore> context;

  char undostr[BKE_UNDO_STR_MAX];
  std::string drawstr;
};

static void button_activate_init(bContext *C,
                                 ARegion *region,
                                 uiBut *but,
                                 uiButtonActivateType type);
static void button_activate_state(bContext *C, uiBut *but, uiHandleButtonState state);
static void button_activate_exit(
    bContext *C, uiBut *but, uiHandleButtonData *data, const bool mousemove, const bool onfree);
static int ui_handler_region_menu(bContext *C, const wmEvent *event, void *userdata);
static void ui_handle_button_activate(bContext *C,
                                      ARegion *region,
                                      uiBut *but,
                                      uiButtonActivateType type);
static bool ui_do_but_extra_operator_icon(bContext *C,
                                          uiBut *but,
                                          uiHandleButtonData *data,
                                          const wmEvent *event);
static void ui_do_but_extra_operator_icons_mousemove(uiBut *but,
                                                     uiHandleButtonData *data,
                                                     const wmEvent *event);
static void ui_numedit_begin_set_values(uiBut *but, uiHandleButtonData *data);

#ifdef USE_DRAG_MULTINUM
static void ui_multibut_restore(bContext *C, uiHandleButtonData *data, uiBlock *block);
static uiButMultiState *ui_multibut_lookup(uiHandleButtonData *data, const uiBut *but);
#endif

/* buttons clipboard */
static ColorBand but_copypaste_coba = {0};
static CurveMapping but_copypaste_curve = {0};
static bool but_copypaste_curve_alive = false;
static CurveProfile but_copypaste_profile = {0};
static bool but_copypaste_profile_alive = false;

/** \} */

/* -------------------------------------------------------------------- */
/** \name UI Queries
 * \{ */

bool ui_but_is_editing(const uiBut *but)
{
  const uiHandleButtonData *data = but->active;
  return (data && ELEM(data->state, BUTTON_STATE_TEXT_EDITING, BUTTON_STATE_NUM_EDITING));
}

void ui_pan_to_scroll(const wmEvent *event, int *type, int *val)
{
  static int lastdy = 0;
  const int dy = WM_event_absolute_delta_y(event);

  /* This event should be originally from event->type,
   * converting wrong event into wheel is bad, see #33803. */
  BLI_assert(*type == MOUSEPAN);

  /* sign differs, reset */
  if ((dy > 0 && lastdy < 0) || (dy < 0 && lastdy > 0)) {
    lastdy = dy;
  }
  else {
    lastdy += dy;

    if (abs(lastdy) > int(UI_UNIT_Y)) {
      *val = KM_PRESS;

      if (dy > 0) {
        *type = WHEELUPMOUSE;
      }
      else {
        *type = WHEELDOWNMOUSE;
      }

      lastdy = 0;
    }
  }
}

static bool ui_but_find_select_in_enum__cmp(const uiBut *but_a, const uiBut *but_b)
{
  return ((but_a->type == but_b->type) && (but_a->alignnr == but_b->alignnr) &&
          (but_a->poin == but_b->poin) && (but_a->rnapoin.type == but_b->rnapoin.type) &&
          (but_a->rnaprop == but_b->rnaprop));
}

uiBut *ui_but_find_select_in_enum(uiBut *but, int direction)
{
  uiBlock *block = but->block;
  int i = block->but_index(but);
  uiBut *but_found = nullptr;
  BLI_assert(ELEM(direction, -1, 1));

  while (i > 0 && ui_but_find_select_in_enum__cmp(block->buttons[i - 1].get(), but)) {
    i--;
  }

  while (i < block->buttons.size() &&
         ui_but_find_select_in_enum__cmp(block->buttons[i].get(), but))
  {
    if (block->buttons[i]->flag & UI_SELECT) {
      but_found = block->buttons[i].get();
      if (direction == 1) {
        break;
      }
    }
    i++;
  }

  return but_found;
}

static float ui_mouse_scale_warp_factor(const bool shift)
{
  return shift ? 0.05f : 1.0f;
}

static void ui_mouse_scale_warp(uiHandleButtonData *data,
                                const float mx,
                                const float my,
                                float *r_mx,
                                float *r_my,
                                const bool shift)
{
  const float fac = ui_mouse_scale_warp_factor(shift);

  /* slow down the mouse, this is fairly picky */
  *r_mx = (data->dragstartx * (1.0f - fac) + mx * fac);
  *r_my = (data->dragstarty * (1.0f - fac) + my * fac);
}

/** \} */

/* -------------------------------------------------------------------- */
/** \name UI Utilities
 * \{ */

/**
 * Ignore mouse movements within some horizontal pixel threshold before starting to drag
 */
static bool ui_but_dragedit_update_mval(uiHandleButtonData *data, int mx)
{
  if (mx == data->draglastx) {
    return false;
  }

  if (data->draglock) {
    if (abs(mx - data->dragstartx) <= BUTTON_DRAGLOCK_THRESH) {
      return false;
    }
#ifdef USE_DRAG_MULTINUM
    if (ELEM(data->multi_data.init,
             uiHandleButtonMulti::INIT_UNSET,
             uiHandleButtonMulti::INIT_SETUP))
    {
      return false;
    }
#endif
    data->draglock = false;
    data->dragstartx = mx; /* ignore mouse movement within drag-lock */
  }

  return true;
}

static bool ui_rna_is_userdef(PointerRNA *ptr, PropertyRNA *prop)
{
  /* Not very elegant, but ensures preference changes force re-save. */

  if (!prop) {
    return false;
  }
  if (RNA_property_flag(prop) & PROP_NO_DEG_UPDATE) {
    return false;
  }

  StructRNA *base = RNA_struct_base(ptr->type);
  if (base == nullptr) {
    base = ptr->type;
  }
  return ELEM(base,
              &RNA_AddonPreferences,
              &RNA_KeyConfigPreferences,
              &RNA_KeyMapItem,
              &RNA_UserAssetLibrary);
}

bool UI_but_is_userdef(const uiBut *but)
{
  /* This is read-only, RNA API isn't using const when it could. */
  return ui_rna_is_userdef((PointerRNA *)&but->rnapoin, but->rnaprop);
}

static void ui_rna_update_preferences_dirty(PointerRNA *ptr, PropertyRNA *prop)
{
  if (ui_rna_is_userdef(ptr, prop)) {
    U.runtime.is_dirty = true;
    WM_main_add_notifier(NC_WINDOW, nullptr);
  }
}

static void ui_but_update_preferences_dirty(uiBut *but)
{
  ui_rna_update_preferences_dirty(&but->rnapoin, but->rnaprop);
}

static void ui_afterfunc_update_preferences_dirty(uiAfterFunc *after)
{
  ui_rna_update_preferences_dirty(&after->rnapoin, after->rnaprop);
}

/** \} */

/* -------------------------------------------------------------------- */
/** \name Button Snap Values
 * \{ */

enum eSnapType {
  SNAP_OFF = 0,
  SNAP_ON,
  SNAP_ON_SMALL,
};

static enum eSnapType ui_event_to_snap(const wmEvent *event)
{
  return (event->modifier & KM_CTRL) ? (event->modifier & KM_SHIFT) ? SNAP_ON_SMALL : SNAP_ON :
                                       SNAP_OFF;
}

static bool ui_event_is_snap(const wmEvent *event)
{
  return (ELEM(event->type, EVT_LEFTCTRLKEY, EVT_RIGHTCTRLKEY) ||
          ELEM(event->type, EVT_LEFTSHIFTKEY, EVT_RIGHTSHIFTKEY));
}

static void ui_color_snap_hue(const enum eSnapType snap, float *r_hue)
{
  const float snap_increment = (snap == SNAP_ON_SMALL) ? 24 : 12;
  BLI_assert(snap != SNAP_OFF);
  *r_hue = roundf((*r_hue) * snap_increment) / snap_increment;
}

/** \} */

/* -------------------------------------------------------------------- */
/** \name Button Apply/Revert
 * \{ */

static ListBase UIAfterFuncs = {nullptr, nullptr};

static uiAfterFunc *ui_afterfunc_new()
{
  uiAfterFunc *after = MEM_new<uiAfterFunc>(__func__);
  /* Safety asserts to check if members were 0 initialized properly. */
  BLI_assert(after->next == nullptr && after->prev == nullptr);
  BLI_assert(after->undostr[0] == '\0');

  BLI_addtail(&UIAfterFuncs, after);

  return after;
}

/**
 * For executing operators after the button is pressed.
 * (some non operator buttons need to trigger operators), see: #37795.
 *
 * \param context_but: A button from which to get the context from (`uiBut.context`) for the
 *                     operator execution.
 *
 * \note Ownership over \a properties is moved here. The #uiAfterFunc owns it now.
 * \note Can only call while handling buttons.
 */
static void ui_handle_afterfunc_add_operator_ex(wmOperatorType *ot,
                                                PointerRNA **properties,
                                                wmOperatorCallContext opcontext,
                                                const uiBut *context_but)
{
  uiAfterFunc *after = ui_afterfunc_new();

  after->optype = ot;
  after->opcontext = opcontext;
  if (properties) {
    after->opptr = *properties;
    *properties = nullptr;
  }

  if (context_but && context_but->context) {
    after->context = *context_but->context;
  }

  if (context_but) {
    after->drawstr = ui_but_drawstr_without_sep_char(context_but);
  }
}

void ui_handle_afterfunc_add_operator(wmOperatorType *ot, wmOperatorCallContext opcontext)
{
  ui_handle_afterfunc_add_operator_ex(ot, nullptr, opcontext, nullptr);
}

static void popup_check(bContext *C, wmOperator *op)
{
  if (op && op->type->check) {
    op->type->check(C, op);
  }
}

/**
 * Check if a #uiAfterFunc is needed for this button.
 */
static bool ui_afterfunc_check(const uiBlock *block, const uiBut *but)
{
  return (but->func || but->apply_func || but->funcN || but->rename_func ||
          but->rename_full_func || but->optype || but->rnaprop || block->handle_func ||
          (block->handle && block->handle->popup_op));
}

/**
 * These functions are postponed and only executed after all other
 * handling is done, i.e. menus are closed, in order to avoid conflicts
 * with these functions removing the buttons we are working with.
 */
static void ui_apply_but_func(bContext *C, uiBut *but)
{
  uiBlock *block = but->block;
  if (!ui_afterfunc_check(block, but)) {
    return;
  }

  uiAfterFunc *after = ui_afterfunc_new();

  if (but->func && ELEM(but, but->func_arg1, but->func_arg2)) {
    /* exception, this will crash due to removed button otherwise */
    but->func(C, but->func_arg1, but->func_arg2);
  }
  else {
    after->func = but->func;
  }

  after->func_arg1 = but->func_arg1;
  after->func_arg2 = but->func_arg2;

  after->apply_func = but->apply_func;

  after->funcN = but->funcN;
  after->func_argN = (but->func_argN) ? but->func_argN_copy_fn(but->func_argN) : nullptr;
  after->func_argN_free_fn = but->func_argN_free_fn;
  /* but->func_argN_copy_fn is not needed for #uiAfterFunc. */

  after->rename_func = but->rename_func;
  after->rename_arg1 = but->rename_arg1;
  after->rename_orig = but->rename_orig; /* needs free! */

  after->rename_full_func = but->rename_full_func;
  after->rename_full_new = std::move(but->rename_full_new);
  but->rename_full_new = "";

  after->handle_func = block->handle_func;
  after->handle_func_arg = block->handle_func_arg;
  after->retval = but->retval;

  if (block->handle) {
    after->popup_op = block->handle->popup_op;
  }

  if (!but->operator_never_call) {
    after->optype = but->optype;
    after->opcontext = but->opcontext;
    after->opptr = but->opptr;

    but->optype = nullptr;
    but->opcontext = wmOperatorCallContext(0);
    but->opptr = nullptr;
  }

  after->rnapoin = but->rnapoin;
  after->rnaprop = but->rnaprop;

  if (but->type == UI_BTYPE_SEARCH_MENU) {
    uiButSearch *search_but = (uiButSearch *)but;
    after->search_arg_free_fn = search_but->arg_free_fn;
    after->search_arg = search_but->arg;
    search_but->arg_free_fn = nullptr;
    search_but->arg = nullptr;
  }

  if (but->active != nullptr) {
    uiHandleButtonData *data = but->active;
    if (data->custom_interaction_handle != nullptr) {
      after->custom_interaction_callbacks = block->custom_interaction_callbacks;
      after->custom_interaction_handle = data->custom_interaction_handle;

      /* Ensure this callback runs once and last. */
      uiAfterFunc *after_prev = after->prev;
      if (after_prev && (after_prev->custom_interaction_handle == data->custom_interaction_handle))
      {
        after_prev->custom_interaction_handle = nullptr;
        memset(&after_prev->custom_interaction_callbacks,
               0x0,
               sizeof(after_prev->custom_interaction_callbacks));
      }
      else {
        after->custom_interaction_handle->user_count++;
      }
    }
  }

  if (but->context) {
    after->context = *but->context;
  }

  after->drawstr = ui_but_drawstr_without_sep_char(but);
}

/* typically call ui_apply_but_undo(), ui_apply_but_autokey() */
static void ui_apply_but_undo(uiBut *but)
{
  if (!(but->flag & UI_BUT_UNDO)) {
    return;
  }

<<<<<<< HEAD
  std::optional<StringRef> str;
=======
  /* Skip undo push for buttons in redo panel, see: #134505. */
  const ARegion *region = CTX_wm_region(static_cast<bContext *>(but->block->evil_C));
  if (region->regiontype == RGN_TYPE_HUD) {
    return;
  }

  const char *str = nullptr;
>>>>>>> 179169d6
  size_t str_len_clip = SIZE_MAX - 1;
  bool skip_undo = false;

  /* define which string to use for undo */
  if (but->type == UI_BTYPE_MENU) {
    if (!but->drawstr.empty()) {
      str = but->drawstr;
    }
    str_len_clip = ui_but_drawstr_len_without_sep_char(but);
  }
  else if (!but->drawstr.empty()) {
    str = but->drawstr;
    str_len_clip = ui_but_drawstr_len_without_sep_char(but);
  }
  else {
    str = but->tip;
    str_len_clip = ui_but_tip_len_only_first_line(but);
  }

  /* fallback, else we don't get an undo! */
  if (!str || str->is_empty() || str_len_clip == 0) {
    str = "Unknown Action";
    str_len_clip = str->size();
  }

  /* Optionally override undo when undo system doesn't support storing properties. */
  if (but->rnapoin.owner_id) {
    /* Exception for renaming ID data, we always need undo pushes in this case,
     * because undo systems track data by their ID, see: #67002. */
    /* Exception for active shape-key, since changing this in edit-mode updates
     * the shape key from object mode data. */
    if (ELEM(but->rnaprop, &rna_ID_name, &rna_Object_active_shape_key_index)) {
      /* pass */
    }
    else {
      ID *id = but->rnapoin.owner_id;
      if (!ED_undo_is_legacy_compatible_for_property(static_cast<bContext *>(but->block->evil_C),
                                                     id))
      {
        skip_undo = true;
      }
    }
  }

  if (skip_undo == false) {
    /* XXX: disable all undo pushes from UI changes from sculpt mode as they cause memfile undo
     * steps to be written which cause lag: #71434. */
    if (BKE_paintmode_get_active_from_context(static_cast<bContext *>(but->block->evil_C)) ==
        PaintMode::Sculpt)
    {
      skip_undo = true;
    }
  }

  if (skip_undo) {
    str = "";
  }

  /* Delayed, after all other functions run, popups are closed, etc. */
  uiAfterFunc *after = ui_afterfunc_new();
  str->copy_utf8_truncated(after->undostr, min_zz(str_len_clip + 1, sizeof(after->undostr)));
}

static void ui_apply_but_autokey(bContext *C, uiBut *but)
{
  Scene *scene = CTX_data_scene(C);

  /* try autokey */
  ui_but_anim_autokey(C, but, scene, scene->r.cfra);

  if (!but->rnaprop) {
    return;
  }

  if (RNA_property_subtype(but->rnaprop) == PROP_PASSWORD) {
    return;
  }

  /* make a little report about what we've done! */
  std::optional<const std::string> str = WM_prop_pystring_assign(
      C, &but->rnapoin, but->rnaprop, but->rnaindex);
  if (!str.has_value()) {
    return;
  }
  BKE_report(CTX_wm_reports(C), RPT_PROPERTY, str.value().c_str());
  WM_event_add_notifier(C, NC_SPACE | ND_SPACE_INFO_REPORT, nullptr);
}

static void ui_apply_but_funcs_after(bContext *C)
{
  /* Copy to avoid recursive calls. */
  ListBase funcs = UIAfterFuncs;
  BLI_listbase_clear(&UIAfterFuncs);

  LISTBASE_FOREACH_MUTABLE (uiAfterFunc *, afterf, &funcs) {
    uiAfterFunc after = *afterf; /* Copy to avoid memory leak on exit(). */
    BLI_remlink(&funcs, afterf);
    MEM_delete(afterf);

    if (after.context) {
      CTX_store_set(C, &after.context.value());
    }

    if (after.popup_op) {
      popup_check(C, after.popup_op);
    }

    PointerRNA opptr;
    if (after.opptr) {
      /* free in advance to avoid leak on exit */
      opptr = *after.opptr;
      MEM_delete(after.opptr);
    }

    if (after.optype) {
      WM_operator_name_call_ptr_with_depends_on_cursor(C,
                                                       after.optype,
                                                       after.opcontext,
                                                       (after.opptr) ? &opptr : nullptr,
                                                       nullptr,
                                                       after.drawstr);
    }

    if (after.opptr) {
      WM_operator_properties_free(&opptr);
    }

    if (after.rnapoin.data) {
      RNA_property_update(C, &after.rnapoin, after.rnaprop);
    }

    if (after.context) {
      CTX_store_set(C, nullptr);
    }

    if (after.rename_full_func) {
      BLI_assert(!after.rename_func);
      after.rename_full_func(after.rename_full_new);
    }

    if (after.func) {
      after.func(C, after.func_arg1, after.func_arg2);
    }
    if (after.apply_func) {
      after.apply_func(*C);
    }
    if (after.funcN) {
      after.funcN(C, after.func_argN, after.func_arg2);
    }
    if (after.func_argN) {
      after.func_argN_free_fn(after.func_argN);
    }

    if (after.handle_func) {
      after.handle_func(C, after.handle_func_arg, after.retval);
    }

    if (after.rename_func) {
      after.rename_func(C, after.rename_arg1, static_cast<char *>(after.rename_orig));
    }
    if (after.rename_orig) {
      MEM_freeN(after.rename_orig);
    }

    if (after.search_arg_free_fn) {
      after.search_arg_free_fn(after.search_arg);
    }

    if (after.custom_interaction_handle != nullptr) {
      after.custom_interaction_handle->user_count--;
      BLI_assert(after.custom_interaction_handle->user_count >= 0);
      if (after.custom_interaction_handle->user_count == 0) {
        ui_block_interaction_update(
            C, &after.custom_interaction_callbacks, after.custom_interaction_handle);
        ui_block_interaction_end(
            C, &after.custom_interaction_callbacks, after.custom_interaction_handle);
      }
      after.custom_interaction_handle = nullptr;
    }

    ui_afterfunc_update_preferences_dirty(&after);

    if (after.undostr[0]) {
      /* Remove "Adjust Last Operation" HUD. Using it would revert this undo push which isn't
       * obvious, see #78171. */
      WM_operator_stack_clear(CTX_wm_manager(C));
      ED_undo_push(C, after.undostr);
    }
  }
}

static void ui_apply_but_BUT(bContext *C, uiBut *but, uiHandleButtonData *data)
{
  ui_apply_but_func(C, but);

  data->retval = but->retval;
  data->applied = true;
}

static void ui_apply_but_BUTM(bContext *C, uiBut *but, uiHandleButtonData *data)
{
  ui_but_value_set(but, but->hardmin);
  ui_apply_but_func(C, but);

  data->retval = but->retval;
  data->applied = true;
}

static void ui_apply_but_BLOCK(bContext *C, uiBut *but, uiHandleButtonData *data)
{
  if (but->type == UI_BTYPE_MENU) {
    ui_but_value_set(but, data->value);
  }

  ui_but_update_edited(but);
  ui_apply_but_func(C, but);
  data->retval = but->retval;
  data->applied = true;
}

static void ui_apply_but_TOG(bContext *C, uiBut *but, uiHandleButtonData *data)
{
  const double value = ui_but_value_get(but);
  int value_toggle;
  if (but->bit) {
    value_toggle = UI_BITBUT_VALUE_TOGGLED(int(value), but->bitnr);
  }
  else {
    value_toggle = (value == 0.0);
  }

  ui_but_value_set(but, double(value_toggle));
  if (ELEM(but->type, UI_BTYPE_ICON_TOGGLE, UI_BTYPE_ICON_TOGGLE_N)) {
    ui_but_update_edited(but);
  }

  ui_apply_but_func(C, but);

  data->retval = but->retval;
  data->applied = true;
}

static void ui_apply_but_ROW(bContext *C, uiBlock *block, uiBut *but, uiHandleButtonData *data)
{
  ui_but_value_set(but, but->hardmax);

  ui_apply_but_func(C, but);

  /* states of other row buttons */
  for (const std::unique_ptr<uiBut> &bt : block->buttons) {
    if (bt.get() != but && bt->poin == but->poin && ELEM(bt->type, UI_BTYPE_ROW, UI_BTYPE_LISTROW))
    {
      ui_but_update_edited(bt.get());
    }
  }

  data->retval = but->retval;
  data->applied = true;
}

static void ui_apply_but_VIEW_ITEM(bContext *C,
                                   uiBlock *block,
                                   uiBut *but,
                                   uiHandleButtonData *data)
{
  if (data->apply_through_extra_icon) {
    /* Don't apply this, it would cause unintended tree-row toggling when clicking on extra icons.
     */
    return;
  }
  ui_apply_but_ROW(C, block, but, data);
}

/**
 * \note Ownership of \a properties is moved here. The #uiAfterFunc owns it now.
 *
 * \param context_but: The button to use context from when calling or polling the operator.
 *
 * \returns true if the operator was executed, otherwise false.
 */
static bool ui_list_invoke_item_operator(bContext *C,
                                         const uiBut *context_but,
                                         wmOperatorType *ot,
                                         PointerRNA **properties)
{
  if (!ui_but_context_poll_operator(C, ot, context_but)) {
    return false;
  }

  /* Allow the context to be set from the hovered button, so the list item draw callback can set
   * context for the operators. */
  ui_handle_afterfunc_add_operator_ex(ot, properties, WM_OP_INVOKE_DEFAULT, context_but);
  return true;
}

static void ui_apply_but_LISTROW(bContext *C, uiBlock *block, uiBut *but, uiHandleButtonData *data)
{
  uiBut *listbox = ui_list_find_from_row(data->region, but);
  if (listbox) {
    uiList *list = static_cast<uiList *>(listbox->custom_data);
    if (list && list->dyn_data->custom_activate_optype) {
      ui_list_invoke_item_operator(
          C, but, list->dyn_data->custom_activate_optype, &list->dyn_data->custom_activate_opptr);
    }
  }

  ui_apply_but_ROW(C, block, but, data);
}

static void ui_apply_but_TEX(bContext *C, uiBut *but, uiHandleButtonData *data)
{
  if (!data->text_edit.edit_string) {
    return;
  }

  ui_but_string_set(C, but, data->text_edit.edit_string);
  ui_but_update_edited(but);

  /* give butfunc a copy of the original text too.
   * feature used for bone renaming, channels, etc.
   * afterfunc frees rename_orig */
  if (data->text_edit.original_string && (but->flag & UI_BUT_TEXTEDIT_UPDATE)) {
    /* In this case, we need to keep `original_string` available,
     * to restore real org string in case we cancel after having typed something already. */
    but->rename_orig = BLI_strdup(data->text_edit.original_string);
  }
  /* only if there are afterfuncs, otherwise 'renam_orig' isn't freed */
  else if (ui_afterfunc_check(but->block, but)) {
    but->rename_orig = data->text_edit.original_string;
    data->text_edit.original_string = nullptr;
  }

  void *orig_arg2 = but->func_arg2;

  /* If arg2 isn't in use already, pass the active search item through it. */
  if ((but->func_arg2 == nullptr) && (but->type == UI_BTYPE_SEARCH_MENU)) {
    uiButSearch *search_but = (uiButSearch *)but;
    but->func_arg2 = search_but->item_active;
    if ((U.flag & USER_FLAG_RECENT_SEARCHES_DISABLE) == 0) {
      blender::ui::string_search::add_recent_search(search_but->item_active_str);
    }
  }

  ui_apply_but_func(C, but);

  but->func_arg2 = orig_arg2;

  data->retval = but->retval;
  data->applied = true;
}

static void ui_apply_but_TAB(bContext *C, uiBut *but, uiHandleButtonData *data)
{
  if (data->text_edit.edit_string) {
    ui_but_string_set(C, but, data->text_edit.edit_string);
    ui_but_update_edited(but);
  }
  else {
    ui_but_value_set(but, but->hardmax);
    ui_apply_but_func(C, but);
  }

  data->retval = but->retval;
  data->applied = true;
}

static void ui_apply_but_NUM(bContext *C, uiBut *but, uiHandleButtonData *data)
{
  if (data->text_edit.edit_string) {
    /* This is intended to avoid unnecessary updates when the value stays the same, however there
     * are issues with the current implementation. It does not work with multi-button editing
     * (#89996) or operator popups where a number button requires an update even if the value is
     * unchanged (#89996).
     *
     * Trying to detect changes at this level is not reliable. Instead it could be done at the
     * level of RNA update/set, skipping RNA update if RNA set did not change anything, instead
     * of skipping all button updates. */
#if 0
    double value;
    /* Check if the string value is a number and cancel if it's equal to the startvalue. */
    if (ui_but_string_eval_number(C, but, data->str, &value) && (value == data->startvalue)) {
      data->cancel = true;
      return;
    }
#endif

    if (ui_but_string_set(C, but, data->text_edit.edit_string)) {
      data->value = ui_but_value_get(but);
    }
    else {
      data->cancel = true;
      return;
    }
  }
  else {
    ui_but_value_set(but, data->value);
  }

  ui_but_update_edited(but);
  ui_apply_but_func(C, but);

  data->retval = but->retval;
  data->applied = true;
}

static void ui_apply_but_VEC(bContext *C, uiBut *but, uiHandleButtonData *data)
{
  ui_but_v3_set(but, data->vec);
  ui_but_update_edited(but);
  ui_apply_but_func(C, but);

  data->retval = but->retval;
  data->applied = true;
}

static void ui_apply_but_COLORBAND(bContext *C, uiBut *but, uiHandleButtonData *data)
{
  ui_apply_but_func(C, but);
  data->retval = but->retval;
  data->applied = true;
}

static void ui_apply_but_CURVE(bContext *C, uiBut *but, uiHandleButtonData *data)
{
  ui_apply_but_func(C, but);
  data->retval = but->retval;
  data->applied = true;
}

static void ui_apply_but_CURVEPROFILE(bContext *C, uiBut *but, uiHandleButtonData *data)
{
  ui_apply_but_func(C, but);
  data->retval = but->retval;
  data->applied = true;
}

/** \} */

/* -------------------------------------------------------------------- */
/** \name Button Drag Multi-Number
 * \{ */

#ifdef USE_DRAG_MULTINUM

/* small multi-but api */
static void ui_multibut_add(uiHandleButtonData *data, uiBut *but)
{
  BLI_assert(but->flag & UI_BUT_DRAG_MULTI);
  BLI_assert(data->multi_data.has_mbuts);

  uiButMultiState *mbut_state = MEM_new<uiButMultiState>(__func__);
  mbut_state->but = but;
  mbut_state->origvalue = ui_but_value_get(but);
#  ifdef USE_ALLSELECT
  mbut_state->select_others.is_copy = data->select_others.is_copy;
#  endif

  BLI_linklist_prepend(&data->multi_data.mbuts, mbut_state);

  UI_butstore_register(data->multi_data.bs_mbuts, &mbut_state->but);
}

static uiButMultiState *ui_multibut_lookup(uiHandleButtonData *data, const uiBut *but)
{
  for (LinkNode *l = data->multi_data.mbuts; l; l = l->next) {
    uiButMultiState *mbut_state = static_cast<uiButMultiState *>(l->link);

    if (mbut_state->but == but) {
      return mbut_state;
    }
  }

  return nullptr;
}

static void ui_multibut_restore(bContext *C, uiHandleButtonData *data, uiBlock *block)
{
  for (const std::unique_ptr<uiBut> &but : block->buttons) {
    if (but->flag & UI_BUT_DRAG_MULTI) {
      uiButMultiState *mbut_state = ui_multibut_lookup(data, but.get());
      if (mbut_state) {
        ui_but_value_set(but.get(), mbut_state->origvalue);

#  ifdef USE_ALLSELECT
        if (!mbut_state->select_others.elems.is_empty()) {
          ui_selectcontext_apply(C,
                                 but.get(),
                                 &mbut_state->select_others,
                                 mbut_state->origvalue,
                                 mbut_state->origvalue);
        }
#  else
        UNUSED_VARS(C);
#  endif
      }
    }
  }
}

static void ui_multibut_free(uiHandleButtonData *data, uiBlock *block)
{
#  ifdef USE_ALLSELECT
  if (data->multi_data.mbuts) {
    LinkNode *list = data->multi_data.mbuts;
    while (list) {
      LinkNode *next = list->next;
      uiButMultiState *mbut_state = static_cast<uiButMultiState *>(list->link);
      MEM_delete(mbut_state);
      MEM_freeN(list);
      list = next;
    }
  }
#  else
  BLI_linklist_freeN(data->multi_data.mbuts);
#  endif

  data->multi_data.mbuts = nullptr;

  if (data->multi_data.bs_mbuts) {
    UI_butstore_free(block, data->multi_data.bs_mbuts);
    data->multi_data.bs_mbuts = nullptr;
  }
}

static bool ui_multibut_states_tag(uiBut *but_active,
                                   uiHandleButtonData *data,
                                   const wmEvent *event)
{
  float seg[2][2];
  bool changed = false;

  seg[0][0] = data->multi_data.drag_start[0];
  seg[0][1] = data->multi_data.drag_start[1];

  seg[1][0] = event->xy[0];
  seg[1][1] = event->xy[1];

  BLI_assert(data->multi_data.init == uiHandleButtonMulti::INIT_SETUP);

  ui_window_to_block_fl(data->region, but_active->block, &seg[0][0], &seg[0][1]);
  ui_window_to_block_fl(data->region, but_active->block, &seg[1][0], &seg[1][1]);

  data->multi_data.has_mbuts = false;

  /* follow ui_but_find_mouse_over_ex logic */
  for (const std::unique_ptr<uiBut> &but : but_active->block->buttons) {
    bool drag_prev = false;
    bool drag_curr = false;

    /* re-set each time */
    if (but->flag & UI_BUT_DRAG_MULTI) {
      but->flag &= ~UI_BUT_DRAG_MULTI;
      drag_prev = true;
    }

    if (ui_but_is_interactive(but.get(), false)) {

      /* drag checks */
      if (but_active != but.get()) {
        if (ui_but_is_compatible(but_active, but.get())) {

          BLI_assert(but->active == nullptr);

          /* finally check for overlap */
          if (BLI_rctf_isect_segment(&but->rect, seg[0], seg[1])) {

            but->flag |= UI_BUT_DRAG_MULTI;
            data->multi_data.has_mbuts = true;
            drag_curr = true;
          }
        }
      }
    }

    changed |= (drag_prev != drag_curr);
  }

  return changed;
}

static void ui_multibut_states_create(uiBut *but_active, uiHandleButtonData *data)
{
  BLI_assert(data->multi_data.init == uiHandleButtonMulti::INIT_SETUP);
  BLI_assert(data->multi_data.has_mbuts);

  data->multi_data.bs_mbuts = UI_butstore_create(but_active->block);

  for (const std::unique_ptr<uiBut> &but : but_active->block->buttons) {
    if (but->flag & UI_BUT_DRAG_MULTI) {
      ui_multibut_add(data, but.get());
    }
  }

  /* Edit buttons proportionally to each other.
   * NOTE: if we mix buttons which are proportional and others which are not,
   * this may work a bit strangely. */
  if ((but_active->rnaprop && (RNA_property_flag(but_active->rnaprop) & PROP_PROPORTIONAL)) ||
      ELEM(but_active->unit_type, RNA_SUBTYPE_UNIT_VALUE(PROP_UNIT_LENGTH)))
  {
    if (data->origvalue != 0.0) {
      data->multi_data.is_proportional = true;
    }
  }
}

static void ui_multibut_states_apply(bContext *C, uiHandleButtonData *data, uiBlock *block)
{
  ARegion *region = data->region;
  const double value_delta = data->value - data->origvalue;
  const double value_scale = data->multi_data.is_proportional ? (data->value / data->origvalue) :
                                                                0.0;

  BLI_assert(data->multi_data.init == uiHandleButtonMulti::INIT_ENABLE);
  BLI_assert(data->multi_data.skip == false);

  for (const std::unique_ptr<uiBut> &but : block->buttons) {
    if (!(but->flag & UI_BUT_DRAG_MULTI)) {
      continue;
    }

    uiButMultiState *mbut_state = ui_multibut_lookup(data, but.get());

    if (mbut_state == nullptr) {
      /* Highly unlikely. */
      printf("%s: Can't find button\n", __func__);
      /* While this avoids crashing, multi-button dragging will fail,
       * which is still a bug from the user perspective. See #83651. */
      continue;
    }

    void *active_back;
    ui_but_execute_begin(C, region, but.get(), &active_back);

#  ifdef USE_ALLSELECT
    if (data->select_others.is_enabled) {
      /* init once! */
      if (mbut_state->select_others.elems.is_empty()) {
        ui_selectcontext_begin(C, but.get(), &mbut_state->select_others);
      }
      if (mbut_state->select_others.elems.is_empty()) {
        mbut_state->select_others.elems.clear();
      }
    }

    /* Needed so we apply the right deltas. */
    but->active->origvalue = mbut_state->origvalue;
    but->active->select_others = mbut_state->select_others;
    but->active->select_others.do_free = false;
#  endif

    BLI_assert(active_back == nullptr);
    /* No need to check 'data->state' here. */
    if (data->text_edit.edit_string) {
      /* Entering text (set all). */
      but->active->value = data->value;
      ui_but_string_set(C, but.get(), data->text_edit.edit_string);
    }
    else {
      /* Dragging (use delta). */
      if (data->multi_data.is_proportional) {
        but->active->value = mbut_state->origvalue * value_scale;
      }
      else {
        but->active->value = mbut_state->origvalue + value_delta;
      }

      /* Clamp based on soft limits, see #40154. */
      CLAMP(but->active->value, double(but->softmin), double(but->softmax));
    }

    ui_but_execute_end(C, region, but.get(), active_back);
  }
}

#endif /* USE_DRAG_MULTINUM */

/** \} */

/* -------------------------------------------------------------------- */
/** \name Button Drag Toggle
 * \{ */

#ifdef USE_DRAG_TOGGLE

/* Helpers that wrap boolean functions, to support different kinds of buttons. */

static bool ui_drag_toggle_but_is_supported(const uiBut *but)
{
  if (but->flag & UI_BUT_DISABLED) {
    return false;
  }
  if (ui_but_is_bool(but)) {
    return true;
  }
  if (UI_but_is_decorator(but)) {
    return ELEM(but->icon,
                ICON_DECORATE,
                ICON_DECORATE_KEYFRAME,
                ICON_DECORATE_ANIMATE,
                ICON_DECORATE_OVERRIDE);
  }
  return false;
}

/* Button pushed state to compare if other buttons match. Can be more
 * then just true or false for toggle buttons with more than 2 states. */
static int ui_drag_toggle_but_pushed_state(uiBut *but)
{
  if (but->rnapoin.data == nullptr && but->poin == nullptr && but->icon) {
    /* Assume icon identifies a unique state, for buttons that
     * work through functions callbacks and don't have an boolean
     * value that indicates the state. */
    return but->icon + but->iconadd;
  }
  if (ui_but_is_bool(but)) {
    return ui_but_is_pushed(but);
  }
  return 0;
}

struct uiDragToggleHandle {
  /* init */
  int pushed_state;
  float but_cent_start[2];

  bool is_xy_lock_init;
  bool xy_lock[2];

  int xy_init[2];
  int xy_last[2];
};

static bool ui_drag_toggle_set_xy_xy(
    bContext *C, ARegion *region, const int pushed_state, const int xy_src[2], const int xy_dst[2])
{
  /* popups such as layers won't re-evaluate on redraw */
  const bool do_check = (region->regiontype == RGN_TYPE_TEMPORARY);
  bool changed = false;

  LISTBASE_FOREACH (uiBlock *, block, &region->runtime->uiblocks) {
    float xy_a_block[2] = {float(xy_src[0]), float(xy_src[1])};
    float xy_b_block[2] = {float(xy_dst[0]), float(xy_dst[1])};

    ui_window_to_block_fl(region, block, &xy_a_block[0], &xy_a_block[1]);
    ui_window_to_block_fl(region, block, &xy_b_block[0], &xy_b_block[1]);

    for (const std::unique_ptr<uiBut> &but : block->buttons) {
      /* NOTE: ctrl is always true here because (at least for now)
       * we always want to consider text control in this case, even when not embossed. */

      if (!ui_but_is_interactive(but.get(), true)) {
        continue;
      }
      if (!BLI_rctf_isect_segment(&but->rect, xy_a_block, xy_b_block)) {
        continue;
      }
      if (!ui_drag_toggle_but_is_supported(but.get())) {
        continue;
      }
      /* is it pressed? */
      const int pushed_state_but = ui_drag_toggle_but_pushed_state(but.get());
      if (pushed_state_but == pushed_state) {
        continue;
      }

      /* execute the button */
      UI_but_execute(C, region, but.get());
      if (do_check) {
        ui_but_update_edited(but.get());
      }
      if (U.runtime.is_dirty == false) {
        ui_but_update_preferences_dirty(but.get());
      }
      changed = true;
    }
  }

  if (changed) {
    /* apply now, not on release (or if handlers are canceled for whatever reason) */
    ui_apply_but_funcs_after(C);
  }

  return changed;
}

static void ui_drag_toggle_set(bContext *C, uiDragToggleHandle *drag_info, const int xy_input[2])
{
  ARegion *region = CTX_wm_region(C);
  bool do_draw = false;

  /**
   * Initialize Locking:
   *
   * Check if we need to initialize the lock axis by finding if the first
   * button we mouse over is X or Y aligned, then lock the mouse to that axis after.
   */
  if (drag_info->is_xy_lock_init == false) {
    /* first store the buttons original coords */
    uiBut *but = ui_but_find_mouse_over_ex(region, xy_input, true, false, nullptr, nullptr);

    if (but) {
      if (but->flag & UI_BUT_DRAG_LOCK) {
        const float but_cent_new[2] = {
            BLI_rctf_cent_x(&but->rect),
            BLI_rctf_cent_y(&but->rect),
        };

        /* check if this is a different button,
         * chances are high the button won't move about :) */
        if (len_manhattan_v2v2(drag_info->but_cent_start, but_cent_new) > 1.0f) {
          if (fabsf(drag_info->but_cent_start[0] - but_cent_new[0]) <
              fabsf(drag_info->but_cent_start[1] - but_cent_new[1]))
          {
            drag_info->xy_lock[0] = true;
          }
          else {
            drag_info->xy_lock[1] = true;
          }
          drag_info->is_xy_lock_init = true;
        }
      }
      else {
        drag_info->is_xy_lock_init = true;
      }
    }
  }
  /* done with axis locking */

  int xy[2];
  xy[0] = (drag_info->xy_lock[0] == false) ? xy_input[0] : drag_info->xy_last[0];
  xy[1] = (drag_info->xy_lock[1] == false) ? xy_input[1] : drag_info->xy_last[1];

  /* touch all buttons between last mouse coord and this one */
  do_draw = ui_drag_toggle_set_xy_xy(C, region, drag_info->pushed_state, drag_info->xy_last, xy);

  if (do_draw) {
    ED_region_tag_redraw(region);
  }

  copy_v2_v2_int(drag_info->xy_last, xy);
}

static void ui_handler_region_drag_toggle_remove(bContext * /*C*/, void *userdata)
{
  uiDragToggleHandle *drag_info = static_cast<uiDragToggleHandle *>(userdata);
  MEM_freeN(drag_info);
}

static int ui_handler_region_drag_toggle(bContext *C, const wmEvent *event, void *userdata)
{
  uiDragToggleHandle *drag_info = static_cast<uiDragToggleHandle *>(userdata);
  bool done = false;

  switch (event->type) {
    case LEFTMOUSE: {
      if (event->val == KM_RELEASE) {
        done = true;
      }
      break;
    }
    case MOUSEMOVE: {
      ui_drag_toggle_set(C, drag_info, event->xy);
      break;
    }
  }

  if (done) {
    wmWindow *win = CTX_wm_window(C);
    const ARegion *region = CTX_wm_region(C);
    uiBut *but = ui_but_find_mouse_over_ex(
        region, drag_info->xy_init, true, false, nullptr, nullptr);

    if (but) {
      ui_apply_but_undo(but);
    }

    WM_event_remove_ui_handler(&win->modalhandlers,
                               ui_handler_region_drag_toggle,
                               ui_handler_region_drag_toggle_remove,
                               drag_info,
                               false);
    ui_handler_region_drag_toggle_remove(C, drag_info);

    WM_event_add_mousemove(win);
    return WM_UI_HANDLER_BREAK;
  }
  return WM_UI_HANDLER_CONTINUE;
}

static bool ui_but_is_drag_toggle(const uiBut *but)
{
  return ((ui_drag_toggle_but_is_supported(but) == true) &&
          /* Menu check is important so the button dragged over isn't removed instantly. */
          (ui_block_is_menu(but->block) == false));
}

#endif /* USE_DRAG_TOGGLE */

#ifdef USE_ALLSELECT

static bool ui_selectcontext_begin(bContext *C, uiBut *but, uiSelectContextStore *selctx_data)
{
  PointerRNA lptr;
  PropertyRNA *lprop;
  bool success = false;

  blender::Vector<PointerRNA> lb;

  PointerRNA ptr = but->rnapoin;
  PropertyRNA *prop = but->rnaprop;
  const int index = but->rnaindex;

  /* for now don't support whole colors */
  if (index == -1) {
    return false;
  }

  /* if there is a valid property that is editable... */
  if (ptr.data && prop) {
    bool use_path_from_id;

    /* some facts we want to know */
    const bool is_array = RNA_property_array_check(prop);
    const int rna_type = RNA_property_type(prop);

    std::optional<std::string> path;
    if (UI_context_copy_to_selected_list(C, &ptr, prop, &lb, &use_path_from_id, &path) &&
        !lb.is_empty())
    {
      selctx_data->elems.resize(lb.size());

      int i;
      PointerRNA *link;
      for (i = 0, link = lb.data(); i < selctx_data->elems.size(); i++, link++) {
        if (!UI_context_copy_to_selected_check(&ptr,
                                               link,
                                               prop,
                                               path.has_value() ? path->c_str() : nullptr,
                                               use_path_from_id,
                                               &lptr,
                                               &lprop))
        {
          selctx_data->elems.pop_last();
          i -= 1;
          continue;
        }

        uiSelectContextElem *other = &selctx_data->elems[i];
        other->ptr = lptr;
        if (is_array) {
          if (rna_type == PROP_FLOAT) {
            other->val_f = RNA_property_float_get_index(&lptr, lprop, index);
          }
          else if (rna_type == PROP_INT) {
            other->val_i = RNA_property_int_get_index(&lptr, lprop, index);
          }
          /* ignored for now */
#  if 0
          else if (rna_type == PROP_BOOLEAN) {
            other->val_b = RNA_property_boolean_get_index(&lptr, lprop, index);
          }
#  endif
        }
        else {
          if (rna_type == PROP_FLOAT) {
            other->val_f = RNA_property_float_get(&lptr, lprop);
          }
          else if (rna_type == PROP_INT) {
            other->val_i = RNA_property_int_get(&lptr, lprop);
          }
          /* ignored for now */
#  if 0
          else if (rna_type == PROP_BOOLEAN) {
            other->val_b = RNA_property_boolean_get(&lptr, lprop);
          }
          else if (rna_type == PROP_ENUM) {
            other->val_i = RNA_property_enum_get(&lptr, lprop);
          }
#  endif
        }
      }
      success = !selctx_data->elems.is_empty();
    }
  }

  /* caller can clear */
  selctx_data->do_free = true;

  if (success) {
    but->flag |= UI_BUT_IS_SELECT_CONTEXT;
  }

  return success;
}

static void ui_selectcontext_end(uiBut *but, uiSelectContextStore *selctx_data)
{
  if (selctx_data->do_free) {
    selctx_data->elems.clear();
  }

  but->flag &= ~UI_BUT_IS_SELECT_CONTEXT;
}

static void ui_selectcontext_apply(bContext *C,
                                   uiBut *but,
                                   uiSelectContextStore *selctx_data,
                                   const double value,
                                   const double value_orig)
{
  if (!selctx_data->elems.is_empty()) {
    PropertyRNA *prop = but->rnaprop;
    PropertyRNA *lprop = but->rnaprop;
    const int index = but->rnaindex;
    const bool use_delta = (selctx_data->is_copy == false);

    std::variant<bool, int, float, std::string, PointerRNA> delta, min, max;

    const bool is_array = RNA_property_array_check(prop);
    const int rna_type = RNA_property_type(prop);

    if (rna_type == PROP_FLOAT) {
      delta.emplace<float>(use_delta ? (value - value_orig) : value);
      float min_v, max_v;
      RNA_property_float_range(&but->rnapoin, prop, &min_v, &max_v);
      min.emplace<float>(min_v);
      max.emplace<float>(max_v);
    }
    else if (rna_type == PROP_INT) {
      delta.emplace<int>(int(use_delta ? (value - value_orig) : value));
      int min_v, max_v;
      RNA_property_int_range(&but->rnapoin, prop, &min_v, &max_v);
      min.emplace<int>(min_v);
      max.emplace<int>(max_v);
    }
    else if (rna_type == PROP_ENUM) {
      /* Not a delta in fact. */
      delta.emplace<int>(RNA_property_enum_get(&but->rnapoin, prop));
    }
    else if (rna_type == PROP_BOOLEAN) {
      if (is_array) {
        /* Not a delta in fact. */
        delta.emplace<bool>(RNA_property_boolean_get_index(&but->rnapoin, prop, index));
      }
      else {
        /* Not a delta in fact. */
        delta.emplace<bool>(RNA_property_boolean_get(&but->rnapoin, prop));
      }
    }
    else if (rna_type == PROP_POINTER) {
      /* Not a delta in fact. */
      delta.emplace<PointerRNA>(RNA_property_pointer_get(&but->rnapoin, prop));
    }
    else if (rna_type == PROP_STRING) {
      /* Not a delta in fact. */
      delta.emplace<std::string>(RNA_property_string_get(&but->rnapoin, prop));
    }

#  ifdef USE_ALLSELECT_LAYER_HACK
    /* make up for not having 'handle_layer_buttons' */
    {
      const PropertySubType subtype = RNA_property_subtype(prop);

      if ((rna_type == PROP_BOOLEAN) && ELEM(subtype, PROP_LAYER, PROP_LAYER_MEMBER) && is_array &&
          /* could check for 'handle_layer_buttons' */
          but->func)
      {
        wmWindow *win = CTX_wm_window(C);
        if ((win->eventstate->modifier & KM_SHIFT) == 0) {
          const int len = RNA_property_array_length(&but->rnapoin, prop);
          bool *tmparray = static_cast<bool *>(MEM_callocN(sizeof(bool) * len, __func__));

          tmparray[index] = true;

          for (uiSelectContextElem &other : selctx_data->elems) {
            PointerRNA lptr = other.ptr;
            RNA_property_boolean_set_array(&lptr, lprop, tmparray);
            RNA_property_update(C, &lptr, lprop);
          }

          MEM_freeN(tmparray);

          return;
        }
      }
    }
#  endif

    for (uiSelectContextElem &other : selctx_data->elems) {
      PointerRNA lptr = other.ptr;

      if (rna_type == PROP_FLOAT) {
        float other_value = std::get<float>(delta) + (use_delta ? other.val_f : 0.0f);
        CLAMP(other_value, std::get<float>(min), std::get<float>(max));
        if (is_array) {
          RNA_property_float_set_index(&lptr, lprop, index, other_value);
        }
        else {
          RNA_property_float_set(&lptr, lprop, other_value);
        }
      }
      else if (rna_type == PROP_INT) {
        int other_value = std::get<int>(delta) + (use_delta ? other.val_i : 0);
        CLAMP(other_value, std::get<int>(min), std::get<int>(max));
        if (is_array) {
          RNA_property_int_set_index(&lptr, lprop, index, other_value);
        }
        else {
          RNA_property_int_set(&lptr, lprop, other_value);
        }
      }
      else if (rna_type == PROP_BOOLEAN) {
        const bool other_value = std::get<bool>(delta);
        if (is_array) {
          RNA_property_boolean_set_index(&lptr, lprop, index, other_value);
        }
        else {
          RNA_property_boolean_set(&lptr, lprop, other_value);
        }
      }
      else if (rna_type == PROP_ENUM) {
        const int other_value = std::get<int>(delta);
        BLI_assert(!is_array);
        RNA_property_enum_set(&lptr, lprop, other_value);
      }
      else if (rna_type == PROP_POINTER) {
        const PointerRNA &other_value = std::get<PointerRNA>(delta);
        RNA_property_pointer_set(&lptr, lprop, other_value, nullptr);
      }
      else if (rna_type == PROP_STRING) {
        const std::string &other_value = std::get<std::string>(delta);
        RNA_property_string_set(&lptr, lprop, other_value.c_str());
      }

      RNA_property_update(C, &lptr, prop);
    }
  }
}

#endif /* USE_ALLSELECT */

/** \} */

/* -------------------------------------------------------------------- */
/** \name Button Drag
 * \{ */

static bool ui_but_drag_init(bContext *C,
                             uiBut *but,
                             uiHandleButtonData *data,
                             const wmEvent *event)
{
  /* prevent other WM gestures to start while we try to drag */
  WM_gestures_remove(CTX_wm_window(C));

  /* Clamp the maximum to half the UI unit size so a high user preference
   * doesn't require the user to drag more than half the default button height. */
  const int drag_threshold = min_ii(
      WM_event_drag_threshold(event),
      int((UI_UNIT_Y / 2) * ui_block_to_window_scale(data->region, but->block)));

  if (abs(data->dragstartx - event->xy[0]) + abs(data->dragstarty - event->xy[1]) > drag_threshold)
  {
    button_activate_state(C, but, BUTTON_STATE_EXIT);
    data->cancel = true;
#ifdef USE_DRAG_TOGGLE
    if (ui_drag_toggle_but_is_supported(but)) {
      uiDragToggleHandle *drag_info = MEM_cnew<uiDragToggleHandle>(__func__);
      ARegion *region_prev;

      /* call here because regular mouse-up event won't run,
       * typically 'button_activate_exit()' handles this */
      ui_apply_but_autokey(C, but);

      drag_info->pushed_state = ui_drag_toggle_but_pushed_state(but);
      drag_info->but_cent_start[0] = BLI_rctf_cent_x(&but->rect);
      drag_info->but_cent_start[1] = BLI_rctf_cent_y(&but->rect);
      copy_v2_v2_int(drag_info->xy_init, event->xy);
      copy_v2_v2_int(drag_info->xy_last, event->xy);

      /* needed for toggle drag on popups */
      region_prev = CTX_wm_region(C);
      CTX_wm_region_set(C, data->region);

      WM_event_add_ui_handler(C,
                              &data->window->modalhandlers,
                              ui_handler_region_drag_toggle,
                              ui_handler_region_drag_toggle_remove,
                              drag_info,
                              WM_HANDLER_BLOCKING);

      CTX_wm_region_set(C, region_prev);

      /* Initialize alignment for single row/column regions,
       * otherwise we use the relative position of the first other button dragged over. */
      if (ELEM(data->region->regiontype,
               RGN_TYPE_NAV_BAR,
               RGN_TYPE_HEADER,
               RGN_TYPE_TOOL_HEADER,
               RGN_TYPE_FOOTER,
               RGN_TYPE_ASSET_SHELF_HEADER))
      {
        const int region_alignment = RGN_ALIGN_ENUM_FROM_MASK(data->region->alignment);
        int lock_axis = -1;

        if (ELEM(region_alignment, RGN_ALIGN_LEFT, RGN_ALIGN_RIGHT)) {
          lock_axis = 0;
        }
        else if (ELEM(region_alignment, RGN_ALIGN_TOP, RGN_ALIGN_BOTTOM)) {
          lock_axis = 1;
        }
        if (lock_axis != -1) {
          drag_info->xy_lock[lock_axis] = true;
          drag_info->is_xy_lock_init = true;
        }
      }
    }
    else
#endif
        if (but->type == UI_BTYPE_COLOR)
    {
      bool valid = false;
      uiDragColorHandle *drag_info = MEM_cnew<uiDragColorHandle>(__func__);

      drag_info->has_alpha = ui_but_color_has_alpha(but);

      /* TODO: support more button pointer types. */
      if (but->rnaprop && RNA_property_subtype(but->rnaprop) == PROP_COLOR_GAMMA) {
        ui_but_v4_get(but, drag_info->color);
        drag_info->gamma_corrected = true;
        valid = true;
      }
      else if (but->rnaprop && RNA_property_subtype(but->rnaprop) == PROP_COLOR) {
        ui_but_v4_get(but, drag_info->color);
        drag_info->gamma_corrected = false;
        valid = true;
      }
      else if (ELEM(but->pointype, UI_BUT_POIN_FLOAT, UI_BUT_POIN_CHAR)) {
        ui_but_v4_get(but, drag_info->color);
        copy_v4_v4(drag_info->color, (float *)but->poin);
        drag_info->gamma_corrected = false;
        valid = true;
      }

      if (valid) {
        WM_event_start_drag(C, ICON_COLOR, WM_DRAG_COLOR, drag_info, WM_DRAG_FREE_DATA);
      }
      else {
        MEM_freeN(drag_info);
        return false;
      }
    }
    else if (but->type == UI_BTYPE_VIEW_ITEM) {
      const uiButViewItem *view_item_but = (uiButViewItem *)but;
      if (view_item_but->view_item) {
        return UI_view_item_drag_start(*C, *view_item_but->view_item);
      }
    }
    else {
      ui_but_drag_start(C, but);
    }
    return true;
  }

  return false;
}

/** \} */

/* -------------------------------------------------------------------- */
/** \name Button Apply
 * \{ */

static void ui_apply_but_IMAGE(bContext *C, uiBut *but, uiHandleButtonData *data)
{
  ui_apply_but_func(C, but);
  data->retval = but->retval;
  data->applied = true;
}

static void ui_apply_but_HISTOGRAM(bContext *C, uiBut *but, uiHandleButtonData *data)
{
  ui_apply_but_func(C, but);
  data->retval = but->retval;
  data->applied = true;
}

static void ui_apply_but_WAVEFORM(bContext *C, uiBut *but, uiHandleButtonData *data)
{
  ui_apply_but_func(C, but);
  data->retval = but->retval;
  data->applied = true;
}

static void ui_apply_but_TRACKPREVIEW(bContext *C, uiBut *but, uiHandleButtonData *data)
{
  ui_apply_but_func(C, but);
  data->retval = but->retval;
  data->applied = true;
}

static void ui_apply_but(
    bContext *C, uiBlock *block, uiBut *but, uiHandleButtonData *data, const bool interactive)
{
  const eButType but_type = but->type; /* Store as const to quiet maybe uninitialized warning. */

  data->retval = 0;

  /* if we cancel and have not applied yet, there is nothing to do,
   * otherwise we have to restore the original value again */
  if (data->cancel) {
    if (!data->applied) {
      return;
    }

    if (data->text_edit.edit_string) {
      MEM_freeN(data->text_edit.edit_string);
    }
    data->text_edit.edit_string = data->text_edit.original_string;
    data->text_edit.original_string = nullptr;
    data->value = data->origvalue;
    copy_v3_v3(data->vec, data->origvec);
    /* postpone clearing origdata */
  }
  else {
    /* We avoid applying interactive edits a second time
     * at the end with the #uiHandleButtonData.applied_interactive flag. */
    if (interactive) {
      data->applied_interactive = true;
    }
    else if (data->applied_interactive) {
      return;
    }

#ifdef USE_ALLSELECT
#  ifdef USE_DRAG_MULTINUM
    if (but->flag & UI_BUT_DRAG_MULTI) {
      /* pass */
    }
    else
#  endif
        if (data->select_others.elems.is_empty())
    {
      wmWindow *win = CTX_wm_window(C);
      const wmEvent *event = win->eventstate;
      /* May have been enabled before activating, don't do for array pasting. */
      if (data->select_others.is_enabled || IS_ALLSELECT_EVENT(event)) {
        /* See comment for #IS_ALLSELECT_EVENT why this needs to be filtered here. */
        const bool is_array_paste = (event->val == KM_PRESS) &&
                                    (event->modifier & (KM_CTRL | KM_OSKEY)) &&
                                    (event->modifier & KM_SHIFT) == 0 && (event->type == EVT_VKEY);
        if (!is_array_paste) {
          ui_selectcontext_begin(C, but, &data->select_others);
          data->select_others.is_enabled = true;
        }
      }
    }
    if (data->select_others.elems.is_empty()) {
      /* Don't check again. */
      data->select_others.elems.clear();
    }
#endif
  }

  /* ensures we are writing actual values */
  char *editstr = but->editstr;
  double *editval = but->editval;
  float *editvec = but->editvec;
  ColorBand *editcoba;
  CurveMapping *editcumap;
  CurveProfile *editprofile;
  if (but_type == UI_BTYPE_COLORBAND) {
    uiButColorBand *but_coba = (uiButColorBand *)but;
    editcoba = but_coba->edit_coba;
  }
  else if (but_type == UI_BTYPE_CURVE) {
    uiButCurveMapping *but_cumap = (uiButCurveMapping *)but;
    editcumap = but_cumap->edit_cumap;
  }
  else if (but_type == UI_BTYPE_CURVEPROFILE) {
    uiButCurveProfile *but_profile = (uiButCurveProfile *)but;
    editprofile = but_profile->edit_profile;
  }
  but->editstr = nullptr;
  but->editval = nullptr;
  but->editvec = nullptr;
  if (but_type == UI_BTYPE_COLORBAND) {
    uiButColorBand *but_coba = (uiButColorBand *)but;
    but_coba->edit_coba = nullptr;
  }
  else if (but_type == UI_BTYPE_CURVE) {
    uiButCurveMapping *but_cumap = (uiButCurveMapping *)but;
    but_cumap->edit_cumap = nullptr;
  }
  else if (but_type == UI_BTYPE_CURVEPROFILE) {
    uiButCurveProfile *but_profile = (uiButCurveProfile *)but;
    but_profile->edit_profile = nullptr;
  }

  /* handle different types */
  switch (but_type) {
    case UI_BTYPE_BUT:
    case UI_BTYPE_DECORATOR:
    case UI_BTYPE_PREVIEW_TILE:
      ui_apply_but_BUT(C, but, data);
      break;
    case UI_BTYPE_TEXT:
    case UI_BTYPE_SEARCH_MENU:
      ui_apply_but_TEX(C, but, data);
      break;
    case UI_BTYPE_BUT_TOGGLE:
    case UI_BTYPE_TOGGLE:
    case UI_BTYPE_TOGGLE_N:
    case UI_BTYPE_ICON_TOGGLE:
    case UI_BTYPE_ICON_TOGGLE_N:
    case UI_BTYPE_CHECKBOX:
    case UI_BTYPE_CHECKBOX_N:
      ui_apply_but_TOG(C, but, data);
      break;
    case UI_BTYPE_ROW:
      ui_apply_but_ROW(C, block, but, data);
      break;
    case UI_BTYPE_VIEW_ITEM:
      ui_apply_but_VIEW_ITEM(C, block, but, data);
      break;
    case UI_BTYPE_LISTROW:
      ui_apply_but_LISTROW(C, block, but, data);
      break;
    case UI_BTYPE_TAB:
      ui_apply_but_TAB(C, but, data);
      break;
    case UI_BTYPE_SCROLL:
    case UI_BTYPE_GRIP:
    case UI_BTYPE_NUM:
    case UI_BTYPE_NUM_SLIDER:
      ui_apply_but_NUM(C, but, data);
      break;
    case UI_BTYPE_MENU:
    case UI_BTYPE_BLOCK:
    case UI_BTYPE_PULLDOWN:
      ui_apply_but_BLOCK(C, but, data);
      break;
    case UI_BTYPE_COLOR:
      if (data->cancel) {
        ui_apply_but_VEC(C, but, data);
      }
      else {
        ui_apply_but_BLOCK(C, but, data);
      }
      break;
    case UI_BTYPE_BUT_MENU:
      ui_apply_but_BUTM(C, but, data);
      break;
    case UI_BTYPE_UNITVEC:
    case UI_BTYPE_HSVCUBE:
    case UI_BTYPE_HSVCIRCLE:
      ui_apply_but_VEC(C, but, data);
      break;
    case UI_BTYPE_COLORBAND:
      ui_apply_but_COLORBAND(C, but, data);
      break;
    case UI_BTYPE_CURVE:
      ui_apply_but_CURVE(C, but, data);
      break;
    case UI_BTYPE_CURVEPROFILE:
      ui_apply_but_CURVEPROFILE(C, but, data);
      break;
    case UI_BTYPE_KEY_EVENT:
    case UI_BTYPE_HOTKEY_EVENT:
      ui_apply_but_BUT(C, but, data);
      break;
    case UI_BTYPE_IMAGE:
      ui_apply_but_IMAGE(C, but, data);
      break;
    case UI_BTYPE_HISTOGRAM:
      ui_apply_but_HISTOGRAM(C, but, data);
      break;
    case UI_BTYPE_WAVEFORM:
      ui_apply_but_WAVEFORM(C, but, data);
      break;
    case UI_BTYPE_TRACK_PREVIEW:
      ui_apply_but_TRACKPREVIEW(C, but, data);
      break;
    default:
      break;
  }

#ifdef USE_DRAG_MULTINUM
  if (data->multi_data.has_mbuts) {
    if ((data->multi_data.init == uiHandleButtonMulti::INIT_ENABLE) &&
        (data->multi_data.skip == false))
    {
      if (data->cancel) {
        ui_multibut_restore(C, data, block);
      }
      else {
        ui_multibut_states_apply(C, data, block);
      }
    }
  }
#endif

#ifdef USE_ALLSELECT
  ui_selectcontext_apply(C, but, &data->select_others, data->value, data->origvalue);
#endif

  if (data->cancel) {
    data->origvalue = 0.0;
    zero_v3(data->origvec);
  }

  but->editstr = editstr;
  but->editval = editval;
  but->editvec = editvec;
  if (but_type == UI_BTYPE_COLORBAND) {
    uiButColorBand *but_coba = (uiButColorBand *)but;
    but_coba->edit_coba = editcoba;
  }
  else if (but_type == UI_BTYPE_CURVE) {
    uiButCurveMapping *but_cumap = (uiButCurveMapping *)but;
    but_cumap->edit_cumap = editcumap;
  }
  else if (but_type == UI_BTYPE_CURVEPROFILE) {
    uiButCurveProfile *but_profile = (uiButCurveProfile *)but;
    but_profile->edit_profile = editprofile;
  }

  if (data->custom_interaction_handle != nullptr) {
    ui_block_interaction_update(
        C, &block->custom_interaction_callbacks, data->custom_interaction_handle);
  }
}

/** \} */

/* -------------------------------------------------------------------- */
/** \name Button Copy & Paste
 * \{ */

static void ui_but_get_pasted_text_from_clipboard(const bool ensure_utf8,
                                                  char **r_buf_paste,
                                                  int *r_buf_len)
{
  /* get only first line even if the clipboard contains multiple lines */
  int length;
  char *text = WM_clipboard_text_get_firstline(false, ensure_utf8, &length);

  if (text) {
    *r_buf_paste = text;
    *r_buf_len = length;
  }
  else {
    *r_buf_paste = static_cast<char *>(MEM_callocN(sizeof(char), __func__));
    *r_buf_len = 0;
  }
}

static int get_but_property_array_length(uiBut *but)
{
  return RNA_property_array_length(&but->rnapoin, but->rnaprop);
}

static void ui_but_set_float_array(
    bContext *C, uiBut *but, uiHandleButtonData *data, const float *values, const int values_len)
{
  button_activate_state(C, but, BUTTON_STATE_NUM_EDITING);

  RNA_property_float_set_array_at_most(&but->rnapoin, but->rnaprop, values, values_len);
  if (data) {
    if (but->type == UI_BTYPE_UNITVEC) {
      BLI_assert(values_len == 3);
      copy_v3_v3(data->vec, values);
    }
    else {
      data->value = values[but->rnaindex];
    }
  }

  button_activate_state(C, but, BUTTON_STATE_EXIT);
}

static void float_array_to_string(const float *values,
                                  const int values_len,
                                  char *output,
                                  int output_maxncpy)
{
  const int values_end = values_len - 1;
  int ofs = 0;
  output[ofs++] = '[';
  for (int i = 0; i < values_len; i++) {
    ofs += BLI_snprintf_rlen(
        output + ofs, output_maxncpy - ofs, (i != values_end) ? "%f, " : "%f]", values[i]);
  }
}

static void ui_but_copy_numeric_array(uiBut *but, char *output, int output_maxncpy)
{
  const int values_len = get_but_property_array_length(but);
  blender::Array<float, 16> values(values_len);
  RNA_property_float_get_array(&but->rnapoin, but->rnaprop, values.data());
  float_array_to_string(values.data(), values_len, output, output_maxncpy);
}

static bool parse_float_array(char *text, float *values, int values_len_expected)
{
  /* can parse max 4 floats for now */
  BLI_assert(0 <= values_len_expected && values_len_expected <= 4);

  float v[5];
  const int values_len_actual = sscanf(
      text, "[%f, %f, %f, %f, %f]", &v[0], &v[1], &v[2], &v[3], &v[4]);

  if (values_len_actual == values_len_expected) {
    memcpy(values, v, sizeof(float) * values_len_expected);
    return true;
  }
  return false;
}

static void ui_but_paste_numeric_array(bContext *C,
                                       uiBut *but,
                                       uiHandleButtonData *data,
                                       char *buf_paste)
{
  const int values_len = get_but_property_array_length(but);
  if (values_len > 4) {
    /* not supported for now */
    return;
  }

  blender::Array<float, 16> values(values_len);

  if (parse_float_array(buf_paste, values.data(), values_len)) {
    ui_but_set_float_array(C, but, data, values.data(), values_len);
  }
  else {
    WM_report(RPT_ERROR, "Expected an array of numbers: [n, n, ...]");
  }
}

static void ui_but_copy_numeric_value(uiBut *but, char *output, int output_maxncpy)
{
  /* Get many decimal places, then strip trailing zeros.
   * NOTE: too high values start to give strange results. */
  ui_but_string_get_ex(but, output, output_maxncpy, UI_PRECISION_FLOAT_MAX, false, nullptr);
  BLI_str_rstrip_float_zero(output, '\0');
}

static void ui_but_paste_numeric_value(bContext *C,
                                       uiBut *but,
                                       uiHandleButtonData *data,
                                       char *buf_paste)
{
  double value;
  if (ui_but_string_eval_number(C, but, buf_paste, &value)) {
    button_activate_state(C, but, BUTTON_STATE_NUM_EDITING);
    data->value = value;
    ui_but_string_set(C, but, buf_paste);
    button_activate_state(C, but, BUTTON_STATE_EXIT);
  }
  else {
    WM_report(RPT_ERROR, "Expected a number");
  }
}

static void ui_but_paste_normalized_vector(bContext *C,
                                           uiBut *but,
                                           uiHandleButtonData *data,
                                           char *buf_paste)
{
  float xyz[3];
  if (parse_float_array(buf_paste, xyz, 3)) {
    if (normalize_v3(xyz) == 0.0f) {
      /* better set Z up then have a zero vector */
      xyz[2] = 1.0;
    }
    ui_but_set_float_array(C, but, data, xyz, 3);
  }
  else {
    WM_report(RPT_ERROR, "Paste expected 3 numbers, formatted: '[n, n, n]'");
  }
}

static void ui_but_copy_color(uiBut *but, char *output, int output_maxncpy)
{
  float rgba[4];

  if (but->rnaprop && get_but_property_array_length(but) >= 4) {
    rgba[3] = RNA_property_float_get_index(&but->rnapoin, but->rnaprop, 3);
  }
  else {
    rgba[3] = 1.0f;
  }

  ui_but_v3_get(but, rgba);

  /* convert to linear color to do compatible copy between gamma and non-gamma */
  if (but->rnaprop && RNA_property_subtype(but->rnaprop) == PROP_COLOR_GAMMA) {
    srgb_to_linearrgb_v3_v3(rgba, rgba);
  }

  float_array_to_string(rgba, 4, output, output_maxncpy);
}

static void ui_but_paste_color(bContext *C, uiBut *but, char *buf_paste)
{
  float rgba[4];
  if (parse_float_array(buf_paste, rgba, 4)) {
    if (but->rnaprop) {
      /* Assume linear colors in buffer. */
      if (RNA_property_subtype(but->rnaprop) == PROP_COLOR_GAMMA) {
        linearrgb_to_srgb_v3_v3(rgba, rgba);
      }

      /* Some color properties are RGB, not RGBA. */
      const int array_len = get_but_property_array_length(but);
      ui_but_set_float_array(C, but, nullptr, rgba, std::min(array_len, int(ARRAY_SIZE(rgba))));
    }
  }
  else {
    WM_report(RPT_ERROR, "Paste expected 4 numbers, formatted: '[n, n, n, n]'");
  }
}

static void ui_but_copy_text(uiBut *but, char *output, int output_maxncpy)
{
  ui_but_string_get(but, output, output_maxncpy);
}

static void ui_but_paste_text(bContext *C, uiBut *but, uiHandleButtonData *data, char *buf_paste)
{
  BLI_assert(but->active == data);
  UNUSED_VARS_NDEBUG(data);
  ui_but_set_string_interactive(C, but, buf_paste);
}

static void ui_but_copy_colorband(uiBut *but)
{
  if (but->poin != nullptr) {
    memcpy(&but_copypaste_coba, but->poin, sizeof(ColorBand));
  }
}

static void ui_but_paste_colorband(bContext *C, uiBut *but, uiHandleButtonData *data)
{
  if (but_copypaste_coba.tot != 0) {
    if (!but->poin) {
      but->poin = reinterpret_cast<char *>(MEM_cnew<ColorBand>(__func__));
    }

    button_activate_state(C, but, BUTTON_STATE_NUM_EDITING);
    memcpy(data->coba, &but_copypaste_coba, sizeof(ColorBand));
    button_activate_state(C, but, BUTTON_STATE_EXIT);
  }
}

static void ui_but_copy_curvemapping(uiBut *but)
{
  if (but->poin != nullptr) {
    but_copypaste_curve_alive = true;
    BKE_curvemapping_free_data(&but_copypaste_curve);
    BKE_curvemapping_copy_data(&but_copypaste_curve, (CurveMapping *)but->poin);
  }
}

static void ui_but_paste_curvemapping(bContext *C, uiBut *but)
{
  if (but_copypaste_curve_alive) {
    if (!but->poin) {
      but->poin = reinterpret_cast<char *>(MEM_cnew<CurveMapping>(__func__));
    }

    button_activate_state(C, but, BUTTON_STATE_NUM_EDITING);
    BKE_curvemapping_free_data((CurveMapping *)but->poin);
    BKE_curvemapping_copy_data((CurveMapping *)but->poin, &but_copypaste_curve);
    button_activate_state(C, but, BUTTON_STATE_EXIT);
  }
}

static void ui_but_copy_CurveProfile(uiBut *but)
{
  if (but->poin != nullptr) {
    but_copypaste_profile_alive = true;
    BKE_curveprofile_free_data(&but_copypaste_profile);
    BKE_curveprofile_copy_data(&but_copypaste_profile, (CurveProfile *)but->poin);
  }
}

static void ui_but_paste_CurveProfile(bContext *C, uiBut *but)
{
  if (but_copypaste_profile_alive) {
    if (!but->poin) {
      but->poin = reinterpret_cast<char *>(MEM_cnew<CurveProfile>(__func__));
    }

    button_activate_state(C, but, BUTTON_STATE_NUM_EDITING);
    BKE_curveprofile_free_data((CurveProfile *)but->poin);
    BKE_curveprofile_copy_data((CurveProfile *)but->poin, &but_copypaste_profile);
    button_activate_state(C, but, BUTTON_STATE_EXIT);
  }
}

static void ui_but_copy_operator(bContext *C, uiBut *but, char *output, int output_maxncpy)
{
  PointerRNA *opptr = UI_but_operator_ptr_ensure(but);

  std::string str = WM_operator_pystring_ex(C, nullptr, false, true, but->optype, opptr);
  BLI_strncpy(output, str.c_str(), output_maxncpy);
}

static bool ui_but_copy_menu(uiBut *but, char *output, int output_maxncpy)
{
  MenuType *mt = UI_but_menutype_get(but);
  if (mt) {
    BLI_snprintf(output, output_maxncpy, "bpy.ops.wm.call_menu(name=\"%s\")", mt->idname);
    return true;
  }
  return false;
}

static bool ui_but_copy_popover(uiBut *but, char *output, int output_maxncpy)
{
  PanelType *pt = UI_but_paneltype_get(but);
  if (pt) {
    BLI_snprintf(output, output_maxncpy, "bpy.ops.wm.call_panel(name=\"%s\")", pt->idname);
    return true;
  }
  return false;
}

/** Returns true if any data was copied. */
static bool ui_but_copy(bContext *C, uiBut *but, const bool copy_array)
{
  if (ui_but_contains_password(but)) {
    return false;
  }

  /* Arbitrary large value (allow for paths: 'PATH_MAX') */
  char buf[4096] = {0};
  const int buf_maxncpy = sizeof(buf);

  /* Left false for copying internal data (color-band for eg). */
  bool is_buf_set = false;

  const bool has_required_data = !(but->poin == nullptr && but->rnapoin.data == nullptr);

  switch (but->type) {
    case UI_BTYPE_NUM:
    case UI_BTYPE_NUM_SLIDER:
      if (!has_required_data) {
        break;
      }
      if (copy_array && ui_but_has_array_value(but)) {
        ui_but_copy_numeric_array(but, buf, buf_maxncpy);
      }
      else {
        ui_but_copy_numeric_value(but, buf, buf_maxncpy);
      }
      is_buf_set = true;
      break;

    case UI_BTYPE_UNITVEC:
      if (!has_required_data) {
        break;
      }
      ui_but_copy_numeric_array(but, buf, buf_maxncpy);
      is_buf_set = true;
      break;

    case UI_BTYPE_COLOR:
      if (!has_required_data) {
        break;
      }
      ui_but_copy_color(but, buf, buf_maxncpy);
      is_buf_set = true;
      break;

    case UI_BTYPE_TEXT:
    case UI_BTYPE_SEARCH_MENU:
      if (!has_required_data) {
        break;
      }
      ui_but_copy_text(but, buf, buf_maxncpy);
      is_buf_set = true;
      break;

    case UI_BTYPE_COLORBAND:
      ui_but_copy_colorband(but);
      break;

    case UI_BTYPE_CURVE:
      ui_but_copy_curvemapping(but);
      break;

    case UI_BTYPE_CURVEPROFILE:
      ui_but_copy_CurveProfile(but);
      break;

    case UI_BTYPE_BUT:
      if (!but->optype) {
        break;
      }
      ui_but_copy_operator(C, but, buf, buf_maxncpy);
      is_buf_set = true;
      break;

    case UI_BTYPE_MENU:
    case UI_BTYPE_PULLDOWN:
      if (ui_but_copy_menu(but, buf, buf_maxncpy)) {
        is_buf_set = true;
      }
      break;
    case UI_BTYPE_POPOVER:
      if (ui_but_copy_popover(but, buf, buf_maxncpy)) {
        is_buf_set = true;
      }
      break;

    default:
      break;
  }

  if (is_buf_set) {
    WM_clipboard_text_set(buf, false);
  }
  return is_buf_set;
}

static void ui_but_paste(bContext *C, uiBut *but, uiHandleButtonData *data, const bool paste_array)
{
  BLI_assert((but->flag & UI_BUT_DISABLED) == 0); /* caller should check */

  int buf_paste_len = 0;
  char *buf_paste;
  ui_but_get_pasted_text_from_clipboard(UI_but_is_utf8(but), &buf_paste, &buf_paste_len);

  const bool has_required_data = !(but->poin == nullptr && but->rnapoin.data == nullptr);

  switch (but->type) {
    case UI_BTYPE_NUM:
    case UI_BTYPE_NUM_SLIDER:
      if (!has_required_data) {
        break;
      }
      if (paste_array && ui_but_has_array_value(but)) {
        ui_but_paste_numeric_array(C, but, data, buf_paste);
      }
      else {
        ui_but_paste_numeric_value(C, but, data, buf_paste);
      }
      break;

    case UI_BTYPE_UNITVEC:
      if (!has_required_data) {
        break;
      }
      ui_but_paste_normalized_vector(C, but, data, buf_paste);
      break;

    case UI_BTYPE_COLOR:
      if (!has_required_data) {
        break;
      }
      ui_but_paste_color(C, but, buf_paste);
      break;

    case UI_BTYPE_TEXT:
    case UI_BTYPE_SEARCH_MENU:
      if (!has_required_data) {
        break;
      }
      ui_but_paste_text(C, but, data, buf_paste);
      break;

    case UI_BTYPE_COLORBAND:
      ui_but_paste_colorband(C, but, data);
      break;

    case UI_BTYPE_CURVE:
      ui_but_paste_curvemapping(C, but);
      break;

    case UI_BTYPE_CURVEPROFILE:
      ui_but_paste_CurveProfile(C, but);
      break;

    default:
      break;
  }

  MEM_freeN((void *)buf_paste);
}

void ui_but_clipboard_free()
{
  BKE_curvemapping_free_data(&but_copypaste_curve);
  BKE_curveprofile_free_data(&but_copypaste_profile);
}

/** \} */

/* -------------------------------------------------------------------- */
/** \name Button Text Password
 *
 * Functions to convert password strings that should not be displayed
 * to asterisk representation (e.g. 'mysecretpasswd' -> '*************')
 *
 * It converts every UTF-8 character to an asterisk, and also remaps
 * the cursor position and selection start/end.
 *
 * \note remapping is used, because password could contain UTF-8 characters.
 *
 * \{ */

static int ui_text_position_from_hidden(uiBut *but, int pos)
{
  const char *butstr = (but->editstr) ? but->editstr : but->drawstr.c_str();
  const char *strpos = butstr;
  const char *str_end = butstr + strlen(butstr);
  for (int i = 0; i < pos; i++) {
    strpos = BLI_str_find_next_char_utf8(strpos, str_end);
  }

  return (strpos - butstr);
}

static int ui_text_position_to_hidden(uiBut *but, int pos)
{
  const char *butstr = (but->editstr) ? but->editstr : but->drawstr.c_str();
  return BLI_strnlen_utf8(butstr, pos);
}

void ui_but_text_password_hide(char password_str[UI_MAX_PASSWORD_STR],
                               uiBut *but,
                               const bool restore)
{
  if (!(but->rnaprop && RNA_property_subtype(but->rnaprop) == PROP_PASSWORD)) {
    return;
  }

  char *butstr = (but->editstr) ? but->editstr : but->drawstr.data();

  if (restore) {
    /* restore original string */
    BLI_strncpy(butstr, password_str, UI_MAX_PASSWORD_STR);

    /* remap cursor positions */
    if (but->pos >= 0) {
      but->pos = ui_text_position_from_hidden(but, but->pos);
      but->selsta = ui_text_position_from_hidden(but, but->selsta);
      but->selend = ui_text_position_from_hidden(but, but->selend);
    }
  }
  else {
    /* convert text to hidden text using asterisks (e.g. pass -> ****) */
    const size_t len = BLI_strlen_utf8(butstr);

    /* remap cursor positions */
    if (but->pos >= 0) {
      but->pos = ui_text_position_to_hidden(but, but->pos);
      but->selsta = ui_text_position_to_hidden(but, but->selsta);
      but->selend = ui_text_position_to_hidden(but, but->selend);
    }

    /* save original string */
    BLI_strncpy(password_str, butstr, UI_MAX_PASSWORD_STR);
    memset(butstr, '*', len);
    butstr[len] = '\0';
  }
}

/** \} */

/* -------------------------------------------------------------------- */
/** \name Button Text Selection/Editing
 * \{ */

void ui_but_set_string_interactive(bContext *C, uiBut *but, const char *value)
{
  /* Caller should check. */
  BLI_assert((but->flag & UI_BUT_DISABLED) == 0);

  button_activate_state(C, but, BUTTON_STATE_TEXT_EDITING);
  ui_textedit_string_set(but, but->active->text_edit, value);

  if (but->type == UI_BTYPE_SEARCH_MENU && but->active) {
    but->changed = true;
    ui_searchbox_update(C, but->active->searchbox, but, true);
  }

  button_activate_state(C, but, BUTTON_STATE_EXIT);
}

void ui_but_active_string_clear_and_exit(bContext *C, uiBut *but)
{
  if (!but->active) {
    return;
  }

  /* most likely nullptr, but let's check, and give it temp zero string */
  if (!but->active->text_edit.edit_string) {
    but->active->text_edit.edit_string = static_cast<char *>(MEM_callocN(1, "temp str"));
  }
  but->active->text_edit.edit_string[0] = 0;

  ui_apply_but_TEX(C, but, but->active);
  button_activate_state(C, but, BUTTON_STATE_EXIT);
}

static void ui_textedit_string_ensure_max_length(uiBut *but,
                                                 uiTextEdit &text_edit,
                                                 int str_maxncpy)
{
  BLI_assert(text_edit.is_str_dynamic);
  BLI_assert(text_edit.edit_string == but->editstr);

  if (str_maxncpy > text_edit.max_string_size) {
    text_edit.edit_string = but->editstr = static_cast<char *>(
        MEM_reallocN(text_edit.edit_string, sizeof(char) * str_maxncpy));
    text_edit.max_string_size = str_maxncpy;
  }
}

static void ui_textedit_string_set(uiBut *but, uiTextEdit &text_edit, const char *str)
{
  if (text_edit.is_str_dynamic) {
    ui_textedit_string_ensure_max_length(but, text_edit, strlen(str) + 1);
  }

  if (UI_but_is_utf8(but)) {
    BLI_strncpy_utf8(text_edit.edit_string, str, text_edit.max_string_size);
  }
  else {
    BLI_strncpy(text_edit.edit_string, str, text_edit.max_string_size);
  }
}

static bool ui_textedit_delete_selection(uiBut *but, uiTextEdit &text_edit)
{
  char *str = text_edit.edit_string;
  const int len = strlen(str);
  bool changed = false;
  if (but->selsta != but->selend && len) {
    memmove(str + but->selsta, str + but->selend, (len - but->selend) + 1);
    changed = true;
  }

  but->pos = but->selend = but->selsta;
  return changed;
}

/**
 * \param x: Screen space cursor location - #wmEvent.x
 *
 * \note `but->block->aspect` is used here, so drawing button style is getting scaled too.
 */
static void ui_textedit_set_cursor_pos(uiBut *but, const ARegion *region, const float x)
{
  /* XXX pass on as arg. */
  uiFontStyle fstyle = UI_style_get()->widget;
  const float aspect = but->block->aspect;

  float startx = but->rect.xmin;
  float starty_dummy = 0.0f;
  char password_str[UI_MAX_PASSWORD_STR];
  /* treat 'str_last' as null terminator for str, no need to modify in-place */
  const char *str = but->editstr, *str_last;

  ui_block_to_window_fl(region, but->block, &startx, &starty_dummy);

  ui_fontscale(&fstyle.points, aspect);

  UI_fontstyle_set(&fstyle);

  ui_but_text_password_hide(password_str, but, false);

  if (ELEM(but->type, UI_BTYPE_TEXT, UI_BTYPE_SEARCH_MENU)) {
    if (but->flag & UI_HAS_ICON) {
      startx += UI_ICON_SIZE / aspect;
    }
  }
  startx -= U.pixelsize / aspect;
  if (!(but->drawflag & UI_BUT_NO_TEXT_PADDING)) {
    startx += UI_TEXT_MARGIN_X * U.widget_unit / aspect;
  }

  /* mouse dragged outside the widget to the left */
  if (x < startx) {
    int i = but->ofs;

    str_last = &str[but->ofs];

    while (i > 0) {
      if (BLI_str_cursor_step_prev_utf8(str, but->ofs, &i)) {
        /* 0.25 == scale factor for less sensitivity */
        if (BLF_width(fstyle.uifont_id, str + i, (str_last - str) - i) > (startx - x) * 0.25f) {
          break;
        }
      }
      else {
        break; /* unlikely but possible */
      }
    }
    but->ofs = i;
    but->pos = but->ofs;
  }
  /* mouse inside the widget, mouse coords mapped in widget space */
  else {
    but->pos = but->ofs +
               BLF_str_offset_from_cursor_position(
                   fstyle.uifont_id, str + but->ofs, strlen(str + but->ofs), int(x - startx));
  }

  ui_but_text_password_hide(password_str, but, true);
}

static void ui_textedit_set_cursor_select(uiBut *but, uiHandleButtonData *data, const float x)
{
  ui_textedit_set_cursor_pos(but, data->region, x);

  but->selsta = but->pos;
  but->selend = data->text_edit.sel_pos_init;
  if (but->selend < but->selsta) {
    std::swap(but->selsta, but->selend);
  }

  ui_but_update(but);
}

/**
 * This is used for both utf8 and ascii
 *
 * For unicode buttons, \a buf is treated as unicode.
 */
static bool ui_textedit_insert_buf(uiBut *but, uiTextEdit &text_edit, const char *buf, int buf_len)
{
  int len = strlen(text_edit.edit_string);
  const int str_maxncpy_new = len - (but->selend - but->selsta) + 1;
  bool changed = false;

  if (text_edit.is_str_dynamic) {
    ui_textedit_string_ensure_max_length(but, text_edit, str_maxncpy_new + buf_len);
  }

  if (str_maxncpy_new <= text_edit.max_string_size) {
    char *str = text_edit.edit_string;
    size_t step = buf_len;

    /* type over the current selection */
    if ((but->selend - but->selsta) > 0) {
      changed = ui_textedit_delete_selection(but, text_edit);
      len = strlen(str);
    }

    if ((len + step >= text_edit.max_string_size) && (text_edit.max_string_size - (len + 1) > 0)) {
      if (UI_but_is_utf8(but)) {
        /* Shorten 'step' to a utf8 aligned size that fits. */
        BLI_strnlen_utf8_ex(buf, text_edit.max_string_size - (len + 1), &step);
      }
      else {
        step = text_edit.max_string_size - (len + 1);
      }
    }

    if (step && (len + step < text_edit.max_string_size)) {
      memmove(&str[but->pos + step], &str[but->pos], (len + 1) - but->pos);
      memcpy(&str[but->pos], buf, step * sizeof(char));
      but->pos += step;
      changed = true;
    }
  }

  return changed;
}

#ifdef WITH_INPUT_IME
static bool ui_textedit_insert_ascii(uiBut *but, uiHandleButtonData *data, const char ascii)
{
  BLI_assert(isascii(ascii));
  const char buf[2] = {ascii, '\0'};
  return ui_textedit_insert_buf(but, data->text_edit, buf, sizeof(buf) - 1);
}
#endif

static void ui_textedit_move(uiBut *but,
                             uiTextEdit &text_edit,
                             eStrCursorJumpDirection direction,
                             const bool select,
                             eStrCursorJumpType jump)
{
  const char *str = text_edit.edit_string;
  const int len = strlen(str);
  const int pos_prev = but->pos;
  const bool has_sel = (but->selend - but->selsta) > 0;

  ui_but_update(but);

  /* special case, quit selection and set cursor */
  if (has_sel && !select) {
    if (jump == STRCUR_JUMP_ALL) {
      but->selsta = but->selend = but->pos = direction ? len : 0;
    }
    else {
      if (direction) {
        but->selsta = but->pos = but->selend;
      }
      else {
        but->pos = but->selend = but->selsta;
      }
    }
    text_edit.sel_pos_init = but->pos;
  }
  else {
    int pos_i = but->pos;
    BLI_str_cursor_step_utf8(str, len, &pos_i, direction, jump, true);
    but->pos = pos_i;

    if (select) {
      if (has_sel == false) {
        /* Holding shift but with no previous selection. */
        but->selsta = but->pos;
        but->selend = pos_prev;
      }
      else if (but->selsta == pos_prev) {
        /* Previous selection, extending start position. */
        but->selsta = but->pos;
      }
      else {
        /* Previous selection, extending end position. */
        but->selend = but->pos;
      }
    }
    if (but->selend < but->selsta) {
      std::swap(but->selsta, but->selend);
    }
  }
}

static bool ui_textedit_delete(uiBut *but,
                               uiTextEdit &text_edit,
                               eStrCursorJumpDirection direction,
                               eStrCursorJumpType jump)
{
  char *str = text_edit.edit_string;
  const int len = strlen(str);

  bool changed = false;

  if (jump == STRCUR_JUMP_ALL) {
    if (len) {
      changed = true;
    }
    str[0] = '\0';
    but->pos = 0;
  }
  else if (direction) { /* delete */
    if ((but->selend - but->selsta) > 0) {
      changed = ui_textedit_delete_selection(but, text_edit);
    }
    else if (but->pos >= 0 && but->pos < len) {
      int pos = but->pos;
      int step;
      BLI_str_cursor_step_utf8(str, len, &pos, direction, jump, true);
      step = pos - but->pos;
      memmove(&str[but->pos], &str[but->pos + step], (len + 1) - (but->pos + step));
      changed = true;
    }
  }
  else { /* backspace */
    if (len != 0) {
      if ((but->selend - but->selsta) > 0) {
        changed = ui_textedit_delete_selection(but, text_edit);
      }
      else if (but->pos > 0) {
        int pos = but->pos;
        int step;

        BLI_str_cursor_step_utf8(str, len, &pos, direction, jump, true);
        step = but->pos - pos;
        memmove(&str[but->pos - step], &str[but->pos], (len + 1) - but->pos);
        but->pos -= step;
        changed = true;
      }
    }
  }

  return changed;
}

static int ui_textedit_autocomplete(bContext *C, uiBut *but, uiHandleButtonData *data)
{
  char *str = data->text_edit.edit_string;

  int changed;
  if (data->searchbox) {
    changed = ui_searchbox_autocomplete(C, data->searchbox, but, data->text_edit.edit_string);
  }
  else {
    changed = but->autocomplete_func(C, str, but->autofunc_arg);
  }

  but->pos = strlen(str);
  but->selsta = but->selend = but->pos;

  return changed;
}

/* mode for ui_textedit_copypaste() */
enum {
  UI_TEXTEDIT_PASTE = 1,
  UI_TEXTEDIT_COPY,
  UI_TEXTEDIT_CUT,
};

static bool ui_textedit_copypaste(uiBut *but, uiTextEdit &text_edit, const int mode)
{
  bool changed = false;

  /* paste */
  if (mode == UI_TEXTEDIT_PASTE) {
    /* extract the first line from the clipboard */
    int buf_len;
    char *pbuf = WM_clipboard_text_get_firstline(false, UI_but_is_utf8(but), &buf_len);

    if (pbuf) {
      ui_textedit_insert_buf(but, text_edit, pbuf, buf_len);

      changed = true;

      MEM_freeN(pbuf);
    }
  }
  /* cut & copy */
  else if (ELEM(mode, UI_TEXTEDIT_COPY, UI_TEXTEDIT_CUT)) {
    /* copy the contents to the copypaste buffer */
    const int sellen = but->selend - but->selsta;
    char *buf = static_cast<char *>(
        MEM_mallocN(sizeof(char) * (sellen + 1), "ui_textedit_copypaste"));

    memcpy(buf, text_edit.edit_string + but->selsta, sellen);
    buf[sellen] = '\0';

    WM_clipboard_text_set(buf, false);
    MEM_freeN(buf);

    /* for cut only, delete the selection afterwards */
    if (mode == UI_TEXTEDIT_CUT) {
      if ((but->selend - but->selsta) > 0) {
        changed = ui_textedit_delete_selection(but, text_edit);
      }
    }
  }

  return changed;
}

#ifdef WITH_INPUT_IME
/* Enable IME, and setup #uiBut IME data. */
static void ui_textedit_ime_begin(wmWindow *win, uiBut * /*but*/)
{
  /* XXX Is this really needed? */
  int x, y;

  BLI_assert(win->ime_data == nullptr);

  /* enable IME and position to cursor, it's a trick */
  x = win->eventstate->xy[0];
  /* flip y and move down a bit, prevent the IME panel cover the edit button */
  y = win->eventstate->xy[1] - 12;

  wm_window_IME_begin(win, x, y, 0, 0, true);
}

/* Disable IME, and clear #uiBut IME data. */
static void ui_textedit_ime_end(wmWindow *win, uiBut * /*but*/)
{
  wm_window_IME_end(win);
}

void ui_but_ime_reposition(uiBut *but, int x, int y, bool complete)
{
  BLI_assert(but->active || but->semi_modal_state);
  uiHandleButtonData *data = but->semi_modal_state ? but->semi_modal_state : but->active;

  ui_region_to_window(data->region, &x, &y);
  wm_window_IME_begin(data->window, x, y - 4, 0, 0, complete);
}

const wmIMEData *ui_but_ime_data_get(uiBut *but)
{
  uiHandleButtonData *data = but->semi_modal_state ? but->semi_modal_state : but->active;

  if (data && data->window) {
    return data->window->ime_data;
  }
  return nullptr;
}
#endif /* WITH_INPUT_IME */

static void ui_textedit_begin(bContext *C, uiBut *but, uiHandleButtonData *data)
{
  uiTextEdit &text_edit = data->text_edit;
  wmWindow *win = data->window;
  const bool is_num_but = ELEM(but->type, UI_BTYPE_NUM, UI_BTYPE_NUM_SLIDER);
  bool no_zero_strip = false;

  MEM_SAFE_FREE(text_edit.edit_string);

  WorkspaceStatus status(C);

#if defined(__APPLE__)
  const int ctrl_icon = ICON_KEY_COMMAND;
#else
  const int ctrl_icon = ICON_EVENT_CTRL;
#endif

  status.item(IFACE_("Confirm"), ICON_EVENT_RETURN);
  status.item(IFACE_("Cancel"), ICON_EVENT_ESC);

  if (!is_num_but) {
    status.item(IFACE_("Select All"), ctrl_icon, ICON_EVENT_A);
    status.item(IFACE_("Copy"), ctrl_icon, ICON_EVENT_C);
    status.item(IFACE_("Paste"), ctrl_icon, ICON_EVENT_V);
  }

  if (but->autocomplete_func || data->searchbox) {
    status.item(IFACE_("Autocomplete"), ICON_EVENT_TAB);
  }

#ifdef USE_DRAG_MULTINUM
  /* this can happen from multi-drag */
  if (data->applied_interactive) {
    /* remove any small changes so canceling edit doesn't restore invalid value: #40538 */
    data->cancel = true;
    ui_apply_but(C, but->block, but, data, true);
    data->cancel = false;

    data->applied_interactive = false;
  }
#endif

#ifdef USE_ALLSELECT
  if (is_num_but) {
    if (IS_ALLSELECT_EVENT(win->eventstate)) {
      data->select_others.is_enabled = true;
      data->select_others.is_copy = true;
    }
  }
#endif

  /* retrieve string */
  text_edit.max_string_size = ui_but_string_get_maxncpy(but);
  if (text_edit.max_string_size != 0) {
    text_edit.edit_string = static_cast<char *>(
        MEM_callocN(sizeof(char) * text_edit.max_string_size, "textedit str"));
    /* We do not want to truncate precision to default here, it's nice to show value,
     * not to edit it - way too much precision is lost then. */
    ui_but_string_get_ex(but,
                         text_edit.edit_string,
                         text_edit.max_string_size,
                         UI_PRECISION_FLOAT_MAX,
                         true,
                         &no_zero_strip);
  }
  else {
    text_edit.is_str_dynamic = true;
    text_edit.edit_string = ui_but_string_get_dynamic(but, &text_edit.max_string_size);
  }

  if (ui_but_is_float(but) && !ui_but_is_unit(but) &&
      !ui_but_anim_expression_get(but, nullptr, 0) && !no_zero_strip)
  {
    BLI_str_rstrip_float_zero(text_edit.edit_string, '\0');
  }

  if (is_num_but) {
    BLI_assert(text_edit.is_str_dynamic == false);
    ui_but_convert_to_unit_alt_name(but, text_edit.edit_string, text_edit.max_string_size);

    ui_numedit_begin_set_values(but, data);
  }

  /* won't change from now on */
  const int len = strlen(text_edit.edit_string);

  text_edit.original_string = BLI_strdupn(text_edit.edit_string, len);
  text_edit.sel_pos_init = 0;

  /* set cursor pos to the end of the text */
  but->editstr = text_edit.edit_string;
  but->pos = len;
  if (bool(but->flag2 & UI_BUT2_ACTIVATE_ON_INIT_NO_SELECT)) {
    but->selsta = len;
  }
  else {
    but->selsta = 0;
  }
  but->selend = len;

  /* Initialize undo history tracking. */
  text_edit.undo_stack_text = ui_textedit_undo_stack_create();
  ui_textedit_undo_push(text_edit.undo_stack_text, but->editstr, but->pos);

  /* optional searchbox */
  if (but->type == UI_BTYPE_SEARCH_MENU) {
    uiButSearch *search_but = (uiButSearch *)but;

    data->searchbox = search_but->popup_create_fn(C, data->region, search_but);
    ui_searchbox_update(C, data->searchbox, but, true); /* true = reset */
  }

  /* reset alert flag (avoid confusion, will refresh on exit) */
  but->flag &= ~UI_BUT_REDALERT;

  ui_but_update(but);

  /* Make sure the edited button is in view. */
  if (data->searchbox) {
    /* Popup blocks don't support moving after creation, so don't change the view for them. */
  }
  else if (UI_block_layout_needs_resolving(but->block)) {
    /* Layout isn't resolved yet (may happen when activating while drawing through
     * #UI_but_active_only()), so can't move it into view yet. This causes
     * #ui_but_update_view_for_active() to run after the layout is resolved. */
    but->changed = true;
  }
  else if ((but->block->flag & UI_BLOCK_CLIP_EVENTS) == 0) {
    /* Blocks with UI_BLOCK_CLIP_EVENTS are overlapping their region, so scrolling
     * that region to ensure it is in view can't work and causes issues. #97530 */
    UI_but_ensure_in_view(C, data->region, but);
  }

  WM_cursor_modal_set(win, WM_CURSOR_TEXT_EDIT);

  /* Temporarily turn off window auto-focus on platforms that support it. */
  GHOST_SetAutoFocus(false);

#ifdef WITH_INPUT_IME
  if (!is_num_but) {
    ui_textedit_ime_begin(win, but);
  }
#endif
}

static void ui_textedit_end(bContext *C, uiBut *but, uiHandleButtonData *data)
{
  uiTextEdit &text_edit = data->text_edit;
  wmWindow *win = data->window;

  ED_workspace_status_text(C, nullptr);

  if (but) {
    if (UI_but_is_utf8(but)) {
      const int strip = BLI_str_utf8_invalid_strip(but->editstr, strlen(but->editstr));
      /* Strip non-UTF8 characters unless buttons support this.
       * This should never happen as all text input should be valid UTF8,
       * there is a small chance existing data contains invalid sequences.
       * This could check could be made into an assertion if `but->editstr`
       * is valid UTF8 when #ui_textedit_begin assigns the string. */
      if (strip) {
        printf("%s: invalid utf8 - stripped chars %d\n", __func__, strip);
      }
    }

    if (data->searchbox) {
      if (data->cancel == false) {
        BLI_assert(but->type == UI_BTYPE_SEARCH_MENU);
        uiButSearch *but_search = (uiButSearch *)but;

        if ((ui_searchbox_apply(but, data->searchbox) == false) &&
            (ui_searchbox_find_index(data->searchbox, but->editstr) == -1) &&
            !but_search->results_are_suggestions)
        {

          if (but->flag & UI_BUT_VALUE_CLEAR) {
            /* It is valid for _VALUE_CLEAR flavor to have no active element
             * (it's a valid way to unlink). */
            but->editstr[0] = '\0';
          }
          data->cancel = true;

          /* ensure menu (popup) too is closed! */
          data->escapecancel = true;

          WM_reportf(RPT_ERROR, "Failed to find '%s'", but->editstr);
          WM_report_banner_show(CTX_wm_manager(C), win);
        }
      }

      ui_searchbox_free(C, data->searchbox);
      data->searchbox = nullptr;
    }

    but->editstr = nullptr;
    but->pos = -1;
  }

  WM_cursor_modal_restore(win);

  /* Turn back on the auto-focusing of windows. */
  GHOST_SetAutoFocus(true);

  /* Free text undo history text blocks. */
  ui_textedit_undo_stack_destroy(text_edit.undo_stack_text);
  text_edit.undo_stack_text = nullptr;

#ifdef WITH_INPUT_IME
  /* See #wm_window_IME_end code-comments for details. */
#  if defined(WIN32) || defined(__APPLE__)
  if (win->ime_data)
#  endif
  {
    ui_textedit_ime_end(win, but);
  }
#endif
}

static void ui_textedit_next_but(uiBlock *block, uiBut *actbut, uiHandleButtonData *data)
{
  /* Label and round-box can overlap real buttons (backdrops...). */
  if (ELEM(actbut->type,
           UI_BTYPE_LABEL,
           UI_BTYPE_SEPR,
           UI_BTYPE_SEPR_LINE,
           UI_BTYPE_ROUNDBOX,
           UI_BTYPE_LISTBOX))
  {
    return;
  }

  for (int64_t i = block->but_index(actbut) + 1; i < block->buttons.size(); i++) {
    uiBut *but = block->buttons[i].get();
    if (ui_but_is_editable_as_text(but)) {
      if (!(but->flag & (UI_BUT_DISABLED | UI_HIDDEN))) {
        data->postbut = but;
        data->posttype = BUTTON_ACTIVATE_TEXT_EDITING;
        return;
      }
    }
  }
  for (const std::unique_ptr<uiBut> &but : block->buttons) {
    if (but.get() == actbut) {
      break;
    }
    if (ui_but_is_editable_as_text(but.get())) {
      if (!(but->flag & (UI_BUT_DISABLED | UI_HIDDEN))) {
        data->postbut = but.get();
        data->posttype = BUTTON_ACTIVATE_TEXT_EDITING;
        return;
      }
    }
  }
}

static void ui_textedit_prev_but(uiBlock *block, uiBut *actbut, uiHandleButtonData *data)
{
  /* Label and round-box can overlap real buttons (backdrops...). */
  if (ELEM(actbut->type,
           UI_BTYPE_LABEL,
           UI_BTYPE_SEPR,
           UI_BTYPE_SEPR_LINE,
           UI_BTYPE_ROUNDBOX,
           UI_BTYPE_LISTBOX))
  {
    return;
  }

  for (int i = block->but_index(actbut) - 1; i >= 0; i--) {
    uiBut *but = block->buttons[i].get();
    if (ui_but_is_editable_as_text(but)) {
      if (!(but->flag & (UI_BUT_DISABLED | UI_HIDDEN))) {
        data->postbut = but;
        data->posttype = BUTTON_ACTIVATE_TEXT_EDITING;
        return;
      }
    }
  }
  for (int i = block->buttons.size() - 1; i >= 0; i--) {
    uiBut *but = block->buttons[i].get();
    if (but == actbut) {
      break;
    }
    if (ui_but_is_editable_as_text(but)) {
      if (!(but->flag & (UI_BUT_DISABLED | UI_HIDDEN))) {
        data->postbut = but;
        data->posttype = BUTTON_ACTIVATE_TEXT_EDITING;
        return;
      }
    }
  }
}

/**
 * Return the jump type used for cursor motion & back-space/delete actions.
 */
static eStrCursorJumpType ui_textedit_jump_type_from_event(const wmEvent *event)
{
/* TODO: Do not enable these Apple-specific modifiers until we also support them in
 * text objects, console, and text editor to keep everything consistent - Harley. */
#if defined(__APPLE__) && 0
  if (event->modifier & KM_OSKEY) {
    return STRCUR_JUMP_ALL;
  }
  if (event->modifier & KM_ALT) {
    return STRCUR_JUMP_DELIM;
  }
#else
  if (event->modifier & KM_CTRL) {
    return STRCUR_JUMP_DELIM;
  }
#endif
  return STRCUR_JUMP_NONE;
}

static int ui_do_but_textedit(
    bContext *C, uiBlock *block, uiBut *but, uiHandleButtonData *data, const wmEvent *event)
{
  uiTextEdit &text_edit = data->text_edit;
  int retval = WM_UI_HANDLER_CONTINUE;
  bool changed = false, inbox = false, update = false, skip_undo_push = false;

#ifdef WITH_INPUT_IME
  wmWindow *win = CTX_wm_window(C);
  const wmIMEData *ime_data = win->ime_data;
  const bool is_ime_composing = ime_data && win->ime_data_is_composing;
#else
  const bool is_ime_composing = false;
#endif

  switch (event->type) {
    case MOUSEMOVE:
    case MOUSEPAN:
      if (data->searchbox) {
#ifdef USE_KEYNAV_LIMIT
        if ((event->type == MOUSEMOVE) &&
            ui_mouse_motion_keynav_test(&data->searchbox_keynav_state, event))
        {
          /* pass */
        }
        else {
          ui_searchbox_event(C, data->searchbox, but, data->region, event);
        }
#else
        ui_searchbox_event(C, data->searchbox, but, data->region, event);
#endif
      }
      ui_do_but_extra_operator_icons_mousemove(but, data, event);

      break;
    case RIGHTMOUSE:
    case EVT_ESCKEY:
      /* Don't consume cancel events (would usually end text editing), let menu code handle it. */
      if (data->is_semi_modal) {
        break;
      }
      if (event->val == KM_PRESS) {
        /* Support search context menu. */
        if (event->type == RIGHTMOUSE) {
          if (data->searchbox) {
            if (ui_searchbox_event(C, data->searchbox, but, data->region, event)) {
              /* Only break if the event was handled. */
              break;
            }
          }
        }

#ifdef WITH_INPUT_IME
        /* skips button handling since it is not wanted */
        if (is_ime_composing) {
          break;
        }
#endif
        data->cancel = true;
        data->escapecancel = true;
        button_activate_state(C, but, BUTTON_STATE_EXIT);
        retval = WM_UI_HANDLER_BREAK;
      }
      break;
    case LEFTMOUSE: {
      /* Allow clicks on extra icons while editing. */
      if (ui_do_but_extra_operator_icon(C, but, data, event)) {
        break;
      }

      const bool had_selection = but->selsta != but->selend;

      /* exit on LMB only on RELEASE for searchbox, to mimic other popups,
       * and allow multiple menu levels */
      if (data->searchbox) {
        inbox = ui_searchbox_inside(data->searchbox, event->xy);
      }

      bool is_press_in_button = false;
      if (ELEM(event->val, KM_PRESS, KM_DBL_CLICK)) {
        float mx = event->xy[0];
        float my = event->xy[1];
        ui_window_to_block_fl(data->region, block, &mx, &my);

        if (ui_but_contains_pt(but, mx, my)) {
          is_press_in_button = true;
        }
      }

      /* for double click: we do a press again for when you first click on button
       * (selects all text, no cursor pos) */
      if (ELEM(event->val, KM_PRESS, KM_DBL_CLICK)) {
        if (is_press_in_button) {
          ui_textedit_set_cursor_pos(but, data->region, event->xy[0]);
          but->selsta = but->selend = but->pos;
          text_edit.sel_pos_init = but->pos;

          button_activate_state(C, but, BUTTON_STATE_TEXT_SELECTING);
          retval = WM_UI_HANDLER_BREAK;
        }
        else if (inbox == false && !data->is_semi_modal) {
          /* if searchbox, click outside will cancel */
          if (data->searchbox) {
            data->cancel = data->escapecancel = true;
          }
          button_activate_state(C, but, BUTTON_STATE_EXIT);
          retval = WM_UI_HANDLER_BREAK;
        }
      }

      /* only select a word in button if there was no selection before */
      if (event->val == KM_DBL_CLICK && had_selection == false) {
        if (is_press_in_button) {
          const int str_len = strlen(text_edit.edit_string);
          /* This may not be necessary, additional check to ensure `pos` is never out of range,
           * since negative values aren't acceptable, see: #113154. */
          CLAMP(but->pos, 0, str_len);

          int selsta, selend;
          BLI_str_cursor_step_bounds_utf8(
              text_edit.edit_string, str_len, but->pos, &selsta, &selend);
          but->pos = short(selend);
          but->selsta = short(selsta);
          but->selend = short(selend);
          /* Anchor selection to the left side unless the last word. */
          text_edit.sel_pos_init = ((selend == str_len) && (selsta != 0)) ? selend : selsta;
          retval = WM_UI_HANDLER_BREAK;
          changed = true;
        }
      }
      else if (inbox && !data->is_semi_modal) {
        /* if we allow activation on key press,
         * it gives problems launching operators #35713. */
        if (event->val == KM_RELEASE) {
          button_activate_state(C, but, BUTTON_STATE_EXIT);
          retval = WM_UI_HANDLER_BREAK;
        }
      }
      break;
    }
  }

  if (event->val == KM_PRESS && !is_ime_composing) {
    switch (event->type) {
      case EVT_VKEY:
      case EVT_XKEY:
      case EVT_CKEY:
#if defined(__APPLE__)
        if (ELEM(event->modifier, KM_OSKEY, KM_CTRL))
#else
        if (event->modifier == KM_CTRL)
#endif
        {
          if (event->type == EVT_VKEY) {
            changed = ui_textedit_copypaste(but, text_edit, UI_TEXTEDIT_PASTE);
          }
          else if (event->type == EVT_CKEY) {
            changed = ui_textedit_copypaste(but, text_edit, UI_TEXTEDIT_COPY);
          }
          else if (event->type == EVT_XKEY) {
            changed = ui_textedit_copypaste(but, text_edit, UI_TEXTEDIT_CUT);
          }

          retval = WM_UI_HANDLER_BREAK;
        }
        break;
      case EVT_RIGHTARROWKEY:
      case EVT_LEFTARROWKEY: {
        const eStrCursorJumpDirection direction = (event->type == EVT_RIGHTARROWKEY) ?
                                                      STRCUR_DIR_NEXT :
                                                      STRCUR_DIR_PREV;
        const eStrCursorJumpType jump = ui_textedit_jump_type_from_event(event);
        ui_textedit_move(but, text_edit, direction, event->modifier & KM_SHIFT, jump);
        retval = WM_UI_HANDLER_BREAK;
        break;
      }
      case WHEELDOWNMOUSE:
      case EVT_DOWNARROWKEY:
        if (data->searchbox) {
#ifdef USE_KEYNAV_LIMIT
          ui_mouse_motion_keynav_init(&data->searchbox_keynav_state, event);
#endif
          ui_searchbox_event(C, data->searchbox, but, data->region, event);
          break;
        }
        if (event->type == WHEELDOWNMOUSE) {
          break;
        }
        ATTR_FALLTHROUGH;
      case EVT_ENDKEY:
        ui_textedit_move(
            but, text_edit, STRCUR_DIR_NEXT, event->modifier & KM_SHIFT, STRCUR_JUMP_ALL);
        retval = WM_UI_HANDLER_BREAK;
        break;
      case WHEELUPMOUSE:
      case EVT_UPARROWKEY:
        if (data->searchbox) {
#ifdef USE_KEYNAV_LIMIT
          ui_mouse_motion_keynav_init(&data->searchbox_keynav_state, event);
#endif
          ui_searchbox_event(C, data->searchbox, but, data->region, event);
          break;
        }
        if (event->type == WHEELUPMOUSE) {
          break;
        }
        ATTR_FALLTHROUGH;
      case EVT_HOMEKEY:
        ui_textedit_move(
            but, text_edit, STRCUR_DIR_PREV, event->modifier & KM_SHIFT, STRCUR_JUMP_ALL);
        retval = WM_UI_HANDLER_BREAK;
        break;
      case EVT_PADENTER:
      case EVT_RETKEY:
        button_activate_state(C, but, BUTTON_STATE_EXIT);
        retval = WM_UI_HANDLER_BREAK;
        break;
      case EVT_DELKEY:
      case EVT_BACKSPACEKEY: {
        const eStrCursorJumpDirection direction = (event->type == EVT_DELKEY) ? STRCUR_DIR_NEXT :
                                                                                STRCUR_DIR_PREV;
        const eStrCursorJumpType jump = ui_textedit_jump_type_from_event(event);
        changed = ui_textedit_delete(but, text_edit, direction, jump);
        retval = WM_UI_HANDLER_BREAK;
        break;
      }

      case EVT_AKEY:

        /* Ctrl-A: Select all. */
#if defined(__APPLE__)
        /* OSX uses Command-A system-wide, so add it. */
        if (ELEM(event->modifier, KM_OSKEY, KM_CTRL))
#else
        if (event->modifier == KM_CTRL)
#endif
        {
          ui_textedit_move(but, text_edit, STRCUR_DIR_PREV, false, STRCUR_JUMP_ALL);
          ui_textedit_move(but, text_edit, STRCUR_DIR_NEXT, true, STRCUR_JUMP_ALL);
          retval = WM_UI_HANDLER_BREAK;
        }
        break;

      case EVT_TABKEY:
        /* There is a key conflict here, we can't tab with auto-complete. */
        if (but->autocomplete_func || data->searchbox) {
          const int autocomplete = ui_textedit_autocomplete(C, but, data);
          changed = autocomplete != AUTOCOMPLETE_NO_MATCH;

          if (autocomplete == AUTOCOMPLETE_FULL_MATCH) {
            button_activate_state(C, but, BUTTON_STATE_EXIT);
          }
        }
        else if ((event->modifier & (KM_CTRL | KM_ALT | KM_OSKEY)) == 0) {
          /* Use standard keys for cycling through buttons Tab, Shift-Tab to reverse. */
          if (event->modifier & KM_SHIFT) {
            ui_textedit_prev_but(block, but, data);
          }
          else {
            ui_textedit_next_but(block, but, data);
          }
          button_activate_state(C, but, BUTTON_STATE_EXIT);
        }
        retval = WM_UI_HANDLER_BREAK;
        break;
      case EVT_ZKEY: {
        /* Ctrl-Z or Ctrl-Shift-Z: Undo/Redo (allowing for OS-Key on Apple). */

        const bool is_redo = (event->modifier & KM_SHIFT);
        if (
#if defined(__APPLE__)
            ((event->modifier & KM_OSKEY) && ((event->modifier & (KM_ALT | KM_CTRL)) == 0)) ||
#endif
            ((event->modifier & KM_CTRL) && ((event->modifier & (KM_ALT | KM_OSKEY)) == 0)))
        {
          int undo_pos;
          const char *undo_str = ui_textedit_undo(
              text_edit.undo_stack_text, is_redo ? 1 : -1, &undo_pos);
          if (undo_str != nullptr) {
            ui_textedit_string_set(but, text_edit, undo_str);

            /* Set the cursor & clear selection. */
            but->pos = undo_pos;
            but->selsta = but->pos;
            but->selend = but->pos;
            changed = true;
          }
          retval = WM_UI_HANDLER_BREAK;
          skip_undo_push = true;
        }
        break;
      }
    }

    if ((event->utf8_buf[0]) && (retval == WM_UI_HANDLER_CONTINUE)
#ifdef WITH_INPUT_IME
        && !is_ime_composing && !WM_event_is_ime_switch(event)
#endif
    )
    {
      char utf8_buf_override[2] = {'\0', '\0'};
      const char *utf8_buf = event->utf8_buf;

      /* Exception that's useful for number buttons, some keyboard
       * numpads have a comma instead of a period. */
      if (ELEM(but->type, UI_BTYPE_NUM, UI_BTYPE_NUM_SLIDER)) { /* Could use `data->min`. */
        if ((event->type == EVT_PADPERIOD) && (utf8_buf[0] == ',')) {
          utf8_buf_override[0] = '.';
          utf8_buf = utf8_buf_override;
        }
      }

      if (utf8_buf[0]) {
        const int utf8_buf_len = BLI_str_utf8_size_or_error(utf8_buf);
        BLI_assert(utf8_buf_len != -1);
        changed = ui_textedit_insert_buf(but, text_edit, utf8_buf, utf8_buf_len);
      }

      retval = WM_UI_HANDLER_BREAK;
    }
    /* textbutton with this flag: do live update (e.g. for search buttons) */
    if (but->flag & UI_BUT_TEXTEDIT_UPDATE) {
      update = true;
    }
  }

#ifdef WITH_INPUT_IME
  if (event->type == WM_IME_COMPOSITE_START) {
    changed = true;
    if (but->selend > but->selsta) {
      ui_textedit_delete_selection(but, text_edit);
    }
  }
  else if (event->type == WM_IME_COMPOSITE_EVENT) {
    changed = true;
    if (ime_data->result_len) {
      if (ELEM(but->type, UI_BTYPE_NUM, UI_BTYPE_NUM_SLIDER) &&
          STREQ(ime_data->str_result, "\xE3\x80\x82"))
      {
        /* Convert Ideographic Full Stop (U+3002) to decimal point when entering numbers. */
        ui_textedit_insert_ascii(but, data, '.');
      }
      else {
        ui_textedit_insert_buf(but, text_edit, ime_data->str_result, ime_data->result_len);
      }
    }
  }
  else if (event->type == WM_IME_COMPOSITE_END) {
    changed = true;
  }
#endif

  if (changed) {
    /* The undo stack may be nullptr if an event exits editing. */
    if ((skip_undo_push == false) && (text_edit.undo_stack_text != nullptr)) {
      ui_textedit_undo_push(text_edit.undo_stack_text, text_edit.edit_string, but->pos);
    }

    /* only do live update when but flag request it (UI_BUT_TEXTEDIT_UPDATE). */
    if (update && data->interactive) {
      ui_apply_but(C, block, but, data, true);
    }
    else {
      ui_but_update_edited(but);
    }
    but->changed = true;

    if (data->searchbox) {
      ui_searchbox_update(C, data->searchbox, but, true); /* true = reset */
    }
  }

  if (changed || (retval == WM_UI_HANDLER_BREAK)) {
    ED_region_tag_redraw(data->region);
    if (!data->searchbox) {
      /* In case of popup regions, tag for popup refreshing too (contents may have changed). Not
       * done for search-boxes, since they have their own update handling. */
      ED_region_tag_refresh_ui(data->region);
    }
  }

  /* Swallow all events unless semi-modal handling is requested. */
  return data->is_semi_modal ? retval : WM_UI_HANDLER_BREAK;
}

static int ui_do_but_textedit_select(
    bContext *C, uiBlock *block, uiBut *but, uiHandleButtonData *data, const wmEvent *event)
{
  int retval = WM_UI_HANDLER_CONTINUE;

  switch (event->type) {
    case MOUSEMOVE: {
      int mx = event->xy[0];
      int my = event->xy[1];
      ui_window_to_block(data->region, block, &mx, &my);

      ui_textedit_set_cursor_select(but, data, event->xy[0]);
      retval = WM_UI_HANDLER_BREAK;
      break;
    }
    case LEFTMOUSE:
      if (event->val == KM_RELEASE) {
        button_activate_state(C, but, BUTTON_STATE_TEXT_EDITING);
      }
      retval = WM_UI_HANDLER_BREAK;
      break;
  }

  if (retval == WM_UI_HANDLER_BREAK) {
    ui_but_update(but);
    ED_region_tag_redraw(data->region);
  }

  return retval;
}

/** \} */

/* -------------------------------------------------------------------- */
/** \name Button Number Editing (various types)
 * \{ */

static void ui_numedit_begin_set_values(uiBut *but, uiHandleButtonData *data)
{
  data->startvalue = ui_but_value_get(but);
  data->origvalue = data->startvalue;
  data->value = data->origvalue;
}

static void ui_numedit_begin(uiBut *but, uiHandleButtonData *data)
{
  if (but->type == UI_BTYPE_CURVE) {
    uiButCurveMapping *but_cumap = (uiButCurveMapping *)but;
    but_cumap->edit_cumap = (CurveMapping *)but->poin;
  }
  else if (but->type == UI_BTYPE_CURVEPROFILE) {
    uiButCurveProfile *but_profile = (uiButCurveProfile *)but;
    but_profile->edit_profile = (CurveProfile *)but->poin;
  }
  else if (but->type == UI_BTYPE_COLORBAND) {
    uiButColorBand *but_coba = (uiButColorBand *)but;
    data->coba = (ColorBand *)but->poin;
    but_coba->edit_coba = data->coba;
  }
  else if (ELEM(but->type, UI_BTYPE_UNITVEC, UI_BTYPE_HSVCUBE, UI_BTYPE_HSVCIRCLE, UI_BTYPE_COLOR))
  {
    ui_but_v3_get(but, data->origvec);
    copy_v3_v3(data->vec, data->origvec);
    but->editvec = data->vec;
  }
  else {
    ui_numedit_begin_set_values(but, data);
    but->editval = &data->value;

    float softmin = but->softmin;
    float softmax = but->softmax;
    float softrange = softmax - softmin;
    const PropertyScaleType scale_type = ui_but_scale_type(but);

    float log_min = (scale_type == PROP_SCALE_LOG) ? max_ff(softmin, UI_PROP_SCALE_LOG_MIN) : 0.0f;

    if ((but->type == UI_BTYPE_NUM) && (ui_but_is_cursor_warp(but) == false)) {
      uiButNumber *number_but = (uiButNumber *)but;

      if (scale_type == PROP_SCALE_LOG) {
        log_min = max_ff(log_min, powf(10, -number_but->precision) * 0.5f);
      }
      /* Use a minimum so we have a predictable range,
       * otherwise some float buttons get a large range. */
      const float value_step_float_min = 0.1f;
      const bool is_float = ui_but_is_float(but);
      const double value_step = is_float ?
                                    double(number_but->step_size * UI_PRECISION_FLOAT_SCALE) :
                                    int(number_but->step_size);
      const float drag_map_softrange_max = UI_DRAG_MAP_SOFT_RANGE_PIXEL_MAX * UI_SCALE_FAC;
      const float softrange_max = min_ff(
          softrange,
          2 * (is_float ? min_ff(value_step, value_step_float_min) *
                              (drag_map_softrange_max / value_step_float_min) :
                          drag_map_softrange_max));

      if (softrange > softrange_max) {
        /* Center around the value, keeping in the real soft min/max range. */
        softmin = data->origvalue - (softrange_max / 2);
        softmax = data->origvalue + (softrange_max / 2);
        if (!isfinite(softmin)) {
          softmin = (data->origvalue > 0.0f ? FLT_MAX : -FLT_MAX);
        }
        if (!isfinite(softmax)) {
          softmax = (data->origvalue > 0.0f ? FLT_MAX : -FLT_MAX);
        }

        if (softmin < but->softmin) {
          softmin = but->softmin;
          softmax = softmin + softrange_max;
        }
        else if (softmax > but->softmax) {
          softmax = but->softmax;
          softmin = softmax - softrange_max;
        }

        /* Can happen at extreme values. */
        if (UNLIKELY(softmin == softmax)) {
          if (data->origvalue > 0.0) {
            softmin = nextafterf(softmin, -FLT_MAX);
          }
          else {
            softmax = nextafterf(softmax, FLT_MAX);
          }
        }

        softrange = softmax - softmin;
      }
    }

    if (softrange == 0.0f) {
      data->dragfstart = 0.0f;
    }
    else {
      switch (scale_type) {
        case PROP_SCALE_LINEAR: {
          data->dragfstart = (float(data->value) - softmin) / softrange;
          break;
        }
        case PROP_SCALE_LOG: {
          BLI_assert(log_min != 0.0f);
          const float base = softmax / log_min;
          data->dragfstart = logf(float(data->value) / log_min) / logf(base);
          break;
        }
        case PROP_SCALE_CUBIC: {
          const float cubic_min = cube_f(softmin);
          const float cubic_max = cube_f(softmax);
          const float cubic_range = cubic_max - cubic_min;
          const float f = (float(data->value) - softmin) * cubic_range / softrange + cubic_min;
          data->dragfstart = (cbrtf(f) - softmin) / softrange;
          break;
        }
      }
    }
    data->dragf = data->dragfstart;

    data->drag_map_soft_min = softmin;
    data->drag_map_soft_max = softmax;
  }

  data->dragchange = false;
  data->draglock = true;
}

static void ui_numedit_end(uiBut *but, uiHandleButtonData *data)
{
  but->editval = nullptr;
  but->editvec = nullptr;
  if (but->type == UI_BTYPE_COLORBAND) {
    uiButColorBand *but_coba = (uiButColorBand *)but;
    but_coba->edit_coba = nullptr;
  }
  else if (but->type == UI_BTYPE_CURVE) {
    uiButCurveMapping *but_cumap = (uiButCurveMapping *)but;
    but_cumap->edit_cumap = nullptr;
  }
  else if (but->type == UI_BTYPE_CURVEPROFILE) {
    uiButCurveProfile *but_profile = (uiButCurveProfile *)but;
    but_profile->edit_profile = nullptr;
  }
  data->dragstartx = 0;
  data->draglastx = 0;
  data->dragchange = false;
  data->dragcbd = nullptr;
  data->dragsel = 0;
}

static void ui_numedit_apply(bContext *C, uiBlock *block, uiBut *but, uiHandleButtonData *data)
{
  if (data->interactive) {
    ui_apply_but(C, block, but, data, true);
  }
  else {
    ui_but_update(but);
  }

  ED_region_tag_redraw(data->region);
}

static void ui_but_extra_operator_icon_apply(bContext *C, uiBut *but, uiButExtraOpIcon *op_icon)
{
  but->active->apply_through_extra_icon = true;

  if (but->active->interactive) {
    ui_apply_but(C, but->block, but, but->active, true);
  }
  button_activate_state(C, but, BUTTON_STATE_EXIT);
  WM_operator_name_call_ptr_with_depends_on_cursor(C,
                                                   op_icon->optype_params->optype,
                                                   op_icon->optype_params->opcontext,
                                                   op_icon->optype_params->opptr,
                                                   nullptr,
                                                   "");

  /* Force recreation of extra operator icons (pseudo update). */
  ui_but_extra_operator_icons_free(but);

  WM_event_add_mousemove(CTX_wm_window(C));
}

/** \} */

/* -------------------------------------------------------------------- */
/** \name Menu/Popup Begin/End (various popup types)
 * \{ */

static void ui_block_open_begin(bContext *C, uiBut *but, uiHandleButtonData *data)
{
  uiBlockCreateFunc func = nullptr;
  uiBlockHandleCreateFunc handlefunc = nullptr;
  uiMenuCreateFunc menufunc = nullptr;
  uiMenuCreateFunc popoverfunc = nullptr;
  PanelType *popover_panel_type = nullptr;
  void *arg = nullptr;

  if (but->type != UI_BTYPE_PULLDOWN) {
    /* Clear the status bar. */
    WorkspaceStatus status(C);
    status.item(" ", ICON_NONE);
  }

  switch (but->type) {
    case UI_BTYPE_BLOCK:
    case UI_BTYPE_PULLDOWN:
      if (but->menu_create_func) {
        menufunc = but->menu_create_func;
        arg = but->poin;
      }
      else {
        func = but->block_create_func;
        arg = but->poin ? but->poin : but->func_argN;
      }
      break;
    case UI_BTYPE_MENU:
      BLI_assert(but->menu_create_func);
      if (ui_but_menu_draw_as_popover(but)) {
        popoverfunc = but->menu_create_func;
        const char *idname = static_cast<const char *>(but->func_argN);
        popover_panel_type = WM_paneltype_find(idname, false);
      }
      else {
        menufunc = but->menu_create_func;
        arg = but->poin;
      }
      break;
    case UI_BTYPE_POPOVER:
      BLI_assert(but->menu_create_func);
      popoverfunc = but->menu_create_func;
      popover_panel_type = reinterpret_cast<PanelType *>(but->poin);
      break;
    case UI_BTYPE_COLOR:
      ui_but_v3_get(but, data->origvec);
      copy_v3_v3(data->vec, data->origvec);
      but->editvec = data->vec;

      if (ui_but_menu_draw_as_popover(but)) {
        popoverfunc = but->menu_create_func;
        const char *idname = static_cast<const char *>(but->func_argN);
        popover_panel_type = WM_paneltype_find(idname, false);
      }
      else {
        handlefunc = ui_block_func_COLOR;
      }
      arg = but;
      break;

      /* quiet warnings for unhandled types */
    default:
      break;
  }

  if (func || handlefunc) {
    data->menu = ui_popup_block_create(
        C, data->region, but, func, handlefunc, arg, nullptr, false);
    if (but->block->handle) {
      data->menu->popup = but->block->handle->popup;
    }
  }
  else if (menufunc) {
    data->menu = ui_popup_menu_create(C, data->region, but, menufunc, arg);
    if (MenuType *mt = UI_but_menutype_get(but)) {
      STRNCPY(data->menu->menu_idname, mt->idname);
    }
    if (but->block->handle) {
      data->menu->popup = but->block->handle->popup;
    }
  }
  else if (popoverfunc) {
    data->menu = ui_popover_panel_create(C, data->region, but, popoverfunc, popover_panel_type);
    if (but->block->handle) {
      data->menu->popup = but->block->handle->popup;
    }
  }

#ifdef USE_ALLSELECT
  {
    if (IS_ALLSELECT_EVENT(data->window->eventstate)) {
      data->select_others.is_enabled = true;
    }
  }
#endif

  /* Force new region handler to run, in case that needs to activate some state (e.g. to handle
   * #UI_BUT2_FORCE_SEMI_MODAL_ACTIVE). */
  WM_event_add_mousemove(data->window);

  /* this makes adjacent blocks auto open from now on */
  // if (but->block->auto_open == 0) {
  //  but->block->auto_open = 1;
  //}
}

static void ui_block_open_end(bContext *C, uiBut *but, uiHandleButtonData *data)
{
  if (but) {
    but->editval = nullptr;
    but->editvec = nullptr;

    but->block->auto_open_last = BLI_time_now_seconds();
  }

  ED_workspace_status_text(C, nullptr);

  if (data->menu) {
    ui_popup_block_free(C, data->menu);
    data->menu = nullptr;
  }
}

int ui_but_menu_direction(uiBut *but)
{
  uiHandleButtonData *data = but->active;

  if (data && data->menu) {
    return data->menu->direction;
  }

  return 0;
}

/**
 * Hack for #uiList #UI_BTYPE_LISTROW buttons to "give" events to overlaying #UI_BTYPE_TEXT
 * buttons (Ctrl-Click rename feature & co).
 */
static uiBut *ui_but_list_row_text_activate(bContext *C,
                                            uiBut *but,
                                            uiHandleButtonData *data,
                                            const wmEvent *event,
                                            uiButtonActivateType activate_type)
{
  ARegion *region = data->region;
  uiBut *labelbut = ui_but_find_mouse_over_ex(region, event->xy, true, false, nullptr, nullptr);

  if (labelbut && labelbut->type == UI_BTYPE_TEXT && !(labelbut->flag & UI_BUT_DISABLED)) {
    /* exit listrow */
    data->cancel = true;
    button_activate_exit(C, but, data, false, false);

    /* Activate the text button. */
    button_activate_init(C, region, labelbut, activate_type);

    return labelbut;
  }
  return nullptr;
}

/** \} */

/* -------------------------------------------------------------------- */
/** \name Events for Various Button Types
 * \{ */

static uiButExtraOpIcon *ui_but_extra_operator_icon_mouse_over_get(uiBut *but,
                                                                   ARegion *region,
                                                                   const wmEvent *event)
{
  if (BLI_listbase_is_empty(&but->extra_op_icons)) {
    return nullptr;
  }

  int x = event->xy[0], y = event->xy[1];
  ui_window_to_block(region, but->block, &x, &y);
  if (!BLI_rctf_isect_pt(&but->rect, x, y)) {
    return nullptr;
  }

  const float icon_size = 0.8f * BLI_rctf_size_y(&but->rect); /* ICON_SIZE_FROM_BUTRECT */
  float xmax = but->rect.xmax;
  /* Same as in 'widget_draw_extra_icons', icon padding from the right edge. */
  xmax -= 0.2 * icon_size;

  /* Handle the padding space from the right edge as the last button. */
  if (x > xmax) {
    return static_cast<uiButExtraOpIcon *>(but->extra_op_icons.last);
  }

  /* Inverse order, from right to left. */
  LISTBASE_FOREACH_BACKWARD (uiButExtraOpIcon *, op_icon, &but->extra_op_icons) {
    if ((x > (xmax - icon_size)) && x <= xmax) {
      return op_icon;
    }
    xmax -= icon_size;
  }

  return nullptr;
}

static bool ui_do_but_extra_operator_icon(bContext *C,
                                          uiBut *but,
                                          uiHandleButtonData *data,
                                          const wmEvent *event)
{
  uiButExtraOpIcon *op_icon = ui_but_extra_operator_icon_mouse_over_get(but, data->region, event);

  if (!op_icon) {
    return false;
  }

  /* Only act on release, avoids some glitches. */
  if (event->val != KM_RELEASE) {
    /* Still swallow events on the icon. */
    return true;
  }

  ED_region_tag_redraw(data->region);
  button_tooltip_timer_reset(C, but);

  ui_but_extra_operator_icon_apply(C, but, op_icon);
  /* NOTE: 'but', 'data' may now be freed, don't access. */

  return true;
}

static void ui_do_but_extra_operator_icons_mousemove(uiBut *but,
                                                     uiHandleButtonData *data,
                                                     const wmEvent *event)
{
  uiButExtraOpIcon *old_highlighted = nullptr;

  /* Unset highlighting of all first. */
  LISTBASE_FOREACH (uiButExtraOpIcon *, op_icon, &but->extra_op_icons) {
    if (op_icon->highlighted) {
      old_highlighted = op_icon;
    }
    op_icon->highlighted = false;
  }

  uiButExtraOpIcon *hovered = ui_but_extra_operator_icon_mouse_over_get(but, data->region, event);

  if (hovered) {
    hovered->highlighted = true;
  }

  if (old_highlighted != hovered) {
    ED_region_tag_redraw_no_rebuild(data->region);
  }
}

#ifdef USE_DRAG_TOGGLE
/* Shared by any button that supports drag-toggle. */
static bool ui_do_but_ANY_drag_toggle(
    bContext *C, uiBut *but, uiHandleButtonData *data, const wmEvent *event, int *r_retval)
{
  if (data->state == BUTTON_STATE_HIGHLIGHT) {
    if (event->type == LEFTMOUSE && event->val == KM_PRESS && ui_but_is_drag_toggle(but)) {
      ui_apply_but(C, but->block, but, data, true);
      button_activate_state(C, but, BUTTON_STATE_WAIT_DRAG);
      data->dragstartx = event->xy[0];
      data->dragstarty = event->xy[1];
      *r_retval = WM_UI_HANDLER_BREAK;
      return true;
    }
  }
  else if (data->state == BUTTON_STATE_WAIT_DRAG) {
    /* NOTE: the 'BUTTON_STATE_WAIT_DRAG' part of 'ui_do_but_EXIT' could be refactored into
     * its own function */
    data->applied = false;
    *r_retval = ui_do_but_EXIT(C, but, data, event);
    return true;
  }
  return false;
}
#endif /* USE_DRAG_TOGGLE */

static int ui_do_but_BUT(bContext *C, uiBut *but, uiHandleButtonData *data, const wmEvent *event)
{
#ifdef USE_DRAG_TOGGLE
  {
    int retval;
    if (ui_do_but_ANY_drag_toggle(C, but, data, event, &retval)) {
      return retval;
    }
  }
#endif

  if (data->state == BUTTON_STATE_HIGHLIGHT) {
    if (event->type == LEFTMOUSE && event->val == KM_PRESS) {
      button_activate_state(C, but, BUTTON_STATE_WAIT_RELEASE);
      return WM_UI_HANDLER_BREAK;
    }
    if (event->type == LEFTMOUSE && event->val == KM_RELEASE && but->block->handle) {
      /* regular buttons will be 'UI_SELECT', menu items 'UI_HOVER' */
      if (!(but->flag & (UI_SELECT | UI_HOVER))) {
        data->cancel = true;
      }
      button_activate_state(C, but, BUTTON_STATE_EXIT);
      return WM_UI_HANDLER_BREAK;
    }
    if (ELEM(event->type, EVT_PADENTER, EVT_RETKEY) && event->val == KM_PRESS) {
      button_activate_state(C, but, BUTTON_STATE_WAIT_FLASH);
      return WM_UI_HANDLER_BREAK;
    }
  }
  else if (data->state == BUTTON_STATE_WAIT_RELEASE) {
    if (event->type == LEFTMOUSE && event->val == KM_RELEASE) {
      if (!(but->flag & UI_SELECT)) {
        data->cancel = true;
      }
      button_activate_state(C, but, BUTTON_STATE_EXIT);
      return WM_UI_HANDLER_BREAK;
    }
  }

  return WM_UI_HANDLER_CONTINUE;
}

static int ui_do_but_HOTKEYEVT(bContext *C,
                               uiBut *but,
                               uiHandleButtonData *data,
                               const wmEvent *event)
{
  uiButHotkeyEvent *hotkey_but = (uiButHotkeyEvent *)but;
  BLI_assert(but->type == UI_BTYPE_HOTKEY_EVENT);

  if (data->state == BUTTON_STATE_HIGHLIGHT) {
    if (ELEM(event->type, LEFTMOUSE, EVT_PADENTER, EVT_RETKEY, EVT_BUT_OPEN) &&
        (event->val == KM_PRESS))
    {
      but->drawstr.clear();
      hotkey_but->modifier_key = 0;
      button_activate_state(C, but, BUTTON_STATE_WAIT_KEY_EVENT);
      return WM_UI_HANDLER_BREAK;
    }
  }
  else if (data->state == BUTTON_STATE_WAIT_KEY_EVENT) {
    if (ISMOUSE_MOTION(event->type)) {
      return WM_UI_HANDLER_CONTINUE;
    }
    if (event->type == EVT_UNKNOWNKEY) {
      WM_report(RPT_WARNING, "Unsupported key: Unknown");
      return WM_UI_HANDLER_CONTINUE;
    }
    if (event->type == EVT_CAPSLOCKKEY) {
      WM_report(RPT_WARNING, "Unsupported key: CapsLock");
      return WM_UI_HANDLER_CONTINUE;
    }

    if (event->type == LEFTMOUSE && event->val == KM_PRESS) {
      /* only cancel if click outside the button */
      if (ui_but_contains_point_px(but, but->active->region, event->xy) == false) {
        data->cancel = true;
        /* Close the containing popup (if any). */
        data->escapecancel = true;
        button_activate_state(C, but, BUTTON_STATE_EXIT);
        return WM_UI_HANDLER_BREAK;
      }
    }

    /* always set */
    hotkey_but->modifier_key = event->modifier;

    ui_but_update(but);
    ED_region_tag_redraw(data->region);

    if (event->val == KM_PRESS) {
      if (ISHOTKEY(event->type) && (event->type != EVT_ESCKEY)) {
        if (WM_key_event_string(event->type, false)[0]) {
          ui_but_value_set(but, event->type);
        }
        else {
          data->cancel = true;
        }

        button_activate_state(C, but, BUTTON_STATE_EXIT);
        return WM_UI_HANDLER_BREAK;
      }
      if (event->type == EVT_ESCKEY) {
        if (event->val == KM_PRESS) {
          data->cancel = true;
          data->escapecancel = true;
          button_activate_state(C, but, BUTTON_STATE_EXIT);
        }
      }
    }
  }

  return WM_UI_HANDLER_CONTINUE;
}

static int ui_do_but_KEYEVT(bContext *C,
                            uiBut *but,
                            uiHandleButtonData *data,
                            const wmEvent *event)
{
  if (data->state == BUTTON_STATE_HIGHLIGHT) {
    if (ELEM(event->type, LEFTMOUSE, EVT_PADENTER, EVT_RETKEY) && event->val == KM_PRESS) {
      button_activate_state(C, but, BUTTON_STATE_WAIT_KEY_EVENT);
      return WM_UI_HANDLER_BREAK;
    }
  }
  else if (data->state == BUTTON_STATE_WAIT_KEY_EVENT) {
    if (ISMOUSE_MOTION(event->type)) {
      return WM_UI_HANDLER_CONTINUE;
    }

    if (event->val == KM_PRESS) {
      if (WM_key_event_string(event->type, false)[0]) {
        ui_but_value_set(but, event->type);
      }
      else {
        data->cancel = true;
      }

      button_activate_state(C, but, BUTTON_STATE_EXIT);
    }
  }

  return WM_UI_HANDLER_CONTINUE;
}

static int ui_do_but_TAB(
    bContext *C, uiBlock *block, uiBut *but, uiHandleButtonData *data, const wmEvent *event)
{
  const bool is_property = (but->rnaprop != nullptr);

#ifdef USE_DRAG_TOGGLE
  if (is_property) {
    int retval;
    if (ui_do_but_ANY_drag_toggle(C, but, data, event, &retval)) {
      return retval;
    }
  }
#endif

  if (data->state == BUTTON_STATE_HIGHLIGHT) {
    const int rna_type = but->rnaprop ? RNA_property_type(but->rnaprop) : 0;

    if (is_property && ELEM(rna_type, PROP_POINTER, PROP_STRING) &&
        (but->custom_data != nullptr) && (event->type == LEFTMOUSE) &&
        ((event->val == KM_DBL_CLICK) || (event->modifier & KM_CTRL)))
    {
      button_activate_state(C, but, BUTTON_STATE_TEXT_EDITING);
      return WM_UI_HANDLER_BREAK;
    }
    if (ELEM(event->type, LEFTMOUSE, EVT_PADENTER, EVT_RETKEY)) {
      const int event_val = (is_property) ? KM_PRESS : KM_CLICK;
      if (event->val == event_val) {
        button_activate_state(C, but, BUTTON_STATE_EXIT);
        return WM_UI_HANDLER_BREAK;
      }
    }
  }
  else if (data->state == BUTTON_STATE_TEXT_EDITING) {
    ui_do_but_textedit(C, block, but, data, event);
    return WM_UI_HANDLER_BREAK;
  }
  else if (data->state == BUTTON_STATE_TEXT_SELECTING) {
    ui_do_but_textedit_select(C, block, but, data, event);
    return WM_UI_HANDLER_BREAK;
  }

  return WM_UI_HANDLER_CONTINUE;
}

static int ui_do_but_TEX(
    bContext *C, uiBlock *block, uiBut *but, uiHandleButtonData *data, const wmEvent *event)
{
  if (data->state == BUTTON_STATE_HIGHLIGHT) {
    if (ELEM(event->type, LEFTMOUSE, EVT_BUT_OPEN, EVT_PADENTER, EVT_RETKEY) &&
        event->val == KM_PRESS)
    {
      if (ELEM(event->type, EVT_PADENTER, EVT_RETKEY) && !UI_but_is_utf8(but)) {
        /* Pass, allow file-selector, enter to execute. */
      }
      else if (ELEM(but->emboss, UI_EMBOSS_NONE, UI_EMBOSS_NONE_OR_STATUS) &&
               ((event->modifier & (KM_SHIFT | KM_CTRL | KM_ALT | KM_OSKEY)) != KM_CTRL))
      {
        /* Pass. */
      }
      else {
        if (!ui_but_extra_operator_icon_mouse_over_get(but, data->region, event)) {
          button_activate_state(C, but, BUTTON_STATE_TEXT_EDITING);
        }
        return WM_UI_HANDLER_BREAK;
      }
    }
  }
  else if (data->state == BUTTON_STATE_TEXT_EDITING) {
    return ui_do_but_textedit(C, block, but, data, event);
  }
  else if (data->state == BUTTON_STATE_TEXT_SELECTING) {
    return ui_do_but_textedit_select(C, block, but, data, event);
  }

  return WM_UI_HANDLER_CONTINUE;
}

static int ui_do_but_SEARCH_UNLINK(
    bContext *C, uiBlock *block, uiBut *but, uiHandleButtonData *data, const wmEvent *event)
{
  /* unlink icon is on right */
  if (ELEM(event->type, LEFTMOUSE, EVT_BUT_OPEN, EVT_PADENTER, EVT_RETKEY)) {
    /* doing this on KM_PRESS calls eyedropper after clicking unlink icon */
    if ((event->val == KM_RELEASE) && ui_do_but_extra_operator_icon(C, but, data, event)) {
      return WM_UI_HANDLER_BREAK;
    }
  }
  return ui_do_but_TEX(C, block, but, data, event);
}

static int ui_do_but_TOG(bContext *C, uiBut *but, uiHandleButtonData *data, const wmEvent *event)
{
#ifdef USE_DRAG_TOGGLE
  {
    int retval;
    if (ui_do_but_ANY_drag_toggle(C, but, data, event, &retval)) {
      return retval;
    }
  }
#endif

  if (data->state == BUTTON_STATE_HIGHLIGHT) {
    bool do_activate = false;
    if (ELEM(event->type, EVT_PADENTER, EVT_RETKEY)) {
      if (event->val == KM_PRESS) {
        do_activate = true;
      }
    }
    else if (event->type == LEFTMOUSE) {
      if (ui_block_is_menu(but->block)) {
        /* Behave like other menu items. */
        do_activate = (event->val == KM_RELEASE);
      }
      else if (!ui_do_but_extra_operator_icon(C, but, data, event)) {
        /* Also use double-clicks to prevent fast clicks to leak to other handlers (#76481). */
        do_activate = ELEM(event->val, KM_PRESS, KM_DBL_CLICK);
      }
    }

    if (do_activate) {
      button_activate_state(C, but, BUTTON_STATE_EXIT);
      return WM_UI_HANDLER_BREAK;
    }
    if (ELEM(event->type, MOUSEPAN, WHEELDOWNMOUSE, WHEELUPMOUSE) && (event->modifier & KM_CTRL)) {
      /* Support Ctrl-Wheel to cycle values on expanded enum rows. */
      if (but->type == UI_BTYPE_ROW) {
        int type = event->type;
        int val = event->val;

        /* Convert pan to scroll-wheel. */
        if (type == MOUSEPAN) {
          ui_pan_to_scroll(event, &type, &val);

          if (type == MOUSEPAN) {
            return WM_UI_HANDLER_BREAK;
          }
        }

        const int direction = (type == WHEELDOWNMOUSE) ? -1 : 1;
        uiBut *but_select = ui_but_find_select_in_enum(but, direction);
        if (but_select) {
          uiBut *but_other = (direction == -1) ? but_select->block->next_but(but_select) :
                                                 but_select->block->prev_but(but_select);
          if (but_other && ui_but_find_select_in_enum__cmp(but, but_other)) {
            ARegion *region = data->region;

            data->cancel = true;
            button_activate_exit(C, but, data, false, false);

            /* Activate the text button. */
            button_activate_init(C, region, but_other, BUTTON_ACTIVATE_OVER);
            data = but_other->active;
            if (data) {
              ui_apply_but(C, but->block, but_other, but_other->active, true);
              button_activate_exit(C, but_other, data, false, false);

              /* restore active button */
              button_activate_init(C, region, but, BUTTON_ACTIVATE_OVER);
            }
            else {
              /* shouldn't happen */
              BLI_assert(0);
            }
          }
        }
        return WM_UI_HANDLER_BREAK;
      }
    }
  }
  return WM_UI_HANDLER_CONTINUE;
}

/**
 * \param close_popup: In most cases activating the view item should close the popup it is in
 *                     (unless #AbstractView::keep_open() was called when building the view), if
 *                     any. But this should only be done when activating the view item directly,
 *                     things like clicking nested buttons or calling the context menu should keep
 *                     the popup open for further interaction.
 */
static void force_activate_view_item_but(bContext *C,
                                         ARegion *region,
                                         uiButViewItem *but,
                                         const bool close_popup = true)
{
  if (but->active) {
    ui_apply_but(C, but->block, but, but->active, true);
    ED_region_tag_redraw_no_rebuild(region);
    ED_region_tag_refresh_ui(region);
  }
  else {
    UI_but_execute(C, region, but);
  }

  if (close_popup && !UI_view_item_popup_keep_open(*but->view_item)) {
    UI_popup_menu_close_from_but(but);
  }
}

static int ui_do_but_VIEW_ITEM(bContext *C,
                               uiBut *but,
                               uiHandleButtonData *data,
                               const wmEvent *event)
{
  uiButViewItem *view_item_but = (uiButViewItem *)but;
  BLI_assert(view_item_but->type == UI_BTYPE_VIEW_ITEM);

  if (data->state == BUTTON_STATE_HIGHLIGHT) {
    if (event->type == LEFTMOUSE) {
      switch (event->val) {
        case KM_PRESS:
          /* Extra icons have priority, don't mess with them. */
          if (ui_but_extra_operator_icon_mouse_over_get(but, data->region, event)) {
            return WM_UI_HANDLER_BREAK;
          }

          if (UI_view_item_supports_drag(*view_item_but->view_item)) {
            button_activate_state(C, but, BUTTON_STATE_WAIT_DRAG);
            data->dragstartx = event->xy[0];
            data->dragstarty = event->xy[1];
          }
          else {
            force_activate_view_item_but(C, data->region, view_item_but);
          }

          /* Always continue for drag and drop handling. Also for cases where keymap items are
           * registered to add custom activate or drag operators (the pose library does this for
           * example). */
          return WM_UI_HANDLER_CONTINUE;
        case KM_DBL_CLICK:
          if (UI_view_item_can_rename(*view_item_but->view_item)) {
            data->cancel = true;
            UI_view_item_begin_rename(*view_item_but->view_item);
            ED_region_tag_redraw(CTX_wm_region(C));
            return WM_UI_HANDLER_BREAK;
          }
          return WM_UI_HANDLER_CONTINUE;
      }
    }
  }
  else if (data->state == BUTTON_STATE_WAIT_DRAG) {
    /* Let "default" button handling take care of the drag logic. */
    return ui_do_but_EXIT(C, but, data, event);
  }

  return WM_UI_HANDLER_CONTINUE;
}

static int ui_do_but_EXIT(bContext *C, uiBut *but, uiHandleButtonData *data, const wmEvent *event)
{
  if (data->state == BUTTON_STATE_HIGHLIGHT) {

    /* First handle click on icon-drag type button. */
    if ((event->type == LEFTMOUSE) && (event->val == KM_PRESS) && ui_but_drag_is_draggable(but)) {
      if (ui_but_contains_point_px_icon(but, data->region, event)) {

        /* tell the button to wait and keep checking further events to
         * see if it should start dragging */
        button_activate_state(C, but, BUTTON_STATE_WAIT_DRAG);
        data->dragstartx = event->xy[0];
        data->dragstarty = event->xy[1];
        return WM_UI_HANDLER_CONTINUE;
      }
    }
#ifdef USE_DRAG_TOGGLE
    if ((event->type == LEFTMOUSE) && (event->val == KM_PRESS) && ui_but_is_drag_toggle(but)) {
      button_activate_state(C, but, BUTTON_STATE_WAIT_DRAG);
      data->dragstartx = event->xy[0];
      data->dragstarty = event->xy[1];
      return WM_UI_HANDLER_CONTINUE;
    }
#endif

    if (ELEM(event->type, LEFTMOUSE, EVT_PADENTER, EVT_RETKEY) && event->val == KM_PRESS) {
      int ret = WM_UI_HANDLER_BREAK;
      /* XXX: (a bit ugly) Special case handling for file-browser drag buttons (icon and filename
       * label). */
      if (ui_but_drag_is_draggable(but) && ui_but_contains_point_px_icon(but, data->region, event))
      {
        ret = WM_UI_HANDLER_CONTINUE;
      }
      /* Same special case handling for UI lists. Return CONTINUE so that a tweak or CLICK event
       * will be sent for the list to work with. */
      const uiBut *listbox = ui_list_find_mouse_over(data->region, event);
      if (listbox) {
        const uiList *ui_list = static_cast<const uiList *>(listbox->custom_data);
        if (ui_list && ui_list->dyn_data->custom_drag_optype) {
          ret = WM_UI_HANDLER_CONTINUE;
        }
      }
      const uiBut *view_but = ui_view_item_find_mouse_over(data->region, event->xy);
      if (view_but) {
        ret = WM_UI_HANDLER_CONTINUE;
      }
      button_activate_state(C, but, BUTTON_STATE_EXIT);
      return ret;
    }
  }
  else if (data->state == BUTTON_STATE_WAIT_DRAG) {

    /* this function also ends state */
    if (ui_but_drag_init(C, but, data, event)) {
      return WM_UI_HANDLER_BREAK;
    }

    /* If the mouse has been pressed and released, getting to
     * this point without triggering a drag, then clear the
     * drag state for this button and continue to pass on the event */
    if (event->type == LEFTMOUSE && event->val == KM_RELEASE) {
      button_activate_state(C, but, BUTTON_STATE_EXIT);
      return WM_UI_HANDLER_CONTINUE;
    }

    /* while waiting for a drag to be triggered, always block
     * other events from getting handled */
    return WM_UI_HANDLER_BREAK;
  }

  return WM_UI_HANDLER_CONTINUE;
}

/* var names match ui_numedit_but_NUM */
static float ui_numedit_apply_snapf(
    uiBut *but, float tempf, float softmin, float softmax, const enum eSnapType snap)
{
  if (tempf == softmin || tempf == softmax || snap == SNAP_OFF) {
    /* pass */
  }
  else {
    const PropertyScaleType scale_type = ui_but_scale_type(but);
    float softrange = softmax - softmin;
    float fac = 1.0f;

    if (ui_but_is_unit(but)) {
      const UnitSettings *unit = but->block->unit;
      const int unit_type = RNA_SUBTYPE_UNIT_VALUE(UI_but_unit_type_get(but));

      if (BKE_unit_is_valid(unit->system, unit_type)) {
        fac = float(BKE_unit_base_scalar(unit->system, unit_type));
        if (ELEM(unit_type, B_UNIT_LENGTH, B_UNIT_AREA, B_UNIT_VOLUME)) {
          fac /= unit->scale_length;
        }
      }
    }

    if (fac != 1.0f) {
      /* snap in unit-space */
      tempf /= fac;
      // softmin /= fac; /* UNUSED */
      // softmax /= fac; /* UNUSED */
      softrange /= fac;
    }

    /* workaround, too high snapping values */
    /* snapping by 10's for float buttons is quite annoying (location, scale...),
     * but allow for rotations */
    if (softrange >= 21.0f) {
      const UnitSettings *unit = but->block->unit;
      const int unit_type = UI_but_unit_type_get(but);
      if ((unit_type == PROP_UNIT_ROTATION) && (unit->system_rotation != USER_UNIT_ROT_RADIANS)) {
        /* Pass (degrees). */
      }
      else {
        softrange = 20.0f;
      }
    }

    BLI_assert(ELEM(snap, SNAP_ON, SNAP_ON_SMALL));
    switch (scale_type) {
      case PROP_SCALE_LINEAR:
      case PROP_SCALE_CUBIC: {
        const float snap_fac = (snap == SNAP_ON_SMALL ? 0.1f : 1.0f);
        if (softrange < 2.10f) {
          tempf = roundf(tempf * 10.0f / snap_fac) * 0.1f * snap_fac;
        }
        else if (softrange < 21.0f) {
          tempf = roundf(tempf / snap_fac) * snap_fac;
        }
        else {
          tempf = roundf(tempf * 0.1f / snap_fac) * 10.0f * snap_fac;
        }
        break;
      }
      case PROP_SCALE_LOG: {
        const float snap_fac = powf(10.0f,
                                    roundf(log10f(tempf) + UI_PROP_SCALE_LOG_SNAP_OFFSET) -
                                        (snap == SNAP_ON_SMALL ? 2.0f : 1.0f));
        tempf = roundf(tempf / snap_fac) * snap_fac;
        break;
      }
    }

    if (fac != 1.0f) {
      tempf *= fac;
    }
  }

  return tempf;
}

static float ui_numedit_apply_snap(int temp,
                                   float softmin,
                                   float softmax,
                                   const enum eSnapType snap)
{
  if (ELEM(temp, softmin, softmax)) {
    return temp;
  }

  switch (snap) {
    case SNAP_OFF:
      break;
    case SNAP_ON:
      temp = 10 * (temp / 10);
      break;
    case SNAP_ON_SMALL:
      temp = 100 * (temp / 100);
      break;
  }

  return temp;
}

static bool ui_numedit_but_NUM(uiButNumber *but,
                               uiHandleButtonData *data,
                               int mx,
                               const bool is_motion,
                               const enum eSnapType snap,
                               float fac)
{
  float deler, tempf;
  int lvalue, temp;
  bool changed = false;
  const bool is_float = ui_but_is_float(but);
  const PropertyScaleType scale_type = ui_but_scale_type(but);

  /* prevent unwanted drag adjustments, test motion so modifier keys refresh. */
  if ((is_motion || data->draglock) && (ui_but_dragedit_update_mval(data, mx) == false)) {
    return changed;
  }

  ui_block_interaction_begin_ensure(
      static_cast<bContext *>(but->block->evil_C), but->block, data, false);

  if (ui_but_is_cursor_warp(but)) {
    const float softmin = but->softmin;
    const float softmax = but->softmax;
    const float softrange = softmax - softmin;

    const float log_min = (scale_type == PROP_SCALE_LOG) ?
                              max_ff(max_ff(softmin, UI_PROP_SCALE_LOG_MIN),
                                     powf(10, -but->precision) * 0.5f) :
                              0;

    /* Mouse location isn't screen clamped to the screen so use a linear mapping
     * 2px == 1-int, or 1px == 1-ClickStep */
    if (is_float) {
      fac *= 0.01f * but->step_size;
      switch (scale_type) {
        case PROP_SCALE_LINEAR: {
          tempf = float(data->startvalue) + float(mx - data->dragstartx) * fac;
          break;
        }
        case PROP_SCALE_LOG: {
          const float startvalue = max_ff(float(data->startvalue), log_min);
          tempf = expf(float(mx - data->dragstartx) * fac) * startvalue;
          if (tempf <= log_min) {
            tempf = 0.0f;
          }
          break;
        }
        case PROP_SCALE_CUBIC: {
          tempf = cbrtf(float(data->startvalue)) + float(mx - data->dragstartx) * fac;
          tempf *= tempf * tempf;
          break;
        }
      }

      tempf = ui_numedit_apply_snapf(but, tempf, softmin, softmax, snap);

#if 1 /* fake moving the click start, nicer for dragging back after passing the limit */
      switch (scale_type) {
        case PROP_SCALE_LINEAR: {
          if (tempf < softmin) {
            data->dragstartx -= (softmin - tempf) / fac;
            tempf = softmin;
          }
          else if (tempf > softmax) {
            data->dragstartx -= (softmax - tempf) / fac;
            tempf = softmax;
          }
          break;
        }
        case PROP_SCALE_LOG: {
          const float startvalue = max_ff(float(data->startvalue), log_min);
          if (tempf < log_min) {
            data->dragstartx -= logf(log_min / startvalue) / fac - float(mx - data->dragstartx);
            tempf = softmin;
          }
          else if (tempf > softmax) {
            data->dragstartx -= logf(softmax / startvalue) / fac - float(mx - data->dragstartx);
            tempf = softmax;
          }
          break;
        }
        case PROP_SCALE_CUBIC: {
          if (tempf < softmin) {
            data->dragstartx = mx - int((cbrtf(softmin) - cbrtf(float(data->startvalue))) / fac);
            tempf = softmin;
          }
          else if (tempf > softmax) {
            data->dragstartx = mx - int((cbrtf(softmax) - cbrtf(float(data->startvalue))) / fac);
            tempf = softmax;
          }
          break;
        }
      }
#else
      CLAMP(tempf, softmin, softmax);
#endif

      if (tempf != float(data->value)) {
        data->dragchange = true;
        data->value = tempf;
        changed = true;
      }
    }
    else {
      if (softrange > 256) {
        fac = 1.0;
      } /* 1px == 1 */
      else if (softrange > 32) {
        fac = 1.0 / 2.0;
      } /* 2px == 1 */
      else {
        fac = 1.0 / 16.0;
      } /* 16px == 1? */

      temp = data->startvalue + ((double(mx) - data->dragstartx) * double(fac));
      temp = ui_numedit_apply_snap(temp, softmin, softmax, snap);

#if 1 /* fake moving the click start, nicer for dragging back after passing the limit */
      if (temp < softmin) {
        data->dragstartx -= (softmin - temp) / fac;
        temp = softmin;
      }
      else if (temp > softmax) {
        data->dragstartx += (temp - softmax) / fac;
        temp = softmax;
      }
#else
      CLAMP(temp, softmin, softmax);
#endif

      if (temp != data->value) {
        data->dragchange = true;
        data->value = temp;
        changed = true;
      }
    }

    data->draglastx = mx;
  }
  else {
    /* Use 'but->softmin', 'but->softmax' when clamping values. */
    const float softmin = data->drag_map_soft_min;
    const float softmax = data->drag_map_soft_max;
    const float softrange = softmax - softmin;

    float non_linear_range_limit;
    float non_linear_pixel_map;
    float non_linear_scale;

    /* Use a non-linear mapping of the mouse drag especially for large floats
     * (normal behavior) */
    deler = 500;
    if (is_float) {
      /* not needed for smaller float buttons */
      non_linear_range_limit = 11.0f;
      non_linear_pixel_map = 500.0f;
    }
    else {
      /* only scale large int buttons */
      non_linear_range_limit = 129.0f;
      /* Larger for ints, we don't need to fine tune them. */
      non_linear_pixel_map = 250.0f;

      /* prevent large ranges from getting too out of control */
      if (softrange > 600) {
        deler = powf(softrange, 0.75f);
      }
      else if (softrange < 25) {
        deler = 50.0;
      }
      else if (softrange < 100) {
        deler = 100.0;
      }
    }
    deler /= fac;

    if (softrange > non_linear_range_limit) {
      non_linear_scale = float(abs(mx - data->dragstartx)) / non_linear_pixel_map;
    }
    else {
      non_linear_scale = 1.0f;
    }

    if (is_float == false) {
      /* at minimum, moving cursor 2 pixels should change an int button. */
      CLAMP_MIN(non_linear_scale, 0.5f * UI_SCALE_FAC);
    }

    data->dragf += (float(mx - data->draglastx) / deler) * non_linear_scale;

    if (but->softmin == softmin) {
      CLAMP_MIN(data->dragf, 0.0f);
    }
    if (but->softmax == softmax) {
      CLAMP_MAX(data->dragf, 1.0f);
    }

    data->draglastx = mx;

    switch (scale_type) {
      case PROP_SCALE_LINEAR: {
        tempf = (softmin + data->dragf * softrange);
        break;
      }
      case PROP_SCALE_LOG: {
        const float log_min = max_ff(max_ff(softmin, UI_PROP_SCALE_LOG_MIN),
                                     powf(10.0f, -but->precision) * 0.5f);
        const float base = softmax / log_min;
        tempf = powf(base, data->dragf) * log_min;
        if (tempf <= log_min) {
          tempf = 0.0f;
        }
        break;
      }
      case PROP_SCALE_CUBIC: {
        tempf = (softmin + data->dragf * softrange);
        tempf *= tempf * tempf;
        float cubic_min = softmin * softmin * softmin;
        float cubic_max = softmax * softmax * softmax;
        tempf = (tempf - cubic_min) / (cubic_max - cubic_min) * softrange + softmin;
        break;
      }
    }

    if (!is_float) {
      temp = round_fl_to_int(tempf);

      temp = ui_numedit_apply_snap(temp, but->softmin, but->softmax, snap);

      CLAMP(temp, but->softmin, but->softmax);
      lvalue = int(data->value);

      if (temp != lvalue) {
        data->dragchange = true;
        data->value = double(temp);
        changed = true;
      }
    }
    else {
      temp = 0;
      tempf = ui_numedit_apply_snapf(but, tempf, but->softmin, but->softmax, snap);

      CLAMP(tempf, but->softmin, but->softmax);

      if (tempf != float(data->value)) {
        data->dragchange = true;
        data->value = tempf;
        changed = true;
      }
    }
  }

  return changed;
}

static void ui_numedit_set_active(uiBut *but)
{
  const int oldflag = but->drawflag;
  but->drawflag &= ~(UI_BUT_HOVER_LEFT | UI_BUT_HOVER_RIGHT);

  uiHandleButtonData *data = but->active;
  if (!data) {
    return;
  }

  /* Ignore once we start dragging. */
  if (data->dragchange == false) {
    const float handle_width = min_ff(BLI_rctf_size_x(&but->rect) / 3,
                                      BLI_rctf_size_y(&but->rect) * 0.7f);
    /* we can click on the side arrows to increment/decrement,
     * or click inside to edit the value directly */
    int mx = data->window->eventstate->xy[0];
    int my = data->window->eventstate->xy[1];
    ui_window_to_block(data->region, but->block, &mx, &my);

    if (mx < (but->rect.xmin + handle_width)) {
      but->drawflag |= UI_BUT_HOVER_LEFT;
    }
    else if (mx > (but->rect.xmax - handle_width)) {
      but->drawflag |= UI_BUT_HOVER_RIGHT;
    }
  }

  /* Don't change the cursor once pressed. */
  if ((but->flag & UI_SELECT) == 0) {
    if ((but->drawflag & UI_BUT_HOVER_LEFT) || (but->drawflag & UI_BUT_HOVER_RIGHT)) {
      if (data->changed_cursor) {
        WM_cursor_modal_restore(data->window);
        data->changed_cursor = false;
      }
    }
    else {
      if (data->changed_cursor == false) {
        WM_cursor_modal_set(data->window, WM_CURSOR_X_MOVE);
        data->changed_cursor = true;
      }
    }
  }

  if (but->drawflag != oldflag) {
    ED_region_tag_redraw(data->region);
  }
}

static int ui_do_but_NUM(
    bContext *C, uiBlock *block, uiBut *but, uiHandleButtonData *data, const wmEvent *event)
{
  uiButNumber *number_but = (uiButNumber *)but;
  int click = 0;
  int retval = WM_UI_HANDLER_CONTINUE;

  /* mouse location scaled to fit the UI */
  int mx = event->xy[0];
  int my = event->xy[1];
  /* mouse location kept at screen pixel coords */
  const int screen_mx = event->xy[0];

  BLI_assert(but->type == UI_BTYPE_NUM);

  ui_window_to_block(data->region, block, &mx, &my);
  ui_numedit_set_active(but);

  if (data->state == BUTTON_STATE_HIGHLIGHT) {
    int type = event->type, val = event->val;

    if (type == MOUSEPAN) {
      ui_pan_to_scroll(event, &type, &val);
    }

    /* XXX hardcoded keymap check.... */
    if (type == MOUSEPAN && (event->modifier & KM_CTRL)) {
      /* allow accumulating values, otherwise scrolling gets preference */
      retval = WM_UI_HANDLER_BREAK;
    }
    else if (type == WHEELDOWNMOUSE && (event->modifier & KM_CTRL)) {
      mx = but->rect.xmin;
      but->drawflag &= ~UI_BUT_HOVER_RIGHT;
      but->drawflag |= UI_BUT_HOVER_LEFT;
      click = 1;
    }
    else if ((type == WHEELUPMOUSE) && (event->modifier & KM_CTRL)) {
      mx = but->rect.xmax;
      but->drawflag &= ~UI_BUT_HOVER_LEFT;
      but->drawflag |= UI_BUT_HOVER_RIGHT;
      click = 1;
    }
    else if (event->val == KM_PRESS) {
      if (ELEM(event->type, LEFTMOUSE, EVT_PADENTER, EVT_RETKEY) && (event->modifier & KM_CTRL)) {
        button_activate_state(C, but, BUTTON_STATE_TEXT_EDITING);
        retval = WM_UI_HANDLER_BREAK;
      }
      else if (event->type == LEFTMOUSE) {
        data->dragstartx = data->draglastx = ui_but_is_cursor_warp(but) ? screen_mx : mx;
        button_activate_state(C, but, BUTTON_STATE_NUM_EDITING);
        retval = WM_UI_HANDLER_BREAK;
      }
      else if (ELEM(event->type, EVT_PADENTER, EVT_RETKEY) && event->val == KM_PRESS) {
        click = 1;
      }
      else if (event->type == EVT_BUT_OPEN) {
        /* Handle UI_but_focus_on_enter_event. */
        button_activate_state(C, but, BUTTON_STATE_TEXT_EDITING);
        retval = WM_UI_HANDLER_BREAK;
      }
      else if (event->type == EVT_MINUSKEY && event->val == KM_PRESS) {
        button_activate_state(C, but, BUTTON_STATE_NUM_EDITING);
        data->value = -data->value;
        button_activate_state(C, but, BUTTON_STATE_EXIT);
        retval = WM_UI_HANDLER_BREAK;
      }

#ifdef USE_DRAG_MULTINUM
      copy_v2_v2_int(data->multi_data.drag_start, event->xy);
#endif
    }
  }
  else if (data->state == BUTTON_STATE_NUM_EDITING) {
    if (ELEM(event->type, EVT_ESCKEY, RIGHTMOUSE)) {
      if (event->val == KM_PRESS) {
        data->cancel = true;
        data->escapecancel = true;
        button_activate_state(C, but, BUTTON_STATE_EXIT);
      }
    }
    else if (event->type == LEFTMOUSE && event->val == KM_RELEASE) {
      if (data->dragchange) {
#ifdef USE_DRAG_MULTINUM
        /* If we started multi-button but didn't drag, then edit. */
        if (data->multi_data.init == uiHandleButtonMulti::INIT_SETUP) {
          click = 1;
        }
        else
#endif
        {
          button_activate_state(C, but, BUTTON_STATE_EXIT);
        }
      }
      else {
        click = 1;
      }
    }
    else if ((event->type == MOUSEMOVE) || ui_event_is_snap(event)) {
      const bool is_motion = (event->type == MOUSEMOVE);
      const enum eSnapType snap = ui_event_to_snap(event);
      float fac;

#ifdef USE_DRAG_MULTINUM
      data->multi_data.drag_dir[0] += abs(data->draglastx - mx);
      data->multi_data.drag_dir[1] += abs(data->draglasty - my);
#endif

      fac = 1.0f;
      if (event->modifier & KM_SHIFT) {
        fac /= 10.0f;
      }

      if (ui_numedit_but_NUM(number_but,
                             data,
                             (ui_but_is_cursor_warp(but) ? screen_mx : mx),
                             is_motion,
                             snap,
                             fac))
      {
        ui_numedit_apply(C, block, but, data);
      }
#ifdef USE_DRAG_MULTINUM
      else if (data->multi_data.has_mbuts) {
        if (data->multi_data.init == uiHandleButtonMulti::INIT_ENABLE) {
          ui_multibut_states_apply(C, data, block);
        }
      }
#endif
    }
    retval = WM_UI_HANDLER_BREAK;
  }
  else if (data->state == BUTTON_STATE_TEXT_EDITING) {
    ui_do_but_textedit(C, block, but, data, event);
    retval = WM_UI_HANDLER_BREAK;
  }
  else if (data->state == BUTTON_STATE_TEXT_SELECTING) {
    ui_do_but_textedit_select(C, block, but, data, event);
    retval = WM_UI_HANDLER_BREAK;
  }

  if (click) {
    /* we can click on the side arrows to increment/decrement,
     * or click inside to edit the value directly */

    if (!ui_but_is_float(but)) {
      /* Integer Value. */
      if (but->drawflag & (UI_BUT_HOVER_LEFT | UI_BUT_HOVER_RIGHT)) {
        button_activate_state(C, but, BUTTON_STATE_NUM_EDITING);

        const int value_step = int(number_but->step_size);
        BLI_assert(value_step > 0);
        const int softmin = round_fl_to_int_clamp(but->softmin);
        const int softmax = round_fl_to_int_clamp(but->softmax);
        const double value_test = (but->drawflag & UI_BUT_HOVER_LEFT) ?
                                      double(max_ii(softmin, int(data->value) - value_step)) :
                                      double(min_ii(softmax, int(data->value) + value_step));
        if (value_test != data->value) {
          data->value = double(value_test);
        }
        else {
          data->cancel = true;
        }
        button_activate_state(C, but, BUTTON_STATE_EXIT);
      }
      else {
        button_activate_state(C, but, BUTTON_STATE_TEXT_EDITING);
      }
    }
    else {
      /* Float Value. */
      if (but->drawflag & (UI_BUT_HOVER_LEFT | UI_BUT_HOVER_RIGHT)) {
        const PropertyScaleType scale_type = ui_but_scale_type(but);

        button_activate_state(C, but, BUTTON_STATE_NUM_EDITING);

        double value_step;
        if (scale_type == PROP_SCALE_LOG) {
          double precision = (roundf(log10f(data->value) + UI_PROP_SCALE_LOG_SNAP_OFFSET) - 1.0f) +
                             log10f(number_but->step_size);
          /* Non-finite when `data->value` is zero. */
          if (UNLIKELY(!isfinite(precision))) {
            precision = -FLT_MAX; /* Ignore this value. */
          }
          value_step = powf(10.0f, max_ff(precision, -number_but->precision));
        }
        else {
          value_step = double(number_but->step_size * UI_PRECISION_FLOAT_SCALE);
        }
        BLI_assert(value_step > 0.0f);
        const double value_test =
            (but->drawflag & UI_BUT_HOVER_LEFT) ?
                double(max_ff(but->softmin, float(data->value - value_step))) :
                double(min_ff(but->softmax, float(data->value + value_step)));
        if (value_test != data->value) {
          data->value = value_test;
        }
        else {
          data->cancel = true;
        }
        button_activate_state(C, but, BUTTON_STATE_EXIT);
      }
      else {
        button_activate_state(C, but, BUTTON_STATE_TEXT_EDITING);
      }
    }

    retval = WM_UI_HANDLER_BREAK;
  }

  data->draglastx = mx;
  data->draglasty = my;

  return retval;
}

static bool ui_numedit_but_SLI(uiBut *but,
                               uiHandleButtonData *data,
                               int mx,
                               const bool is_horizontal,
                               const bool is_motion,
                               const bool snap,
                               const bool shift)
{
  uiButNumberSlider *slider_but = reinterpret_cast<uiButNumberSlider *>(but);
  float cursor_x_range, f, tempf, softmin, softmax, softrange;
  int temp, lvalue;
  bool changed = false;
  float mx_fl, my_fl;

  /* prevent unwanted drag adjustments, test motion so modifier keys refresh. */
  if ((but->type != UI_BTYPE_SCROLL) && (is_motion || data->draglock) &&
      (ui_but_dragedit_update_mval(data, mx) == false))
  {
    return changed;
  }

  ui_block_interaction_begin_ensure(
      static_cast<bContext *>(but->block->evil_C), but->block, data, false);

  const PropertyScaleType scale_type = ui_but_scale_type(but);

  softmin = but->softmin;
  softmax = but->softmax;
  softrange = softmax - softmin;

  /* yes, 'mx' as both x/y is intentional */
  ui_mouse_scale_warp(data, mx, mx, &mx_fl, &my_fl, shift);

  if (but->type == UI_BTYPE_NUM_SLIDER) {
    cursor_x_range = BLI_rctf_size_x(&but->rect);
  }
  else if (but->type == UI_BTYPE_SCROLL) {
    const float size = (is_horizontal) ? BLI_rctf_size_x(&but->rect) :
                                         -BLI_rctf_size_y(&but->rect);
    cursor_x_range = size * (but->softmax - but->softmin) /
                     (but->softmax - but->softmin + slider_but->step_size);
  }
  else {
    const float ofs = (BLI_rctf_size_y(&but->rect) / 2.0f);
    cursor_x_range = (BLI_rctf_size_x(&but->rect) - ofs);
  }

  f = (mx_fl - data->dragstartx) / cursor_x_range + data->dragfstart;
  CLAMP(f, 0.0f, 1.0f);

  /* deal with mouse correction */
#ifdef USE_CONT_MOUSE_CORRECT
  if (ui_but_is_cursor_warp(but)) {
    /* OK but can go outside bounds */
    if (is_horizontal) {
      data->ungrab_mval[0] = but->rect.xmin + (f * cursor_x_range);
      data->ungrab_mval[1] = BLI_rctf_cent_y(&but->rect);
    }
    else {
      data->ungrab_mval[1] = but->rect.ymin + (f * cursor_x_range);
      data->ungrab_mval[0] = BLI_rctf_cent_x(&but->rect);
    }
    BLI_rctf_clamp_pt_v(&but->rect, data->ungrab_mval);
  }
#endif
  /* done correcting mouse */

  switch (scale_type) {
    case PROP_SCALE_LINEAR: {
      tempf = softmin + f * softrange;
      break;
    }
    case PROP_SCALE_LOG: {
      tempf = powf(softmax / softmin, f) * softmin;
      break;
    }
    case PROP_SCALE_CUBIC: {
      const float cubicmin = cube_f(softmin);
      const float cubicmax = cube_f(softmax);
      const float cubicrange = cubicmax - cubicmin;
      tempf = cube_f(softmin + f * softrange);
      tempf = (tempf - cubicmin) / cubicrange * softrange + softmin;
      break;
    }
  }
  temp = round_fl_to_int(tempf);

  if (snap) {
    if (ELEM(tempf, softmin, softmax)) {
      /* pass */
    }
    else if (ui_but_is_float(but)) {

      if (shift) {
        if (ELEM(tempf, softmin, softmax)) {
        }
        else if (softrange < 2.10f) {
          tempf = roundf(tempf * 100.0f) * 0.01f;
        }
        else if (softrange < 21.0f) {
          tempf = roundf(tempf * 10.0f) * 0.1f;
        }
        else {
          tempf = roundf(tempf);
        }
      }
      else {
        if (softrange < 2.10f) {
          tempf = roundf(tempf * 10.0f) * 0.1f;
        }
        else if (softrange < 21.0f) {
          tempf = roundf(tempf);
        }
        else {
          tempf = roundf(tempf * 0.1f) * 10.0f;
        }
      }
    }
    else {
      temp = 10 * (temp / 10);
      tempf = temp;
    }
  }

  if (!ui_but_is_float(but)) {
    lvalue = round(data->value);

    CLAMP(temp, softmin, softmax);

    if (temp != lvalue) {
      data->value = temp;
      data->dragchange = true;
      changed = true;
    }
  }
  else {
    CLAMP(tempf, softmin, softmax);

    if (tempf != float(data->value)) {
      data->value = tempf;
      data->dragchange = true;
      changed = true;
    }
  }

  return changed;
}

static int ui_do_but_SLI(
    bContext *C, uiBlock *block, uiBut *but, uiHandleButtonData *data, const wmEvent *event)
{
  int click = 0;
  int retval = WM_UI_HANDLER_CONTINUE;

  int mx = event->xy[0];
  int my = event->xy[1];
  ui_window_to_block(data->region, block, &mx, &my);

  if (data->state == BUTTON_STATE_HIGHLIGHT) {
    int type = event->type, val = event->val;

    if (type == MOUSEPAN) {
      ui_pan_to_scroll(event, &type, &val);
    }

    /* XXX hardcoded keymap check.... */
    if ((type == MOUSEPAN) && (event->modifier & KM_CTRL)) {
      /* allow accumulating values, otherwise scrolling gets preference */
      retval = WM_UI_HANDLER_BREAK;
    }
    else if ((type == WHEELDOWNMOUSE) && (event->modifier & KM_CTRL)) {
      mx = but->rect.xmin;
      click = 2;
    }
    else if ((type == WHEELUPMOUSE) && (event->modifier & KM_CTRL)) {
      mx = but->rect.xmax;
      click = 2;
    }
    else if (event->val == KM_PRESS) {
      if (ELEM(event->type, LEFTMOUSE, EVT_PADENTER, EVT_RETKEY) && (event->modifier & KM_CTRL)) {
        button_activate_state(C, but, BUTTON_STATE_TEXT_EDITING);
        retval = WM_UI_HANDLER_BREAK;
      }
#ifndef USE_ALLSELECT
      /* alt-click on sides to get "arrows" like in UI_BTYPE_NUM buttons,
       * and match wheel usage above */
      else if ((event->type == LEFTMOUSE) && (event->modifier & KM_ALT)) {
        int halfpos = BLI_rctf_cent_x(&but->rect);
        click = 2;
        if (mx < halfpos) {
          mx = but->rect.xmin;
        }
        else {
          mx = but->rect.xmax;
        }
      }
#endif
      else if (event->type == LEFTMOUSE) {
        data->dragstartx = mx;
        data->draglastx = mx;
        button_activate_state(C, but, BUTTON_STATE_NUM_EDITING);
        retval = WM_UI_HANDLER_BREAK;
      }
      else if (ELEM(event->type, EVT_PADENTER, EVT_RETKEY) && event->val == KM_PRESS) {
        click = 1;
      }
      else if (event->type == EVT_MINUSKEY && event->val == KM_PRESS) {
        button_activate_state(C, but, BUTTON_STATE_NUM_EDITING);
        data->value = -data->value;
        button_activate_state(C, but, BUTTON_STATE_EXIT);
        retval = WM_UI_HANDLER_BREAK;
      }
    }
#ifdef USE_DRAG_MULTINUM
    copy_v2_v2_int(data->multi_data.drag_start, event->xy);
#endif
  }
  else if (data->state == BUTTON_STATE_NUM_EDITING) {
    if (ELEM(event->type, EVT_ESCKEY, RIGHTMOUSE)) {
      if (event->val == KM_PRESS) {
        data->cancel = true;
        data->escapecancel = true;
        button_activate_state(C, but, BUTTON_STATE_EXIT);
      }
    }
    else if (event->type == LEFTMOUSE && event->val == KM_RELEASE) {
      if (data->dragchange) {
#ifdef USE_DRAG_MULTINUM
        /* If we started multi-button but didn't drag, then edit. */
        if (data->multi_data.init == uiHandleButtonMulti::INIT_SETUP) {
          click = 1;
        }
        else
#endif
        {
          button_activate_state(C, but, BUTTON_STATE_EXIT);
        }
      }
      else {
#ifdef USE_CONT_MOUSE_CORRECT
        /* reset! */
        copy_v2_fl(data->ungrab_mval, FLT_MAX);
#endif
        click = 1;
      }
    }
    else if ((event->type == MOUSEMOVE) || ui_event_is_snap(event)) {
      const bool is_motion = (event->type == MOUSEMOVE);
#ifdef USE_DRAG_MULTINUM
      data->multi_data.drag_dir[0] += abs(data->draglastx - mx);
      data->multi_data.drag_dir[1] += abs(data->draglasty - my);
#endif
      if (ui_numedit_but_SLI(but,
                             data,
                             mx,
                             true,
                             is_motion,
                             event->modifier & KM_CTRL,
                             event->modifier & KM_SHIFT))
      {
        ui_numedit_apply(C, block, but, data);
      }

#ifdef USE_DRAG_MULTINUM
      else if (data->multi_data.has_mbuts) {
        if (data->multi_data.init == uiHandleButtonMulti::INIT_ENABLE) {
          ui_multibut_states_apply(C, data, block);
        }
      }
#endif
    }
    retval = WM_UI_HANDLER_BREAK;
  }
  else if (data->state == BUTTON_STATE_TEXT_EDITING) {
    ui_do_but_textedit(C, block, but, data, event);
    retval = WM_UI_HANDLER_BREAK;
  }
  else if (data->state == BUTTON_STATE_TEXT_SELECTING) {
    ui_do_but_textedit_select(C, block, but, data, event);
    retval = WM_UI_HANDLER_BREAK;
  }

  if (click) {
    if (click == 2) {
      const PropertyScaleType scale_type = ui_but_scale_type(but);

      /* nudge slider to the left or right */
      float f, tempf, softmin, softmax, softrange;
      int temp;

      button_activate_state(C, but, BUTTON_STATE_NUM_EDITING);

      softmin = but->softmin;
      softmax = but->softmax;
      softrange = softmax - softmin;

      tempf = data->value;
      temp = int(data->value);

#if 0
      if (but->type == SLI) {
        /* same as below */
        f = float(mx - but->rect.xmin) / (BLI_rctf_size_x(&but->rect));
      }
      else
#endif
      {
        f = float(mx - but->rect.xmin) / BLI_rctf_size_x(&but->rect);
      }

      if (scale_type == PROP_SCALE_LOG) {
        f = powf(softmax / softmin, f) * softmin;
      }
      else {
        f = softmin + f * softrange;
      }

      if (!ui_but_is_float(but)) {
        int value_step = 1;
        if (f < temp) {
          temp -= value_step;
        }
        else {
          temp += value_step;
        }

        if (temp >= softmin && temp <= softmax) {
          data->value = temp;
        }
        else {
          data->cancel = true;
        }
      }
      else {
        if (tempf >= softmin && tempf <= softmax) {
          float value_step;
          if (scale_type == PROP_SCALE_LOG) {
            value_step = powf(10.0f, roundf(log10f(tempf) + UI_PROP_SCALE_LOG_SNAP_OFFSET) - 1.0f);
          }
          else {
            value_step = 0.01f;
          }

          if (f < tempf) {
            tempf -= value_step;
          }
          else {
            tempf += value_step;
          }

          CLAMP(tempf, softmin, softmax);
          data->value = tempf;
        }
        else {
          data->cancel = true;
        }
      }

      button_activate_state(C, but, BUTTON_STATE_EXIT);
      retval = WM_UI_HANDLER_BREAK;
    }
    else {
      /* edit the value directly */
      button_activate_state(C, but, BUTTON_STATE_TEXT_EDITING);
      retval = WM_UI_HANDLER_BREAK;
    }
  }

  data->draglastx = mx;
  data->draglasty = my;

  return retval;
}

static int ui_do_but_SCROLL(
    bContext *C, uiBlock *block, uiBut *but, uiHandleButtonData *data, const wmEvent *event)
{
  int retval = WM_UI_HANDLER_CONTINUE;
  const bool horizontal = (BLI_rctf_size_x(&but->rect) > BLI_rctf_size_y(&but->rect));

  int mx = event->xy[0];
  int my = event->xy[1];
  ui_window_to_block(data->region, block, &mx, &my);

  if (data->state == BUTTON_STATE_HIGHLIGHT) {
    if (event->val == KM_PRESS) {
      if (event->type == LEFTMOUSE) {
        if (horizontal) {
          data->dragstartx = mx;
          data->draglastx = mx;
        }
        else {
          data->dragstartx = my;
          data->draglastx = my;
        }
        button_activate_state(C, but, BUTTON_STATE_NUM_EDITING);
        retval = WM_UI_HANDLER_BREAK;
      }
    }
  }
  else if (data->state == BUTTON_STATE_NUM_EDITING) {
    if (event->type == EVT_ESCKEY) {
      if (event->val == KM_PRESS) {
        data->cancel = true;
        data->escapecancel = true;
        button_activate_state(C, but, BUTTON_STATE_EXIT);
      }
    }
    else if (event->type == LEFTMOUSE && event->val == KM_RELEASE) {
      button_activate_state(C, but, BUTTON_STATE_EXIT);
    }
    else if (event->type == MOUSEMOVE) {
      const bool is_motion = true;
      if (ui_numedit_but_SLI(
              but, data, (horizontal) ? mx : my, horizontal, is_motion, false, false))
      {
        /* Scroll-bars in popups need UI layout refresh to update the right items to show. */
        if (ui_block_is_popup_any(but->block)) {
          ED_region_tag_refresh_ui(data->region);
        }
        ui_numedit_apply(C, block, but, data);
      }
    }

    retval = WM_UI_HANDLER_BREAK;
  }

  return retval;
}

static int ui_do_but_GRIP(
    bContext *C, uiBlock *block, uiBut *but, uiHandleButtonData *data, const wmEvent *event)
{
  int retval = WM_UI_HANDLER_CONTINUE;
  const bool horizontal = (BLI_rctf_size_x(&but->rect) < BLI_rctf_size_y(&but->rect));

  /* NOTE: Having to store org point in window space and recompute it to block "space" each time
   *       is not ideal, but this is a way to hack around behavior of ui_window_to_block(), which
   *       returns different results when the block is inside a panel or not...
   *       See #37739.
   */

  int mx = event->xy[0];
  int my = event->xy[1];
  ui_window_to_block(data->region, block, &mx, &my);

  if (data->state == BUTTON_STATE_HIGHLIGHT) {
    if (event->val == KM_PRESS) {
      if (event->type == LEFTMOUSE) {
        data->dragstartx = event->xy[0];
        data->dragstarty = event->xy[1];
        button_activate_state(C, but, BUTTON_STATE_NUM_EDITING);
        retval = WM_UI_HANDLER_BREAK;
      }
    }
  }
  else if (data->state == BUTTON_STATE_NUM_EDITING) {
    if (event->type == EVT_ESCKEY) {
      if (event->val == KM_PRESS) {
        data->cancel = true;
        data->escapecancel = true;
        button_activate_state(C, but, BUTTON_STATE_EXIT);
      }
    }
    else if (event->type == LEFTMOUSE && event->val == KM_RELEASE) {
      button_activate_state(C, but, BUTTON_STATE_EXIT);
    }
    else if (event->type == MOUSEMOVE) {
      int dragstartx = data->dragstartx;
      int dragstarty = data->dragstarty;
      ui_window_to_block(data->region, block, &dragstartx, &dragstarty);
      data->value = data->origvalue + (horizontal ? mx - dragstartx : dragstarty - my);
      ui_numedit_apply(C, block, but, data);
    }

    retval = WM_UI_HANDLER_BREAK;
  }

  return retval;
}

static int ui_do_but_LISTROW(bContext *C,
                             uiBut *but,
                             uiHandleButtonData *data,
                             const wmEvent *event)
{
  if (data->state == BUTTON_STATE_HIGHLIGHT) {
    /* hack to pass on ctrl+click and double click to overlapping text
     * editing field for editing list item names
     */
    if ((ELEM(event->type, LEFTMOUSE, EVT_PADENTER, EVT_RETKEY) && (event->val == KM_PRESS) &&
         (event->modifier & KM_CTRL)) ||
        (event->type == LEFTMOUSE && event->val == KM_DBL_CLICK))
    {
      uiBut *labelbut = ui_but_list_row_text_activate(
          C, but, data, event, BUTTON_ACTIVATE_TEXT_EDITING);
      if (labelbut) {
        /* Nothing else to do. */
        return WM_UI_HANDLER_BREAK;
      }
    }
  }

  return ui_do_but_EXIT(C, but, data, event);
}

static int ui_do_but_BLOCK(bContext *C, uiBut *but, uiHandleButtonData *data, const wmEvent *event)
{
  if (data->state == BUTTON_STATE_HIGHLIGHT) {

    /* First handle click on icon-drag type button. */
    if (event->type == LEFTMOUSE && ui_but_drag_is_draggable(but) && event->val == KM_PRESS) {
      if (ui_but_contains_point_px_icon(but, data->region, event)) {
        button_activate_state(C, but, BUTTON_STATE_WAIT_DRAG);
        data->dragstartx = event->xy[0];
        data->dragstarty = event->xy[1];
        return WM_UI_HANDLER_BREAK;
      }
    }
#ifdef USE_DRAG_TOGGLE
    if (event->type == LEFTMOUSE && event->val == KM_PRESS && ui_but_is_drag_toggle(but)) {
      button_activate_state(C, but, BUTTON_STATE_WAIT_DRAG);
      data->dragstartx = event->xy[0];
      data->dragstarty = event->xy[1];
      return WM_UI_HANDLER_BREAK;
    }
#endif
    /* regular open menu */
    if (ELEM(event->type, LEFTMOUSE, EVT_PADENTER, EVT_RETKEY) && event->val == KM_PRESS) {
      button_activate_state(C, but, BUTTON_STATE_MENU_OPEN);
      return WM_UI_HANDLER_BREAK;
    }
    if (ui_but_supports_cycling(but)) {
      if (ELEM(event->type, MOUSEPAN, WHEELDOWNMOUSE, WHEELUPMOUSE) && (event->modifier & KM_CTRL))
      {
        int type = event->type;
        int val = event->val;

        /* Convert pan to scroll-wheel. */
        if (type == MOUSEPAN) {
          ui_pan_to_scroll(event, &type, &val);

          if (type == MOUSEPAN) {
            return WM_UI_HANDLER_BREAK;
          }
        }

        const int direction = (type == WHEELDOWNMOUSE) ? 1 : -1;

        data->value = ui_but_menu_step(but, direction);

        button_activate_state(C, but, BUTTON_STATE_EXIT);
        ui_apply_but(C, but->block, but, data, true);

        /* Button's state need to be changed to EXIT so moving mouse away from this mouse
         * wouldn't lead to cancel changes made to this button, but changing state to EXIT also
         * makes no button active for a while which leads to triggering operator when doing fast
         * scrolling mouse wheel. using post activate stuff from button allows to make button be
         * active again after checking for all that mouse leave and cancel stuff, so quick
         * scroll wouldn't be an issue anymore. Same goes for scrolling wheel in another
         * direction below (sergey).
         */
        data->postbut = but;
        data->posttype = BUTTON_ACTIVATE_OVER;

        /* without this, a new interface that draws as result of the menu change
         * won't register that the mouse is over it, eg:
         * Alt+MouseWheel over the render slots, without this,
         * the slot menu fails to switch a second time.
         *
         * The active state of the button could be maintained some other way
         * and remove this mouse-move event.
         */
        WM_event_add_mousemove(data->window);

        return WM_UI_HANDLER_BREAK;
      }
    }
  }
  else if (data->state == BUTTON_STATE_WAIT_DRAG) {

    /* this function also ends state */
    if (ui_but_drag_init(C, but, data, event)) {
      return WM_UI_HANDLER_BREAK;
    }

    /* outside icon quit, not needed if drag activated */
    if (0 == ui_but_contains_point_px_icon(but, data->region, event)) {
      button_activate_state(C, but, BUTTON_STATE_EXIT);
      data->cancel = true;
      return WM_UI_HANDLER_BREAK;
    }

    if (event->type == LEFTMOUSE && event->val == KM_RELEASE) {
      button_activate_state(C, but, BUTTON_STATE_MENU_OPEN);
      return WM_UI_HANDLER_BREAK;
    }
  }

  return WM_UI_HANDLER_CONTINUE;
}

static bool ui_numedit_but_UNITVEC(
    uiBut *but, uiHandleButtonData *data, int mx, int my, const enum eSnapType snap)
{
  float mrad;
  bool changed = true;

  /* button is presumed square */
  /* if mouse moves outside of sphere, it does negative normal */

  /* note that both data->vec and data->origvec should be normalized
   * else we'll get a harmless but annoying jump when first clicking */

  float *fp = data->origvec;
  const float rad = BLI_rctf_size_x(&but->rect);
  const float radsq = rad * rad;

  int mdx, mdy;
  if (fp[2] > 0.0f) {
    mdx = (rad * fp[0]);
    mdy = (rad * fp[1]);
  }
  else if (fp[2] > -1.0f) {
    mrad = rad / sqrtf(fp[0] * fp[0] + fp[1] * fp[1]);

    mdx = 2.0f * mrad * fp[0] - (rad * fp[0]);
    mdy = 2.0f * mrad * fp[1] - (rad * fp[1]);
  }
  else {
    mdx = mdy = 0;
  }

  float dx = float(mx + mdx - data->dragstartx);
  float dy = float(my + mdy - data->dragstarty);

  fp = data->vec;
  mrad = dx * dx + dy * dy;
  if (mrad < radsq) { /* inner circle */
    fp[0] = dx;
    fp[1] = dy;
    fp[2] = sqrtf(radsq - dx * dx - dy * dy);
  }
  else { /* outer circle */

    mrad = rad / sqrtf(mrad); /* veclen */

    dx *= (2.0f * mrad - 1.0f);
    dy *= (2.0f * mrad - 1.0f);

    mrad = dx * dx + dy * dy;
    if (mrad < radsq) {
      fp[0] = dx;
      fp[1] = dy;
      fp[2] = -sqrtf(radsq - dx * dx - dy * dy);
    }
  }
  normalize_v3(fp);

  if (snap != SNAP_OFF) {
    const int snap_steps = (snap == SNAP_ON) ? 4 : 12; /* 45 or 15 degree increments */
    const float snap_steps_angle = M_PI / snap_steps;
    float angle, angle_snap;

    /* round each axis of 'fp' to the next increment
     * do this in "angle" space - this gives increments of same size */
    for (int i = 0; i < 3; i++) {
      angle = asinf(fp[i]);
      angle_snap = roundf(angle / snap_steps_angle) * snap_steps_angle;
      fp[i] = sinf(angle_snap);
    }
    normalize_v3(fp);
    changed = !compare_v3v3(fp, data->origvec, FLT_EPSILON);
  }

  data->draglastx = mx;
  data->draglasty = my;

  return changed;
}

static void ui_palette_set_active(uiButColor *color_but)
{
  if (color_but->is_pallete_color) {
    Palette *palette = (Palette *)color_but->rnapoin.owner_id;
    const PaletteColor *color = static_cast<const PaletteColor *>(color_but->rnapoin.data);
    palette->active_color = BLI_findindex(&palette->colors, color);
  }
}

static int ui_do_but_COLOR(bContext *C, uiBut *but, uiHandleButtonData *data, const wmEvent *event)
{
  BLI_assert(but->type == UI_BTYPE_COLOR);
  uiButColor *color_but = (uiButColor *)but;

  if (data->state == BUTTON_STATE_HIGHLIGHT) {
    /* First handle click on icon-drag type button. */
    if (event->type == LEFTMOUSE && ui_but_drag_is_draggable(but) && event->val == KM_PRESS) {
      ui_palette_set_active(color_but);
      if (ui_but_contains_point_px_icon(but, data->region, event)) {
        button_activate_state(C, but, BUTTON_STATE_WAIT_DRAG);
        data->dragstartx = event->xy[0];
        data->dragstarty = event->xy[1];
        return WM_UI_HANDLER_BREAK;
      }
    }
#ifdef USE_DRAG_TOGGLE
    if (event->type == LEFTMOUSE && event->val == KM_PRESS) {
      ui_palette_set_active(color_but);
      button_activate_state(C, but, BUTTON_STATE_WAIT_DRAG);
      data->dragstartx = event->xy[0];
      data->dragstarty = event->xy[1];
      return WM_UI_HANDLER_BREAK;
    }
#endif
    /* regular open menu */
    if (ELEM(event->type, LEFTMOUSE, EVT_PADENTER, EVT_RETKEY) && event->val == KM_PRESS) {
      ui_palette_set_active(color_but);
      button_activate_state(C, but, BUTTON_STATE_MENU_OPEN);
      return WM_UI_HANDLER_BREAK;
    }
    if (ELEM(event->type, MOUSEPAN, WHEELDOWNMOUSE, WHEELUPMOUSE) && (event->modifier & KM_CTRL)) {
      ColorPicker *cpicker = static_cast<ColorPicker *>(but->custom_data);
      float hsv_static[3] = {0.0f};
      float *hsv = cpicker ? cpicker->hsv_perceptual : hsv_static;
      float col[3];

      ui_but_v3_get(but, col);
      rgb_to_hsv_compat_v(col, hsv);

      if (event->type == WHEELDOWNMOUSE) {
        hsv[2] = clamp_f(hsv[2] - 0.05f, 0.0f, 1.0f);
      }
      else if (event->type == WHEELUPMOUSE) {
        hsv[2] = clamp_f(hsv[2] + 0.05f, 0.0f, 1.0f);
      }
      else {
        const float fac = 0.005 * (event->xy[1] - event->prev_xy[1]);
        hsv[2] = clamp_f(hsv[2] + fac, 0.0f, 1.0f);
      }

      hsv_to_rgb_v(hsv, data->vec);
      ui_but_v3_set(but, data->vec);

      button_activate_state(C, but, BUTTON_STATE_EXIT);
      ui_apply_but(C, but->block, but, data, true);
      return WM_UI_HANDLER_BREAK;
    }
    if (color_but->is_pallete_color && (event->type == EVT_DELKEY) && (event->val == KM_PRESS)) {
      Palette *palette = (Palette *)but->rnapoin.owner_id;
      PaletteColor *color = static_cast<PaletteColor *>(but->rnapoin.data);

      BKE_palette_color_remove(palette, color);

      button_activate_state(C, but, BUTTON_STATE_EXIT);

      /* this is risky. it works OK for now,
       * but if it gives trouble we should delay execution */
      but->rnapoin = PointerRNA_NULL;
      but->rnaprop = nullptr;

      return WM_UI_HANDLER_BREAK;
    }
  }
  else if (data->state == BUTTON_STATE_WAIT_DRAG) {

    /* this function also ends state */
    if (ui_but_drag_init(C, but, data, event)) {
      return WM_UI_HANDLER_BREAK;
    }

    /* outside icon quit, not needed if drag activated */
    if (0 == ui_but_contains_point_px_icon(but, data->region, event)) {
      button_activate_state(C, but, BUTTON_STATE_EXIT);
      data->cancel = true;
      return WM_UI_HANDLER_BREAK;
    }

    if (event->type == LEFTMOUSE && event->val == KM_RELEASE) {
      if (color_but->is_pallete_color) {
        if ((event->modifier & KM_CTRL) == 0) {
          float color[3];
          Paint *paint = BKE_paint_get_active_from_context(C);
          if (paint != nullptr) {
            Brush *brush = BKE_paint_brush(paint);

            if (brush == nullptr) {
              /* Pass. */
            }
            else if (brush->flag & BRUSH_USE_GRADIENT) {
              float *target = &brush->gradient->data[brush->gradient->cur].r;

              if (but->rnaprop && RNA_property_subtype(but->rnaprop) == PROP_COLOR_GAMMA) {
                RNA_property_float_get_array_at_most(&but->rnapoin, but->rnaprop, target, 3);
                IMB_colormanagement_srgb_to_scene_linear_v3(target, target);
              }
              else if (but->rnaprop && RNA_property_subtype(but->rnaprop) == PROP_COLOR) {
                RNA_property_float_get_array_at_most(&but->rnapoin, but->rnaprop, target, 3);
              }
              BKE_brush_tag_unsaved_changes(brush);
            }
            else {
              Scene *scene = CTX_data_scene(C);
              bool updated = false;

              if (but->rnaprop && RNA_property_subtype(but->rnaprop) == PROP_COLOR_GAMMA) {
                RNA_property_float_get_array_at_most(
                    &but->rnapoin, but->rnaprop, color, ARRAY_SIZE(color));
                BKE_brush_color_set(scene, paint, brush, color);
                updated = true;
              }
              else if (but->rnaprop && RNA_property_subtype(but->rnaprop) == PROP_COLOR) {
                RNA_property_float_get_array_at_most(
                    &but->rnapoin, but->rnaprop, color, ARRAY_SIZE(color));
                IMB_colormanagement_scene_linear_to_srgb_v3(color, color);
                BKE_brush_color_set(scene, paint, brush, color);
                updated = true;
              }

              if (updated) {
                PropertyRNA *brush_color_prop;

                PointerRNA brush_ptr = RNA_id_pointer_create(&brush->id);
                brush_color_prop = RNA_struct_find_property(&brush_ptr, "color");
                RNA_property_update(C, &brush_ptr, brush_color_prop);
              }
            }
          }

          button_activate_state(C, but, BUTTON_STATE_EXIT);
        }
        else {
          button_activate_state(C, but, BUTTON_STATE_MENU_OPEN);
        }
      }
      else {
        button_activate_state(C, but, BUTTON_STATE_MENU_OPEN);
      }
      return WM_UI_HANDLER_BREAK;
    }
  }

  return WM_UI_HANDLER_CONTINUE;
}

static int ui_do_but_UNITVEC(
    bContext *C, uiBlock *block, uiBut *but, uiHandleButtonData *data, const wmEvent *event)
{
  int mx = event->xy[0];
  int my = event->xy[1];
  ui_window_to_block(data->region, block, &mx, &my);

  if (data->state == BUTTON_STATE_HIGHLIGHT) {
    if (event->type == LEFTMOUSE && event->val == KM_PRESS) {
      const enum eSnapType snap = ui_event_to_snap(event);
      data->dragstartx = mx;
      data->dragstarty = my;
      data->draglastx = mx;
      data->draglasty = my;
      button_activate_state(C, but, BUTTON_STATE_NUM_EDITING);

      /* also do drag the first time */
      if (ui_numedit_but_UNITVEC(but, data, mx, my, snap)) {
        ui_numedit_apply(C, block, but, data);
      }

      return WM_UI_HANDLER_BREAK;
    }
  }
  else if (data->state == BUTTON_STATE_NUM_EDITING) {
    if ((event->type == MOUSEMOVE) || ui_event_is_snap(event)) {
      if (mx != data->draglastx || my != data->draglasty || event->type != MOUSEMOVE) {
        const enum eSnapType snap = ui_event_to_snap(event);
        if (ui_numedit_but_UNITVEC(but, data, mx, my, snap)) {
          ui_numedit_apply(C, block, but, data);
        }
      }
    }
    else if (ELEM(event->type, EVT_ESCKEY, RIGHTMOUSE)) {
      if (event->val == KM_PRESS) {
        data->cancel = true;
        data->escapecancel = true;
        button_activate_state(C, but, BUTTON_STATE_EXIT);
      }
    }
    else if (event->type == LEFTMOUSE && event->val == KM_RELEASE) {
      button_activate_state(C, but, BUTTON_STATE_EXIT);
    }

    return WM_UI_HANDLER_BREAK;
  }

  return WM_UI_HANDLER_CONTINUE;
}

/* scales a vector so no axis exceeds max
 * (could become BLI_math func) */
static void clamp_axis_max_v3(float v[3], const float max)
{
  const float v_max = max_fff(v[0], v[1], v[2]);
  if (v_max > max) {
    mul_v3_fl(v, max / v_max);
    v[0] = std::min(v[0], max);
    v[1] = std::min(v[1], max);
    v[2] = std::min(v[2], max);
  }
}

static void ui_rgb_to_color_picker_HSVCUBE_compat_v(const uiButHSVCube *hsv_but,
                                                    const float rgb[3],
                                                    float hsv[3])
{
  if (hsv_but->gradient_type == UI_GRAD_L_ALT) {
    rgb_to_hsl_compat_v(rgb, hsv);
  }
  else {
    rgb_to_hsv_compat_v(rgb, hsv);
  }
}

static void ui_rgb_to_color_picker_HSVCUBE_v(const uiButHSVCube *hsv_but,
                                             const float rgb[3],
                                             float hsv[3])
{
  if (hsv_but->gradient_type == UI_GRAD_L_ALT) {
    rgb_to_hsl_v(rgb, hsv);
  }
  else {
    rgb_to_hsv_v(rgb, hsv);
  }
}

static void ui_color_picker_to_rgb_HSVCUBE_v(const uiButHSVCube *hsv_but,
                                             const float hsv[3],
                                             float rgb[3])
{
  if (hsv_but->gradient_type == UI_GRAD_L_ALT) {
    hsl_to_rgb_v(hsv, rgb);
  }
  else {
    hsv_to_rgb_v(hsv, rgb);
  }
}

static bool ui_numedit_but_HSVCUBE(uiBut *but,
                                   uiHandleButtonData *data,
                                   int mx,
                                   int my,
                                   const enum eSnapType snap,
                                   const bool shift)
{
  const uiButHSVCube *hsv_but = (uiButHSVCube *)but;
  ColorPicker *cpicker = static_cast<ColorPicker *>(but->custom_data);
  float *hsv = cpicker->hsv_perceptual;
  float rgb[3];
  float x, y;
  float mx_fl, my_fl;
  const bool changed = true;

  ui_mouse_scale_warp(data, mx, my, &mx_fl, &my_fl, shift);

#ifdef USE_CONT_MOUSE_CORRECT
  if (ui_but_is_cursor_warp(but)) {
    /* OK but can go outside bounds */
    data->ungrab_mval[0] = mx_fl;
    data->ungrab_mval[1] = my_fl;
    BLI_rctf_clamp_pt_v(&but->rect, data->ungrab_mval);
  }
#endif

  ui_but_v3_get(but, rgb);
  ui_scene_linear_to_perceptual_space(but, rgb);

  ui_rgb_to_color_picker_HSVCUBE_compat_v(hsv_but, rgb, hsv);

  /* only apply the delta motion, not absolute */
  if (shift) {
    rcti rect_i;
    float xpos, ypos, hsvo[3];

    BLI_rcti_rctf_copy(&rect_i, &but->rect);

    /* calculate original hsv again */
    copy_v3_v3(rgb, data->origvec);
    ui_scene_linear_to_perceptual_space(but, rgb);

    copy_v3_v3(hsvo, hsv);

    ui_rgb_to_color_picker_HSVCUBE_compat_v(hsv_but, rgb, hsvo);

    /* and original position */
    ui_hsvcube_pos_from_vals(hsv_but, &rect_i, hsvo, &xpos, &ypos);

    mx_fl = xpos - (data->dragstartx - mx_fl);
    my_fl = ypos - (data->dragstarty - my_fl);
  }

  /* relative position within box */
  x = (mx_fl - but->rect.xmin) / BLI_rctf_size_x(&but->rect);
  y = (my_fl - but->rect.ymin) / BLI_rctf_size_y(&but->rect);
  CLAMP(x, 0.0f, 1.0f);
  CLAMP(y, 0.0f, 1.0f);

  switch (hsv_but->gradient_type) {
    case UI_GRAD_SV:
      hsv[1] = x;
      hsv[2] = y;
      break;
    case UI_GRAD_HV:
      hsv[0] = x;
      hsv[2] = y;
      break;
    case UI_GRAD_HS:
      hsv[0] = x;
      hsv[1] = y;
      break;
    case UI_GRAD_H:
      hsv[0] = x;
      break;
    case UI_GRAD_S:
      hsv[1] = x;
      break;
    case UI_GRAD_V:
      hsv[2] = x;
      break;
    case UI_GRAD_L_ALT:
      hsv[2] = y;
      break;
    case UI_GRAD_V_ALT: {
      /* vertical 'value' strip */
      const float min = but->softmin, max = but->softmax;
      /* exception only for value strip - use the range set in but->min/max */
      hsv[2] = y * (max - min) + min;
      break;
    }
    default:
      BLI_assert(0);
      break;
  }

  if (snap != SNAP_OFF) {
    if (ELEM(hsv_but->gradient_type, UI_GRAD_HV, UI_GRAD_HS, UI_GRAD_H)) {
      ui_color_snap_hue(snap, &hsv[0]);
    }
  }

  ui_color_picker_to_rgb_HSVCUBE_v(hsv_but, hsv, rgb);
  ui_perceptual_to_scene_linear_space(but, rgb);

  /* clamp because with color conversion we can exceed range #34295. */
  if (hsv_but->gradient_type == UI_GRAD_V_ALT) {
    clamp_axis_max_v3(rgb, but->softmax);
  }

  copy_v3_v3(data->vec, rgb);

  data->draglastx = mx;
  data->draglasty = my;

  return changed;
}

#ifdef WITH_INPUT_NDOF
static void ui_ndofedit_but_HSVCUBE(uiButHSVCube *hsv_but,
                                    uiHandleButtonData *data,
                                    const wmNDOFMotionData *ndof,
                                    const enum eSnapType snap,
                                    const bool shift)
{
  ColorPicker *cpicker = static_cast<ColorPicker *>(hsv_but->custom_data);
  float *hsv = cpicker->hsv_perceptual;
  const float hsv_v_max = max_ff(hsv[2], hsv_but->softmax);
  float rgb[3];
  const float sensitivity = (shift ? 0.15f : 0.3f) * ndof->dt;

  ui_but_v3_get(hsv_but, rgb);
  ui_scene_linear_to_perceptual_space(hsv_but, rgb);
  ui_rgb_to_color_picker_HSVCUBE_compat_v(hsv_but, rgb, hsv);

  switch (hsv_but->gradient_type) {
    case UI_GRAD_SV:
      hsv[1] += ndof->rvec[2] * sensitivity;
      hsv[2] += ndof->rvec[0] * sensitivity;
      break;
    case UI_GRAD_HV:
      hsv[0] += ndof->rvec[2] * sensitivity;
      hsv[2] += ndof->rvec[0] * sensitivity;
      break;
    case UI_GRAD_HS:
      hsv[0] += ndof->rvec[2] * sensitivity;
      hsv[1] += ndof->rvec[0] * sensitivity;
      break;
    case UI_GRAD_H:
      hsv[0] += ndof->rvec[2] * sensitivity;
      break;
    case UI_GRAD_S:
      hsv[1] += ndof->rvec[2] * sensitivity;
      break;
    case UI_GRAD_V:
      hsv[2] += ndof->rvec[2] * sensitivity;
      break;
    case UI_GRAD_V_ALT:
    case UI_GRAD_L_ALT:
      /* vertical 'value' strip */

      /* exception only for value strip - use the range set in but->min/max */
      hsv[2] += ndof->rvec[0] * sensitivity;

      CLAMP(hsv[2], hsv_but->softmin, hsv_but->softmax);
      break;
    default:
      BLI_assert_msg(0, "invalid hsv type");
      break;
  }

  if (snap != SNAP_OFF) {
    if (ELEM(hsv_but->gradient_type, UI_GRAD_HV, UI_GRAD_HS, UI_GRAD_H)) {
      ui_color_snap_hue(snap, &hsv[0]);
    }
  }

  /* ndof specific: the changes above aren't clamping */
  hsv_clamp_v(hsv, hsv_v_max);

  ui_color_picker_to_rgb_HSVCUBE_v(hsv_but, hsv, rgb);
  ui_perceptual_to_scene_linear_space(hsv_but, rgb);

  copy_v3_v3(data->vec, rgb);
  ui_but_v3_set(hsv_but, data->vec);
}
#endif /* WITH_INPUT_NDOF */

static int ui_do_but_HSVCUBE(
    bContext *C, uiBlock *block, uiBut *but, uiHandleButtonData *data, const wmEvent *event)
{
  uiButHSVCube *hsv_but = (uiButHSVCube *)but;
  int mx = event->xy[0];
  int my = event->xy[1];
  ui_window_to_block(data->region, block, &mx, &my);

  if (data->state == BUTTON_STATE_HIGHLIGHT) {
    if (event->type == LEFTMOUSE && event->val == KM_PRESS) {
      const enum eSnapType snap = ui_event_to_snap(event);

      data->dragstartx = mx;
      data->dragstarty = my;
      data->draglastx = mx;
      data->draglasty = my;
      button_activate_state(C, but, BUTTON_STATE_NUM_EDITING);

      /* also do drag the first time */
      if (ui_numedit_but_HSVCUBE(but, data, mx, my, snap, event->modifier & KM_SHIFT)) {
        ui_numedit_apply(C, block, but, data);
      }

      return WM_UI_HANDLER_BREAK;
    }
#ifdef WITH_INPUT_NDOF
    if (event->type == NDOF_MOTION) {
      const wmNDOFMotionData *ndof = static_cast<const wmNDOFMotionData *>(event->customdata);
      const enum eSnapType snap = ui_event_to_snap(event);

      ui_ndofedit_but_HSVCUBE(hsv_but, data, ndof, snap, event->modifier & KM_SHIFT);

      button_activate_state(C, but, BUTTON_STATE_EXIT);
      ui_apply_but(C, but->block, but, data, true);

      return WM_UI_HANDLER_BREAK;
    }
#endif /* WITH_INPUT_NDOF */
    /* XXX hardcoded keymap check.... */
    if (event->type == EVT_BACKSPACEKEY && event->val == KM_PRESS) {
      if (ELEM(hsv_but->gradient_type, UI_GRAD_V_ALT, UI_GRAD_L_ALT)) {
        int len;

        /* reset only value */

        len = RNA_property_array_length(&but->rnapoin, but->rnaprop);
        if (ELEM(len, 3, 4)) {
          float rgb[3], def_hsv[3];
          float def[4];
          ColorPicker *cpicker = static_cast<ColorPicker *>(but->custom_data);
          float *hsv = cpicker->hsv_perceptual;

          RNA_property_float_get_default_array(&but->rnapoin, but->rnaprop, def);
          ui_rgb_to_color_picker_HSVCUBE_v(hsv_but, def, def_hsv);

          ui_but_v3_get(but, rgb);
          ui_rgb_to_color_picker_HSVCUBE_compat_v(hsv_but, rgb, hsv);

          def_hsv[0] = hsv[0];
          def_hsv[1] = hsv[1];

          ui_color_picker_to_rgb_HSVCUBE_v(hsv_but, def_hsv, rgb);
          ui_but_v3_set(but, rgb);

          RNA_property_update(C, &but->rnapoin, but->rnaprop);
          return WM_UI_HANDLER_BREAK;
        }
      }
    }
  }
  else if (data->state == BUTTON_STATE_NUM_EDITING) {
    if (ELEM(event->type, EVT_ESCKEY, RIGHTMOUSE)) {
      if (event->val == KM_PRESS) {
        data->cancel = true;
        data->escapecancel = true;
        button_activate_state(C, but, BUTTON_STATE_EXIT);
      }
    }
    else if ((event->type == MOUSEMOVE) || ui_event_is_snap(event)) {
      if (mx != data->draglastx || my != data->draglasty || event->type != MOUSEMOVE) {
        const enum eSnapType snap = ui_event_to_snap(event);

        if (ui_numedit_but_HSVCUBE(but, data, mx, my, snap, event->modifier & KM_SHIFT)) {
          ui_numedit_apply(C, block, but, data);
        }
      }
    }
    else if (event->type == LEFTMOUSE && event->val == KM_RELEASE) {
      button_activate_state(C, but, BUTTON_STATE_EXIT);
    }

    return WM_UI_HANDLER_BREAK;
  }

  return WM_UI_HANDLER_CONTINUE;
}

static bool ui_numedit_but_HSVCIRCLE(uiBut *but,
                                     uiHandleButtonData *data,
                                     float mx,
                                     float my,
                                     const enum eSnapType snap,
                                     const bool shift)
{
  const bool changed = true;
  ColorPicker *cpicker = static_cast<ColorPicker *>(but->custom_data);
  float *hsv = cpicker->hsv_perceptual;

  float mx_fl, my_fl;
  ui_mouse_scale_warp(data, mx, my, &mx_fl, &my_fl, shift);

#ifdef USE_CONT_MOUSE_CORRECT
  if (ui_but_is_cursor_warp(but)) {
    /* OK but can go outside bounds */
    data->ungrab_mval[0] = mx_fl;
    data->ungrab_mval[1] = my_fl;
    { /* clamp */
      const float radius = min_ff(BLI_rctf_size_x(&but->rect), BLI_rctf_size_y(&but->rect)) / 2.0f;
      const float cent[2] = {BLI_rctf_cent_x(&but->rect), BLI_rctf_cent_y(&but->rect)};
      const float len = len_v2v2(cent, data->ungrab_mval);
      if (len > radius) {
        dist_ensure_v2_v2fl(data->ungrab_mval, cent, radius);
      }
    }
  }
#endif

  rcti rect;
  BLI_rcti_rctf_copy(&rect, &but->rect);

  float rgb[3];
  ui_but_v3_get(but, rgb);
  ui_scene_linear_to_perceptual_space(but, rgb);
  ui_color_picker_rgb_to_hsv_compat(rgb, hsv);

  /* exception, when using color wheel in 'locked' value state:
   * allow choosing a hue for black values, by giving a tiny increment */
  if (cpicker->use_color_lock) {
    if (U.color_picker_type == USER_CP_CIRCLE_HSV) { /* lock */
      if (hsv[2] == 0.0f) {
        hsv[2] = 0.0001f;
      }
    }
    else {
      if (hsv[2] == 0.0f) {
        hsv[2] = 0.0001f;
      }
      hsv[2] = std::min(hsv[2], 0.9999f);
    }
  }

  /* only apply the delta motion, not absolute */
  if (shift) {
    float xpos, ypos, hsvo[3], rgbo[3];

    /* calculate original hsv again */
    copy_v3_v3(hsvo, hsv);
    copy_v3_v3(rgbo, data->origvec);
    ui_scene_linear_to_perceptual_space(but, rgbo);
    ui_color_picker_rgb_to_hsv_compat(rgbo, hsvo);

    /* and original position */
    ui_hsvcircle_pos_from_vals(cpicker, &rect, hsvo, &xpos, &ypos);

    mx_fl = xpos - (data->dragstartx - mx_fl);
    my_fl = ypos - (data->dragstarty - my_fl);
  }

  ui_hsvcircle_vals_from_pos(&rect, mx_fl, my_fl, hsv, hsv + 1);

  if ((cpicker->use_color_cubic) && (U.color_picker_type == USER_CP_CIRCLE_HSV)) {
    hsv[1] = 1.0f - sqrt3f(1.0f - hsv[1]);
  }

  if (snap != SNAP_OFF) {
    ui_color_snap_hue(snap, &hsv[0]);
  }

  ui_color_picker_hsv_to_rgb(hsv, rgb);

  if (cpicker->use_luminosity_lock) {
    if (!is_zero_v3(rgb)) {
      normalize_v3_length(rgb, cpicker->luminosity_lock_value);
    }
  }

  ui_perceptual_to_scene_linear_space(but, rgb);
  ui_but_v3_set(but, rgb);

  data->draglastx = mx;
  data->draglasty = my;

  return changed;
}

#ifdef WITH_INPUT_NDOF
static void ui_ndofedit_but_HSVCIRCLE(uiBut *but,
                                      uiHandleButtonData *data,
                                      const wmNDOFMotionData *ndof,
                                      const enum eSnapType snap,
                                      const bool shift)
{
  ColorPicker *cpicker = static_cast<ColorPicker *>(but->custom_data);
  float *hsv = cpicker->hsv_perceptual;
  float rgb[3];
  float phi, r, v[2];
  const float sensitivity = (shift ? 0.06f : 0.3f) * ndof->dt;

  ui_but_v3_get(but, rgb);
  ui_scene_linear_to_perceptual_space(but, rgb);
  ui_color_picker_rgb_to_hsv_compat(rgb, hsv);

  /* Convert current color on hue/sat disc to circular coordinates phi, r */
  phi = fmodf(hsv[0] + 0.25f, 1.0f) * -2.0f * float(M_PI);
  r = hsv[1];
  // const float sqr = r > 0.0f ? sqrtf(r) : 1; /* UNUSED */

  /* Convert to 2d vectors */
  v[0] = r * cosf(phi);
  v[1] = r * sinf(phi);

  /* Use ndof device y and x rotation to move the vector in 2d space */
  v[0] += ndof->rvec[2] * sensitivity;
  v[1] += ndof->rvec[0] * sensitivity;

  /* convert back to polar coords on circle */
  phi = atan2f(v[0], v[1]) / (2.0f * float(M_PI)) + 0.5f;

  /* use ndof Y rotation to additionally rotate hue */
  phi += ndof->rvec[1] * sensitivity * 0.5f;
  r = len_v2(v);

  /* convert back to hsv values, in range [0,1] */
  hsv[0] = phi;
  hsv[1] = r;

  /* exception, when using color wheel in 'locked' value state:
   * allow choosing a hue for black values, by giving a tiny increment */
  if (cpicker->use_color_lock) {
    if (U.color_picker_type == USER_CP_CIRCLE_HSV) { /* lock */
      if (hsv[2] == 0.0f) {
        hsv[2] = 0.0001f;
      }
    }
    else {
      if (hsv[2] == 0.0f) {
        hsv[2] = 0.0001f;
      }
      if (hsv[2] == 1.0f) {
        hsv[2] = 0.9999f;
      }
    }
  }

  if (snap != SNAP_OFF) {
    ui_color_snap_hue(snap, &hsv[0]);
  }

  hsv_clamp_v(hsv, FLT_MAX);

  ui_color_picker_hsv_to_rgb(hsv, data->vec);

  if (cpicker->use_luminosity_lock) {
    if (!is_zero_v3(data->vec)) {
      normalize_v3_length(data->vec, cpicker->luminosity_lock_value);
    }
  }

  ui_perceptual_to_scene_linear_space(but, data->vec);
  ui_but_v3_set(but, data->vec);
}
#endif /* WITH_INPUT_NDOF */

static int ui_do_but_HSVCIRCLE(
    bContext *C, uiBlock *block, uiBut *but, uiHandleButtonData *data, const wmEvent *event)
{
  ColorPicker *cpicker = static_cast<ColorPicker *>(but->custom_data);
  float *hsv = cpicker->hsv_perceptual;
  int mx = event->xy[0];
  int my = event->xy[1];
  ui_window_to_block(data->region, block, &mx, &my);

  if (data->state == BUTTON_STATE_HIGHLIGHT) {
    if (event->type == LEFTMOUSE && event->val == KM_PRESS) {
      const enum eSnapType snap = ui_event_to_snap(event);
      data->dragstartx = mx;
      data->dragstarty = my;
      data->draglastx = mx;
      data->draglasty = my;
      button_activate_state(C, but, BUTTON_STATE_NUM_EDITING);

      /* also do drag the first time */
      if (ui_numedit_but_HSVCIRCLE(but, data, mx, my, snap, event->modifier & KM_SHIFT)) {
        ui_numedit_apply(C, block, but, data);
      }

      return WM_UI_HANDLER_BREAK;
    }
#ifdef WITH_INPUT_NDOF
    if (event->type == NDOF_MOTION) {
      const enum eSnapType snap = ui_event_to_snap(event);
      const wmNDOFMotionData *ndof = static_cast<const wmNDOFMotionData *>(event->customdata);

      ui_ndofedit_but_HSVCIRCLE(but, data, ndof, snap, event->modifier & KM_SHIFT);

      button_activate_state(C, but, BUTTON_STATE_EXIT);
      ui_apply_but(C, but->block, but, data, true);

      return WM_UI_HANDLER_BREAK;
    }
#endif /* WITH_INPUT_NDOF */
    /* XXX hardcoded keymap check.... */
    if (event->type == EVT_BACKSPACEKEY && event->val == KM_PRESS) {
      int len;

      /* reset only saturation */

      len = RNA_property_array_length(&but->rnapoin, but->rnaprop);
      if (len >= 3) {
        float rgb[3], def_hsv[3];
        float *def = static_cast<float *>(MEM_callocN(sizeof(float) * len, __func__));

        RNA_property_float_get_default_array(&but->rnapoin, but->rnaprop, def);
        ui_color_picker_hsv_to_rgb(def, def_hsv);

        ui_but_v3_get(but, rgb);
        ui_color_picker_rgb_to_hsv_compat(rgb, hsv);

        def_hsv[0] = hsv[0];
        def_hsv[2] = hsv[2];

        hsv_to_rgb_v(def_hsv, rgb);
        ui_but_v3_set(but, rgb);

        RNA_property_update(C, &but->rnapoin, but->rnaprop);

        MEM_freeN(def);
      }
      return WM_UI_HANDLER_BREAK;
    }
  }
  else if (data->state == BUTTON_STATE_NUM_EDITING) {
    if (ELEM(event->type, EVT_ESCKEY, RIGHTMOUSE)) {
      if (event->val == KM_PRESS) {
        data->cancel = true;
        data->escapecancel = true;
        button_activate_state(C, but, BUTTON_STATE_EXIT);
      }
    }
    /* XXX hardcoded keymap check.... */
    else if (event->type == WHEELDOWNMOUSE) {
      hsv[2] = clamp_f(hsv[2] - 0.05f, 0.0f, 1.0f);
      ui_but_hsv_set(but); /* converts to rgb */
      ui_numedit_apply(C, block, but, data);
    }
    else if (event->type == WHEELUPMOUSE) {
      hsv[2] = clamp_f(hsv[2] + 0.05f, 0.0f, 1.0f);
      ui_but_hsv_set(but); /* converts to rgb */
      ui_numedit_apply(C, block, but, data);
    }
    else if ((event->type == MOUSEMOVE) || ui_event_is_snap(event)) {
      if (mx != data->draglastx || my != data->draglasty || event->type != MOUSEMOVE) {
        const enum eSnapType snap = ui_event_to_snap(event);

        if (ui_numedit_but_HSVCIRCLE(but, data, mx, my, snap, event->modifier & KM_SHIFT)) {
          ui_numedit_apply(C, block, but, data);
        }
      }
    }
    else if (event->type == LEFTMOUSE && event->val == KM_RELEASE) {
      button_activate_state(C, but, BUTTON_STATE_EXIT);
    }
    return WM_UI_HANDLER_BREAK;
  }

  return WM_UI_HANDLER_CONTINUE;
}

static bool ui_numedit_but_COLORBAND(uiBut *but, uiHandleButtonData *data, int mx)
{
  bool changed = false;

  if (data->draglastx == mx) {
    return changed;
  }

  if (data->coba->tot == 0) {
    return changed;
  }

  const float dx = float(mx - data->draglastx) / BLI_rctf_size_x(&but->rect);
  data->dragcbd->pos += dx;
  CLAMP(data->dragcbd->pos, 0.0f, 1.0f);

  BKE_colorband_update_sort(data->coba);
  data->dragcbd = data->coba->data + data->coba->cur; /* because qsort */

  data->draglastx = mx;
  changed = true;

  return changed;
}

static int ui_do_but_COLORBAND(
    bContext *C, uiBlock *block, uiBut *but, uiHandleButtonData *data, const wmEvent *event)
{
  int mx = event->xy[0];
  int my = event->xy[1];
  ui_window_to_block(data->region, block, &mx, &my);

  if (data->state == BUTTON_STATE_HIGHLIGHT) {
    if (event->type == LEFTMOUSE && event->val == KM_PRESS) {
      ColorBand *coba = (ColorBand *)but->poin;

      if (event->modifier & KM_CTRL) {
        /* insert new key on mouse location */
        const float pos = float(mx - but->rect.xmin) / BLI_rctf_size_x(&but->rect);
        BKE_colorband_element_add(coba, pos);
        button_activate_state(C, but, BUTTON_STATE_EXIT);
      }
      else {
        CBData *cbd;
        /* ignore zoom-level for mindist */
        int mindist = (50 * UI_SCALE_FAC) * block->aspect;
        int xco;
        data->dragstartx = mx;
        data->dragstarty = my;
        data->draglastx = mx;
        data->draglasty = my;

        /* activate new key when mouse is close */
        int a;
        for (a = 0, cbd = coba->data; a < coba->tot; a++, cbd++) {
          xco = but->rect.xmin + (cbd->pos * BLI_rctf_size_x(&but->rect));
          xco = abs(xco - mx);
          if (a == coba->cur) {
            /* Selected one disadvantage. */
            xco += 5;
          }
          if (xco < mindist) {
            coba->cur = a;
            mindist = xco;
          }
        }

        data->dragcbd = coba->data + coba->cur;
        data->dragfstart = data->dragcbd->pos;
        button_activate_state(C, but, BUTTON_STATE_NUM_EDITING);
      }

      return WM_UI_HANDLER_BREAK;
    }
  }
  else if (data->state == BUTTON_STATE_NUM_EDITING) {
    if (event->type == MOUSEMOVE) {
      if (mx != data->draglastx || my != data->draglasty) {
        if (ui_numedit_but_COLORBAND(but, data, mx)) {
          ui_numedit_apply(C, block, but, data);
        }
      }
    }
    else if (event->type == LEFTMOUSE && event->val == KM_RELEASE) {
      button_activate_state(C, but, BUTTON_STATE_EXIT);
    }
    else if (ELEM(event->type, EVT_ESCKEY, RIGHTMOUSE)) {
      if (event->val == KM_PRESS) {
        data->dragcbd->pos = data->dragfstart;
        BKE_colorband_update_sort(data->coba);
        data->cancel = true;
        data->escapecancel = true;
        button_activate_state(C, but, BUTTON_STATE_EXIT);
      }
    }
    return WM_UI_HANDLER_BREAK;
  }

  return WM_UI_HANDLER_CONTINUE;
}

static bool ui_numedit_but_CURVE(uiBlock *block,
                                 uiBut *but,
                                 uiHandleButtonData *data,
                                 int evtx,
                                 int evty,
                                 bool snap,
                                 const bool shift)
{
  CurveMapping *cumap = (CurveMapping *)but->poin;
  CurveMap *cuma = cumap->cm + cumap->cur;
  CurveMapPoint *cmp = cuma->curve;
  bool changed = false;

  /* evtx evty and drag coords are absolute mouse-coords,
   * prevents errors when editing when layout changes. */
  int mx = evtx;
  int my = evty;
  ui_window_to_block(data->region, block, &mx, &my);
  int dragx = data->draglastx;
  int dragy = data->draglasty;
  ui_window_to_block(data->region, block, &dragx, &dragy);

  const float zoomx = BLI_rctf_size_x(&but->rect) / BLI_rctf_size_x(&cumap->curr);
  const float zoomy = BLI_rctf_size_y(&but->rect) / BLI_rctf_size_y(&cumap->curr);

  if (snap) {
    float d[2];

    d[0] = mx - data->dragstartx;
    d[1] = my - data->dragstarty;

    if (len_squared_v2(d) < (3.0f * 3.0f)) {
      snap = false;
    }
  }

  float fx = (mx - dragx) / zoomx;
  float fy = (my - dragy) / zoomy;

  if (data->dragsel != -1) {
    CurveMapPoint *cmp_last = nullptr;
    const float mval_factor = ui_mouse_scale_warp_factor(shift);
    bool moved_point = false; /* for ctrl grid, can't use orig coords because of sorting */

    fx *= mval_factor;
    fy *= mval_factor;

    for (int a = 0; a < cuma->totpoint; a++) {
      if (cmp[a].flag & CUMA_SELECT) {
        const float origx = cmp[a].x, origy = cmp[a].y;
        cmp[a].x += fx;
        cmp[a].y += fy;
        if (snap) {
          cmp[a].x = 0.125f * roundf(8.0f * cmp[a].x);
          cmp[a].y = 0.125f * roundf(8.0f * cmp[a].y);
        }
        if (cmp[a].x != origx || cmp[a].y != origy) {
          moved_point = true;
        }

        cmp_last = &cmp[a];
      }
    }

    BKE_curvemapping_changed(cumap, false);

    if (moved_point) {
      data->draglastx = evtx;
      data->draglasty = evty;
      changed = true;

#ifdef USE_CONT_MOUSE_CORRECT
      /* NOTE: using 'cmp_last' is weak since there may be multiple points selected,
       * but in practice this isn't really an issue */
      if (ui_but_is_cursor_warp(but)) {
        /* OK but can go outside bounds */
        data->ungrab_mval[0] = but->rect.xmin + ((cmp_last->x - cumap->curr.xmin) * zoomx);
        data->ungrab_mval[1] = but->rect.ymin + ((cmp_last->y - cumap->curr.ymin) * zoomy);
        BLI_rctf_clamp_pt_v(&but->rect, data->ungrab_mval);
      }
#endif
    }

    data->dragchange = true; /* mark for selection */
  }
  else {
    /* clamp for clip */
    if (cumap->flag & CUMA_DO_CLIP) {
      if (cumap->curr.xmin - fx < cumap->clipr.xmin) {
        fx = cumap->curr.xmin - cumap->clipr.xmin;
      }
      else if (cumap->curr.xmax - fx > cumap->clipr.xmax) {
        fx = cumap->curr.xmax - cumap->clipr.xmax;
      }
      if (cumap->curr.ymin - fy < cumap->clipr.ymin) {
        fy = cumap->curr.ymin - cumap->clipr.ymin;
      }
      else if (cumap->curr.ymax - fy > cumap->clipr.ymax) {
        fy = cumap->curr.ymax - cumap->clipr.ymax;
      }
    }

    cumap->curr.xmin -= fx;
    cumap->curr.ymin -= fy;
    cumap->curr.xmax -= fx;
    cumap->curr.ymax -= fy;

    data->draglastx = evtx;
    data->draglasty = evty;

    changed = true;
  }

  return changed;
}

static int ui_do_but_CURVE(
    bContext *C, uiBlock *block, uiBut *but, uiHandleButtonData *data, const wmEvent *event)
{
  bool changed = false;
  Scene *scene = CTX_data_scene(C);
  ViewLayer *view_layer = CTX_data_view_layer(C);

  int mx = event->xy[0];
  int my = event->xy[1];
  ui_window_to_block(data->region, block, &mx, &my);

  if (data->state == BUTTON_STATE_HIGHLIGHT) {
    if (event->type == LEFTMOUSE && event->val == KM_PRESS) {
      CurveMapping *cumap = (CurveMapping *)but->poin;
      CurveMap *cuma = cumap->cm + cumap->cur;
      const float m_xy[2] = {float(mx), float(my)};
      float dist_min_sq = square_f(UI_SCALE_FAC * 14.0f); /* 14 pixels radius */
      int sel = -1;

      if (event->modifier & KM_CTRL) {
        float f_xy[2];
        BLI_rctf_transform_pt_v(&cumap->curr, &but->rect, f_xy, m_xy);

        BKE_curvemap_insert(cuma, f_xy[0], f_xy[1]);
        BKE_curvemapping_changed(cumap, false);
        changed = true;
      }

      /* check for selecting of a point */
      CurveMapPoint *cmp = cuma->curve; /* ctrl adds point, new malloc */
      for (int a = 0; a < cuma->totpoint; a++) {
        float f_xy[2];
        BLI_rctf_transform_pt_v(&but->rect, &cumap->curr, f_xy, &cmp[a].x);
        const float dist_sq = len_squared_v2v2(m_xy, f_xy);
        if (dist_sq < dist_min_sq) {
          sel = a;
          dist_min_sq = dist_sq;
        }
      }

      if (sel == -1) {
        float f_xy[2], f_xy_prev[2];

        /* if the click didn't select anything, check if it's clicked on the
         * curve itself, and if so, add a point */
        cmp = cuma->table;

        BLI_rctf_transform_pt_v(&but->rect, &cumap->curr, f_xy, &cmp[0].x);

        /* with 160px height 8px should translate to the old 0.05 coefficient at no zoom */
        dist_min_sq = square_f(UI_SCALE_FAC * 8.0f);

        /* loop through the curve segment table and find what's near the mouse. */
        for (int i = 1; i <= CM_TABLE; i++) {
          copy_v2_v2(f_xy_prev, f_xy);
          BLI_rctf_transform_pt_v(&but->rect, &cumap->curr, f_xy, &cmp[i].x);

          if (dist_squared_to_line_segment_v2(m_xy, f_xy_prev, f_xy) < dist_min_sq) {
            BLI_rctf_transform_pt_v(&cumap->curr, &but->rect, f_xy, m_xy);

            BKE_curvemap_insert(cuma, f_xy[0], f_xy[1]);
            BKE_curvemapping_changed(cumap, false);

            changed = true;

            /* reset cmp back to the curve points again,
             * rather than drawing segments */
            cmp = cuma->curve;

            /* find newly added point and make it 'sel' */
            for (int a = 0; a < cuma->totpoint; a++) {
              if (cmp[a].x == f_xy[0]) {
                sel = a;
              }
            }
            break;
          }
        }
      }

      if (sel != -1) {
        /* ok, we move a point */
        /* deselect all if this one is deselect. except if we hold shift */
        if ((event->modifier & KM_SHIFT) == 0) {
          for (int a = 0; a < cuma->totpoint; a++) {
            cmp[a].flag &= ~CUMA_SELECT;
          }
          cmp[sel].flag |= CUMA_SELECT;
        }
        else {
          cmp[sel].flag ^= CUMA_SELECT;
        }
      }
      else {
        /* move the view */
        data->cancel = true;
      }

      data->dragsel = sel;

      data->dragstartx = event->xy[0];
      data->dragstarty = event->xy[1];
      data->draglastx = event->xy[0];
      data->draglasty = event->xy[1];

      button_activate_state(C, but, BUTTON_STATE_NUM_EDITING);
      return WM_UI_HANDLER_BREAK;
    }
  }
  else if (data->state == BUTTON_STATE_NUM_EDITING) {
    if (event->type == MOUSEMOVE) {
      if (event->xy[0] != data->draglastx || event->xy[1] != data->draglasty) {

        if (ui_numedit_but_CURVE(block,
                                 but,
                                 data,
                                 event->xy[0],
                                 event->xy[1],
                                 event->modifier & KM_CTRL,
                                 event->modifier & KM_SHIFT))
        {
          ui_numedit_apply(C, block, but, data);
        }
      }
    }
    else if (event->type == LEFTMOUSE && event->val == KM_RELEASE) {
      if (data->dragsel != -1) {
        CurveMapping *cumap = (CurveMapping *)but->poin;
        CurveMap *cuma = cumap->cm + cumap->cur;
        CurveMapPoint *cmp = cuma->curve;

        if (data->dragchange == false) {
          /* deselect all, select one */
          if ((event->modifier & KM_SHIFT) == 0) {
            for (int a = 0; a < cuma->totpoint; a++) {
              cmp[a].flag &= ~CUMA_SELECT;
            }
            cmp[data->dragsel].flag |= CUMA_SELECT;
          }
        }
        else {
          BKE_curvemapping_changed(cumap, true); /* remove doubles */
          BKE_paint_invalidate_cursor_overlay(scene, view_layer, cumap);
        }
      }

      button_activate_state(C, but, BUTTON_STATE_EXIT);
    }

    return WM_UI_HANDLER_BREAK;
  }

  /* UNUSED but keep for now */
  (void)changed;

  return WM_UI_HANDLER_CONTINUE;
}

/* Same as ui_numedit_but_CURVE with some smaller changes. */
static bool ui_numedit_but_CURVEPROFILE(uiBlock *block,
                                        uiBut *but,
                                        uiHandleButtonData *data,
                                        int evtx,
                                        int evty,
                                        bool snap,
                                        const bool shift)
{
  CurveProfile *profile = (CurveProfile *)but->poin;
  CurveProfilePoint *pts = profile->path;
  bool changed = false;

  /* evtx evty and drag coords are absolute mouse-coords,
   * prevents errors when editing when layout changes. */
  int mx = evtx;
  int my = evty;
  ui_window_to_block(data->region, block, &mx, &my);
  int dragx = data->draglastx;
  int dragy = data->draglasty;
  ui_window_to_block(data->region, block, &dragx, &dragy);

  const float zoomx = BLI_rctf_size_x(&but->rect) / BLI_rctf_size_x(&profile->view_rect);
  const float zoomy = BLI_rctf_size_y(&but->rect) / BLI_rctf_size_y(&profile->view_rect);

  if (snap) {
    const float d[2] = {float(mx - data->dragstartx), float(data->dragstarty)};
    if (len_squared_v2(d) < (9.0f * UI_SCALE_FAC)) {
      snap = false;
    }
  }

  float fx = (mx - dragx) / zoomx;
  float fy = (my - dragy) / zoomy;

  if (data->dragsel != -1) {
    float last_x, last_y;
    const float mval_factor = ui_mouse_scale_warp_factor(shift);
    bool moved_point = false; /* for ctrl grid, can't use orig coords because of sorting */

    fx *= mval_factor;
    fy *= mval_factor;

    /* Move all selected points. */
    const float delta[2] = {fx, fy};
    for (int a = 0; a < profile->path_len; a++) {
      /* Don't move the last and first control points. */
      if (pts[a].flag & PROF_SELECT) {
        moved_point |= BKE_curveprofile_move_point(profile, &pts[a], snap, delta);
        last_x = pts[a].x;
        last_y = pts[a].y;
      }
      else {
        /* Move handles when they're selected but the control point isn't. */
        if (ELEM(pts[a].h2, HD_FREE, HD_ALIGN) && pts[a].flag == PROF_H1_SELECT) {
          moved_point |= BKE_curveprofile_move_handle(&pts[a], true, snap, delta);
          last_x = pts[a].h1_loc[0];
          last_y = pts[a].h1_loc[1];
        }
        if (ELEM(pts[a].h2, HD_FREE, HD_ALIGN) && pts[a].flag == PROF_H2_SELECT) {
          moved_point |= BKE_curveprofile_move_handle(&pts[a], false, snap, delta);
          last_x = pts[a].h2_loc[0];
          last_y = pts[a].h2_loc[1];
        }
      }
    }

    BKE_curveprofile_update(profile, PROF_UPDATE_NONE);

    if (moved_point) {
      data->draglastx = evtx;
      data->draglasty = evty;
      changed = true;
#ifdef USE_CONT_MOUSE_CORRECT
      /* NOTE: using 'cmp_last' is weak since there may be multiple points selected,
       * but in practice this isn't really an issue */
      if (ui_but_is_cursor_warp(but)) {
        /* OK but can go outside bounds */
        data->ungrab_mval[0] = but->rect.xmin + ((last_x - profile->view_rect.xmin) * zoomx);
        data->ungrab_mval[1] = but->rect.ymin + ((last_y - profile->view_rect.ymin) * zoomy);
        BLI_rctf_clamp_pt_v(&but->rect, data->ungrab_mval);
      }
#endif
    }
    data->dragchange = true; /* mark for selection */
  }
  else {
    /* Clamp the view rect when clipping is on. */
    if (profile->flag & PROF_USE_CLIP) {
      if (profile->view_rect.xmin - fx < profile->clip_rect.xmin) {
        fx = profile->view_rect.xmin - profile->clip_rect.xmin;
      }
      else if (profile->view_rect.xmax - fx > profile->clip_rect.xmax) {
        fx = profile->view_rect.xmax - profile->clip_rect.xmax;
      }
      if (profile->view_rect.ymin - fy < profile->clip_rect.ymin) {
        fy = profile->view_rect.ymin - profile->clip_rect.ymin;
      }
      else if (profile->view_rect.ymax - fy > profile->clip_rect.ymax) {
        fy = profile->view_rect.ymax - profile->clip_rect.ymax;
      }
    }

    profile->view_rect.xmin -= fx;
    profile->view_rect.ymin -= fy;
    profile->view_rect.xmax -= fx;
    profile->view_rect.ymax -= fy;

    data->draglastx = evtx;
    data->draglasty = evty;

    changed = true;
  }

  return changed;
}

/**
 * Helper for #ui_do_but_CURVEPROFILE. Used to tell whether to select a control point's handles.
 */
static bool point_draw_handles(CurveProfilePoint *point)
{
  return (point->flag & PROF_SELECT &&
          (ELEM(point->h1, HD_FREE, HD_ALIGN) || ELEM(point->h2, HD_FREE, HD_ALIGN))) ||
         ELEM(point->flag, PROF_H1_SELECT, PROF_H2_SELECT);
}

/**
 * Interaction for curve profile widget.
 * \note Uses hardcoded keys rather than the keymap.
 */
static int ui_do_but_CURVEPROFILE(
    bContext *C, uiBlock *block, uiBut *but, uiHandleButtonData *data, const wmEvent *event)
{
  CurveProfile *profile = (CurveProfile *)but->poin;
  int mx = event->xy[0];
  int my = event->xy[1];

  ui_window_to_block(data->region, block, &mx, &my);

  /* Move selected control points. */
  if (event->type == EVT_GKEY && event->val == KM_RELEASE) {
    data->dragstartx = mx;
    data->dragstarty = my;
    data->draglastx = mx;
    data->draglasty = my;
    button_activate_state(C, but, BUTTON_STATE_NUM_EDITING);
    return WM_UI_HANDLER_BREAK;
  }

  /* Delete selected control points. */
  if (event->type == EVT_XKEY && event->val == KM_RELEASE) {
    BKE_curveprofile_remove_by_flag(profile, PROF_SELECT);
    BKE_curveprofile_update(profile, PROF_UPDATE_NONE);
    button_activate_state(C, but, BUTTON_STATE_EXIT);
    return WM_UI_HANDLER_BREAK;
  }

  /* Selecting, adding, and starting point movements. */
  if (data->state == BUTTON_STATE_HIGHLIGHT) {
    if (event->type == LEFTMOUSE && event->val == KM_PRESS) {
      const float m_xy[2] = {float(mx), float(my)};

      if (event->modifier & KM_CTRL) {
        float f_xy[2];
        BLI_rctf_transform_pt_v(&profile->view_rect, &but->rect, f_xy, m_xy);

        BKE_curveprofile_insert(profile, f_xy[0], f_xy[1]);
        BKE_curveprofile_update(profile, PROF_UPDATE_CLIP);
      }

      /* Check for selecting of a point by finding closest point in radius. */
      CurveProfilePoint *pts = profile->path;
      /* 14 pixels radius for selecting points. */
      float dist_min_sq = square_f(UI_SCALE_FAC * 14.0f);
      int i_selected = -1;
      short selection_type = 0; /* For handle selection. */
      for (int i = 0; i < profile->path_len; i++) {
        float f_xy[2];
        BLI_rctf_transform_pt_v(&but->rect, &profile->view_rect, f_xy, &pts[i].x);
        float dist_sq = len_squared_v2v2(m_xy, f_xy);
        if (dist_sq < dist_min_sq) {
          i_selected = i;
          selection_type = PROF_SELECT;
          dist_min_sq = dist_sq;
        }

        /* Also select handles if the point is selected and it has the right handle type. */
        if (point_draw_handles(&pts[i])) {
          if (ELEM(profile->path[i].h1, HD_FREE, HD_ALIGN)) {
            BLI_rctf_transform_pt_v(&but->rect, &profile->view_rect, f_xy, pts[i].h1_loc);
            dist_sq = len_squared_v2v2(m_xy, f_xy);
            if (dist_sq < dist_min_sq) {
              i_selected = i;
              selection_type = PROF_H1_SELECT;
              dist_min_sq = dist_sq;
            }
          }
          if (ELEM(profile->path[i].h2, HD_FREE, HD_ALIGN)) {
            BLI_rctf_transform_pt_v(&but->rect, &profile->view_rect, f_xy, pts[i].h2_loc);
            dist_sq = len_squared_v2v2(m_xy, f_xy);
            if (dist_sq < dist_min_sq) {
              i_selected = i;
              selection_type = PROF_H2_SELECT;
              dist_min_sq = dist_sq;
            }
          }
        }
      }

      /* Add a point if the click was close to the path but not a control point or handle. */
      if (i_selected == -1) {
        float f_xy[2], f_xy_prev[2];
        CurveProfilePoint *table = profile->table;
        BLI_rctf_transform_pt_v(&but->rect, &profile->view_rect, f_xy, &table[0].x);

        dist_min_sq = square_f(UI_SCALE_FAC * 8.0f); /* 8 pixel radius from each table point. */

        /* Loop through the path's high resolution table and find what's near the click. */
        for (int i = 1; i <= BKE_curveprofile_table_size(profile); i++) {
          copy_v2_v2(f_xy_prev, f_xy);
          BLI_rctf_transform_pt_v(&but->rect, &profile->view_rect, f_xy, &table[i].x);

          if (dist_squared_to_line_segment_v2(m_xy, f_xy_prev, f_xy) < dist_min_sq) {
            BLI_rctf_transform_pt_v(&profile->view_rect, &but->rect, f_xy, m_xy);

            CurveProfilePoint *new_pt = BKE_curveprofile_insert(profile, f_xy[0], f_xy[1]);
            BKE_curveprofile_update(profile, PROF_UPDATE_CLIP);

            /* Get the index of the newly added point. */
            i_selected = int(new_pt - profile->path);
            BLI_assert(i_selected >= 0 && i_selected <= profile->path_len);
            selection_type = PROF_SELECT;
            break;
          }
        }
      }

      /* Change the flag for the point(s) if one was selected or added. */
      if (i_selected != -1) {
        /* Deselect all if this one is deselected, except if we hold shift. */
        if (event->modifier & KM_SHIFT) {
          pts[i_selected].flag ^= selection_type;
        }
        else {
          for (int i = 0; i < profile->path_len; i++) {
            // pts[i].flag &= ~(PROF_SELECT | PROF_H1_SELECT | PROF_H2_SELECT);
            profile->path[i].flag &= ~(PROF_SELECT | PROF_H1_SELECT | PROF_H2_SELECT);
          }
          profile->path[i_selected].flag |= selection_type;
        }
      }
      else {
        /* Move the view. */
        data->cancel = true;
      }

      data->dragsel = i_selected;

      data->dragstartx = mx;
      data->dragstarty = my;
      data->draglastx = mx;
      data->draglasty = my;

      button_activate_state(C, but, BUTTON_STATE_NUM_EDITING);
      return WM_UI_HANDLER_BREAK;
    }
  }
  else if (data->state == BUTTON_STATE_NUM_EDITING) { /* Do control point movement. */
    if (event->type == MOUSEMOVE) {
      if (mx != data->draglastx || my != data->draglasty) {
        if (ui_numedit_but_CURVEPROFILE(
                block, but, data, mx, my, event->modifier & KM_CTRL, event->modifier & KM_SHIFT))
        {
          ui_numedit_apply(C, block, but, data);
        }
      }
    }
    else if (event->type == LEFTMOUSE && event->val == KM_RELEASE) {
      /* Finish move. */
      if (data->dragsel != -1) {

        if (data->dragchange == false) {
          /* Deselect all, select one. */
        }
        else {
          /* Remove doubles, clip after move. */
          BKE_curveprofile_update(profile, PROF_UPDATE_REMOVE_DOUBLES | PROF_UPDATE_CLIP);
        }
      }
      button_activate_state(C, but, BUTTON_STATE_EXIT);
    }
    return WM_UI_HANDLER_BREAK;
  }

  return WM_UI_HANDLER_CONTINUE;
}

static bool ui_numedit_but_HISTOGRAM(uiBut *but, uiHandleButtonData *data, int mx, int my)
{
  Histogram *hist = (Histogram *)but->poin;
  const bool changed = true;
  const float dy = my - data->draglasty;

  /* scale histogram values (dy / 10 for better control) */
  const float yfac = min_ff(pow2f(hist->ymax), 1.0f) * 0.5f;
  hist->ymax += (dy * 0.1f) * yfac;

  /* 0.1 allows us to see HDR colors up to 10 */
  CLAMP(hist->ymax, 0.1f, 100.0f);

  data->draglastx = mx;
  data->draglasty = my;

  return changed;
}

static int ui_do_but_HISTOGRAM(
    bContext *C, uiBlock *block, uiBut *but, uiHandleButtonData *data, const wmEvent *event)
{
  int mx = event->xy[0];
  int my = event->xy[1];
  ui_window_to_block(data->region, block, &mx, &my);

  if (data->state == BUTTON_STATE_HIGHLIGHT) {
    if (event->type == LEFTMOUSE && event->val == KM_PRESS) {
      data->dragstartx = mx;
      data->dragstarty = my;
      data->draglastx = mx;
      data->draglasty = my;
      button_activate_state(C, but, BUTTON_STATE_NUM_EDITING);

      /* also do drag the first time */
      if (ui_numedit_but_HISTOGRAM(but, data, mx, my)) {
        ui_numedit_apply(C, block, but, data);
      }

      return WM_UI_HANDLER_BREAK;
    }
    /* XXX hardcoded keymap check.... */
    if (event->type == EVT_BACKSPACEKEY && event->val == KM_PRESS) {
      Histogram *hist = (Histogram *)but->poin;
      hist->ymax = 1.0f;

      button_activate_state(C, but, BUTTON_STATE_EXIT);
      return WM_UI_HANDLER_BREAK;
    }
  }
  else if (data->state == BUTTON_STATE_NUM_EDITING) {
    if (event->type == EVT_ESCKEY) {
      if (event->val == KM_PRESS) {
        data->cancel = true;
        data->escapecancel = true;
        button_activate_state(C, but, BUTTON_STATE_EXIT);
      }
    }
    else if (event->type == MOUSEMOVE) {
      if (mx != data->draglastx || my != data->draglasty) {
        if (ui_numedit_but_HISTOGRAM(but, data, mx, my)) {
          ui_numedit_apply(C, block, but, data);
        }
      }
    }
    else if (event->type == LEFTMOUSE && event->val == KM_RELEASE) {
      button_activate_state(C, but, BUTTON_STATE_EXIT);
    }
    return WM_UI_HANDLER_BREAK;
  }

  return WM_UI_HANDLER_CONTINUE;
}

static bool ui_numedit_but_WAVEFORM(uiBut *but, uiHandleButtonData *data, int mx, int my)
{
  Scopes *scopes = (Scopes *)but->poin;
  const bool changed = true;

  const float dy = my - data->draglasty;

  /* scale waveform values */
  scopes->wavefrm_yfac += dy / 200.0f;

  CLAMP(scopes->wavefrm_yfac, 0.5f, 2.0f);

  data->draglastx = mx;
  data->draglasty = my;

  return changed;
}

static int ui_do_but_WAVEFORM(
    bContext *C, uiBlock *block, uiBut *but, uiHandleButtonData *data, const wmEvent *event)
{
  int mx = event->xy[0];
  int my = event->xy[1];
  ui_window_to_block(data->region, block, &mx, &my);

  if (data->state == BUTTON_STATE_HIGHLIGHT) {
    if (event->type == LEFTMOUSE && event->val == KM_PRESS) {
      data->dragstartx = mx;
      data->dragstarty = my;
      data->draglastx = mx;
      data->draglasty = my;
      button_activate_state(C, but, BUTTON_STATE_NUM_EDITING);

      /* also do drag the first time */
      if (ui_numedit_but_WAVEFORM(but, data, mx, my)) {
        ui_numedit_apply(C, block, but, data);
      }

      return WM_UI_HANDLER_BREAK;
    }
    /* XXX hardcoded keymap check.... */
    if (event->type == EVT_BACKSPACEKEY && event->val == KM_PRESS) {
      Scopes *scopes = (Scopes *)but->poin;
      scopes->wavefrm_yfac = 1.0f;

      button_activate_state(C, but, BUTTON_STATE_EXIT);
      return WM_UI_HANDLER_BREAK;
    }
  }
  else if (data->state == BUTTON_STATE_NUM_EDITING) {
    if (event->type == EVT_ESCKEY) {
      if (event->val == KM_PRESS) {
        data->cancel = true;
        data->escapecancel = true;
        button_activate_state(C, but, BUTTON_STATE_EXIT);
      }
    }
    else if (event->type == MOUSEMOVE) {
      if (mx != data->draglastx || my != data->draglasty) {
        if (ui_numedit_but_WAVEFORM(but, data, mx, my)) {
          ui_numedit_apply(C, block, but, data);
        }
      }
    }
    else if (event->type == LEFTMOUSE && event->val == KM_RELEASE) {
      button_activate_state(C, but, BUTTON_STATE_EXIT);
    }
    return WM_UI_HANDLER_BREAK;
  }

  return WM_UI_HANDLER_CONTINUE;
}

static bool ui_numedit_but_TRACKPREVIEW(
    bContext *C, uiBut *but, uiHandleButtonData *data, int mx, int my, const bool shift)
{
  MovieClipScopes *scopes = (MovieClipScopes *)but->poin;
  const bool changed = true;

  float dx = mx - data->draglastx;
  float dy = my - data->draglasty;

  if (shift) {
    dx /= 5.0f;
    dy /= 5.0f;
  }

  if (!scopes->track_locked) {
    const MovieClip *clip = CTX_data_edit_movieclip(C);
    const int clip_framenr = BKE_movieclip_remap_scene_to_clip_frame(clip, scopes->scene_framenr);
    if (scopes->marker->framenr != clip_framenr) {
      scopes->marker = BKE_tracking_marker_ensure(scopes->track, clip_framenr);
    }

    scopes->marker->flag &= ~(MARKER_DISABLED | MARKER_TRACKED);
    scopes->marker->pos[0] += -dx * scopes->slide_scale[0] / BLI_rctf_size_x(&but->block->rect);
    scopes->marker->pos[1] += -dy * scopes->slide_scale[1] / BLI_rctf_size_y(&but->block->rect);

    WM_event_add_notifier(C, NC_MOVIECLIP | NA_EDITED, nullptr);
  }

  scopes->ok = 0;

  data->draglastx = mx;
  data->draglasty = my;

  return changed;
}

static int ui_do_but_TRACKPREVIEW(
    bContext *C, uiBlock *block, uiBut *but, uiHandleButtonData *data, const wmEvent *event)
{
  int mx = event->xy[0];
  int my = event->xy[1];
  ui_window_to_block(data->region, block, &mx, &my);

  if (data->state == BUTTON_STATE_HIGHLIGHT) {
    if (event->type == LEFTMOUSE && event->val == KM_PRESS) {
      data->dragstartx = mx;
      data->dragstarty = my;
      data->draglastx = mx;
      data->draglasty = my;
      button_activate_state(C, but, BUTTON_STATE_NUM_EDITING);

      /* also do drag the first time */
      if (ui_numedit_but_TRACKPREVIEW(C, but, data, mx, my, event->modifier & KM_SHIFT)) {
        ui_numedit_apply(C, block, but, data);
      }

      return WM_UI_HANDLER_BREAK;
    }
  }
  else if (data->state == BUTTON_STATE_NUM_EDITING) {
    if (event->type == EVT_ESCKEY) {
      if (event->val == KM_PRESS) {
        data->cancel = true;
        data->escapecancel = true;
        button_activate_state(C, but, BUTTON_STATE_EXIT);
      }
    }
    else if (event->type == MOUSEMOVE) {
      if (mx != data->draglastx || my != data->draglasty) {
        if (ui_numedit_but_TRACKPREVIEW(C, but, data, mx, my, event->modifier & KM_SHIFT)) {
          ui_numedit_apply(C, block, but, data);
        }
      }
    }
    else if (event->type == LEFTMOUSE && event->val == KM_RELEASE) {
      button_activate_state(C, but, BUTTON_STATE_EXIT);
    }
    return WM_UI_HANDLER_BREAK;
  }

  return WM_UI_HANDLER_CONTINUE;
}

static int ui_do_button(bContext *C, uiBlock *block, uiBut *but, const wmEvent *event)
{
  uiHandleButtonData *data = but->active;
  int retval = WM_UI_HANDLER_CONTINUE;

  const bool is_disabled = but->flag & UI_BUT_DISABLED || data->disable_force;

  /* if but->pointype is set, but->poin should be too */
  BLI_assert(!but->pointype || but->poin);

  /* Only hard-coded stuff here, button interactions with configurable
   * keymaps are handled using operators (see #ED_keymap_ui). */

  if (data->state == BUTTON_STATE_HIGHLIGHT) {

    /* handle copy and paste */
    bool is_press_ctrl_but_no_shift = (event->val == KM_PRESS) &&
                                      (event->modifier & (KM_CTRL | KM_OSKEY)) &&
                                      (event->modifier & KM_SHIFT) == 0;
    const bool do_copy = event->type == EVT_CKEY && is_press_ctrl_but_no_shift;
    const bool do_paste = event->type == EVT_VKEY && is_press_ctrl_but_no_shift;

    /* Specific handling for list-rows, we try to find their overlapping text button. */
    if ((do_copy || do_paste) && but->type == UI_BTYPE_LISTROW) {
      uiBut *labelbut = ui_but_list_row_text_activate(C, but, data, event, BUTTON_ACTIVATE_OVER);
      if (labelbut) {
        but = labelbut;
        data = but->active;
      }
    }

    /* do copy first, because it is the only allowed operator when disabled */
    if (do_copy) {
      if (ui_but_copy(C, but, event->modifier & KM_ALT)) {
        return WM_UI_HANDLER_BREAK;
      }
    }

    /* handle menu */

    if ((event->type == RIGHTMOUSE) &&
        (event->modifier & (KM_SHIFT | KM_CTRL | KM_ALT | KM_OSKEY)) == 0 &&
        (event->val == KM_PRESS))
    {
      /* For some button types that are typically representing entire sets of data,
       * right-clicking to spawn the context menu should also activate the item. This makes it
       * clear which item will be operated on. Apply the button immediately, so context menu
       * polls get the right active item. */
      uiButViewItem *clicked_view_item_but = static_cast<uiButViewItem *>(
          but->type == UI_BTYPE_VIEW_ITEM ? but :
                                            ui_view_item_find_mouse_over(data->region, event->xy));
      if (clicked_view_item_but) {
        clicked_view_item_but->view_item->activate(*C);
      }

      /* RMB has two options now */
      if (ui_popup_context_menu_for_button(C, but, event)) {
        WM_cursor_modal_restore(data->window);
        return WM_UI_HANDLER_BREAK;
      }
    }

    if (is_disabled) {
      return WM_UI_HANDLER_CONTINUE;
    }

#ifdef WITH_INPUT_NDOF
    /* 2D view navigation conflicts with using NDOF to adjust colors,
     * especially in the node-editor, see: #105224. */
    if (event->type == NDOF_MOTION) {
      if (data->region->runtime->type->keymapflag & ED_KEYMAP_VIEW2D) {
        return WM_UI_HANDLER_CONTINUE;
      }
    }
#endif /* WITH_INPUT_NDOF */

    if (do_paste) {
      ui_but_paste(C, but, data, event->modifier & KM_ALT);
      return WM_UI_HANDLER_BREAK;
    }

    if ((data->state == BUTTON_STATE_HIGHLIGHT) &&
        ELEM(event->type, LEFTMOUSE, EVT_BUT_OPEN, EVT_PADENTER, EVT_RETKEY) &&
        (event->val == KM_RELEASE) &&
        /* Only returns true if the event was handled. */
        ui_do_but_extra_operator_icon(C, but, data, event))
    {
      return WM_UI_HANDLER_BREAK;
    }
  }

  if (but->flag & UI_BUT_DISABLED) {
    /* It's important to continue here instead of breaking since breaking causes the event to be
     * considered "handled", preventing further click/drag events from being generated.
     *
     * An example of where this is needed is dragging node-sockets, where dragging a node-socket
     * could exit the button before the drag threshold was reached, disable the button then break
     * handling of the #MOUSEMOVE event preventing the socket being dragged entirely, see: #96255.
     *
     * Region level event handling is responsible for preventing events being passed
     * through to parts of the UI that are logically behind this button, see: #92364. */
    return WM_UI_HANDLER_CONTINUE;
  }

  switch (but->type) {
    case UI_BTYPE_BUT:
    case UI_BTYPE_DECORATOR:
      retval = ui_do_but_BUT(C, but, data, event);
      break;
    case UI_BTYPE_KEY_EVENT:
      retval = ui_do_but_KEYEVT(C, but, data, event);
      break;
    case UI_BTYPE_HOTKEY_EVENT:
      retval = ui_do_but_HOTKEYEVT(C, but, data, event);
      break;
    case UI_BTYPE_TAB:
      retval = ui_do_but_TAB(C, block, but, data, event);
      break;
    case UI_BTYPE_BUT_TOGGLE:
    case UI_BTYPE_TOGGLE:
    case UI_BTYPE_ICON_TOGGLE:
    case UI_BTYPE_ICON_TOGGLE_N:
    case UI_BTYPE_TOGGLE_N:
    case UI_BTYPE_CHECKBOX:
    case UI_BTYPE_CHECKBOX_N:
    case UI_BTYPE_ROW:
      retval = ui_do_but_TOG(C, but, data, event);
      break;
    case UI_BTYPE_VIEW_ITEM:
      retval = ui_do_but_VIEW_ITEM(C, but, data, event);
      break;
    case UI_BTYPE_SCROLL:
      retval = ui_do_but_SCROLL(C, block, but, data, event);
      break;
    case UI_BTYPE_GRIP:
      retval = ui_do_but_GRIP(C, block, but, data, event);
      break;
    case UI_BTYPE_NUM:
      retval = ui_do_but_NUM(C, block, but, data, event);
      break;
    case UI_BTYPE_NUM_SLIDER:
      retval = ui_do_but_SLI(C, block, but, data, event);
      break;
    case UI_BTYPE_LISTBOX:
      /* Nothing to do! */
      break;
    case UI_BTYPE_LISTROW:
      retval = ui_do_but_LISTROW(C, but, data, event);
      break;
    case UI_BTYPE_ROUNDBOX:
    case UI_BTYPE_LABEL:
    case UI_BTYPE_IMAGE:
    case UI_BTYPE_PROGRESS:
    case UI_BTYPE_NODE_SOCKET:
    case UI_BTYPE_PREVIEW_TILE:
      retval = ui_do_but_EXIT(C, but, data, event);
      break;
    case UI_BTYPE_HISTOGRAM:
      retval = ui_do_but_HISTOGRAM(C, block, but, data, event);
      break;
    case UI_BTYPE_WAVEFORM:
      retval = ui_do_but_WAVEFORM(C, block, but, data, event);
      break;
    case UI_BTYPE_VECTORSCOPE:
      /* Nothing to do! */
      break;
    case UI_BTYPE_TEXT:
    case UI_BTYPE_SEARCH_MENU:
      if ((but->type == UI_BTYPE_SEARCH_MENU) && (but->flag & UI_BUT_VALUE_CLEAR)) {
        retval = ui_do_but_SEARCH_UNLINK(C, block, but, data, event);
        if (retval & WM_UI_HANDLER_BREAK) {
          break;
        }
      }
      retval = ui_do_but_TEX(C, block, but, data, event);
      break;
    case UI_BTYPE_MENU:
    case UI_BTYPE_POPOVER:
    case UI_BTYPE_BLOCK:
    case UI_BTYPE_PULLDOWN:
      retval = ui_do_but_BLOCK(C, but, data, event);
      break;
    case UI_BTYPE_BUT_MENU:
      retval = ui_do_but_BUT(C, but, data, event);
      break;
    case UI_BTYPE_COLOR:
      retval = ui_do_but_COLOR(C, but, data, event);
      break;
    case UI_BTYPE_UNITVEC:
      retval = ui_do_but_UNITVEC(C, block, but, data, event);
      break;
    case UI_BTYPE_COLORBAND:
      retval = ui_do_but_COLORBAND(C, block, but, data, event);
      break;
    case UI_BTYPE_CURVE:
      retval = ui_do_but_CURVE(C, block, but, data, event);
      break;
    case UI_BTYPE_CURVEPROFILE:
      retval = ui_do_but_CURVEPROFILE(C, block, but, data, event);
      break;
    case UI_BTYPE_HSVCUBE:
      retval = ui_do_but_HSVCUBE(C, block, but, data, event);
      break;
    case UI_BTYPE_HSVCIRCLE:
      retval = ui_do_but_HSVCIRCLE(C, block, but, data, event);
      break;
    case UI_BTYPE_TRACK_PREVIEW:
      retval = ui_do_but_TRACKPREVIEW(C, block, but, data, event);
      break;

      /* quiet warnings for unhandled types */
    case UI_BTYPE_SEPR:
    case UI_BTYPE_SEPR_LINE:
    case UI_BTYPE_SEPR_SPACER:
    case UI_BTYPE_EXTRA:
      break;
  }

#ifdef USE_DRAG_MULTINUM
  data = but->active;
  if (data) {
    if (ISMOUSE_MOTION(event->type) ||
        /* if we started dragging, progress on any event */
        (data->multi_data.init == uiHandleButtonMulti::INIT_SETUP))
    {
      if (ELEM(but->type, UI_BTYPE_NUM, UI_BTYPE_NUM_SLIDER) &&
          ELEM(data->state, BUTTON_STATE_TEXT_EDITING, BUTTON_STATE_NUM_EDITING))
      {
        /* initialize! */
        if (data->multi_data.init == uiHandleButtonMulti::INIT_UNSET) {
          /* --> (uiHandleButtonMulti::INIT_SETUP | uiHandleButtonMulti::INIT_DISABLE) */

          const float margin_y = DRAG_MULTINUM_THRESHOLD_DRAG_Y / sqrtf(block->aspect);

          /* check if we have a vertical gesture */
          if (len_squared_v2(data->multi_data.drag_dir) > (margin_y * margin_y)) {
            const float dir_nor_y[2] = {0.0, 1.0f};
            float dir_nor_drag[2];

            normalize_v2_v2(dir_nor_drag, data->multi_data.drag_dir);

            if (fabsf(dot_v2v2(dir_nor_drag, dir_nor_y)) > DRAG_MULTINUM_THRESHOLD_VERTICAL) {
              data->multi_data.init = uiHandleButtonMulti::INIT_SETUP;
              data->multi_data.drag_lock_x = event->xy[0];
            }
            else {
              data->multi_data.init = uiHandleButtonMulti::INIT_DISABLE;
            }
          }
        }
        else if (data->multi_data.init == uiHandleButtonMulti::INIT_SETUP) {
          /* --> (uiHandleButtonMulti::INIT_ENABLE) */
          const float margin_x = DRAG_MULTINUM_THRESHOLD_DRAG_X / sqrtf(block->aspect);
          /* Check if we're don't setting buttons. */
          if ((data->text_edit.edit_string &&
               ELEM(data->state, BUTTON_STATE_TEXT_EDITING, BUTTON_STATE_NUM_EDITING)) ||
              ((abs(data->multi_data.drag_lock_x - event->xy[0]) > margin_x) &&
               /* Just to be sure, check we're dragging more horizontally then vertically. */
               abs(event->prev_xy[0] - event->xy[0]) > abs(event->prev_xy[1] - event->xy[1])))
          {
            if (data->multi_data.has_mbuts) {
              ui_multibut_states_create(but, data);
              data->multi_data.init = uiHandleButtonMulti::INIT_ENABLE;
            }
            else {
              data->multi_data.init = uiHandleButtonMulti::INIT_DISABLE;
            }
          }
        }

        if (data->multi_data.init == uiHandleButtonMulti::INIT_SETUP) {
          if (ui_multibut_states_tag(but, data, event)) {
            ED_region_tag_redraw(data->region);
          }
        }
      }
    }
  }
#endif /* USE_DRAG_MULTINUM */

  return retval;
}

/** \} */

/* -------------------------------------------------------------------- */
/** \name Button Tool Tip
 * \{ */

static void ui_blocks_set_tooltips(ARegion *region, const bool enable)
{
  if (!region) {
    return;
  }

  /* We disabled buttons when they were already shown, and re-enable them on mouse move. */
  LISTBASE_FOREACH (uiBlock *, block, &region->runtime->uiblocks) {
    block->tooltipdisabled = !enable;
  }
}

void UI_but_tooltip_refresh(bContext *C, uiBut *but)
{
  uiHandleButtonData *data = but->active;
  if (data) {
    bScreen *screen = WM_window_get_active_screen(data->window);
    if (screen->tool_tip && screen->tool_tip->region) {
      WM_tooltip_refresh(C, data->window);
    }
  }
}

void UI_but_tooltip_timer_remove(bContext *C, uiBut *but)
{
  uiHandleButtonData *data = but->active;
  if (data) {
    if (data->autoopentimer) {
      WM_event_timer_remove(data->wm, data->window, data->autoopentimer);
      data->autoopentimer = nullptr;
    }

    if (data->window) {
      WM_tooltip_clear(C, data->window);
    }
  }
}

static ARegion *ui_but_tooltip_init(
    bContext *C, ARegion *region, int *pass, double *r_pass_delay, bool *r_exit_on_event)
{
  bool is_label = false;
  if (*pass == 1) {
    is_label = true;
    (*pass)--;
    (*r_pass_delay) = UI_TOOLTIP_DELAY - UI_TOOLTIP_DELAY_LABEL;
  }

  uiBut *but = UI_region_active_but_get(region);
  *r_exit_on_event = false;
  if (but) {
    const wmWindow *win = CTX_wm_window(C);
    uiButExtraOpIcon *extra_icon = ui_but_extra_operator_icon_mouse_over_get(
        but, but->active ? but->active->region : region, win->eventstate);

    return UI_tooltip_create_from_button_or_extra_icon(C, region, but, extra_icon, is_label);
  }
  return nullptr;
}

static void button_tooltip_timer_reset(bContext *C, uiBut *but)
{
  wmWindowManager *wm = CTX_wm_manager(C);
  uiHandleButtonData *data = but->active;

  WM_tooltip_timer_clear(C, data->window);

  if ((U.flag & USER_TOOLTIPS) || (data->tooltip_force)) {
    if (!but->block->tooltipdisabled) {
      if (!wm->drags.first) {
        const bool is_label = UI_but_has_tooltip_label(but);
        const double delay = is_label ? UI_TOOLTIP_DELAY_LABEL : UI_TOOLTIP_DELAY;
        WM_tooltip_timer_init_ex(
            C, data->window, data->area, data->region, ui_but_tooltip_init, delay);
        if (is_label) {
          bScreen *screen = WM_window_get_active_screen(data->window);
          if (screen->tool_tip) {
            screen->tool_tip->pass = screen->tool_tip->region ? 0 : 1;
          }
        }
      }
    }
  }
}

/** \} */

/* -------------------------------------------------------------------- */
/** \name Button State Handling
 * \{ */

static bool button_modal_state(uiHandleButtonState state)
{
  return ELEM(state,
              BUTTON_STATE_WAIT_RELEASE,
              BUTTON_STATE_WAIT_KEY_EVENT,
              BUTTON_STATE_NUM_EDITING,
              BUTTON_STATE_TEXT_EDITING,
              BUTTON_STATE_TEXT_SELECTING,
              BUTTON_STATE_MENU_OPEN);
}

static void button_activate_state(bContext *C, uiBut *but, uiHandleButtonState state)
{
  uiHandleButtonData *data = but->active;
  if (data->state == state) {
    return;
  }

  /* Highlight has timers for tool-tips and auto open. */
  if (state == BUTTON_STATE_HIGHLIGHT) {
    but->flag &= ~UI_SELECT;

    button_tooltip_timer_reset(C, but);

    /* Automatic open pull-down block timer. */
    if (ELEM(but->type, UI_BTYPE_BLOCK, UI_BTYPE_PULLDOWN, UI_BTYPE_POPOVER) ||
        /* Menu button types may draw as popovers, check for this case
         * ignoring other kinds of menus (mainly enums). (see #66538). */
        ((but->type == UI_BTYPE_MENU) &&
         (UI_but_paneltype_get(but) || ui_but_menu_draw_as_popover(but))))
    {
      if (data->used_mouse && !data->autoopentimer) {
        int time;

        if (but->block->auto_open == true) { /* test for toolbox */
          time = 1;
        }
        else if ((but->block->flag & UI_BLOCK_LOOP && but->type != UI_BTYPE_BLOCK) ||
                 (but->block->auto_open == true))
        {
          time = 5 * U.menuthreshold2;
        }
        else if (U.uiflag & USER_MENUOPENAUTO) {
          time = 5 * U.menuthreshold1;
        }
        else {
          time = -1; /* do nothing */
        }

        if (time >= 0) {
          data->autoopentimer = WM_event_timer_add(
              data->wm, data->window, TIMER, 0.02 * double(time));
        }
      }
    }
  }
  else {
    but->flag |= UI_SELECT;
    UI_but_tooltip_timer_remove(C, but);
  }

  /* text editing */
  if (state == BUTTON_STATE_TEXT_EDITING && data->state != BUTTON_STATE_TEXT_SELECTING) {
    ui_textedit_begin(C, but, data);
  }
  else if (data->state == BUTTON_STATE_TEXT_EDITING && state != BUTTON_STATE_TEXT_SELECTING) {
    ui_textedit_end(C, but, data);
  }
  else if (data->state == BUTTON_STATE_TEXT_SELECTING && state != BUTTON_STATE_TEXT_EDITING) {
    ui_textedit_end(C, but, data);
  }

  /* number editing */
  if (state == BUTTON_STATE_NUM_EDITING) {
    if (ui_but_is_cursor_warp(but)) {
      if (ELEM(but->type, UI_BTYPE_HSVCIRCLE, UI_BTYPE_HSVCUBE)) {
        rctf rectf;
        ui_block_to_window_rctf(data->region, but->block, &rectf, &but->rect);
        rcti bounds;
        BLI_rcti_rctf_copy(&bounds, &rectf);
        WM_cursor_grab_enable(CTX_wm_window(C), WM_CURSOR_WRAP_XY, &bounds, true);
      }
      else {
        WM_cursor_grab_enable(CTX_wm_window(C), WM_CURSOR_WRAP_XY, nullptr, true);
      }
      WorkspaceStatus status(C);
      status.item(IFACE_("Cancel"), ICON_EVENT_ESC);
#if defined(__APPLE__)
      status.item(IFACE_("Snap"), ICON_KEY_COMMAND);
#else
      status.item(IFACE_("Snap"), ICON_EVENT_CTRL);
#endif
      status.item(IFACE_("Precision"), ICON_EVENT_SHIFT);
    }
    ui_numedit_begin(but, data);
  }
  else if (data->state == BUTTON_STATE_NUM_EDITING) {
    ui_numedit_end(but, data);

    if (state != BUTTON_STATE_TEXT_EDITING) {
      ED_workspace_status_text(C, nullptr);
    }

    if (but->flag & UI_BUT_DRIVEN) {
      /* Only warn when editing stepping/dragging the value.
       * No warnings should show for editing driver expressions though!
       */
      if (state != BUTTON_STATE_TEXT_EDITING) {
        WM_report(RPT_INFO,
                  "Can't edit driven number value, see driver editor for the driver setup");
      }
    }

    if (ui_but_is_cursor_warp(but)) {

#ifdef USE_CONT_MOUSE_CORRECT
      /* stereo3d has issues with changing cursor location so rather avoid */
      if (data->ungrab_mval[0] != FLT_MAX && !WM_stereo3d_enabled(data->window, false)) {
        int mouse_ungrab_xy[2];
        ui_block_to_window_fl(
            data->region, but->block, &data->ungrab_mval[0], &data->ungrab_mval[1]);
        mouse_ungrab_xy[0] = data->ungrab_mval[0];
        mouse_ungrab_xy[1] = data->ungrab_mval[1];

        WM_cursor_grab_disable(data->window, mouse_ungrab_xy);
      }
      else {
        WM_cursor_grab_disable(data->window, nullptr);
      }
#else
      WM_cursor_grab_disable(data->window, nullptr);
#endif
    }
  }
  /* menu open */
  if (state == BUTTON_STATE_MENU_OPEN) {
    ui_block_open_begin(C, but, data);
  }
  else if (data->state == BUTTON_STATE_MENU_OPEN) {
    ui_block_open_end(C, but, data);
  }

  /* add a short delay before exiting, to ensure there is some feedback */
  if (state == BUTTON_STATE_WAIT_FLASH) {
    data->flashtimer = WM_event_timer_add(data->wm, data->window, TIMER, BUTTON_FLASH_DELAY);
  }
  else if (data->flashtimer) {
    WM_event_timer_remove(data->wm, data->window, data->flashtimer);
    data->flashtimer = nullptr;
  }

  /* add hold timer if it's used */
  if (state == BUTTON_STATE_WAIT_RELEASE && (but->hold_func != nullptr)) {
    data->hold_action_timer = WM_event_timer_add(
        data->wm, data->window, TIMER, BUTTON_AUTO_OPEN_THRESH);
  }
  else if (data->hold_action_timer) {
    WM_event_timer_remove(data->wm, data->window, data->hold_action_timer);
    data->hold_action_timer = nullptr;
  }

  /* Add a blocking ui handler at the window handler for blocking, modal states
   * but not for popups, because we already have a window level handler. */
  if (!(but->block->handle && but->block->handle->popup)) {
    if (button_modal_state(state)) {
      if (!button_modal_state(data->state)) {
        WM_event_add_ui_handler(C,
                                &data->window->modalhandlers,
                                ui_handler_region_menu,
                                nullptr,
                                data,
                                eWM_EventHandlerFlag(0));
      }
    }
    else {
      if (button_modal_state(data->state)) {
        /* true = postpone free */
        WM_event_remove_ui_handler(
            &data->window->modalhandlers, ui_handler_region_menu, nullptr, data, true);
      }
    }
  }

  /* Wait for mouse-move to enable drag. */
  if (state == BUTTON_STATE_WAIT_DRAG) {
    but->flag &= ~UI_SELECT;
  }

  if (state == BUTTON_STATE_TEXT_EDITING) {
    ui_block_interaction_begin_ensure(C, but->block, data, true);
  }
  else if (state == BUTTON_STATE_EXIT) {
    if (data->state == BUTTON_STATE_NUM_EDITING) {
      /* This happens on pasting values for example. */
      ui_block_interaction_begin_ensure(C, but->block, data, true);
    }
  }

  data->state = state;

  if (state != BUTTON_STATE_EXIT) {
    /* When objects for eg. are removed, running ui_but_update() can access
     * the removed data - so disable update on exit. Also in case of
     * highlight when not in a popup menu, we remove because data used in
     * button below popup might have been removed by action of popup. Needs
     * a more reliable solution... */
    if (state != BUTTON_STATE_HIGHLIGHT || (but->block->flag & UI_BLOCK_LOOP)) {
      ui_but_update(but);
    }
  }

  /* redraw */
  ED_region_tag_redraw_no_rebuild(data->region);
}

static void button_activate_init(bContext *C,
                                 ARegion *region,
                                 uiBut *but,
                                 uiButtonActivateType type)
{
  /* Don't activate semi-modal buttons the normal way, they have special activation handling. */
  if (but->semi_modal_state) {
    return;
  }
  /* Only ever one active button! */
  BLI_assert(ui_region_find_active_but(region) == nullptr);

  /* setup struct */
  uiHandleButtonData *data = MEM_new<uiHandleButtonData>(__func__);
  data->wm = CTX_wm_manager(C);
  data->window = CTX_wm_window(C);
  data->area = CTX_wm_area(C);
  BLI_assert(region != nullptr);
  data->region = region;

#ifdef USE_CONT_MOUSE_CORRECT
  copy_v2_fl(data->ungrab_mval, FLT_MAX);
#endif

  if (ELEM(but->type, UI_BTYPE_CURVE, UI_BTYPE_CURVEPROFILE, UI_BTYPE_SEARCH_MENU)) {
    /* XXX curve is temp */
  }
  else {
    if ((but->flag & UI_BUT_UPDATE_DELAY) == 0) {
      data->interactive = true;
    }
  }

  data->state = BUTTON_STATE_INIT;

  /* Activate button. Sets the hover flag to enable button highlights, usually the button is
   * initially activated because it's hovered. */
  but->flag |= UI_HOVER;
  but->active = data;

  /* we disable auto_open in the block after a threshold, because we still
   * want to allow auto opening adjacent menus even if no button is activated
   * in between going over to the other button, but only for a short while */
  if (type == BUTTON_ACTIVATE_OVER && but->block->auto_open == true) {
    if (but->block->auto_open_last + BUTTON_AUTO_OPEN_THRESH < BLI_time_now_seconds()) {
      but->block->auto_open = false;
    }
  }

  if (type == BUTTON_ACTIVATE_OVER) {
    data->used_mouse = true;
  }
  button_activate_state(C, but, BUTTON_STATE_HIGHLIGHT);

  if (type == BUTTON_ACTIVATE_OPEN) {
    button_activate_state(C, but, BUTTON_STATE_MENU_OPEN);

    /* activate first button in submenu */
    if (data->menu && data->menu->region) {
      ARegion *subar = data->menu->region;
      uiBlock *subblock = static_cast<uiBlock *>(subar->runtime->uiblocks.first);
      uiBut *subbut;

      if (subblock) {
        subbut = ui_but_first(subblock);

        if (subbut) {
          ui_handle_button_activate(C, subar, subbut, BUTTON_ACTIVATE);
        }
      }
    }
  }
  else if (type == BUTTON_ACTIVATE_TEXT_EDITING) {
    button_activate_state(C, but, BUTTON_STATE_TEXT_EDITING);
  }
  else if (type == BUTTON_ACTIVATE_APPLY) {
    button_activate_state(C, but, BUTTON_STATE_WAIT_FLASH);
  }

  if (but->type == UI_BTYPE_GRIP) {
    const bool horizontal = (BLI_rctf_size_x(&but->rect) < BLI_rctf_size_y(&but->rect));
    WM_cursor_modal_set(data->window, horizontal ? WM_CURSOR_X_MOVE : WM_CURSOR_Y_MOVE);
  }
  else if (but->type == UI_BTYPE_NUM) {
    ui_numedit_set_active(but);
  }

  if (UI_but_has_tooltip_label(but)) {
    /* Show a label for this button. */
    bScreen *screen = WM_window_get_active_screen(data->window);
    if ((BLI_time_now_seconds() - WM_tooltip_time_closed()) < 0.1) {
      WM_tooltip_immediate_init(C, CTX_wm_window(C), data->area, region, ui_but_tooltip_init);
      if (screen->tool_tip) {
        screen->tool_tip->pass = 1;
      }
    }
  }
}

static void button_activate_exit(
    bContext *C, uiBut *but, uiHandleButtonData *data, const bool mousemove, const bool onfree)
{
  wmWindow *win = data->window;
  uiBlock *block = but->block;

  if (but->type == UI_BTYPE_GRIP) {
    WM_cursor_modal_restore(win);
  }

  /* ensure we are in the exit state */
  if (data->state != BUTTON_STATE_EXIT) {
    button_activate_state(C, but, BUTTON_STATE_EXIT);
  }

  /* apply the button action or value */
  if (!onfree) {
    ui_apply_but(C, block, but, data, false);
  }

#ifdef USE_DRAG_MULTINUM
  if (data->multi_data.has_mbuts) {
    for (const std::unique_ptr<uiBut> &bt : block->buttons) {
      if (bt->flag & UI_BUT_DRAG_MULTI) {
        bt->flag &= ~UI_BUT_DRAG_MULTI;

        if (!data->cancel) {
          ui_apply_but_autokey(C, bt.get());
        }
      }
    }

    ui_multibut_free(data, block);
  }
#endif

  /* if this button is in a menu, this will set the button return
   * value to the button value and the menu return value to ok, the
   * menu return value will be picked up and the menu will close */
  if (block->handle && !(block->flag & UI_BLOCK_KEEP_OPEN)) {
    if (!data->cancel || data->escapecancel) {
      uiPopupBlockHandle *menu;

      menu = block->handle;
      menu->butretval = data->retval;
      menu->menuretval = (data->cancel) ? UI_RETURN_CANCEL : UI_RETURN_OK;
    }
  }

  if (!onfree && !data->cancel) {
    /* autokey & undo push */
    ui_apply_but_undo(but);
    ui_apply_but_autokey(C, but);

#ifdef USE_ALLSELECT
    {
      /* only RNA from this button is used */
      uiBut but_temp = *but;
      uiSelectContextStore *selctx_data = &data->select_others;
      for (uiSelectContextElem &other : selctx_data->elems) {
        but_temp.rnapoin = other.ptr;
        ui_apply_but_autokey(C, &but_temp);
      }
    }
#endif

    /* popup menu memory */
    if (block->flag & UI_BLOCK_POPUP_MEMORY) {
      ui_popup_menu_memory_set(block, but);
    }

    if (U.runtime.is_dirty == false) {
      ui_but_update_preferences_dirty(but);
    }
  }

  /* Disable tool-tips until mouse-move + last active flag. */
  LISTBASE_FOREACH (uiBlock *, block_iter, &data->region->runtime->uiblocks) {
    for (const std::unique_ptr<uiBut> &bt : block_iter->buttons) {
      bt->flag &= ~UI_BUT_LAST_ACTIVE;
    }

    block_iter->tooltipdisabled = true;
  }

  ui_blocks_set_tooltips(data->region, false);

  /* clean up */
  if (data->text_edit.edit_string) {
    MEM_freeN(data->text_edit.edit_string);
  }
  if (data->text_edit.original_string) {
    MEM_freeN(data->text_edit.original_string);
  }

#ifdef USE_ALLSELECT
  ui_selectcontext_end(but, &data->select_others);
#endif

  if (data->changed_cursor) {
    WM_cursor_modal_restore(win);
  }

  /* redraw and refresh (for popups) */
  ED_region_tag_redraw_no_rebuild(data->region);
  ED_region_tag_refresh_ui(data->region);

  if ((but->flag & UI_BUT_DRAG_MULTI) == 0) {
    if (data->custom_interaction_handle != nullptr) {
      /* Should only set when the button is modal. */
      BLI_assert(but->active != nullptr);
      data->custom_interaction_handle->user_count--;

      BLI_assert(data->custom_interaction_handle->user_count >= 0);
      if (data->custom_interaction_handle->user_count == 0) {
        ui_block_interaction_end(
            C, &but->block->custom_interaction_callbacks, data->custom_interaction_handle);
      }
      data->custom_interaction_handle = nullptr;
    }
  }

  BLI_assert(!but->semi_modal_state || but->semi_modal_state == but->active);
  but->semi_modal_state = nullptr;
  /* clean up button */
  MEM_delete(but->active);
  but->active = nullptr;

  but->flag &= ~(UI_HOVER | UI_SELECT);
  but->flag |= UI_BUT_LAST_ACTIVE;
  if (!onfree) {
    ui_but_update(but);
  }

  /* Adds empty mouse-move in queue for re-initialize handler, in case mouse is
   * still over a button. We cannot just check for this ourselves because
   * at this point the mouse may be over a button in another region. */
  if (mousemove) {
    WM_event_add_mousemove(CTX_wm_window(C));
  }
}

void ui_but_active_free(const bContext *C, uiBut *but)
{
  /* this gets called when the button somehow disappears while it is still
   * active, this is bad for user interaction, but we need to handle this
   * case cleanly anyway in case it happens */
  if (but->active) {
    uiHandleButtonData *data = but->active;
    data->cancel = true;
    button_activate_exit((bContext *)C, but, data, false, true);
  }
}

void ui_but_semi_modal_state_free(const bContext *C, uiBut *but)
{
  if (!but->semi_modal_state) {
    return;
  }
  /* Activate the button (using the semi modal state) and use the normal active button freeing. */
  with_but_active_as_semi_modal(const_cast<bContext *>(C),
                                but->semi_modal_state->region,
                                but,
                                [&]() { ui_but_active_free(C, but); });
}

/* returns the active button with an optional checking function */
static uiBut *ui_context_button_active(const ARegion *region, bool (*but_check_cb)(const uiBut *))
{
  uiBut *but_found = nullptr;

  while (region) {
    /* Follow this exact priority (from highest to lowest priority):
     * 1) Active-override button (#UI_BUT_ACTIVE_OVERRIDE).
     * 2) The real active button.
     * 3) The previously active button (#UI_BUT_LAST_ACTIVE).
     */
    uiBut *active_but_override = nullptr;
    uiBut *active_but_real = nullptr;
    uiBut *active_but_last = nullptr;

    /* find active button */
    LISTBASE_FOREACH (uiBlock *, block, &region->runtime->uiblocks) {
      for (const std::unique_ptr<uiBut> &but : block->buttons) {
        if (but->flag & UI_BUT_ACTIVE_OVERRIDE) {
          active_but_override = but.get();
        }
        if (but->active) {
          active_but_real = but.get();
        }
        if (but->flag & UI_BUT_LAST_ACTIVE) {
          active_but_last = but.get();
        }
      }
    }

    uiBut *activebut = active_but_override;
    if (!activebut) {
      activebut = active_but_real;
    }
    if (!activebut) {
      activebut = active_but_last;
    }

    if (activebut && (but_check_cb == nullptr || but_check_cb(activebut))) {
      uiHandleButtonData *data = activebut->active;

      but_found = activebut;

      /* Recurse into opened menu, like color-picker case. */
      if (data && data->menu && (region != data->menu->region)) {
        region = data->menu->region;
      }
      else {
        return but_found;
      }
    }
    else {
      /* no active button */
      return but_found;
    }
  }

  return but_found;
}

uiBut *UI_context_active_but_get(const bContext *C)
{
  return ui_context_button_active(CTX_wm_region(C), nullptr);
}

uiBut *UI_context_active_but_get_respect_popup(const bContext *C)
{
  ARegion *region_popup = CTX_wm_region_popup(C);
  return ui_context_button_active(region_popup ? region_popup : CTX_wm_region(C), nullptr);
}

uiBut *UI_region_active_but_get(const ARegion *region)
{
  return ui_context_button_active(region, nullptr);
}

uiBut *UI_region_but_find_rect_over(const ARegion *region, const rcti *rect_px)
{
  return ui_but_find_rect_over(region, rect_px);
}

uiBlock *UI_region_block_find_mouse_over(const ARegion *region, const int xy[2], bool only_clip)
{
  return ui_block_find_mouse_over_ex(region, xy, only_clip);
}

uiBut *UI_region_active_but_prop_get(const ARegion *region,
                                     PointerRNA *r_ptr,
                                     PropertyRNA **r_prop,
                                     int *r_index)
{
  uiBut *activebut = UI_region_active_but_get(region);

  if (activebut && activebut->rnapoin.data) {
    *r_ptr = activebut->rnapoin;
    *r_prop = activebut->rnaprop;
    *r_index = activebut->rnaindex;
  }
  else {
    *r_ptr = {};
    *r_prop = nullptr;
    *r_index = 0;
  }

  return activebut;
}

uiBut *UI_context_active_but_prop_get(const bContext *C,
                                      PointerRNA *r_ptr,
                                      PropertyRNA **r_prop,
                                      int *r_index)
{
  ARegion *region_popup = CTX_wm_region_popup(C);
  return UI_region_active_but_prop_get(
      region_popup ? region_popup : CTX_wm_region(C), r_ptr, r_prop, r_index);
}

void UI_context_active_but_prop_handle(bContext *C, const bool handle_undo)
{
  uiBut *activebut = UI_context_active_but_get_respect_popup(C);
  if (activebut) {
    /* TODO(@ideasman42): look into a better way to handle the button change
     * currently this is mainly so reset defaults works for the
     * operator redo panel. */
    uiBlock *block = activebut->block;
    if (block->handle_func) {
      block->handle_func(C, block->handle_func_arg, activebut->retval);
    }
    if (handle_undo) {
      /* Update the button so the undo text uses the correct value. */
      ui_but_update(activebut);
      ui_apply_but_undo(activebut);
    }
  }
}

void UI_context_active_but_clear(bContext *C, wmWindow *win, ARegion *region)
{
  wm_event_handler_ui_cancel_ex(C, win, region, false);
}

wmOperator *UI_context_active_operator_get(const bContext *C)
{
  ARegion *region_ctx = CTX_wm_region(C);

  /* background mode */
  if (region_ctx == nullptr) {
    return nullptr;
  }

  /* scan active regions ui */
  LISTBASE_FOREACH (uiBlock *, block, &region_ctx->runtime->uiblocks) {
    if (block->ui_operator) {
      return block->ui_operator;
    }
  }

  /* scan popups */
  {
    bScreen *screen = CTX_wm_screen(C);

    LISTBASE_FOREACH (ARegion *, region, &screen->regionbase) {
      if (region == region_ctx) {
        continue;
      }
      LISTBASE_FOREACH (uiBlock *, block, &region->runtime->uiblocks) {
        if (block->ui_operator) {
          return block->ui_operator;
        }
      }
    }
  }

  return nullptr;
}

ARegion *UI_region_searchbox_region_get(const ARegion *button_region)
{
  uiBut *but = UI_region_active_but_get(button_region);
  return (but != nullptr) ? but->active->searchbox : nullptr;
}

void UI_context_update_anim_flag(const bContext *C)
{
  Scene *scene = CTX_data_scene(C);
  ARegion *region = CTX_wm_region(C);
  Depsgraph *depsgraph = CTX_data_depsgraph_pointer(C);
  const AnimationEvalContext anim_eval_context = BKE_animsys_eval_context_construct(
      depsgraph, (scene) ? scene->r.cfra : 0.0f);

  while (region) {
    /* find active button */
    uiBut *activebut = nullptr;

    LISTBASE_FOREACH (uiBlock *, block, &region->runtime->uiblocks) {
      for (const std::unique_ptr<uiBut> &but : block->buttons) {
        ui_but_anim_flag(but.get(), &anim_eval_context);
        ui_but_override_flag(CTX_data_main(C), but.get());
        if (UI_but_is_decorator(but)) {
          ui_but_anim_decorate_update_from_flag((uiButDecorator *)but.get());
        }

        ED_region_tag_redraw(region);

        if (but->active) {
          activebut = but.get();
        }
        else if (!activebut && (but->flag & UI_BUT_LAST_ACTIVE)) {
          activebut = but.get();
        }
      }
    }

    if (activebut) {
      /* Always recurse into opened menu, so all buttons update (like color-picker). */
      uiHandleButtonData *data = activebut->active;
      if (data && data->menu) {
        region = data->menu->region;
      }
      else {
        return;
      }
    }
    else {
      /* no active button */
      return;
    }
  }
}

void ui_but_update_view_for_active(const bContext *C, const uiBlock *block)
{
  uiBut *active_but = ui_block_active_but_get(block);
  if (!active_but || !active_but->active || !active_but->changed || active_but->block != block) {
    return;
  }
  /* If there is a search popup attached to the button, don't change the view. The popups don't
   * support updating the position to the button position nicely. */
  uiHandleButtonData *data = active_but->active;
  if (data->searchbox) {
    return;
  }

  UI_but_ensure_in_view(C, active_but->active->region, active_but);
}

/** \} */

/* -------------------------------------------------------------------- */
/** \name Button Activation Handling
 * \{ */

static uiBut *ui_but_find_open_event(ARegion *region, const wmEvent *event)
{
  LISTBASE_FOREACH (uiBlock *, block, &region->runtime->uiblocks) {
    for (const std::unique_ptr<uiBut> &but : block->buttons) {
      if (but.get() == event->customdata) {
        return but.get();
      }
    }
  }
  return nullptr;
}

static int ui_handle_button_over(bContext *C, const wmEvent *event, ARegion *region)
{
  if (event->type == MOUSEMOVE) {
    const bool labeledit = event->modifier & KM_CTRL;
    /* Allow buttons to be activated to show the tool-tip,
     * then force-disable them if they're not considered interactive
     * so they don't swallow events but can still display tips. */
    const bool for_tooltip = true;
    uiBut *but = ui_but_find_mouse_over_ex(
        region, event->xy, labeledit, for_tooltip, nullptr, nullptr);
    if (but) {
      button_activate_init(C, region, but, BUTTON_ACTIVATE_OVER);

      if ((event->modifier & KM_ALT) && but->active) {
        /* Display tool-tips if holding Alt on mouse-over when tool-tips are disabled in the
         * preferences. */
        but->active->tooltip_force = true;
      }

      if (but->active && !ui_but_is_interactive(but, labeledit)) {
        but->active->disable_force = true;
      }
    }
  }
  else if (event->type == EVT_BUT_OPEN) {
    uiBut *but = ui_but_find_open_event(region, event);
    if (but) {
      button_activate_init(C, region, but, BUTTON_ACTIVATE_OVER);
      ui_do_button(C, but->block, but, event);
    }
  }

  return WM_UI_HANDLER_CONTINUE;
}

void ui_but_activate_event(bContext *C, ARegion *region, uiBut *but)
{
  wmWindow *win = CTX_wm_window(C);

  button_activate_init(C, region, but, BUTTON_ACTIVATE_OVER);

  wmEvent event;
  wm_event_init_from_window(win, &event);
  event.type = EVT_BUT_OPEN;
  event.val = KM_PRESS;
  event.flag = eWM_EventFlag(0);
  event.customdata = but;
  event.customdata_free = false;

  ui_do_button(C, but->block, but, &event);
}

void ui_but_activate_over(bContext *C, ARegion *region, uiBut *but)
{
  button_activate_init(C, region, but, BUTTON_ACTIVATE_OVER);
}

void ui_but_execute_begin(bContext * /*C*/, ARegion *region, uiBut *but, void **active_back)
{
  BLI_assert(region != nullptr);
  BLI_assert(BLI_findindex(&region->runtime->uiblocks, but->block) != -1);
  /* NOTE: ideally we would not have to change 'but->active' however
   * some functions we call don't use data (as they should be doing) */
  uiHandleButtonData *data;
  *active_back = but->active;
  data = MEM_new<uiHandleButtonData>(__func__);
  but->active = data;
  BLI_assert(region != nullptr);
  data->region = region;
}

void ui_but_execute_end(bContext *C, ARegion * /*region*/, uiBut *but, void *active_back)
{
  ui_apply_but(C, but->block, but, but->active, true);

  if ((but->flag & UI_BUT_DRAG_MULTI) == 0) {
    ui_apply_but_autokey(C, but);
  }
  /* use onfree event so undo is handled by caller and apply is already done above */
  button_activate_exit(C, but, but->active, false, true);
  but->active = static_cast<uiHandleButtonData *>(active_back);
}

static void ui_handle_button_activate(bContext *C,
                                      ARegion *region,
                                      uiBut *but,
                                      uiButtonActivateType type)
{
  uiBut *oldbut = ui_region_find_active_but(region);
  if (oldbut) {
    uiHandleButtonData *data = oldbut->active;
    data->cancel = true;
    button_activate_exit(C, oldbut, data, false, false);
  }

  button_activate_init(C, region, but, type);
}

/**
 * Use for key accelerator or default key to activate the button even if its not active.
 */
static bool ui_handle_button_activate_by_type(bContext *C, ARegion *region, uiBut *but)
{
  if (ELEM(but->type, UI_BTYPE_BUT_MENU, UI_BTYPE_ROW)) {
    /* mainly for operator buttons */
    ui_handle_button_activate(C, region, but, BUTTON_ACTIVATE_APPLY);
  }
  else if (ELEM(but->type, UI_BTYPE_BLOCK, UI_BTYPE_PULLDOWN)) {
    /* open sub-menus (like right arrow key) */
    ui_handle_button_activate(C, region, but, BUTTON_ACTIVATE_OPEN);
  }
  else if (but->type == UI_BTYPE_MENU) {
    /* activate menu items */
    ui_handle_button_activate(C, region, but, BUTTON_ACTIVATE);
  }
  else {
#ifndef NDEBUG
    printf("%s: error, unhandled type: %d\n", __func__, but->type);
#endif
    return false;
  }
  return true;
}

/**
 * Calls \a fn with \a but activated for semi-modal handling.
 *
 * Button handling code requires the button to be active, but at the same time only one active
 * button per region is supported. So if there's a different active button already, it needs to be
 * deactivated temporarily (by unsetting its #uiBut.active member and restoring it when done).
 *
 * During the \fn call, the passed \a but will appear to be the active button of the region, i.e.
 * #ui_region_find_active_but() will return \a but.
 */
static void with_but_active_as_semi_modal(bContext *C,
                                          ARegion *region,
                                          uiBut *but,
                                          blender::FunctionRef<void()> fn)
{
  BLI_assert(but->active == nullptr);

  uiBut *prev_active_but = ui_region_find_active_but(region);
  uiHandleButtonData *prev_active_data = prev_active_but ? prev_active_but->active : nullptr;
  if (prev_active_but) {
    prev_active_but->active = nullptr;
  }

  /* Enforce the button to actually be active, using #uiBut.semi_modal_state to store its handling
   * state. */
  if (!but->semi_modal_state) {
    ui_but_activate_event(C, region, but);
    but->semi_modal_state = but->active;
    but->semi_modal_state->is_semi_modal = true;
  }

  /* Activate the button using the previously created/stored semi-modal state. */
  but->active = but->semi_modal_state;
  fn();
  but->active = nullptr;

  if (prev_active_but) {
    prev_active_but->active = prev_active_data;
  }
}

/**
 * Calls \a fn for all buttons that are either already semi-modal active or should be made to be
 * because the #UI_BUT2_FORCE_SEMI_MODAL_ACTIVE flag is set. During the \a fn call, the button will
 * appear to be the active button, i.e. #ui_region_find_active_but() will return this button.
 */
static void foreach_semi_modal_but_as_active(bContext *C,
                                             ARegion *region,
                                             blender::FunctionRef<void(uiBut *semi_modal_but)> fn)
{
  /* Might want to have some way to define which order these should be handled in - if there's
   * every actually a use-case for multiple semi-active buttons at the same time. */

  LISTBASE_FOREACH (uiBlock *, block, &region->runtime->uiblocks) {
    for (const std::unique_ptr<uiBut> &but : block->buttons) {
      if ((but->flag2 & UI_BUT2_FORCE_SEMI_MODAL_ACTIVE) || but->semi_modal_state) {
        with_but_active_as_semi_modal(C, region, but.get(), [&]() { fn(but.get()); });
      }
    }
  }
}

/** \} */

/* -------------------------------------------------------------------- */
/** \name Handle Events for Activated Buttons
 * \{ */

static bool ui_button_value_default(uiBut *but, double *r_value)
{
  if (but->rnaprop != nullptr && ui_but_is_rna_valid(but)) {
    const int type = RNA_property_type(but->rnaprop);
    if (ELEM(type, PROP_FLOAT, PROP_INT)) {
      double default_value;
      switch (type) {
        case PROP_INT:
          if (RNA_property_array_check(but->rnaprop)) {
            default_value = double(
                RNA_property_int_get_default_index(&but->rnapoin, but->rnaprop, but->rnaindex));
          }
          else {
            default_value = double(RNA_property_int_get_default(&but->rnapoin, but->rnaprop));
          }
          break;
        case PROP_FLOAT:
          if (RNA_property_array_check(but->rnaprop)) {
            default_value = double(
                RNA_property_float_get_default_index(&but->rnapoin, but->rnaprop, but->rnaindex));
          }
          else {
            default_value = double(RNA_property_float_get_default(&but->rnapoin, but->rnaprop));
          }
          break;
      }
      *r_value = default_value;
      return true;
    }
  }
  return false;
}

static int ui_handle_button_event(bContext *C, const wmEvent *event, uiBut *but)
{
  uiHandleButtonData *data = but->active;
  const uiHandleButtonState state_orig = data->state;

  uiBlock *block = but->block;
  ARegion *region = data->region;

  int retval = WM_UI_HANDLER_CONTINUE;

  if (data->state == BUTTON_STATE_HIGHLIGHT) {
    switch (event->type) {
      case WINDEACTIVATE:
      case EVT_BUT_CANCEL:
        data->cancel = true;
        button_activate_state(C, but, BUTTON_STATE_EXIT);
        break;
#ifdef USE_UI_POPOVER_ONCE
      case LEFTMOUSE: {
        if (event->val == KM_RELEASE) {
          if (block->flag & UI_BLOCK_POPOVER_ONCE) {
            if (!(but->flag & UI_BUT_DISABLED)) {
              if (ui_but_is_popover_once_compat(but)) {
                data->cancel = false;
                button_activate_state(C, but, BUTTON_STATE_EXIT);
                retval = WM_UI_HANDLER_BREAK;
                /* Cancel because this `but` handles all events and we don't want
                 * the parent button's update function to do anything.
                 *
                 * Causes issues with buttons defined by #uiItemFullR_with_popover. */
                block->handle->menuretval = UI_RETURN_CANCEL;
              }
              else if (ui_but_is_editable_as_text(but)) {
                ui_handle_button_activate(C, region, but, BUTTON_ACTIVATE_TEXT_EDITING);
                retval = WM_UI_HANDLER_BREAK;
              }
            }
          }
        }
        break;
      }
#endif
      case MOUSEMOVE: {
        uiBut *but_other = ui_but_find_mouse_over(region, event);
        bool exit = false;

        /* always deactivate button for pie menus,
         * else moving to blank space will leave activated */
        if ((!ui_block_is_menu(block) || ui_block_is_pie_menu(block)) &&
            !ui_but_contains_point_px(but, region, event->xy))
        {
          exit = true;
        }
        else if (but_other && ui_but_is_editable(but_other) && (but_other != but)) {
          exit = true;
        }

        if (exit) {
          data->cancel = true;
          button_activate_state(C, but, BUTTON_STATE_EXIT);
        }
        else if (event->xy[0] != event->prev_xy[0] || event->xy[1] != event->prev_xy[1]) {
          /* Re-enable tool-tip on mouse move. */
          ui_blocks_set_tooltips(region, true);
          button_tooltip_timer_reset(C, but);
        }

        /* Update extra icons states. */
        ui_do_but_extra_operator_icons_mousemove(but, data, event);

        break;
      }
      case TIMER: {
        /* Handle menu auto open timer. */
        if (event->customdata == data->autoopentimer) {
          WM_event_timer_remove(data->wm, data->window, data->autoopentimer);
          data->autoopentimer = nullptr;

          if (ui_but_contains_point_px(but, region, event->xy) || but->active) {
            button_activate_state(C, but, BUTTON_STATE_MENU_OPEN);
          }
        }

        break;
      }
      /* XXX hardcoded keymap check... but anyway,
       * while view changes, tool-tips should be removed */
      case WHEELUPMOUSE:
      case WHEELDOWNMOUSE:
      case MIDDLEMOUSE:
      case MOUSEPAN:
        UI_but_tooltip_timer_remove(C, but);
        ATTR_FALLTHROUGH;
      default:
        break;
    }

    /* handle button type specific events */
    retval = ui_do_button(C, block, but, event);
  }
  else if (data->state == BUTTON_STATE_WAIT_RELEASE) {
    switch (event->type) {
      case WINDEACTIVATE:
        data->cancel = true;
        button_activate_state(C, but, BUTTON_STATE_EXIT);
        break;

      case TIMER: {
        if (event->customdata == data->hold_action_timer) {
          if (true) {
            data->cancel = true;
            button_activate_state(C, but, BUTTON_STATE_EXIT);
          }
          else {
            /* Do this so we can still mouse-up, closing the menu and running the button.
             * This is nice to support but there are times when the button gets left pressed.
             * Keep disabled for now. */
            WM_event_timer_remove(data->wm, data->window, data->hold_action_timer);
            data->hold_action_timer = nullptr;
          }
          retval = WM_UI_HANDLER_CONTINUE;
          but->hold_func(C, data->region, but);
        }
        break;
      }
      case MOUSEMOVE: {
        /* deselect the button when moving the mouse away */
        /* also de-activate for buttons that only show highlights */
        if (ui_but_contains_point_px(but, region, event->xy)) {

          /* Drag on a hold button (used in the toolbar) now opens it immediately. */
          if (data->hold_action_timer) {
            if (but->flag & UI_SELECT) {
              if (len_manhattan_v2v2_int(event->xy, event->prev_xy) <=
                  WM_EVENT_CURSOR_MOTION_THRESHOLD)
              {
                /* pass */
              }
              else {
                WM_event_timer_remove(data->wm, data->window, data->hold_action_timer);
                data->hold_action_timer = WM_event_timer_add(data->wm, data->window, TIMER, 0.0f);
              }
            }
          }

          if (!(but->flag & UI_SELECT)) {
            but->flag |= (UI_SELECT | UI_HOVER);
            data->cancel = false;
            ED_region_tag_redraw_no_rebuild(data->region);
          }
        }
        else {
          if (but->flag & UI_SELECT) {
            but->flag &= ~(UI_SELECT | UI_HOVER);
            data->cancel = true;
            ED_region_tag_redraw_no_rebuild(data->region);
          }
        }
        break;
      }
      default:
        /* otherwise catch mouse release event */
        ui_do_button(C, block, but, event);
        break;
    }

    retval = WM_UI_HANDLER_BREAK;
  }
  else if (data->state == BUTTON_STATE_WAIT_FLASH) {
    switch (event->type) {
      case TIMER: {
        if (event->customdata == data->flashtimer) {
          button_activate_state(C, but, BUTTON_STATE_EXIT);
        }
        break;
      }
    }

    retval = WM_UI_HANDLER_CONTINUE;
  }
  else if (data->state == BUTTON_STATE_MENU_OPEN) {
    /* check for exit because of mouse-over another button */
    switch (event->type) {
      case MOUSEMOVE: {
        uiBut *bt;

        if (data->menu && data->menu->region) {
          if (ui_region_contains_point_px(data->menu->region, event->xy)) {
            break;
          }
        }

        bt = ui_but_find_mouse_over(region, event);

        if (bt && bt->active != data) {
          if (but->type != UI_BTYPE_COLOR) { /* exception */
            data->cancel = true;
          }
          button_activate_state(C, but, BUTTON_STATE_EXIT);
        }
        break;
      }
      case RIGHTMOUSE: {
        if (event->val == KM_PRESS) {
          uiBut *bt = ui_but_find_mouse_over(region, event);
          if (bt && bt->active == data) {
            button_activate_state(C, bt, BUTTON_STATE_HIGHLIGHT);
          }
        }
        break;
      }
    }

    ui_do_button(C, block, but, event);
    retval = WM_UI_HANDLER_CONTINUE;
  }
  else {
    retval = ui_do_button(C, block, but, event);
    // retval = WM_UI_HANDLER_BREAK; XXX why ?
  }

  /* may have been re-allocated above (eyedropper for eg) */
  data = but->active;
  if (data && data->state == BUTTON_STATE_EXIT) {
    uiBut *post_but = data->postbut;
    const uiButtonActivateType post_type = data->posttype;

    /* Reset the button value when empty text is typed. */
    if ((data->cancel == false) && (data->text_edit.edit_string != nullptr) &&
        (data->text_edit.edit_string[0] == '\0') &&
        (but->rnaprop && ELEM(RNA_property_type(but->rnaprop), PROP_FLOAT, PROP_INT)))
    {
      MEM_SAFE_FREE(data->text_edit.edit_string);
      ui_button_value_default(but, &data->value);

#ifdef USE_DRAG_MULTINUM
      if (data->multi_data.mbuts) {
        for (LinkNode *l = data->multi_data.mbuts; l; l = l->next) {
          uiButMultiState *state = static_cast<uiButMultiState *>(l->link);
          uiBut *but_iter = state->but;
          double default_value;

          if (ui_button_value_default(but_iter, &default_value)) {
            ui_but_value_set(but_iter, default_value);
          }
        }
      }
      data->multi_data.skip = true;
#endif
    }

    button_activate_exit(C, but, data, (post_but == nullptr), false);

    /* for jumping to the next button with tab while text editing */
    if (post_but) {
      /* The post_but still has previous ranges (without the changes in active button considered),
       * needs refreshing the ranges. */
      ui_but_range_set_soft(post_but);
      ui_but_range_set_hard(post_but);

      button_activate_init(C, region, post_but, post_type);
    }
    else if (!((event->type == EVT_BUT_CANCEL) && (event->val == 1))) {
      /* XXX issue is because WM_event_add_mousemove(wm) is a bad hack and not reliable,
       * if that gets coded better this bypass can go away too.
       *
       * This is needed to make sure if a button was active,
       * it stays active while the mouse is over it.
       * This avoids adding mouse-moves, see: #33466. */
      if (ELEM(state_orig, BUTTON_STATE_INIT, BUTTON_STATE_HIGHLIGHT, BUTTON_STATE_WAIT_DRAG)) {
        if (ui_but_find_mouse_over(region, event) == but) {
          button_activate_init(C, region, but, BUTTON_ACTIVATE_OVER);
        }
      }
    }
  }

  return retval;
}

/**
 * Activate the underlying list-row button, so the row is highlighted.
 * Early exits if \a activate_dragging is true, but the custom drag operator fails to execute.
 * Gives the wanted behavior where the item is activated on a click-drag event when the custom drag
 * operator is executed.
 */
static int ui_list_activate_hovered_row(bContext *C,
                                        ARegion *region,
                                        const uiList *ui_list,
                                        const wmEvent *event,
                                        bool activate_dragging)
{
  const bool do_drag = activate_dragging && ui_list->dyn_data->custom_drag_optype;

  if (do_drag) {
    const uiBut *hovered_but = ui_but_find_mouse_over(region, event);
    if (!ui_list_invoke_item_operator(C,
                                      hovered_but,
                                      ui_list->dyn_data->custom_drag_optype,
                                      &ui_list->dyn_data->custom_drag_opptr))
    {
      return WM_UI_HANDLER_CONTINUE;
    }
  }

  int mouse_xy[2];
  WM_event_drag_start_xy(event, mouse_xy);

  uiBut *listrow = ui_list_row_find_mouse_over(region, mouse_xy);
  if (listrow) {
    wmOperatorType *custom_activate_optype = ui_list->dyn_data->custom_activate_optype;

    /* Hacky: Ensure the custom activate operator is not called when the custom drag operator
     * was. Only one should run! */
    if (activate_dragging && do_drag) {
      ((uiList *)ui_list)->dyn_data->custom_activate_optype = nullptr;
    }

    /* Simulate click on listrow button itself (which may be overlapped by another button). Also
     * calls the custom activate operator (#uiListDyn::custom_activate_optype). */
    UI_but_execute(C, region, listrow);

    ((uiList *)ui_list)->dyn_data->custom_activate_optype = custom_activate_optype;
  }

  return WM_UI_HANDLER_BREAK;
}

static bool ui_list_is_hovering_draggable_but(bContext *C,
                                              const uiList *list,
                                              const ARegion *region,
                                              const wmEvent *event)
{
  /* On a tweak event, uses the coordinates from where tweaking was started. */
  int mouse_xy[2];
  WM_event_drag_start_xy(event, mouse_xy);

  const uiBut *hovered_but = ui_but_find_mouse_over_ex(
      region, mouse_xy, false, false, nullptr, nullptr);

  if (list->dyn_data->custom_drag_optype) {
    if (ui_but_context_poll_operator(C, list->dyn_data->custom_drag_optype, hovered_but)) {
      return true;
    }
  }

  return (hovered_but && ui_but_drag_is_draggable(hovered_but));
}

static int ui_list_handle_click_drag(bContext *C,
                                     const uiList *ui_list,
                                     ARegion *region,
                                     const wmEvent *event)
{
  if (event->type != LEFTMOUSE) {
    return WM_UI_HANDLER_CONTINUE;
  }

  int retval = WM_UI_HANDLER_CONTINUE;

  const bool is_draggable = ui_list_is_hovering_draggable_but(C, ui_list, region, event);
  bool activate = false;
  bool activate_dragging = false;

  if (event->val == KM_CLICK_DRAG) {
    if (is_draggable) {
      activate_dragging = true;
      activate = true;
    }
  }
  /* #KM_CLICK is only sent after an uncaught release event, so the foreground button gets all
   * regular events (including mouse presses to start dragging) and this part only kicks in if it
   * hasn't handled the release event. Note that if there's no overlaid button, the row selects
   * on the press event already via regular #UI_BTYPE_LISTROW handling. */
  else if (event->val == KM_CLICK) {
    activate = true;
  }

  if (activate) {
    retval = ui_list_activate_hovered_row(C, region, ui_list, event, activate_dragging);
  }

  return retval;
}

static void ui_list_activate_row_from_index(
    bContext *C, ARegion *region, uiBut *listbox, uiList *ui_list, int index)
{
  uiBut *new_active_row = ui_list_row_find_index(region, index, listbox);
  if (new_active_row) {
    /* Preferred way to update the active item, also calls the custom activate operator
     * (#uiListDyn::custom_activate_optype). */
    UI_but_execute(C, region, new_active_row);
  }
  else {
    /* A bit ugly, set the active index in RNA directly. That's because a button that's
     * scrolled away in the list box isn't created at all.
     * The custom activate operator (#uiListDyn::custom_activate_optype) is not called in this case
     * (which may need the row button context). */
    RNA_property_int_set(&listbox->rnapoin, listbox->rnaprop, index);
    RNA_property_update(C, &listbox->rnapoin, listbox->rnaprop);
    ui_apply_but_undo(listbox);
  }

  ui_list->flag |= UILST_SCROLL_TO_ACTIVE_ITEM;
}

static int ui_list_get_increment(const uiList *ui_list, const int type, const int columns)
{
  int increment = 0;

  /* Handle column offsets for grid layouts. */
  if (ELEM(type, EVT_UPARROWKEY, EVT_DOWNARROWKEY) &&
      ELEM(ui_list->layout_type, UILST_LAYOUT_GRID, UILST_LAYOUT_BIG_PREVIEW_GRID))
  {
    increment = (type == EVT_UPARROWKEY) ? -columns : columns;
  }
  else {
    /* Left or right in grid layouts or any direction in single column layouts increments by 1. */
    increment = ELEM(type, EVT_UPARROWKEY, EVT_LEFTARROWKEY, WHEELUPMOUSE) ? -1 : 1;
  }

  if ((ui_list->filter_sort_flag & UILST_FLT_SORT_REVERSE) != 0) {
    increment *= -1;
  }

  return increment;
}

static int ui_handle_list_event(bContext *C, const wmEvent *event, ARegion *region, uiBut *listbox)
{
  int retval = WM_UI_HANDLER_CONTINUE;
  int type = event->type, val = event->val;
  int scroll_dir = 1;
  bool redraw = false;

  uiList *ui_list = static_cast<uiList *>(listbox->custom_data);
  if (!ui_list || !ui_list->dyn_data) {
    return retval;
  }
  uiListDyn *dyn_data = ui_list->dyn_data;

  int mx = event->xy[0];
  int my = event->xy[1];
  ui_window_to_block(region, listbox->block, &mx, &my);

  /* Convert pan to scroll-wheel. */
  if (type == MOUSEPAN) {
    ui_pan_to_scroll(event, &type, &val);

    /* 'ui_pan_to_scroll' gives the absolute direction. */
    if (event->flag & WM_EVENT_SCROLL_INVERT) {
      scroll_dir = -1;
    }

    /* If type still is mouse-pan, we call it handled, since delta-y accumulate. */
    /* also see `wm_event_system.cc` do_wheel_ui hack. */
    if (type == MOUSEPAN) {
      retval = WM_UI_HANDLER_BREAK;
    }
  }

  if (event->type == LEFTMOUSE) {
    retval = ui_list_handle_click_drag(C, ui_list, region, event);
  }
  else if (val == KM_PRESS) {
    if ((ELEM(type, EVT_UPARROWKEY, EVT_DOWNARROWKEY, EVT_LEFTARROWKEY, EVT_RIGHTARROWKEY) &&
         (event->modifier & (KM_SHIFT | KM_CTRL | KM_ALT | KM_OSKEY)) == 0) ||
        (ELEM(type, WHEELUPMOUSE, WHEELDOWNMOUSE) && (event->modifier & KM_CTRL) &&
         (event->modifier & (KM_SHIFT | KM_ALT | KM_OSKEY)) == 0))
    {
      const int value_orig = RNA_property_int_get(&listbox->rnapoin, listbox->rnaprop);
      int value, min, max;

      value = value_orig;
      const int inc = ui_list_get_increment(ui_list, type, dyn_data->columns);

      if (dyn_data->items_filter_neworder || dyn_data->items_filter_flags) {
        /* If we have a display order different from
         * collection order, we have some work! */
        int *org_order = static_cast<int *>(
            MEM_mallocN(dyn_data->items_shown * sizeof(int), __func__));
        const int *new_order = dyn_data->items_filter_neworder;
        int org_idx = -1, len = dyn_data->items_len;
        int current_idx = -1;

        for (int i = 0; i < len; i++) {
          if (UI_list_item_index_is_filtered_visible(ui_list, i)) {
            org_order[new_order ? new_order[++org_idx] : ++org_idx] = i;
            if (i == value) {
              current_idx = new_order ? new_order[org_idx] : org_idx;
            }
          }
          else if (i == value && org_idx >= 0) {
            current_idx = -(new_order ? new_order[org_idx] : org_idx) - 1;
          }
        }
        /* Now, org_order maps displayed indices to real indices,
         * and current_idx either contains the displayed index of active value (positive),
         *                 or its more-nearest one (negated).
         */
        if (current_idx < 0) {
          current_idx = (current_idx * -1) + (inc < 0 ? inc : inc - 1);
        }
        else {
          current_idx += inc;
        }
        CLAMP(current_idx, 0, dyn_data->items_shown - 1);
        value = org_order[current_idx];
        MEM_freeN(org_order);
      }
      else {
        value += inc;
      }

      CLAMP(value, 0, dyn_data->items_len - 1);

      RNA_property_int_range(&listbox->rnapoin, listbox->rnaprop, &min, &max);
      CLAMP(value, min, max);

      if (value != value_orig) {
        ui_list_activate_row_from_index(C, region, listbox, ui_list, value);
        redraw = true;
      }
      retval = WM_UI_HANDLER_BREAK;
    }
    else if (ELEM(type, WHEELUPMOUSE, WHEELDOWNMOUSE) && (event->modifier & KM_SHIFT)) {
      /* We now have proper grip, but keep this anyway! */
      if (ui_list->list_grip < (dyn_data->visual_height_min - UI_LIST_AUTO_SIZE_THRESHOLD)) {
        ui_list->list_grip = dyn_data->visual_height;
      }
      ui_list->list_grip += (type == WHEELUPMOUSE) ? -1 : 1;

      ui_list->flag |= UILST_SCROLL_TO_ACTIVE_ITEM;

      redraw = true;
      retval = WM_UI_HANDLER_BREAK;
    }
    else if (ELEM(type, WHEELUPMOUSE, WHEELDOWNMOUSE)) {
      if (dyn_data->height > dyn_data->visual_height) {
        /* list template will clamp */
        ui_list->list_scroll += scroll_dir * ((type == WHEELUPMOUSE) ? -1 : 1);

        redraw = true;
        retval = WM_UI_HANDLER_BREAK;
      }
    }
  }

  if (redraw) {
    ED_region_tag_redraw(region);
    ED_region_tag_refresh_ui(region);
  }

  return retval;
}

/* Handle mouse hover for Views and UiList rows. */
static int ui_handle_viewlist_items_hover(const wmEvent *event, ARegion *region)
{
  const bool has_list = !BLI_listbase_is_empty(&region->ui_lists);
  const bool has_view = [&]() {
    LISTBASE_FOREACH (uiBlock *, block, &region->runtime->uiblocks) {
      if (!BLI_listbase_is_empty(&block->views)) {
        return true;
      }
    }
    return false;
  }();

  if (!has_view && !has_list) {
    /* Avoid unnecessary lookup. */
    return WM_UI_HANDLER_CONTINUE;
  }

  /* Always highlight the hovered view item, even if the mouse hovers another button inside. */
  uiBut *highlight_row_but = [&]() -> uiBut * {
    if (uiBut *but = ui_view_item_find_search_highlight(region)) {
      return but;
    }
    if (uiBut *but = ui_view_item_find_mouse_over(region, event->xy)) {
      return but;
    }
    if (uiBut *but = ui_list_row_find_mouse_over(region, event->xy)) {
      return but;
    }
    return nullptr;
  }();

  bool changed = false;

  if (highlight_row_but && !(highlight_row_but->flag & UI_HOVER)) {
    highlight_row_but->flag |= UI_HOVER;
    changed = true;
  }

  LISTBASE_FOREACH (uiBlock *, block, &region->runtime->uiblocks) {
    for (const std::unique_ptr<uiBut> &but : block->buttons) {
      if (but.get() == highlight_row_but) {
        continue;
      }
      if (!ELEM(but->type, UI_BTYPE_VIEW_ITEM, UI_BTYPE_LISTROW)) {
        continue;
      }

      if (but->flag & UI_HOVER) {
        but->flag &= ~UI_HOVER;
        changed = true;
      }
    }
  }

  if (changed) {
    ED_region_tag_redraw_no_rebuild(region);
  }

  return WM_UI_HANDLER_CONTINUE;
}

static int ui_handle_view_item_event(bContext *C,
                                     const wmEvent *event,
                                     uiBut *active_but,
                                     ARegion *region)
{
  switch (event->type) {
    case MOUSEMOVE:
      if (event->xy[0] != event->prev_xy[0] || event->xy[1] != event->prev_xy[1]) {
        UI_region_views_clear_search_highlight(region);
      }
      break;
    case LEFTMOUSE:
      if (event->val == KM_PRESS) {
        /* Only bother finding the active view item button if the active button isn't already a
         * view item. */
        uiButViewItem *view_but = static_cast<uiButViewItem *>(
            (active_but && active_but->type == UI_BTYPE_VIEW_ITEM) ?
                active_but :
                ui_view_item_find_mouse_over(region, event->xy));
        /* Will free active button if there already is one. */
        if (view_but) {
          /* Close the popup when clicking on the view item directly, not any overlapped button. */
          const bool close_popup = view_but == active_but;
          force_activate_view_item_but(C, region, view_but, close_popup);
        }
      }
      break;
    case EVT_RETKEY:
    case EVT_PADENTER:
      if (event->val == KM_PRESS) {
        if (uiButViewItem *search_highlight_but = static_cast<uiButViewItem *>(
                ui_view_item_find_search_highlight(region)))
        {
          force_activate_view_item_but(C, region, search_highlight_but);
          return WM_UI_HANDLER_BREAK;
        }
      }
      break;
    default:
      break;
  }

  return WM_UI_HANDLER_CONTINUE;
}

static void ui_handle_button_return_submenu(bContext *C, const wmEvent *event, uiBut *but)
{
  uiHandleButtonData *data = but->active;
  uiPopupBlockHandle *menu = data->menu;

  /* copy over return values from the closing menu */
  if ((menu->menuretval & UI_RETURN_OK) || (menu->menuretval & UI_RETURN_UPDATE)) {
    if (but->type == UI_BTYPE_COLOR) {
      copy_v3_v3(data->vec, menu->retvec);
    }
    else if (but->type == UI_BTYPE_MENU) {
      data->value = menu->retvalue;
    }
  }

  if (menu->menuretval & UI_RETURN_UPDATE) {
    if (data->interactive) {
      ui_apply_but(C, but->block, but, data, true);
    }
    else {
      ui_but_update(but);
    }

    menu->menuretval = 0;
  }

  /* now change button state or exit, which will close the submenu */
  if ((menu->menuretval & UI_RETURN_OK) || (menu->menuretval & UI_RETURN_CANCEL)) {
    if (menu->menuretval != UI_RETURN_OK) {
      data->cancel = true;
    }

    button_activate_exit(C, but, data, true, false);
  }
  else if (menu->menuretval & UI_RETURN_OUT) {
    if (event->type == MOUSEMOVE && ui_but_contains_point_px(but, data->region, event->xy)) {
      button_activate_state(C, but, BUTTON_STATE_HIGHLIGHT);
    }
    else {
      if (ISKEYBOARD(event->type)) {
        /* keyboard menu hierarchy navigation, going back to previous level */
        but->active->used_mouse = false;
        button_activate_state(C, but, BUTTON_STATE_HIGHLIGHT);
      }
      else {
        data->cancel = true;
        button_activate_exit(C, but, data, true, false);
      }
    }
  }
}

/** \} */

/* -------------------------------------------------------------------- */
/** \name Menu Towards (mouse motion logic)
 * \{ */

/**
 * Function used to prevent losing the open menu when using nested pull-downs,
 * when moving mouse towards the pull-down menu over other buttons that could
 * steal the highlight from the current button, only checks:
 *
 * - while mouse moves in triangular area defined old mouse position and
 *   left/right side of new menu.
 * - only for 1 second.
 */

static void ui_mouse_motion_towards_init_ex(uiPopupBlockHandle *menu,
                                            const int xy[2],
                                            const bool force)
{
  BLI_assert(((uiBlock *)menu->region->runtime->uiblocks.first)->flag &
             (UI_BLOCK_MOVEMOUSE_QUIT | UI_BLOCK_POPOVER));

  if (!menu->dotowards || force) {
    menu->dotowards = true;
    menu->towards_xy[0] = xy[0];
    menu->towards_xy[1] = xy[1];

    if (force) {
      menu->towardstime = DBL_MAX; /* unlimited time */
    }
    else {
      menu->towardstime = BLI_time_now_seconds();
    }
  }
}

static void ui_mouse_motion_towards_init(uiPopupBlockHandle *menu, const int xy[2])
{
  ui_mouse_motion_towards_init_ex(menu, xy, false);
}

static void ui_mouse_motion_towards_reinit(uiPopupBlockHandle *menu, const int xy[2])
{
  ui_mouse_motion_towards_init_ex(menu, xy, true);
}

static bool ui_mouse_motion_towards_check(uiBlock *block,
                                          uiPopupBlockHandle *menu,
                                          const int xy[2],
                                          const bool use_wiggle_room)
{
  BLI_assert(block->flag & (UI_BLOCK_MOVEMOUSE_QUIT | UI_BLOCK_POPOVER));

  /* annoying fix for #36269, this is a bit odd but in fact works quite well
   * don't mouse-out of a menu if another menu has been created after it.
   * if this causes problems we could remove it and check on a different fix - campbell */
  if (menu->region->next) {
    /* am I the last menu (test) */
    ARegion *region = menu->region->next;
    do {
      uiBlock *block_iter = static_cast<uiBlock *>(region->runtime->uiblocks.first);
      if (block_iter && ui_block_is_menu(block_iter)) {
        return true;
      }
    } while ((region = region->next));
  }
  /* annoying fix end! */

  if (!menu->dotowards) {
    return false;
  }

  float oldp[2] = {menu->towards_xy[0], menu->towards_xy[1]};
  const float newp[2] = {float(xy[0]), float(xy[1])};
  if (len_squared_v2v2(oldp, newp) < (4.0f * 4.0f)) {
    return menu->dotowards;
  }

  /* verify that we are moving towards one of the edges of the
   * menu block, in other words, in the triangle formed by the
   * initial mouse location and two edge points. */
  rctf rect_px;
  ui_block_to_window_rctf(menu->region, block, &rect_px, &block->rect);

  const float margin = MENU_TOWARDS_MARGIN;

  const float p1[2] = {rect_px.xmin - margin, rect_px.ymin - margin};
  const float p2[2] = {rect_px.xmax + margin, rect_px.ymin - margin};
  const float p3[2] = {rect_px.xmax + margin, rect_px.ymax + margin};
  const float p4[2] = {rect_px.xmin - margin, rect_px.ymax + margin};

  /* allow for some wiggle room, if the user moves a few pixels away,
   * don't immediately quit (only for top level menus) */
  if (use_wiggle_room) {
    const float cent[2] = {BLI_rctf_cent_x(&rect_px), BLI_rctf_cent_y(&rect_px)};
    float delta[2];

    sub_v2_v2v2(delta, oldp, cent);
    normalize_v2_length(delta, MENU_TOWARDS_WIGGLE_ROOM);
    add_v2_v2(oldp, delta);
  }

  bool closer = (isect_point_tri_v2(newp, oldp, p1, p2) ||
                 isect_point_tri_v2(newp, oldp, p2, p3) ||
                 isect_point_tri_v2(newp, oldp, p3, p4) || isect_point_tri_v2(newp, oldp, p4, p1));

  if (!closer) {
    menu->dotowards = false;
  }

  /* 1 second timer */
  if (BLI_time_now_seconds() - menu->towardstime > BUTTON_MOUSE_TOWARDS_THRESH) {
    menu->dotowards = false;
  }

  return menu->dotowards;
}

#ifdef USE_KEYNAV_LIMIT
static void ui_mouse_motion_keynav_init(uiKeyNavLock *keynav, const wmEvent *event)
{
  keynav->is_keynav = true;
  copy_v2_v2_int(keynav->event_xy, event->xy);
}
/**
 * Return true if key-input isn't blocking mouse-motion,
 * or if the mouse-motion is enough to disable key-input.
 */
static bool ui_mouse_motion_keynav_test(uiKeyNavLock *keynav, const wmEvent *event)
{
  if (keynav->is_keynav &&
      (len_manhattan_v2v2_int(keynav->event_xy, event->xy) > BUTTON_KEYNAV_PX_LIMIT))
  {
    keynav->is_keynav = false;
  }

  return keynav->is_keynav;
}
#endif /* USE_KEYNAV_LIMIT */

/** \} */

/* -------------------------------------------------------------------- */
/** \name Menu Scroll
 * \{ */

static char ui_menu_scroll_test(uiBlock *block, int my)
{
  if (block->flag & (UI_BLOCK_CLIPTOP | UI_BLOCK_CLIPBOTTOM)) {
    if (block->flag & UI_BLOCK_CLIPTOP) {
      if (my > block->rect.ymax - UI_MENU_SCROLL_MOUSE) {
        return 't';
      }
    }
    if (block->flag & UI_BLOCK_CLIPBOTTOM) {
      if (my < block->rect.ymin + UI_MENU_SCROLL_MOUSE) {
        return 'b';
      }
    }
  }
  return 0;
}

static void ui_menu_scroll_apply_offset_y(ARegion *region, uiBlock *block, float dy)
{
  BLI_assert(dy != 0.0f);

  const int scroll_pad = ui_block_is_menu(block) ? UI_MENU_SCROLL_PAD : UI_UNIT_Y * 0.5f;

  if (dy < 0.0f) {
    /* Stop at top item, extra 0.5 UI_UNIT_Y makes it snap nicer. */
    float ymax = -FLT_MAX;
    for (const std::unique_ptr<uiBut> &bt : block->buttons) {
      ymax = max_ff(ymax, bt->rect.ymax);
    }
    if (ymax + dy - UI_UNIT_Y * 0.5f < block->rect.ymax - scroll_pad) {
      dy = block->rect.ymax - ymax - scroll_pad;
    }
  }
  else {
    /* Stop at bottom item, extra 0.5 UI_UNIT_Y makes it snap nicer. */
    float ymin = FLT_MAX;
    for (const std::unique_ptr<uiBut> &bt : block->buttons) {
      ymin = min_ff(ymin, bt->rect.ymin);
    }
    if (ymin + dy + UI_UNIT_Y * 0.5f > block->rect.ymin + scroll_pad) {
      dy = block->rect.ymin - ymin + scroll_pad;
    }
  }

  /* remember scroll offset for refreshes */
  block->handle->scrolloffset += dy;
  /* Apply popup scroll delta to layout panels too. */
  ui_layout_panel_popup_scroll_apply(block->panel, dy);

  /* apply scroll offset */
  for (const std::unique_ptr<uiBut> &bt : block->buttons) {
    bt->rect.ymin += dy;
    bt->rect.ymax += dy;
  }

  /* set flags again */
  ui_popup_block_scrolltest(block);

  ED_region_tag_redraw(region);
}

/** Scroll to activated button. */
static bool ui_menu_scroll_to_but(ARegion *region, uiBlock *block, uiBut *but_target)
{
  float dy = 0.0;
  if (block->flag & UI_BLOCK_CLIPTOP) {
    if (but_target->rect.ymax > block->rect.ymax - UI_MENU_SCROLL_ARROW) {
      dy = block->rect.ymax - but_target->rect.ymax - UI_MENU_SCROLL_ARROW;
    }
  }
  if (block->flag & UI_BLOCK_CLIPBOTTOM) {
    if (but_target->rect.ymin < block->rect.ymin + UI_MENU_SCROLL_ARROW) {
      dy = block->rect.ymin - but_target->rect.ymin + UI_MENU_SCROLL_ARROW;
    }
  }
  if (dy != 0.0f) {
    ui_menu_scroll_apply_offset_y(region, block, dy);
    return true;
  }
  return false;
}

/** Scroll to y location (in block space, see #ui_window_to_block). */
static bool ui_menu_scroll_to_y(ARegion *region, uiBlock *block, int y)
{
  const char test = ui_menu_scroll_test(block, y);
  float dy = 0.0f;
  if (test == 't') {
    dy = -UI_UNIT_Y; /* scroll to the top */
  }
  else if (test == 'b') {
    dy = UI_UNIT_Y; /* scroll to the bottom */
  }
  if (dy != 0.0f) {
    ui_menu_scroll_apply_offset_y(region, block, dy);
    return true;
  }
  return false;
}

static bool ui_menu_scroll_step(ARegion *region, uiBlock *block, const int scroll_dir)
{
  int my;
  if (scroll_dir == 1) {
    if ((block->flag & UI_BLOCK_CLIPTOP) == 0) {
      return false;
    }
    my = block->rect.ymax + UI_UNIT_Y;
  }
  else if (scroll_dir == -1) {
    if ((block->flag & UI_BLOCK_CLIPBOTTOM) == 0) {
      return false;
    }
    my = block->rect.ymin - UI_UNIT_Y;
  }
  else {
    BLI_assert(0);
    return false;
  }

  return ui_menu_scroll_to_y(region, block, my);
}

/** \} */

/* -------------------------------------------------------------------- */
/** \name Menu Event Handling
 * \{ */

static void ui_region_auto_open_clear(ARegion *region)
{
  LISTBASE_FOREACH (uiBlock *, block, &region->runtime->uiblocks) {
    block->auto_open = false;
  }
}

/**
 * Special function to handle nested menus.
 * let the parent menu get the event.
 *
 * This allows a menu to be open,
 * but send key events to the parent if there's no active buttons.
 *
 * Without this keyboard navigation from menus won't work.
 */
static bool ui_menu_pass_event_to_parent_if_nonactive(uiPopupBlockHandle *menu,
                                                      const uiBut *but,
                                                      const int level,
                                                      const bool is_parent_menu,
                                                      const int retval)
{
  /* NOTE(@ideasman42): For `menu->popup` (not a nested tree of menus), don't pass events parents.
   * This is needed because enum popups (for example) aren't created with an active button.
   * Otherwise opening a popup & pressing the accelerator key would fail, see: #107838. */
  if ((level != 0) && (but == nullptr) && (is_parent_menu || menu->popup == false)) {
    menu->menuretval = UI_RETURN_OUT | UI_RETURN_OUT_PARENT;
    (void)retval; /* so release builds with strict flags are happy as well */
    BLI_assert(retval == WM_UI_HANDLER_CONTINUE);
    return true;
  }
  return false;
}

static int ui_handle_menu_button(bContext *C, const wmEvent *event, uiPopupBlockHandle *menu)
{
  ARegion *region = menu->region;
  uiBut *but = ui_region_find_active_but(region);

  if (but) {
    /* Its possible there is an active menu item NOT under the mouse,
     * in this case ignore mouse clicks outside the button (but Enter etc is accepted) */
    if (event->val == KM_RELEASE) {
      /* pass, needed so we can exit active menu-items when click-dragging out of them */
    }
    else if (but->type == UI_BTYPE_SEARCH_MENU) {
      /* Pass, needed so search popup can have RMB context menu.
       * This may be useful for other interactions which happen in the search popup
       * without being directly over the search button. */
    }
    else if (!ui_block_is_menu(but->block) || ui_block_is_pie_menu(but->block)) {
      /* pass, skip for dialogs */
    }
    else if (!ui_region_contains_point_px(but->active->region, event->xy)) {
      /* Pass, needed to click-exit outside of non-floating menus. */
      ui_region_auto_open_clear(but->active->region);
    }
    else if (ISMOUSE_BUTTON(event->type)) {
      if (!ui_but_contains_point_px(but, but->active->region, event->xy)) {
        but = nullptr;
      }
    }
  }

  int retval;
  if (but) {
    ScrArea *ctx_area = CTX_wm_area(C);
    ARegion *ctx_region = CTX_wm_region(C);

    if (menu->ctx_area) {
      CTX_wm_area_set(C, menu->ctx_area);
    }
    if (menu->ctx_region) {
      CTX_wm_region_set(C, menu->ctx_region);
    }

    retval = ui_handle_button_event(C, event, but);

    if (menu->ctx_area) {
      CTX_wm_area_set(C, ctx_area);
    }
    if (menu->ctx_region) {
      CTX_wm_region_set(C, ctx_region);
    }
  }
  else {
    retval = ui_handle_button_over(C, event, region);
  }

  return retval;
}

float ui_block_calc_pie_segment(uiBlock *block, const float event_xy[2])
{
  float seg1[2];

  if (block->pie_data.flags & UI_PIE_INITIAL_DIRECTION) {
    copy_v2_v2(seg1, block->pie_data.pie_center_init);
  }
  else {
    copy_v2_v2(seg1, block->pie_data.pie_center_spawned);
  }

  float seg2[2];
  sub_v2_v2v2(seg2, event_xy, seg1);

  const float len = normalize_v2_v2(block->pie_data.pie_dir, seg2);

  if (len < U.pie_menu_threshold * UI_SCALE_FAC) {
    block->pie_data.flags |= UI_PIE_INVALID_DIR;
  }
  else {
    block->pie_data.flags &= ~UI_PIE_INVALID_DIR;
  }

  return len;
}

static int ui_handle_menu_letter_press_search(uiPopupBlockHandle *menu, const wmEvent *event)
{
  /* Start menu search if the menu has a name. */
  if (menu->menu_idname[0]) {
    uiAfterFunc *after = ui_afterfunc_new();
    wmOperatorType *ot = WM_operatortype_find("WM_OT_search_single_menu", false);
    after->optype = ot;
    after->opcontext = WM_OP_INVOKE_DEFAULT;
    after->opptr = MEM_new<PointerRNA>(__func__);
    WM_operator_properties_create_ptr(after->opptr, ot);
    RNA_string_set(after->opptr, "menu_idname", menu->menu_idname);
    if (event->type != EVT_SPACEKEY) {
      /* Forward all keys except space-bar to the search. */
      const int num_bytes = BLI_str_utf8_size_or_error(event->utf8_buf);
      if (num_bytes != -1) {
        char buf[sizeof(event->utf8_buf) + 1];
        memcpy(buf, event->utf8_buf, num_bytes);
        buf[num_bytes] = '\0';
        RNA_string_set(after->opptr, "initial_query", buf);
      }
    }
    menu->menuretval = UI_RETURN_OK;
    return WM_UI_HANDLER_BREAK;
  }
  return WM_UI_HANDLER_CONTINUE;
}

static int ui_handle_menu_event(bContext *C,
                                const wmEvent *event,
                                uiPopupBlockHandle *menu,
                                int level,
                                const bool is_parent_inside,
                                const bool is_parent_menu,
                                const bool is_floating)
{
  uiBut *but;
  ARegion *region = menu->region;
  uiBlock *block = static_cast<uiBlock *>(region->runtime->uiblocks.first);

  int retval = WM_UI_HANDLER_CONTINUE;

  int mx = event->xy[0];
  int my = event->xy[1];
  ui_window_to_block(region, block, &mx, &my);

  /* check if mouse is inside block */
  const bool inside = BLI_rctf_isect_pt(&block->rect, mx, my);
  /* check for title dragging */
  const bool inside_title = inside && ((my + (UI_UNIT_Y * 1.4f)) > block->rect.ymax);

  /* if there's an active modal button, don't check events or outside, except for search menu */
  but = ui_region_find_active_but(region);

#ifdef USE_DRAG_POPUP

#  if defined(__APPLE__)
  constexpr int PopupTitleHoverCursor = WM_CURSOR_HAND;
  constexpr int PopupTitleDragCursor = WM_CURSOR_HAND_CLOSED;
#  else
  constexpr int PopupTitleHoverCursor = WM_CURSOR_MOVE;
  constexpr int PopupTitleDragCursor = WM_CURSOR_MOVE;
#  endif

  wmWindow *win = CTX_wm_window(C);

  if (!menu->is_grab && is_floating) {
    if (inside_title && (!but || but->type == UI_BTYPE_IMAGE)) {
      if (event->type == LEFTMOUSE && event->val == KM_PRESS) {
        /* Initial press before starting to drag. */
        WM_cursor_set(win, PopupTitleDragCursor);
      }
      else if (event->type == MOUSEMOVE && !win->modalcursor) {
        /* Hover over draggable area. */
        WM_cursor_set(win, PopupTitleHoverCursor);
      }
    }
    else if (win->cursor == PopupTitleHoverCursor) {
      WM_cursor_set(win, WM_CURSOR_DEFAULT);
    }
  }

  if (menu->is_grab) {
    if (event->type == LEFTMOUSE) {
      menu->is_grab = false;
      WM_cursor_set(win, WM_CURSOR_DEFAULT);
      retval = WM_UI_HANDLER_BREAK;
    }
    else {
      if (event->type == MOUSEMOVE) {
        WM_cursor_set(win, PopupTitleDragCursor);
        blender::int2 mdiff = blender::int2(event->xy) - blender::int2(menu->grab_xy_prev);

        copy_v2_v2_int(menu->grab_xy_prev, event->xy);

        menu->popup_create_vars.event_xy += mdiff;

        ui_popup_translate(region, mdiff);
      }

      return retval;
    }
  }
#endif

  if (but && button_modal_state(but->active->state)) {
    if (block->flag & (UI_BLOCK_MOVEMOUSE_QUIT | UI_BLOCK_POPOVER)) {
      /* if a button is activated modal, always reset the start mouse
       * position of the towards mechanism to avoid losing focus,
       * and don't handle events */
      ui_mouse_motion_towards_reinit(menu, event->xy);
    }
  }
  else if (event->type == TIMER) {
    if (event->customdata == menu->scrolltimer) {
      ui_menu_scroll_to_y(region, block, my);
    }
  }
  else {
    /* for ui_mouse_motion_towards_block */
    if (event->type == MOUSEMOVE) {
      if (block->flag & (UI_BLOCK_MOVEMOUSE_QUIT | UI_BLOCK_POPOVER)) {
        ui_mouse_motion_towards_init(menu, event->xy);
      }

      /* add menu scroll timer, if needed */
      if (ui_menu_scroll_test(block, my)) {
        if (menu->scrolltimer == nullptr) {
          menu->scrolltimer = WM_event_timer_add(
              CTX_wm_manager(C), CTX_wm_window(C), TIMER, MENU_SCROLL_INTERVAL);
        }
      }
    }

    /* first block own event func */
    if (block->block_event_func && block->block_event_func(C, block, event)) {
      /* pass */
    } /* events not for active search menu button */
    else {
      int act = 0;

      switch (event->type) {

        /* Closing sub-levels of pull-downs.
         *
         * The actual event is handled by the button under the cursor.
         * This is done so we can right click on menu items even when they have sub-menus open.
         */
        case RIGHTMOUSE:
          if (inside == false) {
            if (event->val == KM_PRESS && (block->flag & UI_BLOCK_LOOP)) {
              if (block->saferct.first) {
                /* Currently right clicking on a top level pull-down (typically in the header)
                 * just closes the menu and doesn't support immediately handling the RMB event.
                 *
                 * To support we would need UI_RETURN_OUT_PARENT to be handled by
                 * top-level buttons, not just menus. Note that this isn't very important
                 * since it's easy to manually close these menus by clicking on them. */
                menu->menuretval = (level > 0 && is_parent_inside) ? UI_RETURN_OUT_PARENT :
                                                                     UI_RETURN_OUT;
              }
            }
            retval = WM_UI_HANDLER_BREAK;
          }
          break;

        /* Closing sub-levels of pull-downs. */
        case EVT_LEFTARROWKEY:
          if (event->val == KM_PRESS && (block->flag & UI_BLOCK_LOOP)) {
            if (block->saferct.first) {
              menu->menuretval = UI_RETURN_OUT;
            }
          }

          retval = WM_UI_HANDLER_BREAK;
          break;

        /* Opening sub-levels of pull-downs. */
        case EVT_RIGHTARROWKEY:
          if (event->val == KM_PRESS && (block->flag & UI_BLOCK_LOOP)) {

            if (ui_menu_pass_event_to_parent_if_nonactive(
                    menu, but, level, is_parent_menu, retval))
            {
              break;
            }

            but = ui_region_find_active_but(region);

            if (!but) {
              /* no item active, we make first active */
              if (block->direction & UI_DIR_UP) {
                but = ui_but_last(block);
              }
              else {
                but = ui_but_first(block);
              }
            }

            if (but && ELEM(but->type, UI_BTYPE_BLOCK, UI_BTYPE_PULLDOWN)) {
              ui_handle_button_activate(C, region, but, BUTTON_ACTIVATE_OPEN);
            }
          }

          retval = WM_UI_HANDLER_BREAK;
          break;

        /* Smooth scrolling for popovers. */
        case MOUSEPAN: {
          if (event->modifier & (KM_SHIFT | KM_CTRL | KM_ALT | KM_OSKEY)) {
            /* pass */
          }
          else if (!ui_block_is_menu(block)) {
            if (block->flag & (UI_BLOCK_CLIPTOP | UI_BLOCK_CLIPBOTTOM)) {
              const float dy = event->xy[1] - event->prev_xy[1];
              if (dy != 0.0f) {
                ui_menu_scroll_apply_offset_y(region, block, dy);

                if (but) {
                  but->active->cancel = true;
                  button_activate_exit(C, but, but->active, false, false);
                }
                WM_event_add_mousemove(CTX_wm_window(C));
              }
            }
            break;
          }
          ATTR_FALLTHROUGH;
        }
        case WHEELUPMOUSE:
        case WHEELDOWNMOUSE: {
          if (event->modifier & (KM_SHIFT | KM_CTRL | KM_ALT | KM_OSKEY)) {
            /* pass */
          }
          else if (!ui_block_is_menu(block)) {
            const int scroll_dir = (event->type == WHEELUPMOUSE) ? 1 : -1;
            if (ui_menu_scroll_step(region, block, scroll_dir)) {
              if (but) {
                but->active->cancel = true;
                button_activate_exit(C, but, but->active, false, false);
              }
              WM_event_add_mousemove(CTX_wm_window(C));
            }
            break;
          }
          ATTR_FALLTHROUGH;
        }
        case EVT_UPARROWKEY:
        case EVT_DOWNARROWKEY:
        case EVT_PAGEUPKEY:
        case EVT_PAGEDOWNKEY:
        case EVT_HOMEKEY:
        case EVT_ENDKEY:
          /* Arrow-keys: only handle for block_loop blocks. */
          if (event->modifier & (KM_SHIFT | KM_CTRL | KM_ALT | KM_OSKEY)) {
            /* pass */
          }
          else if (inside || (block->flag & UI_BLOCK_LOOP)) {
            int type = event->type;
            int val = event->val;

            /* Convert pan to scroll-wheel. */
            if (type == MOUSEPAN) {
              ui_pan_to_scroll(event, &type, &val);
            }

            if (val == KM_PRESS) {
              /* Determine scroll operation. */
              uiMenuScrollType scrolltype;

              if (ELEM(type, EVT_PAGEUPKEY, EVT_HOMEKEY)) {
                scrolltype = MENU_SCROLL_TOP;
              }
              else if (ELEM(type, EVT_PAGEDOWNKEY, EVT_ENDKEY)) {
                scrolltype = MENU_SCROLL_BOTTOM;
              }
              else if (ELEM(type, EVT_UPARROWKEY, WHEELUPMOUSE)) {
                scrolltype = MENU_SCROLL_UP;
              }
              else {
                scrolltype = MENU_SCROLL_DOWN;
              }

              if (ui_menu_pass_event_to_parent_if_nonactive(
                      menu, but, level, is_parent_menu, retval))
              {
                break;
              }

#ifdef USE_KEYNAV_LIMIT
              ui_mouse_motion_keynav_init(&menu->keynav_state, event);
#endif

              but = ui_region_find_active_but(region);
              if (but) {
                /* Apply scroll operation. */
                if (scrolltype == MENU_SCROLL_DOWN) {
                  but = ui_but_next(but);
                }
                else if (scrolltype == MENU_SCROLL_UP) {
                  but = ui_but_prev(but);
                }
                else if (scrolltype == MENU_SCROLL_TOP) {
                  but = ui_but_first(block);
                }
                else if (scrolltype == MENU_SCROLL_BOTTOM) {
                  but = ui_but_last(block);
                }
              }

              if (!but) {
                /* Wrap button or no active button. */
                uiBut *but_wrap = nullptr;
                if (ELEM(scrolltype, MENU_SCROLL_UP, MENU_SCROLL_BOTTOM)) {
                  but_wrap = ui_but_last(block);
                }
                else if (ELEM(scrolltype, MENU_SCROLL_DOWN, MENU_SCROLL_TOP)) {
                  but_wrap = ui_but_first(block);
                }
                if (but_wrap) {
                  but = but_wrap;
                }
              }

              if (but) {
                ui_handle_button_activate(C, region, but, BUTTON_ACTIVATE);
                ui_menu_scroll_to_but(region, block, but);
              }
            }

            retval = WM_UI_HANDLER_BREAK;
          }

          break;

        case EVT_ONEKEY:
        case EVT_PAD1:
          act = 1;
          ATTR_FALLTHROUGH;
        case EVT_TWOKEY:
        case EVT_PAD2:
          if (act == 0) {
            act = 2;
          }
          ATTR_FALLTHROUGH;
        case EVT_THREEKEY:
        case EVT_PAD3:
          if (act == 0) {
            act = 3;
          }
          ATTR_FALLTHROUGH;
        case EVT_FOURKEY:
        case EVT_PAD4:
          if (act == 0) {
            act = 4;
          }
          ATTR_FALLTHROUGH;
        case EVT_FIVEKEY:
        case EVT_PAD5:
          if (act == 0) {
            act = 5;
          }
          ATTR_FALLTHROUGH;
        case EVT_SIXKEY:
        case EVT_PAD6:
          if (act == 0) {
            act = 6;
          }
          ATTR_FALLTHROUGH;
        case EVT_SEVENKEY:
        case EVT_PAD7:
          if (act == 0) {
            act = 7;
          }
          ATTR_FALLTHROUGH;
        case EVT_EIGHTKEY:
        case EVT_PAD8:
          if (act == 0) {
            act = 8;
          }
          ATTR_FALLTHROUGH;
        case EVT_NINEKEY:
        case EVT_PAD9:
          if (act == 0) {
            act = 9;
          }
          ATTR_FALLTHROUGH;
        case EVT_ZEROKEY:
        case EVT_PAD0:
          if (act == 0) {
            act = 10;
          }

          if ((block->flag & UI_BLOCK_NUMSELECT) && event->val == KM_PRESS) {
            int count;

            if (ui_menu_pass_event_to_parent_if_nonactive(
                    menu, but, level, is_parent_menu, retval))
            {
              break;
            }

            /* Only respond to explicit press to avoid the event that opened the menu
             * activating an item when the key is held. */
            if (event->flag & WM_EVENT_IS_REPEAT) {
              break;
            }

            if (event->modifier & KM_ALT) {
              act += 10;
            }

            count = 0;
            for (const std::unique_ptr<uiBut> &but : block->buttons) {
              bool doit = false;

              if (!ELEM(but->type,
                        UI_BTYPE_LABEL,
                        UI_BTYPE_SEPR,
                        UI_BTYPE_SEPR_LINE,
                        UI_BTYPE_IMAGE))
              {
                count++;
              }

              /* exception for rna layer buts */
              if (but->rnapoin.data && but->rnaprop &&
                  ELEM(RNA_property_subtype(but->rnaprop), PROP_LAYER, PROP_LAYER_MEMBER))
              {
                if (but->rnaindex == act - 1) {
                  doit = true;
                }
              }
              else if (ELEM(but->type,
                            UI_BTYPE_BUT,
                            UI_BTYPE_BUT_MENU,
                            UI_BTYPE_MENU,
                            UI_BTYPE_BLOCK,
                            UI_BTYPE_PULLDOWN) &&
                       count == act)
              {
                doit = true;
              }

              if (!(but->flag & UI_BUT_DISABLED) && doit) {
                /* activate buttons but open menu's */
                uiButtonActivateType activate;
                if (but->type == UI_BTYPE_PULLDOWN) {
                  activate = BUTTON_ACTIVATE_OPEN;
                }
                else {
                  activate = BUTTON_ACTIVATE_APPLY;
                }

                ui_handle_button_activate(C, region, but.get(), activate);
                break;
              }
            }

            retval = WM_UI_HANDLER_BREAK;
          }
          break;

        /* Handle keystrokes on menu items */
        case EVT_AKEY:
        case EVT_BKEY:
        case EVT_CKEY:
        case EVT_DKEY:
        case EVT_EKEY:
        case EVT_FKEY:
        case EVT_GKEY:
        case EVT_HKEY:
        case EVT_IKEY:
        case EVT_JKEY:
        case EVT_KKEY:
        case EVT_LKEY:
        case EVT_MKEY:
        case EVT_NKEY:
        case EVT_OKEY:
        case EVT_PKEY:
        case EVT_QKEY:
        case EVT_RKEY:
        case EVT_SKEY:
        case EVT_TKEY:
        case EVT_UKEY:
        case EVT_VKEY:
        case EVT_WKEY:
        case EVT_XKEY:
        case EVT_YKEY:
        case EVT_ZKEY:
        case EVT_SPACEKEY: {
          if (ELEM(event->val, KM_PRESS, KM_DBL_CLICK) &&
              ((event->modifier & (KM_SHIFT | KM_CTRL | KM_OSKEY)) == 0) &&
              /* Only respond to explicit press to avoid the event that opened the menu
               * activating an item when the key is held. */
              (event->flag & WM_EVENT_IS_REPEAT) == 0)
          {

            /* Menu search if space-bar or #MenuTypeFlag::SearchOnKeyPress. */
            MenuType *mt = WM_menutype_find(menu->menu_idname, true);
            if ((mt && bool(mt->flag & MenuTypeFlag::SearchOnKeyPress)) ||
                event->type == EVT_SPACEKEY)
            {
              if ((level != 0) && (but == nullptr || !menu->menu_idname[0])) {
                /* Search parent if the child is open but not activated or not searchable. */
                menu->menuretval = UI_RETURN_OUT | UI_RETURN_OUT_PARENT;
              }
              else {
                retval = ui_handle_menu_letter_press_search(menu, event);
              }
              break;
            }

            if (ui_menu_pass_event_to_parent_if_nonactive(
                    menu, but, level, is_parent_menu, retval))
            {
              break;
            }

            /* Accelerator keys that allow "pressing" a menu entry by pressing a single key. */
            for (const std::unique_ptr<uiBut> &but_iter : block->buttons) {
              if (!(but_iter->flag & UI_BUT_DISABLED) && but_iter->menu_key == event->type) {
                if (ELEM(but_iter->type,
                         UI_BTYPE_BUT,
                         UI_BTYPE_ICON_TOGGLE,
                         UI_BTYPE_ICON_TOGGLE_N))
                {
                  UI_but_execute(C, region, but_iter.get());
                }
                else {
                  ui_handle_button_activate_by_type(C, region, but_iter.get());
                }
                return WM_UI_HANDLER_BREAK;
              }
            }
          }
        }
      }
    }

    /* here we check return conditions for menus */
    if (block->flag & UI_BLOCK_LOOP) {
      /* If we click outside the block, verify if we clicked on the
       * button that opened us, otherwise we need to close,
       *
       * note that there is an exception for root level menus and
       * popups which you can click again to close.
       *
       * Events handled above may have already set the return value,
       * don't overwrite them, see: #61015.
       */
      if ((inside == false) && (menu->menuretval == 0)) {
        uiSafetyRct *saferct = static_cast<uiSafetyRct *>(block->saferct.first);

        if (ELEM(event->type, LEFTMOUSE, MIDDLEMOUSE, RIGHTMOUSE)) {
          if (ELEM(event->val, KM_PRESS, KM_DBL_CLICK)) {
            if ((is_parent_menu == false) && (U.uiflag & USER_MENUOPENAUTO) == 0) {
              /* for root menus, allow clicking to close */
              if (block->flag & UI_BLOCK_OUT_1) {
                menu->menuretval = UI_RETURN_OK;
              }
              else {
                menu->menuretval = UI_RETURN_OUT;
              }
            }
            else if (saferct && !BLI_rctf_isect_pt(
                                    &saferct->parent, float(event->xy[0]), float(event->xy[1])))
            {
              if (block->flag & UI_BLOCK_OUT_1) {
                menu->menuretval = UI_RETURN_OK;
              }
              else {
                menu->menuretval = UI_RETURN_OUT;
              }
            }
          }
          else if (ELEM(event->val, KM_RELEASE, KM_CLICK)) {
            /* For buttons that use a hold function,
             * exit when mouse-up outside the menu. */
            if (block->flag & UI_BLOCK_POPUP_HOLD) {
              /* NOTE: we could check the cursor is over the parent button. */
              menu->menuretval = UI_RETURN_CANCEL;
              retval = WM_UI_HANDLER_CONTINUE;
            }
          }
        }
      }

      if (menu->menuretval) {
        /* pass */
      }
#ifdef USE_KEYNAV_LIMIT
      else if ((event->type == MOUSEMOVE) &&
               ui_mouse_motion_keynav_test(&menu->keynav_state, event))
      {
        /* Don't handle the mouse-move if we're using key-navigation. */
        retval = WM_UI_HANDLER_BREAK;
      }
#endif
      else if (event->type == EVT_ESCKEY && event->val == KM_PRESS) {
        /* Escape cancels this and all preceding menus. */
        menu->menuretval = UI_RETURN_CANCEL;
      }
      else if (ELEM(event->type, EVT_RETKEY, EVT_PADENTER) && event->val == KM_PRESS) {
        uiBut *but_default = ui_region_find_first_but_test_flag(
            region, UI_BUT_ACTIVE_DEFAULT, UI_HIDDEN);
        if ((but_default != nullptr) && (but_default->active == nullptr)) {
          if (but_default->type == UI_BTYPE_BUT) {
            UI_but_execute(C, region, but_default);
            retval = WM_UI_HANDLER_BREAK;
          }
          else {
            ui_handle_button_activate_by_type(C, region, but_default);
          }
        }
        else {
          uiBut *but_active = ui_region_find_active_but(region);

          /* enter will always close this block, we let the event
           * get handled by the button if it is activated, otherwise we cancel */
          if (but_active == nullptr) {
            menu->menuretval = UI_RETURN_CANCEL | UI_RETURN_POPUP_OK;
          }
        }
      }
#ifdef USE_DRAG_POPUP
      else if ((event->type == LEFTMOUSE) && (event->val == KM_PRESS) &&
               (inside && is_floating && inside_title))
      {
        if (!but || but->type == UI_BTYPE_IMAGE ||
            !ui_but_contains_point_px(but, region, event->xy))
        {
          if (but) {
            UI_but_tooltip_timer_remove(C, but);
          }

          menu->is_grab = true;
          copy_v2_v2_int(menu->grab_xy_prev, event->xy);
          retval = WM_UI_HANDLER_BREAK;
        }
      }
#endif
      else {

        /* check mouse moving outside of the menu */
        if (inside == false && (block->flag & (UI_BLOCK_MOVEMOUSE_QUIT | UI_BLOCK_POPOVER))) {
          uiSafetyRct *saferct;

          ui_mouse_motion_towards_check(block, menu, event->xy, is_parent_inside == false);

          /* Check for all parent rects, enables arrow-keys to be used. */
          for (saferct = static_cast<uiSafetyRct *>(block->saferct.first); saferct;
               saferct = saferct->next)
          {
            /* for mouse move we only check our own rect, for other
             * events we check all preceding block rects too to make
             * arrow keys navigation work */
            if (event->type != MOUSEMOVE ||
                saferct == static_cast<uiSafetyRct *>(block->saferct.first))
            {
              if (BLI_rctf_isect_pt(&saferct->parent, float(event->xy[0]), float(event->xy[1]))) {
                break;
              }
              if (BLI_rctf_isect_pt(&saferct->safety, float(event->xy[0]), float(event->xy[1]))) {
                break;
              }
            }
          }

          /* strict check, and include the parent rect */
          if (!menu->dotowards && !saferct) {
            if (block->flag & UI_BLOCK_OUT_1) {
              menu->menuretval = UI_RETURN_OK;
            }
            else {
              menu->menuretval = UI_RETURN_OUT;
            }
          }
          else if (menu->dotowards && event->type == MOUSEMOVE) {
            retval = WM_UI_HANDLER_BREAK;
          }
        }
      }

      /* end switch */
    }
  }

  /* if we are didn't handle the event yet, lets pass it on to
   * buttons inside this region. disabled inside check .. not sure
   * anymore why it was there? but it meant enter didn't work
   * for example when mouse was not over submenu */
  if ((event->type == TIMER) ||
      (/* inside && */ (!menu->menuretval || (menu->menuretval & UI_RETURN_UPDATE)) &&
       retval == WM_UI_HANDLER_CONTINUE))
  {
    retval = ui_handle_menu_button(C, event, menu);
  }

#ifdef USE_UI_POPOVER_ONCE
  if (block->flag & UI_BLOCK_POPOVER_ONCE) {
    if ((event->type == LEFTMOUSE) && (event->val == KM_RELEASE)) {
      UI_popover_once_clear(static_cast<uiPopover *>(menu->popup_create_vars.arg));
      block->flag &= ~UI_BLOCK_POPOVER_ONCE;
    }
  }
#endif

  /* Don't handle double click events, re-handle as regular press/release. */
  if (retval == WM_UI_HANDLER_CONTINUE && event->val == KM_DBL_CLICK) {
    return retval;
  }

  /* if we set a menu return value, ensure we continue passing this on to
   * lower menus and buttons, so always set continue then, and if we are
   * inside the region otherwise, ensure we swallow the event */
  if (menu->menuretval) {
    return WM_UI_HANDLER_CONTINUE;
  }
  if (inside) {
    return WM_UI_HANDLER_BREAK;
  }
  return retval;
}

static int ui_handle_menu_return_submenu(bContext *C,
                                         const wmEvent *event,
                                         uiPopupBlockHandle *menu)
{
  ARegion *region = menu->region;
  uiBlock *block = static_cast<uiBlock *>(region->runtime->uiblocks.first);

  uiBut *but = ui_region_find_active_but(region);

  BLI_assert(but);

  uiHandleButtonData *data = but->active;
  uiPopupBlockHandle *submenu = data->menu;

  if (submenu->menuretval) {
    bool update;

    /* first decide if we want to close our own menu cascading, if
     * so pass on the sub menu return value to our own menu handle */
    if ((submenu->menuretval & UI_RETURN_OK) || (submenu->menuretval & UI_RETURN_CANCEL)) {
      if (!(block->flag & UI_BLOCK_KEEP_OPEN)) {
        menu->menuretval = submenu->menuretval;
        menu->butretval = data->retval;
      }
    }

    update = (submenu->menuretval & UI_RETURN_UPDATE) != 0;

    /* now let activated button in this menu exit, which
     * will actually close the submenu too */
    ui_handle_button_return_submenu(C, event, but);

    if (update) {
      submenu->menuretval = 0;
    }
  }

  if (block->flag & (UI_BLOCK_MOVEMOUSE_QUIT | UI_BLOCK_POPOVER)) {
    /* for cases where close does not cascade, allow the user to
     * move the mouse back towards the menu without closing */
    ui_mouse_motion_towards_reinit(menu, event->xy);
  }

  if (menu->menuretval) {
    return WM_UI_HANDLER_CONTINUE;
  }
  return WM_UI_HANDLER_BREAK;
}

static bool ui_but_pie_menu_supported_apply(uiBut *but)
{
  return !ELEM(but->type, UI_BTYPE_NUM_SLIDER, UI_BTYPE_NUM);
}

static int ui_but_pie_menu_apply(bContext *C,
                                 uiPopupBlockHandle *menu,
                                 uiBut *but,
                                 bool force_close)
{
  const int retval = WM_UI_HANDLER_BREAK;

  if (but && ui_but_pie_menu_supported_apply(but)) {
    if (but->type == UI_BTYPE_MENU) {
      /* forcing the pie menu to close will not handle menus */
      if (!force_close) {
        uiBut *active_but = ui_region_find_active_but(menu->region);

        if (active_but) {
          button_activate_exit(C, active_but, active_but->active, false, false);
        }

        button_activate_init(C, menu->region, but, BUTTON_ACTIVATE_OPEN);
        return retval;
      }
      menu->menuretval = UI_RETURN_CANCEL;
    }
    else {
      button_activate_exit(C, but, but->active, false, false);

      menu->menuretval = UI_RETURN_OK;
    }
  }
  else {
    menu->menuretval = UI_RETURN_CANCEL;

    ED_region_tag_redraw(menu->region);
  }

  return retval;
}

static uiBut *ui_block_pie_dir_activate(uiBlock *block, const wmEvent *event, RadialDirection dir)
{
  if ((block->flag & UI_BLOCK_NUMSELECT) && event->val == KM_PRESS) {
    for (const std::unique_ptr<uiBut> &but : block->buttons) {
      if (but->pie_dir == dir && !ELEM(but->type, UI_BTYPE_SEPR, UI_BTYPE_SEPR_LINE)) {
        return but.get();
      }
    }
  }

  return nullptr;
}

static int ui_but_pie_button_activate(bContext *C, uiBut *but, uiPopupBlockHandle *menu)
{
  if (but == nullptr) {
    return WM_UI_HANDLER_BREAK;
  }

  uiBut *active_but = ui_region_find_active_but(menu->region);

  if (active_but) {
    /* Use onfree to not execute the hovered active_but. */
    button_activate_exit(C, active_but, active_but->active, false, true);
  }

  button_activate_init(C, menu->region, but, BUTTON_ACTIVATE_OVER);
  return ui_but_pie_menu_apply(C, menu, but, false);
}

static int ui_pie_handler(bContext *C, const wmEvent *event, uiPopupBlockHandle *menu)
{
  /* we block all events, this is modal interaction,
   * except for drop events which is described below */
  int retval = WM_UI_HANDLER_BREAK;

  if (event->type == EVT_DROP) {
    /* may want to leave this here for later if we support pie ovens */

    retval = WM_UI_HANDLER_CONTINUE;
  }

  ARegion *region = menu->region;
  uiBlock *block = static_cast<uiBlock *>(region->runtime->uiblocks.first);

  const bool is_click_style = (block->pie_data.flags & UI_PIE_CLICK_STYLE);

  /* if there's an active modal button, don't check events or outside, except for search menu */
  uiBut *but_active = ui_region_find_active_but(region);

  if (menu->scrolltimer == nullptr) {
    menu->scrolltimer = WM_event_timer_add(
        CTX_wm_manager(C), CTX_wm_window(C), TIMER, PIE_MENU_INTERVAL);
    menu->scrolltimer->time_duration = 0.0;
  }

  const double duration = menu->scrolltimer->time_duration;

  float event_xy[2] = {float(event->xy[0]), float(event->xy[1])};

  ui_window_to_block_fl(region, block, &event_xy[0], &event_xy[1]);

  /* Distance from initial point. */
  const float dist = ui_block_calc_pie_segment(block, event_xy);

  if (but_active && button_modal_state(but_active->active->state)) {
    retval = ui_handle_menu_button(C, event, menu);
  }
  else {
    if (event->type == TIMER) {
      if (event->customdata == menu->scrolltimer) {
        /* deactivate initial direction after a while */
        if (duration > 0.01 * U.pie_initial_timeout) {
          block->pie_data.flags &= ~UI_PIE_INITIAL_DIRECTION;
        }

        /* handle animation */
        if (!(block->pie_data.flags & UI_PIE_ANIMATION_FINISHED)) {
          const double final_time = 0.01 * U.pie_animation_timeout;
          float fac = duration / final_time;
          const float pie_radius = U.pie_menu_radius * UI_SCALE_FAC;

          if (fac > 1.0f) {
            fac = 1.0f;
            block->pie_data.flags |= UI_PIE_ANIMATION_FINISHED;
          }

          for (const std::unique_ptr<uiBut> &but : block->buttons) {
            if (but->pie_dir != UI_RADIAL_NONE) {
              float vec[2];
              float center[2];

              ui_but_pie_dir(but->pie_dir, vec);

              center[0] = (vec[0] > 0.01f) ? 0.5f : ((vec[0] < -0.01f) ? -0.5f : 0.0f);
              center[1] = (vec[1] > 0.99f) ? 0.5f : ((vec[1] < -0.99f) ? -0.5f : 0.0f);

              center[0] *= BLI_rctf_size_x(&but->rect);
              center[1] *= BLI_rctf_size_y(&but->rect);

              mul_v2_fl(vec, pie_radius);
              add_v2_v2(vec, center);
              mul_v2_fl(vec, fac);
              add_v2_v2(vec, block->pie_data.pie_center_spawned);

              BLI_rctf_recenter(&but->rect, vec[0], vec[1]);
            }
          }
          block->pie_data.alphafac = fac;

          ED_region_tag_redraw(region);
        }
      }

      /* Check pie velocity here if gesture has ended. */
      if (block->pie_data.flags & UI_PIE_GESTURE_END_WAIT) {
        float len_sq = 10;

        /* use a time threshold to ensure we leave time to the mouse to move */
        if (duration - block->pie_data.duration_gesture > 0.02) {
          len_sq = len_squared_v2v2(event_xy, block->pie_data.last_pos);
          copy_v2_v2(block->pie_data.last_pos, event_xy);
          block->pie_data.duration_gesture = duration;
        }

        if (len_sq < 1.0f) {
          uiBut *but = ui_region_find_active_but(menu->region);

          if (but) {
            return ui_but_pie_menu_apply(C, menu, but, true);
          }
        }
      }
    }

    if (event->type == block->pie_data.event_type && !is_click_style) {
      if (event->val != KM_RELEASE) {
        ui_handle_menu_button(C, event, menu);

        if (len_squared_v2v2(event_xy, block->pie_data.pie_center_init) > PIE_CLICK_THRESHOLD_SQ) {
          block->pie_data.flags |= UI_PIE_DRAG_STYLE;
        }
        /* why redraw here? It's simple, we are getting many double click events here.
         * Those operate like mouse move events almost */
        ED_region_tag_redraw(region);
      }
      else {
        if ((duration < 0.01 * U.pie_tap_timeout) && !(block->pie_data.flags & UI_PIE_DRAG_STYLE))
        {
          block->pie_data.flags |= UI_PIE_CLICK_STYLE;
        }
        else {
          uiBut *but = ui_region_find_active_but(menu->region);

          if (but && (U.pie_menu_confirm > 0) &&
              (dist >= UI_SCALE_FAC * (U.pie_menu_threshold + U.pie_menu_confirm)))
          {
            return ui_but_pie_menu_apply(C, menu, but, true);
          }

          retval = ui_but_pie_menu_apply(C, menu, but, true);
        }
      }
    }
    else {
      /* direction from numpad */
      RadialDirection num_dir = UI_RADIAL_NONE;

      switch (event->type) {
        case MOUSEMOVE:
          if (!is_click_style) {
            const float len_sq = len_squared_v2v2(event_xy, block->pie_data.pie_center_init);

            /* here we use the initial position explicitly */
            if (len_sq > PIE_CLICK_THRESHOLD_SQ) {
              block->pie_data.flags |= UI_PIE_DRAG_STYLE;
            }

            /* here instead, we use the offset location to account for the initial
             * direction timeout */
            if ((U.pie_menu_confirm > 0) &&
                (dist >= UI_SCALE_FAC * (U.pie_menu_threshold + U.pie_menu_confirm)))
            {
              block->pie_data.flags |= UI_PIE_GESTURE_END_WAIT;
              copy_v2_v2(block->pie_data.last_pos, event_xy);
              block->pie_data.duration_gesture = duration;
            }
          }

          ui_handle_menu_button(C, event, menu);

          /* mouse move should always refresh the area for pie menus */
          ED_region_tag_redraw(region);
          break;

        case LEFTMOUSE:
          if (is_click_style) {
            if (block->pie_data.flags & UI_PIE_INVALID_DIR) {
              menu->menuretval = UI_RETURN_CANCEL;
            }
            else {
              retval = ui_handle_menu_button(C, event, menu);
            }
          }
          break;

        case WINDEACTIVATE: {
          /* Prevent waiting for the pie key release if it was released outside of focus. */
          wmWindow *win = CTX_wm_window(C);
          if (win) {
            win->pie_event_type_lock = EVENT_NONE;
          }
          menu->menuretval = UI_RETURN_CANCEL;
          break;
        }

        case EVT_ESCKEY:
        case RIGHTMOUSE:
          menu->menuretval = UI_RETURN_CANCEL;
          break;

        case EVT_AKEY:
        case EVT_BKEY:
        case EVT_CKEY:
        case EVT_DKEY:
        case EVT_EKEY:
        case EVT_FKEY:
        case EVT_GKEY:
        case EVT_HKEY:
        case EVT_IKEY:
        case EVT_JKEY:
        case EVT_KKEY:
        case EVT_LKEY:
        case EVT_MKEY:
        case EVT_NKEY:
        case EVT_OKEY:
        case EVT_PKEY:
        case EVT_QKEY:
        case EVT_RKEY:
        case EVT_SKEY:
        case EVT_TKEY:
        case EVT_UKEY:
        case EVT_VKEY:
        case EVT_WKEY:
        case EVT_XKEY:
        case EVT_YKEY:
        case EVT_ZKEY: {
          if (ELEM(event->val, KM_PRESS, KM_DBL_CLICK) &&
              ((event->modifier & (KM_SHIFT | KM_CTRL | KM_OSKEY)) == 0))
          {
            for (const std::unique_ptr<uiBut> &but : block->buttons) {
              if (but->menu_key == event->type) {
                ui_but_pie_button_activate(C, but.get(), menu);
              }
            }
          }
          break;
        }

#define CASE_NUM_TO_DIR(n, d) \
  case (EVT_ZEROKEY + n): \
  case (EVT_PAD0 + n): { \
    if (num_dir == UI_RADIAL_NONE) { \
      num_dir = d; \
    } \
  } \
    (void)0

          CASE_NUM_TO_DIR(1, UI_RADIAL_SW);
          ATTR_FALLTHROUGH;
          CASE_NUM_TO_DIR(2, UI_RADIAL_S);
          ATTR_FALLTHROUGH;
          CASE_NUM_TO_DIR(3, UI_RADIAL_SE);
          ATTR_FALLTHROUGH;
          CASE_NUM_TO_DIR(4, UI_RADIAL_W);
          ATTR_FALLTHROUGH;
          CASE_NUM_TO_DIR(6, UI_RADIAL_E);
          ATTR_FALLTHROUGH;
          CASE_NUM_TO_DIR(7, UI_RADIAL_NW);
          ATTR_FALLTHROUGH;
          CASE_NUM_TO_DIR(8, UI_RADIAL_N);
          ATTR_FALLTHROUGH;
          CASE_NUM_TO_DIR(9, UI_RADIAL_NE);
          {
            uiBut *but = ui_block_pie_dir_activate(block, event, num_dir);
            retval = ui_but_pie_button_activate(C, but, menu);
            break;
          }
#undef CASE_NUM_TO_DIR
        default:
          retval = ui_handle_menu_button(C, event, menu);
          break;
      }
    }
  }

  return retval;
}

static int ui_handle_menus_recursive(bContext *C,
                                     const wmEvent *event,
                                     uiPopupBlockHandle *menu,
                                     int level,
                                     const bool is_parent_inside,
                                     const bool is_parent_menu,
                                     const bool is_floating)
{
  int retval = WM_UI_HANDLER_CONTINUE;
  bool do_towards_reinit = false;

  /* check if we have a submenu, and handle events for it first */
  uiBut *but = ui_region_find_active_but(menu->region);
  uiHandleButtonData *data = (but) ? but->active : nullptr;
  uiPopupBlockHandle *submenu = (data) ? data->menu : nullptr;

  if (submenu) {
    uiBlock *block = static_cast<uiBlock *>(menu->region->runtime->uiblocks.first);
    const bool is_menu = ui_block_is_menu(block);
    bool inside = false;
    /* root pie menus accept the key that spawned
     * them as double click to improve responsiveness */
    const bool do_recursion = (!(block->flag & UI_BLOCK_PIE_MENU) ||
                               event->type != block->pie_data.event_type);

    if (do_recursion) {
      if (is_parent_inside == false) {
        int mx = event->xy[0];
        int my = event->xy[1];
        ui_window_to_block(menu->region, block, &mx, &my);
        inside = BLI_rctf_isect_pt(&block->rect, mx, my);
      }

      retval = ui_handle_menus_recursive(
          C, event, submenu, level + 1, is_parent_inside || inside, is_menu, false);
    }
  }
  else if (!but && event->val == KM_PRESS && event->type == LEFTMOUSE) {
    LISTBASE_FOREACH (uiBlock *, block, &menu->region->runtime->uiblocks) {
      if (block->panel) {
        int mx = event->xy[0];
        int my = event->xy[1];
        ui_window_to_block(menu->region, block, &mx, &my);
        if (!IN_RANGE(float(mx), block->rect.xmin, block->rect.xmax)) {
          break;
        }
        LayoutPanelHeader *header = ui_layout_panel_header_under_mouse(*block->panel, my);
        if (header) {
          ED_region_tag_redraw(menu->region);
          ED_region_tag_refresh_ui(menu->region);
          ARegion *prev_region_popup = CTX_wm_region_popup(C);
          /* Set the current context popup region so the handler context can access to it. */
          CTX_wm_region_popup_set(C, menu->region);
          ui_panel_drag_collapse_handler_add(C, !ui_layout_panel_toggle_open(C, header));
          /* Restore previous popup region. */
          CTX_wm_region_popup_set(C, prev_region_popup);
          retval = WM_UI_HANDLER_BREAK;
        }
      }
    }
  }

  /* now handle events for our own menu */

  if (retval == WM_UI_HANDLER_CONTINUE) {
    retval = ui_handle_region_semi_modal_buttons(C, event, menu->region);
  }

  if (retval == WM_UI_HANDLER_CONTINUE || event->type == TIMER) {
    const bool do_but_search = (but && (but->type == UI_BTYPE_SEARCH_MENU));
    if (submenu && submenu->menuretval) {
      const bool do_ret_out_parent = (submenu->menuretval & UI_RETURN_OUT_PARENT) != 0;
      retval = ui_handle_menu_return_submenu(C, event, menu);
      submenu = nullptr; /* hint not to use this, it may be freed by call above */
      (void)submenu;
      /* we may want to quit the submenu and handle the even in this menu,
       * if its important to use it, check 'data->menu' first */
      if (((retval == WM_UI_HANDLER_BREAK) && do_ret_out_parent) == false) {
        /* skip applying the event */
        return retval;
      }
    }

    if (do_but_search) {
      uiBlock *block = static_cast<uiBlock *>(menu->region->runtime->uiblocks.first);

      retval = ui_handle_menu_button(C, event, menu);

      if (block->flag & (UI_BLOCK_MOVEMOUSE_QUIT | UI_BLOCK_POPOVER)) {
        /* when there is a active search button and we close it,
         * we need to reinit the mouse coords #35346. */
        if (ui_region_find_active_but(menu->region) != but) {
          do_towards_reinit = true;
        }
      }
    }
    else {
      uiBlock *block = static_cast<uiBlock *>(menu->region->runtime->uiblocks.first);

      if (block->flag & UI_BLOCK_PIE_MENU) {
        retval = ui_pie_handler(C, event, menu);
      }
      else if (event->type == LEFTMOUSE || event->val != KM_DBL_CLICK) {
        bool handled = false;

        if (uiBut *listbox = ui_list_find_mouse_over(menu->region, event)) {
          const int retval_test = ui_handle_list_event(C, event, menu->region, listbox);
          if (retval_test != WM_UI_HANDLER_CONTINUE) {
            retval = retval_test;
            handled = true;
          }
        }

        if (handled == false) {
          retval = ui_handle_menu_event(
              C, event, menu, level, is_parent_inside, is_parent_menu, is_floating);
        }
      }
    }
  }

  if (!menu->retvalue) {
    ui_handle_viewlist_items_hover(event, menu->region);
  }
  /* Handle mouse clicks on overlapping view item button. */
  ui_handle_view_item_event(C, event, but, menu->region);

  if (do_towards_reinit) {
    ui_mouse_motion_towards_reinit(menu, event->xy);
  }

  return retval;
}

void UI_popup_menu_retval_set(const uiBlock *block, const int retval, const bool enable)
{
  uiPopupBlockHandle *menu = block->handle;
  if (menu) {
    menu->menuretval = enable ? (menu->menuretval | retval) : (menu->menuretval & retval);
  }
}

/** \} */

/* -------------------------------------------------------------------- */
/** \name UI Event Handlers
 * \{ */

static int ui_region_handler(bContext *C, const wmEvent *event, void * /*userdata*/)
{
  /* here we handle buttons at the region level, non-modal */
  ARegion *region = CTX_wm_region(C);
  int retval = WM_UI_HANDLER_CONTINUE;

  if (region == nullptr || BLI_listbase_is_empty(&region->runtime->uiblocks)) {
    return retval;
  }

  /* either handle events for already activated button or try to activate */
  uiBut *but = ui_region_find_active_but(region);
  uiBut *listbox = ui_list_find_mouse_over(region, event);

  retval = ui_handler_panel_region(C, event, region, listbox ? listbox : but);

  if (retval == WM_UI_HANDLER_CONTINUE && listbox) {
    retval = ui_handle_list_event(C, event, region, listbox);

    /* interactions with the listbox should disable tips */
    if (retval == WM_UI_HANDLER_BREAK) {
      if (but) {
        UI_but_tooltip_timer_remove(C, but);
      }
    }
  }

  if (retval == WM_UI_HANDLER_CONTINUE) {
    retval = ui_handle_region_semi_modal_buttons(C, event, region);
  }

  if (retval == WM_UI_HANDLER_CONTINUE) {
    if (but) {
      retval = ui_handle_button_event(C, event, but);
    }
    else {
      retval = ui_handle_button_over(C, event, region);
    }
  }

  /* Re-enable tool-tips. */
  if (event->type == MOUSEMOVE &&
      (event->xy[0] != event->prev_xy[0] || event->xy[1] != event->prev_xy[1]))
  {
    ui_blocks_set_tooltips(region, true);
  }

  /* Always do this, to reliably update view and UI-list item highlighting, even if
   * the mouse hovers a button nested in the item (it's an overlapping layout). */
  ui_handle_viewlist_items_hover(event, region);
  if (retval == WM_UI_HANDLER_CONTINUE) {
    retval = ui_handle_view_item_event(C, event, but, region);
  }

  /* delayed apply callbacks */
  ui_apply_but_funcs_after(C);

  return retval;
}

static void ui_region_handler_remove(bContext *C, void * /*userdata*/)
{
  ARegion *region = CTX_wm_region(C);
  if (region == nullptr) {
    return;
  }

  UI_blocklist_free(C, region);
  bScreen *screen = CTX_wm_screen(C);
  if (screen == nullptr) {
    return;
  }

  /* delayed apply callbacks, but not for screen level regions, those
   * we rather do at the very end after closing them all, which will
   * be done in ui_region_handler/window */
  if (BLI_findindex(&screen->regionbase, region) == -1) {
    ui_apply_but_funcs_after(C);
  }
}

static int ui_handle_region_semi_modal_buttons(bContext *C, const wmEvent *event, ARegion *region)
{
  /* If there's a fully modal button, it has priority. */
  if (const uiBut *active_but = ui_region_find_active_but(region)) {
    BLI_assert(active_but->semi_modal_state == nullptr);
    if (button_modal_state(active_but->active->state)) {
      return WM_UI_HANDLER_CONTINUE;
    }
  }

  int retval = WM_UI_HANDLER_CONTINUE;

  foreach_semi_modal_but_as_active(C, region, [&](uiBut *semi_modal_but) {
    if (retval == WM_UI_HANDLER_CONTINUE) {
      retval = ui_handle_button_event(C, event, semi_modal_but);
    }
  });

  return retval;
}

/* handle buttons at the window level, modal, for example while
 * number sliding, text editing, or when a menu block is open */
static int ui_handler_region_menu(bContext *C, const wmEvent *event, void * /*userdata*/)
{
  ARegion *region_popup = CTX_wm_region_popup(C);
  ARegion *region = region_popup ? region_popup : CTX_wm_region(C);
  int retval = WM_UI_HANDLER_CONTINUE;

  uiBut *but = ui_region_find_active_but(region);

  if (but) {
    bScreen *screen = CTX_wm_screen(C);
    uiBut *but_other;

    /* handle activated button events */
    uiHandleButtonData *data = but->active;

    if ((data->state == BUTTON_STATE_MENU_OPEN) &&
        /* Make sure this popup isn't dragging a button.
         * can happen with popovers (see #67882). */
        (ui_region_find_active_but(data->menu->region) == nullptr) &&
        /* make sure mouse isn't inside another menu (see #43247) */
        (ui_screen_region_find_mouse_over(screen, event) == nullptr) &&
        ELEM(but->type, UI_BTYPE_PULLDOWN, UI_BTYPE_POPOVER, UI_BTYPE_MENU) &&
        (but_other = ui_but_find_mouse_over(region, event)) && (but != but_other) &&
        ELEM(but_other->type, UI_BTYPE_PULLDOWN, UI_BTYPE_POPOVER, UI_BTYPE_MENU) &&
        !but_other->menu_no_hover_open &&
        /* Hover-opening menu's doesn't work well for buttons over one another
         * along the same axis the menu is opening on (see #71719). */
        (((data->menu->direction & (UI_DIR_LEFT | UI_DIR_RIGHT)) &&
          BLI_rctf_isect_rect_x(&but->rect, &but_other->rect, nullptr)) ||
         ((data->menu->direction & (UI_DIR_DOWN | UI_DIR_UP)) &&
          BLI_rctf_isect_rect_y(&but->rect, &but_other->rect, nullptr))))
    {
      /* if mouse moves to a different root-level menu button,
       * open it to replace the current menu */
      if ((but_other->flag & UI_BUT_DISABLED) == 0) {
        ui_handle_button_activate(C, region, but_other, BUTTON_ACTIVATE_OVER);
        button_activate_state(C, but_other, BUTTON_STATE_MENU_OPEN);
        retval = WM_UI_HANDLER_BREAK;
      }
    }
    else if (data->state == BUTTON_STATE_MENU_OPEN) {
      /* handle events for menus and their buttons recursively,
       * this will handle events from the top to the bottom menu */
      if (data->menu) {
        retval = ui_handle_menus_recursive(C, event, data->menu, 0, false, false, false);
      }

      /* handle events for the activated button */
      if ((data->menu && (retval == WM_UI_HANDLER_CONTINUE)) || (event->type == TIMER)) {
        if (data->menu && data->menu->menuretval) {
          ui_handle_button_return_submenu(C, event, but);
          retval = WM_UI_HANDLER_BREAK;
        }
        else {
          retval = ui_handle_button_event(C, event, but);
        }
      }
    }
    else {
      /* handle events for the activated button */
      retval = ui_handle_button_event(C, event, but);
    }
  }

  /* Re-enable tool-tips. */
  if (event->type == MOUSEMOVE &&
      (event->xy[0] != event->prev_xy[0] || event->xy[1] != event->prev_xy[1]))
  {
    ui_blocks_set_tooltips(region, true);
  }

  if (but && but->active && but->active->menu) {
    /* Set correct context popup-region. The handling button above breaks if we set the region
     * first, so only set it for executing the #uiAfterFunc. */
    CTX_wm_region_popup_set(C, but->active->menu->region);
  }

  /* delayed apply callbacks */
  ui_apply_but_funcs_after(C);

  /* Reset to previous context region. */
  CTX_wm_region_popup_set(C, region_popup);

  /* Don't handle double-click events,
   * these will be converted into regular clicks which we handle. */
  if (retval == WM_UI_HANDLER_CONTINUE) {
    if (event->val == KM_DBL_CLICK) {
      return WM_UI_HANDLER_CONTINUE;
    }
  }

  /* we block all events, this is modal interaction */
  return WM_UI_HANDLER_BREAK;
}

/* two types of popups, one with operator + enum, other with regular callbacks */
static int ui_popup_handler(bContext *C, const wmEvent *event, void *userdata)
{
  uiPopupBlockHandle *menu = static_cast<uiPopupBlockHandle *>(userdata);
  /* we block all events, this is modal interaction,
   * except for drop events which is described below */
  int retval = WM_UI_HANDLER_BREAK;
  bool reset_pie = false;

  ARegion *region_popup = CTX_wm_region_popup(C);
  CTX_wm_region_popup_set(C, menu->region);

  if (event->type == EVT_DROP || event->val == KM_DBL_CLICK) {
    /* EVT_DROP:
     *   If we're handling drop event we'll want it to be handled by popup callee as well,
     *   so it'll be possible to perform such operations as opening .blend files by dropping
     *   them into blender, even if there's opened popup like splash screen (sergey).
     * KM_DBL_CLICK:
     *   Continue in case of double click so wm_handlers_do calls handler again with KM_PRESS
     *   event. This is needed to ensure correct button handling for fast clicking (#47532).
     */

    retval = WM_UI_HANDLER_CONTINUE;
  }

  ui_handle_menus_recursive(C, event, menu, 0, false, false, true);

  /* free if done, does not free handle itself */
  if (menu->menuretval) {
    wmWindow *win = CTX_wm_window(C);
    /* copy values, we have to free first (closes region) */
    const uiPopupBlockHandle temp = *menu;
    uiBlock *block = static_cast<uiBlock *>(menu->region->runtime->uiblocks.first);

    /* set last pie event to allow chained pie spawning */
    if (block->flag & UI_BLOCK_PIE_MENU) {
      win->pie_event_type_last = block->pie_data.event_type;
      reset_pie = true;
    }

    ui_popup_block_free(C, menu);
    UI_popup_handlers_remove(&win->modalhandlers, menu);
    CTX_wm_region_popup_set(C, nullptr);

#ifdef USE_DRAG_TOGGLE
    {
      WM_event_free_ui_handler_all(C,
                                   &win->modalhandlers,
                                   ui_handler_region_drag_toggle,
                                   ui_handler_region_drag_toggle_remove);
    }
#endif

    if ((temp.menuretval & UI_RETURN_OK) || (temp.menuretval & UI_RETURN_POPUP_OK)) {
      if (temp.popup_func) {
        temp.popup_func(C, temp.popup_arg, temp.retvalue);
      }
    }
    else if (temp.cancel_func) {
      temp.cancel_func(C, temp.popup_arg);
    }

    WM_event_add_mousemove(win);
  }
  else {
    /* Re-enable tool-tips */
    if (event->type == MOUSEMOVE &&
        (event->xy[0] != event->prev_xy[0] || event->xy[1] != event->prev_xy[1]))
    {
      ui_blocks_set_tooltips(menu->region, true);
    }
  }

  /* delayed apply callbacks */
  ui_apply_but_funcs_after(C);

  if (reset_pie) {
    /* Reacquire window in case pie invalidates it somehow. */
    wmWindow *win = CTX_wm_window(C);

    if (win) {
      win->pie_event_type_last = EVENT_NONE;
    }
  }

  CTX_wm_region_set(C, region_popup);

  return retval;
}

static void ui_popup_handler_remove(bContext *C, void *userdata)
{
  uiPopupBlockHandle *menu = static_cast<uiPopupBlockHandle *>(userdata);

  /* More correct would be to expect UI_RETURN_CANCEL here, but not wanting to
   * cancel when removing handlers because of file exit is a rare exception.
   * So instead of setting cancel flag for all menus before removing handlers,
   * just explicitly flag menu with UI_RETURN_OK to avoid canceling it. */
  if ((menu->menuretval & UI_RETURN_OK) == 0 && menu->cancel_func) {
    menu->cancel_func(C, menu->popup_arg);
  }

  /* free menu block if window is closed for some reason */
  ui_popup_block_free(C, menu);

  /* delayed apply callbacks */
  ui_apply_but_funcs_after(C);
}

void UI_region_handlers_add(ListBase *handlers)
{
  WM_event_remove_ui_handler(
      handlers, ui_region_handler, ui_region_handler_remove, nullptr, false);
  WM_event_add_ui_handler(nullptr,
                          handlers,
                          ui_region_handler,
                          ui_region_handler_remove,
                          nullptr,
                          eWM_EventHandlerFlag(0));
}

void UI_popup_handlers_add(bContext *C,
                           ListBase *handlers,
                           uiPopupBlockHandle *popup,
                           const char flag)
{
  WM_event_add_ui_handler(
      C, handlers, ui_popup_handler, ui_popup_handler_remove, popup, eWM_EventHandlerFlag(flag));
}

void UI_popup_handlers_remove(ListBase *handlers, uiPopupBlockHandle *popup)
{
  LISTBASE_FOREACH (wmEventHandler *, handler_base, handlers) {
    if (handler_base->type == WM_HANDLER_TYPE_UI) {
      wmEventHandler_UI *handler = (wmEventHandler_UI *)handler_base;

      if (handler->handle_fn == ui_popup_handler &&
          handler->remove_fn == ui_popup_handler_remove && handler->user_data == popup)
      {
        /* tag refresh parent popup */
        wmEventHandler_UI *handler_next = (wmEventHandler_UI *)handler->head.next;
        if (handler_next && handler_next->head.type == WM_HANDLER_TYPE_UI &&
            handler_next->handle_fn == ui_popup_handler &&
            handler_next->remove_fn == ui_popup_handler_remove)
        {
          uiPopupBlockHandle *parent_popup = static_cast<uiPopupBlockHandle *>(
              handler_next->user_data);
          ED_region_tag_refresh_ui(parent_popup->region);
        }
        break;
      }
    }
  }

  WM_event_remove_ui_handler(handlers, ui_popup_handler, ui_popup_handler_remove, popup, false);
}

void UI_popup_handlers_remove_all(bContext *C, ListBase *handlers)
{
  WM_event_free_ui_handler_all(C, handlers, ui_popup_handler, ui_popup_handler_remove);
}

bool UI_textbutton_activate_rna(const bContext *C,
                                ARegion *region,
                                const void *rna_poin_data,
                                const char *rna_prop_id)
{
  uiBlock *block_text = nullptr;
  uiBut *but_text = nullptr;

  LISTBASE_FOREACH (uiBlock *, block, &region->runtime->uiblocks) {
    for (const std::unique_ptr<uiBut> &but : block->buttons) {
      if (but->type == UI_BTYPE_TEXT) {
        if (but->rnaprop && but->rnapoin.data == rna_poin_data) {
          if (STREQ(RNA_property_identifier(but->rnaprop), rna_prop_id)) {
            block_text = block;
            but_text = but.get();
            break;
          }
        }
      }
    }
    if (but_text) {
      break;
    }
  }

  if (but_text) {
    ARegion *region_ctx = CTX_wm_region(C);

    /* Temporary context override for activating the button. */
    CTX_wm_region_set(const_cast<bContext *>(C), region);
    UI_but_active_only(C, region, block_text, but_text);
    CTX_wm_region_set(const_cast<bContext *>(C), region_ctx);
    return true;
  }
  return false;
}

bool UI_textbutton_activate_but(const bContext *C, uiBut *actbut)
{
  ARegion *region = CTX_wm_region(C);
  uiBlock *block_text = nullptr;
  uiBut *but_text = nullptr;

  LISTBASE_FOREACH (uiBlock *, block, &region->runtime->uiblocks) {
    for (const std::unique_ptr<uiBut> &but : block->buttons) {
      if (but.get() == actbut && but->type == UI_BTYPE_TEXT) {
        block_text = block;
        but_text = but.get();
        break;
      }
    }

    if (but_text) {
      break;
    }
  }

  if (but_text) {
    UI_but_active_only(C, region, block_text, but_text);
    return true;
  }
  return false;
}

/** \} */

/* -------------------------------------------------------------------- */
/** \name Public Utilities
 * \{ */

void UI_region_free_active_but_all(bContext *C, ARegion *region)
{
  LISTBASE_FOREACH (uiBlock *, block, &region->runtime->uiblocks) {
    for (const std::unique_ptr<uiBut> &but : block->buttons) {
      if (but->active == nullptr) {
        continue;
      }
      ui_but_active_free(C, but.get());
    }
  }
}

void UI_screen_free_active_but_highlight(const bContext *C, bScreen *screen)
{
  wmWindow *win = CTX_wm_window(C);

  ED_screen_areas_iter (win, screen, area) {
    LISTBASE_FOREACH (ARegion *, region, &area->regionbase) {
      uiBut *but = ui_region_find_active_but(region);
      if (but) {
        uiHandleButtonData *data = but->active;

        if (data->menu == nullptr && data->searchbox == nullptr) {
          if (data->state == BUTTON_STATE_HIGHLIGHT) {
            ui_but_active_free(C, but);
          }
        }
      }
    }
  }
}

uiBut *UI_but_active_drop_name_button(const bContext *C)
{
  ARegion *region = CTX_wm_region(C);
  uiBut *but = ui_region_find_active_but(region);

  if (but) {
    if (ELEM(but->type, UI_BTYPE_TEXT, UI_BTYPE_SEARCH_MENU)) {
      return but;
    }
  }

  return nullptr;
}

bool UI_but_active_drop_name(const bContext *C)
{
  return UI_but_active_drop_name_button(C) != nullptr;
}

bool UI_but_active_drop_color(bContext *C)
{
  ARegion *region = CTX_wm_region(C);

  if (region) {
    uiBut *but = ui_region_find_active_but(region);

    if (but && but->type == UI_BTYPE_COLOR) {
      return true;
    }
  }

  return false;
}

/** \} */

/* -------------------------------------------------------------------- */
/** \name UI Block Interaction API
 * \{ */

void UI_block_interaction_set(uiBlock *block, uiBlockInteraction_CallbackData *callbacks)
{
  block->custom_interaction_callbacks = *callbacks;
}

static uiBlockInteraction_Handle *ui_block_interaction_begin(bContext *C,
                                                             uiBlock *block,
                                                             const bool is_click)
{
  BLI_assert(block->custom_interaction_callbacks.begin_fn != nullptr);
  uiBlockInteraction_Handle *interaction = MEM_cnew<uiBlockInteraction_Handle>(__func__);

  int unique_retval_ids_len = 0;
  for (const std::unique_ptr<uiBut> &but : block->buttons) {
    if (but->active || (but->flag & UI_BUT_DRAG_MULTI)) {
      unique_retval_ids_len++;
    }
  }

  int *unique_retval_ids = static_cast<int *>(
      MEM_mallocN(sizeof(*unique_retval_ids) * unique_retval_ids_len, __func__));
  unique_retval_ids_len = 0;
  for (const std::unique_ptr<uiBut> &but : block->buttons) {
    if (but->active || (but->flag & UI_BUT_DRAG_MULTI)) {
      unique_retval_ids[unique_retval_ids_len++] = but->retval;
    }
  }

  if (unique_retval_ids_len > 1) {
    qsort(unique_retval_ids, unique_retval_ids_len, sizeof(int), BLI_sortutil_cmp_int);
    unique_retval_ids_len = BLI_array_deduplicate_ordered(unique_retval_ids,
                                                          unique_retval_ids_len);
    unique_retval_ids = static_cast<int *>(
        MEM_reallocN(unique_retval_ids, sizeof(*unique_retval_ids) * unique_retval_ids_len));
  }

  interaction->params.is_click = is_click;
  interaction->params.unique_retval_ids = unique_retval_ids;
  interaction->params.unique_retval_ids_len = unique_retval_ids_len;

  interaction->user_data = block->custom_interaction_callbacks.begin_fn(
      C, &interaction->params, block->custom_interaction_callbacks.arg1);
  return interaction;
}

static void ui_block_interaction_end(bContext *C,
                                     uiBlockInteraction_CallbackData *callbacks,
                                     uiBlockInteraction_Handle *interaction)
{
  BLI_assert(callbacks->end_fn != nullptr);
  callbacks->end_fn(C, &interaction->params, callbacks->arg1, interaction->user_data);
  MEM_freeN(interaction->params.unique_retval_ids);
  MEM_freeN(interaction);
}

static void ui_block_interaction_update(bContext *C,
                                        uiBlockInteraction_CallbackData *callbacks,
                                        uiBlockInteraction_Handle *interaction)
{
  BLI_assert(callbacks->update_fn != nullptr);
  callbacks->update_fn(C, &interaction->params, callbacks->arg1, interaction->user_data);
}

/**
 * \note #ui_block_interaction_begin cannot be called when setting the button state
 * (e.g. #BUTTON_STATE_NUM_EDITING) for the following reasons.
 *
 * - Other buttons may still be activated using #UI_BUT_DRAG_MULTI
 *   which is necessary before gathering all the #uiBut.retval values to initialize
 *   #uiBlockInteraction_Params.unique_retval_ids.
 * - When clicking on a number button it's not known if the event is a click or a drag.
 *
 * Instead, it must be called immediately before the drag action begins.
 */
static void ui_block_interaction_begin_ensure(bContext *C,
                                              uiBlock *block,
                                              uiHandleButtonData *data,
                                              const bool is_click)
{
  if (data->custom_interaction_handle) {
    return;
  }
  if (block->custom_interaction_callbacks.begin_fn == nullptr) {
    return;
  }

  uiBlockInteraction_Handle *interaction = ui_block_interaction_begin(C, block, is_click);
  interaction->user_count = 1;
  data->custom_interaction_handle = interaction;
}

/** \} */<|MERGE_RESOLUTION|>--- conflicted
+++ resolved
@@ -957,17 +957,13 @@
     return;
   }
 
-<<<<<<< HEAD
-  std::optional<StringRef> str;
-=======
   /* Skip undo push for buttons in redo panel, see: #134505. */
   const ARegion *region = CTX_wm_region(static_cast<bContext *>(but->block->evil_C));
   if (region->regiontype == RGN_TYPE_HUD) {
     return;
   }
 
-  const char *str = nullptr;
->>>>>>> 179169d6
+  std::optional<StringRef> str;
   size_t str_len_clip = SIZE_MAX - 1;
   bool skip_undo = false;
 
