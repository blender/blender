/* SPDX-FileCopyrightText: 2008 Blender Authors
 *
 * SPDX-License-Identifier: GPL-2.0-or-later */

/** \file
 * \ingroup edinterface
 */

#include <cctype>
#include <cfloat>
#include <climits>
#include <cmath>
#include <cstdlib>
#include <cstring>

#include "MEM_guardedalloc.h"

#include "DNA_brush_types.h"
#include "DNA_curveprofile_types.h"
#include "DNA_scene_types.h"
#include "DNA_screen_types.h"

#include "BLI_array.hh"
#include "BLI_array_utils.h"
#include "BLI_linklist.h"
#include "BLI_listbase.h"
#include "BLI_math_geom.h"
#include "BLI_rect.h"
#include "BLI_sort_utils.h"
#include "BLI_string.h"
#include "BLI_string_cursor_utf8.h"
#include "BLI_string_utf8.h"
#include "BLI_utildefines.h"

#include "PIL_time.h"

#include "BKE_animsys.h"
#include "BKE_blender_undo.h"
#include "BKE_brush.hh"
#include "BKE_colorband.h"
#include "BKE_colortools.h"
#include "BKE_context.h"
#include "BKE_curveprofile.h"
#include "BKE_movieclip.h"
#include "BKE_paint.hh"
#include "BKE_report.h"
#include "BKE_screen.hh"
#include "BKE_tracking.h"
#include "BKE_unit.h"

#include "GHOST_C-api.h"

#include "IMB_colormanagement.h"

#include "ED_screen.hh"
#include "ED_undo.hh"

#include "UI_interface.hh"
#include "UI_string_search.hh"
#include "UI_view2d.hh"

#include "BLF_api.h"

#include "interface_intern.hh"

#include "RNA_access.hh"
#include "RNA_prototypes.h"

#include "WM_api.hh"
#include "WM_types.hh"
#include "wm_event_system.h"

#ifdef WITH_INPUT_IME
#  include "BLT_lang.h"
#  include "BLT_translation.h"
#  include "wm_window.hh"
#endif

/* -------------------------------------------------------------------- */
/** \name Feature Defines
 *
 * These defines allow developers to locally toggle functionality which
 * may be useful for testing (especially conflicts in dragging).
 * Ideally the code would be refactored to support this functionality in a less fragile way.
 * Until then keep these defines.
 * \{ */

/** Place the mouse at the scaled down location when un-grabbing. */
#define USE_CONT_MOUSE_CORRECT
/** Support dragging toggle buttons. */
#define USE_DRAG_TOGGLE

/** Support dragging multiple number buttons at once. */
#define USE_DRAG_MULTINUM

/** Allow dragging/editing all other selected items at once. */
#define USE_ALLSELECT

/**
 * Check to avoid very small mouse-moves from jumping away from keyboard navigation,
 * while larger mouse motion will override keyboard input, see: #34936.
 */
#define USE_KEYNAV_LIMIT

/** Support dragging popups by their header. */
#define USE_DRAG_POPUP

/** \} */

/* -------------------------------------------------------------------- */
/** \name Local Defines
 * \{ */

/**
 * The buffer side used for password strings, where the password is stored internally,
 * but not displayed.
 */
#define UI_MAX_PASSWORD_STR 128

/**
 * This is a lower limit on the soft minimum of the range.
 * Usually the derived lower limit from the visible precision is higher,
 * so this number is the backup minimum.
 *
 * Logarithmic scale does not work with a minimum value of zero,
 * but we want to support it anyway. It is set to 0.5e... for
 * correct rounding since when the tweaked value is lower than
 * the log minimum (lower limit), it will snap to 0.
 */
#define UI_PROP_SCALE_LOG_MIN 0.5e-8f
/**
 * This constant defines an offset for the precision change in
 * snap rounding, when going to higher values. It is set to
 * `0.5 - log10(3) = 0.03` to make the switch at `0.3` values.
 */
#define UI_PROP_SCALE_LOG_SNAP_OFFSET 0.03f

/**
 * When #USER_CONTINUOUS_MOUSE is disabled or tablet input is used,
 * Use this as a maximum soft range for mapping cursor motion to the value.
 * Otherwise min/max of #FLT_MAX, #INT_MAX cause small adjustments to jump to large numbers.
 *
 * This is needed for values such as location & dimensions which don't have a meaningful min/max,
 * Instead of mapping cursor motion to the min/max, map the motion to the click-step.
 *
 * This value is multiplied by the click step to calculate a range to clamp the soft-range by.
 * See: #68130
 */
#define UI_DRAG_MAP_SOFT_RANGE_PIXEL_MAX 1000

/** \} */

/* -------------------------------------------------------------------- */
/** \name Local Prototypes
 * \{ */

struct uiBlockInteraction_Handle;

static int ui_do_but_EXIT(bContext *C, uiBut *but, uiHandleButtonData *data, const wmEvent *event);
static bool ui_but_find_select_in_enum__cmp(const uiBut *but_a, const uiBut *but_b);
static void ui_textedit_string_set(uiBut *but, uiHandleButtonData *data, const char *str);
static void button_tooltip_timer_reset(bContext *C, uiBut *but);

static void ui_block_interaction_begin_ensure(bContext *C,
                                              uiBlock *block,
                                              uiHandleButtonData *data,
                                              const bool is_click);
static uiBlockInteraction_Handle *ui_block_interaction_begin(bContext *C,
                                                             uiBlock *block,
                                                             const bool is_click);
static void ui_block_interaction_end(bContext *C,
                                     uiBlockInteraction_CallbackData *callbacks,
                                     uiBlockInteraction_Handle *interaction);
static void ui_block_interaction_update(bContext *C,
                                        uiBlockInteraction_CallbackData *callbacks,
                                        uiBlockInteraction_Handle *interaction);

#ifdef USE_KEYNAV_LIMIT
static void ui_mouse_motion_keynav_init(uiKeyNavLock *keynav, const wmEvent *event);
static bool ui_mouse_motion_keynav_test(uiKeyNavLock *keynav, const wmEvent *event);
#endif

/** \} */

/* -------------------------------------------------------------------- */
/** \name Structs & Defines
 * \{ */

#define BUTTON_FLASH_DELAY 0.020
#define MENU_SCROLL_INTERVAL 0.1
#define PIE_MENU_INTERVAL 0.01
#define BUTTON_AUTO_OPEN_THRESH 0.2
#define BUTTON_MOUSE_TOWARDS_THRESH 1.0
/** Pixels to move the cursor to get out of keyboard navigation. */
#define BUTTON_KEYNAV_PX_LIMIT 8

/** Margin around the menu, use to check if we're moving towards this rectangle (in pixels). */
#define MENU_TOWARDS_MARGIN 20
/** Tolerance for closing menus (in pixels). */
#define MENU_TOWARDS_WIGGLE_ROOM 64
/** Drag-lock distance threshold (in pixels). */
#define BUTTON_DRAGLOCK_THRESH 3

enum uiButtonActivateType {
  BUTTON_ACTIVATE_OVER,
  BUTTON_ACTIVATE,
  BUTTON_ACTIVATE_APPLY,
  BUTTON_ACTIVATE_TEXT_EDITING,
  BUTTON_ACTIVATE_OPEN,
};

enum uiHandleButtonState {
  BUTTON_STATE_INIT,
  BUTTON_STATE_HIGHLIGHT,
  BUTTON_STATE_WAIT_FLASH,
  BUTTON_STATE_WAIT_RELEASE,
  BUTTON_STATE_WAIT_KEY_EVENT,
  BUTTON_STATE_NUM_EDITING,
  BUTTON_STATE_TEXT_EDITING,
  BUTTON_STATE_TEXT_SELECTING,
  BUTTON_STATE_MENU_OPEN,
  BUTTON_STATE_WAIT_DRAG,
  BUTTON_STATE_EXIT,
};

enum uiMenuScrollType {
  MENU_SCROLL_UP,
  MENU_SCROLL_DOWN,
  MENU_SCROLL_TOP,
  MENU_SCROLL_BOTTOM,
};

struct uiBlockInteraction_Handle {
  uiBlockInteraction_Params params;
  void *user_data;
  /**
   * This is shared between #uiHandleButtonData and #uiAfterFunc,
   * the last user runs the end callback and frees the data.
   *
   * This is needed as the order of freeing changes depending on
   * accepting/canceling the operation.
   */
  int user_count;
};

#ifdef USE_ALLSELECT

/* Unfortunately there's no good way handle more generally:
 * (propagate single clicks on layer buttons to other objects) */
#  define USE_ALLSELECT_LAYER_HACK

struct uiSelectContextElem {
  PointerRNA ptr;
  union {
    bool val_b;
    int val_i;
    float val_f;
  };
};

struct uiSelectContextStore {
  uiSelectContextElem *elems;
  int elems_len;
  bool do_free;
  bool is_enabled;
  /* When set, simply copy values (don't apply difference).
   * Rules are:
   * - dragging numbers uses delta.
   * - typing in values will assign to all. */
  bool is_copy;
};

static bool ui_selectcontext_begin(bContext *C, uiBut *but, uiSelectContextStore *selctx_data);
static void ui_selectcontext_end(uiBut *but, uiSelectContextStore *selctx_data);
static void ui_selectcontext_apply(bContext *C,
                                   uiBut *but,
                                   uiSelectContextStore *selctx_data,
                                   const double value,
                                   const double value_orig);

/**
 * Ideally we would only respond to events which are expected to be used for multi button editing
 * (additionally checking if this is a mouse[wheel] or return-key event to avoid the ALT conflict
 * with button array pasting, see #108096, but unfortunately wheel events are not part of
 * `win->eventstate` with modifiers held down. Instead, the conflict is avoided by specifically
 * filtering out CTRL ALT V in #ui_apply_but(). */
#  define IS_ALLSELECT_EVENT(event) (((event)->modifier & KM_ALT) != 0)

/** just show a tinted color so users know its activated */
#  define UI_BUT_IS_SELECT_CONTEXT UI_BUT_NODE_ACTIVE

#endif /* USE_ALLSELECT */

#ifdef USE_DRAG_MULTINUM

/**
 * how far to drag before we check for gesture direction (in pixels),
 * NOTE: half the height of a button is about right... */
#  define DRAG_MULTINUM_THRESHOLD_DRAG_X (UI_UNIT_Y / 4)

/**
 * How far to drag horizontally
 * before we stop checking which buttons the gesture spans (in pixels),
 * locking down the buttons so we can drag freely without worrying about vertical movement.
 */
#  define DRAG_MULTINUM_THRESHOLD_DRAG_Y (UI_UNIT_Y / 4)

/**
 * How strict to be when detecting a vertical gesture:
 * [0.5 == sloppy], [0.9 == strict], (unsigned dot-product).
 *
 * \note We should be quite strict here,
 * since doing a vertical gesture by accident should be avoided,
 * however with some care a user should be able to do a vertical movement without _missing_.
 */
#  define DRAG_MULTINUM_THRESHOLD_VERTICAL (0.75f)

/* a simple version of uiHandleButtonData when accessing multiple buttons */
struct uiButMultiState {
  double origvalue;
  uiBut *but;

#  ifdef USE_ALLSELECT
  uiSelectContextStore select_others;
#  endif
};

struct uiHandleButtonMulti {
  enum {
    /** gesture direction unknown, wait until mouse has moved enough... */
    INIT_UNSET = 0,
    /** vertical gesture detected, flag buttons interactively (UI_BUT_DRAG_MULTI) */
    INIT_SETUP,
    /** flag buttons finished, apply horizontal motion to active and flagged */
    INIT_ENABLE,
    /** vertical gesture _not_ detected, take no further action */
    INIT_DISABLE,
  } init;

  bool has_mbuts; /* any buttons flagged UI_BUT_DRAG_MULTI */
  LinkNode *mbuts;
  uiButStore *bs_mbuts;

  bool is_proportional;

  /* In some cases we directly apply the changes to multiple buttons,
   * so we don't want to do it twice. */
  bool skip;

  /* before activating, we need to check gesture direction accumulate signed cursor movement
   * here so we can tell if this is a vertical motion or not. */
  float drag_dir[2];

  /* values copied direct from event->xy
   * used to detect buttons between the current and initial mouse position */
  int drag_start[2];

  /* store x location once INIT_SETUP is set,
   * moving outside this sets INIT_ENABLE */
  int drag_lock_x;
};

#endif /* USE_DRAG_MULTINUM */

struct uiHandleButtonData {
  wmWindowManager *wm;
  wmWindow *window;
  ScrArea *area;
  ARegion *region;

  bool interactive;

  /* overall state */
  uiHandleButtonState state;
  int retval;
  /* booleans (could be made into flags) */
  bool cancel, escapecancel;
  bool applied, applied_interactive;
  /* Button is being applied through an extra icon. */
  bool apply_through_extra_icon;
  bool changed_cursor;
  wmTimer *flashtimer;

  /* edited value */
  /* use 'ui_textedit_string_set' to assign new strings */
  char *str;
  char *origstr;
  double value, origvalue, startvalue;
  float vec[3], origvec[3];
  ColorBand *coba;

  /* True when alt is held and the preference for displaying tooltips should be ignored. */
  bool tooltip_force;
  /**
   * Behave as if #UI_BUT_DISABLED is set (without drawing grayed out).
   * Needed so non-interactive labels can be activated for the purpose of showing tool-tips,
   * without them blocking interaction with nodes, see: #97386.
   */
  bool disable_force;

  /* auto open */
  bool used_mouse;
  wmTimer *autoopentimer;

  /* auto open (hold) */
  wmTimer *hold_action_timer;

  /* text selection/editing */
  /* size of 'str' (including terminator) */
  int str_maxncpy;
  /* Button text selection:
   * extension direction, selextend, inside ui_do_but_TEX */
  int sel_pos_init;
  /* Allow reallocating str/editstr and using 'maxlen' to track alloc size (maxlen + 1) */
  bool is_str_dynamic;

  /* number editing / dragging */
  /* coords are Window/uiBlock relative (depends on the button) */
  int draglastx, draglasty;
  int dragstartx, dragstarty;
  int draglastvalue;
  int dragstartvalue;
  bool dragchange, draglock;
  int dragsel;
  float dragf, dragfstart;
  CBData *dragcbd;

  /** Soft min/max with #UI_DRAG_MAP_SOFT_RANGE_PIXEL_MAX applied. */
  float drag_map_soft_min;
  float drag_map_soft_max;

#ifdef USE_CONT_MOUSE_CORRECT
  /* when ungrabbing buttons which are #ui_but_is_cursor_warp(),
   * we may want to position them.
   * FLT_MAX signifies do-nothing, use #ui_block_to_window_fl()
   * to get this into a usable space. */
  float ungrab_mval[2];
#endif

  /* Menu open, see: #UI_screen_free_active_but_highlight. */
  uiPopupBlockHandle *menu;
  int menuretval;

  /* Search box see: #UI_screen_free_active_but_highlight. */
  ARegion *searchbox;
#ifdef USE_KEYNAV_LIMIT
  uiKeyNavLock searchbox_keynav_state;
#endif

#ifdef USE_DRAG_MULTINUM
  /* Multi-buttons will be updated in unison with the active button. */
  uiHandleButtonMulti multi_data;
#endif

#ifdef USE_ALLSELECT
  uiSelectContextStore select_others;
#endif

  uiBlockInteraction_Handle *custom_interaction_handle;

  /* Text field undo. */
  uiUndoStack_Text *undo_stack_text;

  /* post activate */
  uiButtonActivateType posttype;
  uiBut *postbut;
};

struct uiAfterFunc {
  uiAfterFunc *next, *prev;

  uiButHandleFunc func;
  void *func_arg1;
  void *func_arg2;
  /** C++ version of #func above, without need for void pointer arguments. */
  std::function<void(bContext &)> apply_func;

  uiButHandleNFunc funcN;
  void *func_argN;

  uiButHandleRenameFunc rename_func;
  void *rename_arg1;
  void *rename_orig;

  uiBlockHandleFunc handle_func;
  void *handle_func_arg;
  int retval;

  uiMenuHandleFunc butm_func;
  void *butm_func_arg;
  int a2;

  wmOperator *popup_op;
  wmOperatorType *optype;
  wmOperatorCallContext opcontext;
  PointerRNA *opptr;

  PointerRNA rnapoin;
  PropertyRNA *rnaprop;

  void *search_arg;
  uiFreeArgFunc search_arg_free_fn;

  uiBlockInteraction_CallbackData custom_interaction_callbacks;
  uiBlockInteraction_Handle *custom_interaction_handle;

  std::optional<bContextStore> context;

  char undostr[BKE_UNDO_STR_MAX];
  char drawstr[UI_MAX_DRAW_STR];
};

static void button_activate_init(bContext *C,
                                 ARegion *region,
                                 uiBut *but,
                                 uiButtonActivateType type);
static void button_activate_state(bContext *C, uiBut *but, uiHandleButtonState state);
static void button_activate_exit(
    bContext *C, uiBut *but, uiHandleButtonData *data, const bool mousemove, const bool onfree);
static int ui_handler_region_menu(bContext *C, const wmEvent *event, void *userdata);
static void ui_handle_button_activate(bContext *C,
                                      ARegion *region,
                                      uiBut *but,
                                      uiButtonActivateType type);
static bool ui_do_but_extra_operator_icon(bContext *C,
                                          uiBut *but,
                                          uiHandleButtonData *data,
                                          const wmEvent *event);
static void ui_do_but_extra_operator_icons_mousemove(uiBut *but,
                                                     uiHandleButtonData *data,
                                                     const wmEvent *event);
static void ui_numedit_begin_set_values(uiBut *but, uiHandleButtonData *data);

#ifdef USE_DRAG_MULTINUM
static void ui_multibut_restore(bContext *C, uiHandleButtonData *data, uiBlock *block);
static uiButMultiState *ui_multibut_lookup(uiHandleButtonData *data, const uiBut *but);
#endif

/* buttons clipboard */
static ColorBand but_copypaste_coba = {0};
static CurveMapping but_copypaste_curve = {0};
static bool but_copypaste_curve_alive = false;
static CurveProfile but_copypaste_profile = {0};
static bool but_copypaste_profile_alive = false;

/** \} */

/* -------------------------------------------------------------------- */
/** \name UI Queries
 * \{ */

bool ui_but_is_editing(const uiBut *but)
{
  const uiHandleButtonData *data = but->active;
  return (data && ELEM(data->state, BUTTON_STATE_TEXT_EDITING, BUTTON_STATE_NUM_EDITING));
}

void ui_pan_to_scroll(const wmEvent *event, int *type, int *val)
{
  static int lastdy = 0;
  const int dy = WM_event_absolute_delta_y(event);

  /* This event should be originally from event->type,
   * converting wrong event into wheel is bad, see #33803. */
  BLI_assert(*type == MOUSEPAN);

  /* sign differs, reset */
  if ((dy > 0 && lastdy < 0) || (dy < 0 && lastdy > 0)) {
    lastdy = dy;
  }
  else {
    lastdy += dy;

    if (abs(lastdy) > int(UI_UNIT_Y)) {
      *val = KM_PRESS;

      if (dy > 0) {
        *type = WHEELUPMOUSE;
      }
      else {
        *type = WHEELDOWNMOUSE;
      }

      lastdy = 0;
    }
  }
}

static bool ui_but_find_select_in_enum__cmp(const uiBut *but_a, const uiBut *but_b)
{
  return ((but_a->type == but_b->type) && (but_a->alignnr == but_b->alignnr) &&
          (but_a->poin == but_b->poin) && (but_a->rnapoin.type == but_b->rnapoin.type) &&
          (but_a->rnaprop == but_b->rnaprop));
}

uiBut *ui_but_find_select_in_enum(uiBut *but, int direction)
{
  uiBut *but_iter = but;
  uiBut *but_found = nullptr;
  BLI_assert(ELEM(direction, -1, 1));

  while ((but_iter->prev) && ui_but_find_select_in_enum__cmp(but_iter->prev, but)) {
    but_iter = but_iter->prev;
  }

  while (but_iter && ui_but_find_select_in_enum__cmp(but_iter, but)) {
    if (but_iter->flag & UI_SELECT) {
      but_found = but_iter;
      if (direction == 1) {
        break;
      }
    }
    but_iter = but_iter->next;
  }

  return but_found;
}

static float ui_mouse_scale_warp_factor(const bool shift)
{
  return shift ? 0.05f : 1.0f;
}

static void ui_mouse_scale_warp(uiHandleButtonData *data,
                                const float mx,
                                const float my,
                                float *r_mx,
                                float *r_my,
                                const bool shift)
{
  const float fac = ui_mouse_scale_warp_factor(shift);

  /* slow down the mouse, this is fairly picky */
  *r_mx = (data->dragstartx * (1.0f - fac) + mx * fac);
  *r_my = (data->dragstarty * (1.0f - fac) + my * fac);
}

/** \} */

/* -------------------------------------------------------------------- */
/** \name UI Utilities
 * \{ */

/**
 * Ignore mouse movements within some horizontal pixel threshold before starting to drag
 */
static bool ui_but_dragedit_update_mval(uiHandleButtonData *data, int mx)
{
  if (mx == data->draglastx) {
    return false;
  }

  if (data->draglock) {
    if (abs(mx - data->dragstartx) <= BUTTON_DRAGLOCK_THRESH) {
      return false;
    }
#ifdef USE_DRAG_MULTINUM
    if (ELEM(data->multi_data.init,
             uiHandleButtonMulti::INIT_UNSET,
             uiHandleButtonMulti::INIT_SETUP)) {
      return false;
    }
#endif
    data->draglock = false;
    data->dragstartx = mx; /* ignore mouse movement within drag-lock */
  }

  return true;
}

static bool ui_rna_is_userdef(PointerRNA *ptr, PropertyRNA *prop)
{
  /* Not very elegant, but ensures preference changes force re-save. */

  if (!prop) {
    return false;
  }
  if (RNA_property_flag(prop) & PROP_NO_DEG_UPDATE) {
    return false;
  }

  StructRNA *base = RNA_struct_base(ptr->type);
  if (base == nullptr) {
    base = ptr->type;
  }
  return ELEM(base,
              &RNA_AddonPreferences,
              &RNA_KeyConfigPreferences,
              &RNA_KeyMapItem,
              &RNA_UserAssetLibrary);
}

bool UI_but_is_userdef(const uiBut *but)
{
  /* This is read-only, RNA API isn't using const when it could. */
  return ui_rna_is_userdef((PointerRNA *)&but->rnapoin, but->rnaprop);
}

static void ui_rna_update_preferences_dirty(PointerRNA *ptr, PropertyRNA *prop)
{
  if (ui_rna_is_userdef(ptr, prop)) {
    U.runtime.is_dirty = true;
    WM_main_add_notifier(NC_WINDOW, nullptr);
  }
}

static void ui_but_update_preferences_dirty(uiBut *but)
{
  ui_rna_update_preferences_dirty(&but->rnapoin, but->rnaprop);
}

static void ui_afterfunc_update_preferences_dirty(uiAfterFunc *after)
{
  ui_rna_update_preferences_dirty(&after->rnapoin, after->rnaprop);
}

/** \} */

/* -------------------------------------------------------------------- */
/** \name Button Snap Values
 * \{ */

enum eSnapType {
  SNAP_OFF = 0,
  SNAP_ON,
  SNAP_ON_SMALL,
};

static enum eSnapType ui_event_to_snap(const wmEvent *event)
{
  return (event->modifier & KM_CTRL) ? (event->modifier & KM_SHIFT) ? SNAP_ON_SMALL : SNAP_ON :
                                       SNAP_OFF;
}

static bool ui_event_is_snap(const wmEvent *event)
{
  return (ELEM(event->type, EVT_LEFTCTRLKEY, EVT_RIGHTCTRLKEY) ||
          ELEM(event->type, EVT_LEFTSHIFTKEY, EVT_RIGHTSHIFTKEY));
}

static void ui_color_snap_hue(const enum eSnapType snap, float *r_hue)
{
  const float snap_increment = (snap == SNAP_ON_SMALL) ? 24 : 12;
  BLI_assert(snap != SNAP_OFF);
  *r_hue = roundf((*r_hue) * snap_increment) / snap_increment;
}

/** \} */

/* -------------------------------------------------------------------- */
/** \name Button Apply/Revert
 * \{ */

static ListBase UIAfterFuncs = {nullptr, nullptr};

static uiAfterFunc *ui_afterfunc_new()
{
  uiAfterFunc *after = MEM_new<uiAfterFunc>(__func__);
  /* Safety asserts to check if members were 0 initialized properly. */
  BLI_assert(after->next == nullptr && after->prev == nullptr);
  BLI_assert(after->undostr[0] == '\0');

  BLI_addtail(&UIAfterFuncs, after);

  return after;
}

/**
 * For executing operators after the button is pressed.
 * (some non operator buttons need to trigger operators), see: #37795.
 *
 * \param context_but: A button from which to get the context from (`uiBut.context`) for the
 *                     operator execution.
 *
 * \note Ownership over \a properties is moved here. The #uiAfterFunc owns it now.
 * \note Can only call while handling buttons.
 */
static void ui_handle_afterfunc_add_operator_ex(wmOperatorType *ot,
                                                PointerRNA **properties,
                                                wmOperatorCallContext opcontext,
                                                const uiBut *context_but)
{
  uiAfterFunc *after = ui_afterfunc_new();

  after->optype = ot;
  after->opcontext = opcontext;
  if (properties) {
    after->opptr = *properties;
    *properties = nullptr;
  }

  if (context_but && context_but->context) {
    after->context = *context_but->context;
  }

  if (context_but) {
    ui_but_drawstr_without_sep_char(context_but, after->drawstr, sizeof(after->drawstr));
  }
}

void ui_handle_afterfunc_add_operator(wmOperatorType *ot, wmOperatorCallContext opcontext)
{
  ui_handle_afterfunc_add_operator_ex(ot, nullptr, opcontext, nullptr);
}

static void popup_check(bContext *C, wmOperator *op)
{
  if (op && op->type->check) {
    op->type->check(C, op);
  }
}

/**
 * Check if a #uiAfterFunc is needed for this button.
 */
static bool ui_afterfunc_check(const uiBlock *block, const uiBut *but)
{
  return (but->func || but->apply_func || but->funcN || but->rename_func || but->optype ||
          but->rnaprop || block->handle_func ||
          (but->type == UI_BTYPE_BUT_MENU && block->butm_func) ||
          (block->handle && block->handle->popup_op));
}

/**
 * These functions are postponed and only executed after all other
 * handling is done, i.e. menus are closed, in order to avoid conflicts
 * with these functions removing the buttons we are working with.
 */
static void ui_apply_but_func(bContext *C, uiBut *but)
{
  uiBlock *block = but->block;
  if (!ui_afterfunc_check(block, but)) {
    return;
  }

  uiAfterFunc *after = ui_afterfunc_new();

  if (but->func && ELEM(but, but->func_arg1, but->func_arg2)) {
    /* exception, this will crash due to removed button otherwise */
    but->func(C, but->func_arg1, but->func_arg2);
  }
  else {
    after->func = but->func;
  }

  after->func_arg1 = but->func_arg1;
  after->func_arg2 = but->func_arg2;

  after->apply_func = but->apply_func;

  after->funcN = but->funcN;
  after->func_argN = (but->func_argN) ? MEM_dupallocN(but->func_argN) : nullptr;

  after->rename_func = but->rename_func;
  after->rename_arg1 = but->rename_arg1;
  after->rename_orig = but->rename_orig; /* needs free! */

  after->handle_func = block->handle_func;
  after->handle_func_arg = block->handle_func_arg;
  after->retval = but->retval;

  if (but->type == UI_BTYPE_BUT_MENU) {
    after->butm_func = block->butm_func;
    after->butm_func_arg = block->butm_func_arg;
    after->a2 = but->a2;
  }

  if (block->handle) {
    after->popup_op = block->handle->popup_op;
  }

  after->optype = but->optype;
  after->opcontext = but->opcontext;
  after->opptr = but->opptr;

  after->rnapoin = but->rnapoin;
  after->rnaprop = but->rnaprop;

  if (but->type == UI_BTYPE_SEARCH_MENU) {
    uiButSearch *search_but = (uiButSearch *)but;
    after->search_arg_free_fn = search_but->arg_free_fn;
    after->search_arg = search_but->arg;
    search_but->arg_free_fn = nullptr;
    search_but->arg = nullptr;
  }

  if (but->active != nullptr) {
    uiHandleButtonData *data = but->active;
    if (data->custom_interaction_handle != nullptr) {
      after->custom_interaction_callbacks = block->custom_interaction_callbacks;
      after->custom_interaction_handle = data->custom_interaction_handle;

      /* Ensure this callback runs once and last. */
      uiAfterFunc *after_prev = after->prev;
      if (after_prev && (after_prev->custom_interaction_handle == data->custom_interaction_handle))
      {
        after_prev->custom_interaction_handle = nullptr;
        memset(&after_prev->custom_interaction_callbacks,
               0x0,
               sizeof(after_prev->custom_interaction_callbacks));
      }
      else {
        after->custom_interaction_handle->user_count++;
      }
    }
  }

  if (but->context) {
    after->context = *but->context;
  }

  ui_but_drawstr_without_sep_char(but, after->drawstr, sizeof(after->drawstr));

  but->optype = nullptr;
  but->opcontext = wmOperatorCallContext(0);
  but->opptr = nullptr;
}

/* typically call ui_apply_but_undo(), ui_apply_but_autokey() */
static void ui_apply_but_undo(uiBut *but)
{
  if (!(but->flag & UI_BUT_UNDO)) {
    return;
  }

  const char *str = nullptr;
  size_t str_len_clip = SIZE_MAX - 1;
  bool skip_undo = false;

  /* define which string to use for undo */
  if (but->type == UI_BTYPE_MENU) {
    str = but->drawstr;
    str_len_clip = ui_but_drawstr_len_without_sep_char(but);
  }
  else if (but->drawstr[0]) {
    str = but->drawstr;
    str_len_clip = ui_but_drawstr_len_without_sep_char(but);
  }
  else {
    str = but->tip;
    str_len_clip = ui_but_tip_len_only_first_line(but);
  }

  /* fallback, else we don't get an undo! */
  if (str == nullptr || str[0] == '\0' || str_len_clip == 0) {
    str = "Unknown Action";
    str_len_clip = strlen(str);
  }

  /* Optionally override undo when undo system doesn't support storing properties. */
  if (but->rnapoin.owner_id) {
    /* Exception for renaming ID data, we always need undo pushes in this case,
     * because undo systems track data by their ID, see: #67002. */
    /* Exception for active shape-key, since changing this in edit-mode updates
     * the shape key from object mode data. */
    if (ELEM(but->rnaprop, &rna_ID_name, &rna_Object_active_shape_key_index)) {
      /* pass */
    }
    else {
      ID *id = but->rnapoin.owner_id;
      if (!ED_undo_is_legacy_compatible_for_property(static_cast<bContext *>(but->block->evil_C),
                                                     id)) {
        skip_undo = true;
      }
    }
  }

  if (skip_undo == false) {
    /* XXX: disable all undo pushes from UI changes from sculpt mode as they cause memfile undo
     * steps to be written which cause lag: #71434. */
    if (BKE_paintmode_get_active_from_context(static_cast<bContext *>(but->block->evil_C)) ==
        PAINT_MODE_SCULPT)
    {
      skip_undo = true;
    }
  }

  if (skip_undo) {
    str = "";
  }

  /* Delayed, after all other functions run, popups are closed, etc. */
  uiAfterFunc *after = ui_afterfunc_new();
  BLI_strncpy(after->undostr, str, min_zz(str_len_clip + 1, sizeof(after->undostr)));
}

static void ui_apply_but_autokey(bContext *C, uiBut *but)
{
  Scene *scene = CTX_data_scene(C);

  /* try autokey */
  ui_but_anim_autokey(C, but, scene, scene->r.cfra);

  if (!but->rnaprop) {
    return;
  }

  if (RNA_property_subtype(but->rnaprop) == PROP_PASSWORD) {
    return;
  }

  /* make a little report about what we've done! */
  char *buf = WM_prop_pystring_assign(C, &but->rnapoin, but->rnaprop, but->rnaindex);
  if (buf) {
    BKE_report(CTX_wm_reports(C), RPT_PROPERTY, buf);
    MEM_freeN(buf);

    WM_event_add_notifier(C, NC_SPACE | ND_SPACE_INFO_REPORT, nullptr);
  }
}

static void ui_apply_but_funcs_after(bContext *C)
{
  /* Copy to avoid recursive calls. */
  ListBase funcs = UIAfterFuncs;
  BLI_listbase_clear(&UIAfterFuncs);

  LISTBASE_FOREACH_MUTABLE (uiAfterFunc *, afterf, &funcs) {
    uiAfterFunc after = *afterf; /* Copy to avoid memory leak on exit(). */
    BLI_remlink(&funcs, afterf);
    MEM_delete(afterf);

    if (after.context) {
      CTX_store_set(C, &after.context.value());
    }

    if (after.popup_op) {
      popup_check(C, after.popup_op);
    }

    PointerRNA opptr;
    if (after.opptr) {
      /* free in advance to avoid leak on exit */
      opptr = *after.opptr;
      MEM_freeN(after.opptr);
    }

    if (after.optype) {
      WM_operator_name_call_ptr_with_depends_on_cursor(C,
                                                       after.optype,
                                                       after.opcontext,
                                                       (after.opptr) ? &opptr : nullptr,
                                                       nullptr,
                                                       after.drawstr);
    }

    if (after.opptr) {
      WM_operator_properties_free(&opptr);
    }

    if (after.rnapoin.data) {
      RNA_property_update(C, &after.rnapoin, after.rnaprop);
    }

    if (after.context) {
      CTX_store_set(C, nullptr);
    }

    if (after.func) {
      after.func(C, after.func_arg1, after.func_arg2);
    }
    if (after.apply_func) {
      after.apply_func(*C);
    }
    if (after.funcN) {
      after.funcN(C, after.func_argN, after.func_arg2);
    }
    if (after.func_argN) {
      MEM_freeN(after.func_argN);
    }

    if (after.handle_func) {
      after.handle_func(C, after.handle_func_arg, after.retval);
    }
    if (after.butm_func) {
      after.butm_func(C, after.butm_func_arg, after.a2);
    }

    if (after.rename_func) {
      after.rename_func(C, after.rename_arg1, static_cast<char *>(after.rename_orig));
    }
    if (after.rename_orig) {
      MEM_freeN(after.rename_orig);
    }

    if (after.search_arg_free_fn) {
      after.search_arg_free_fn(after.search_arg);
    }

    if (after.custom_interaction_handle != nullptr) {
      after.custom_interaction_handle->user_count--;
      BLI_assert(after.custom_interaction_handle->user_count >= 0);
      if (after.custom_interaction_handle->user_count == 0) {
        ui_block_interaction_update(
            C, &after.custom_interaction_callbacks, after.custom_interaction_handle);
        ui_block_interaction_end(
            C, &after.custom_interaction_callbacks, after.custom_interaction_handle);
      }
      after.custom_interaction_handle = nullptr;
    }

    ui_afterfunc_update_preferences_dirty(&after);

    if (after.undostr[0]) {
      ED_undo_push(C, after.undostr);
    }
  }
}

static void ui_apply_but_BUT(bContext *C, uiBut *but, uiHandleButtonData *data)
{
  ui_apply_but_func(C, but);

  data->retval = but->retval;
  data->applied = true;
}

static void ui_apply_but_BUTM(bContext *C, uiBut *but, uiHandleButtonData *data)
{
  ui_but_value_set(but, but->hardmin);
  ui_apply_but_func(C, but);

  data->retval = but->retval;
  data->applied = true;
}

static void ui_apply_but_BLOCK(bContext *C, uiBut *but, uiHandleButtonData *data)
{
  if (but->type == UI_BTYPE_MENU) {
    ui_but_value_set(but, data->value);
  }

  ui_but_update_edited(but);
  ui_apply_but_func(C, but);
  data->retval = but->retval;
  data->applied = true;
}

static void ui_apply_but_TOG(bContext *C, uiBut *but, uiHandleButtonData *data)
{
  const double value = ui_but_value_get(but);
  int value_toggle;
  if (but->bit) {
    value_toggle = UI_BITBUT_VALUE_TOGGLED(int(value), but->bitnr);
  }
  else {
    value_toggle = (value == 0.0);
  }

  ui_but_value_set(but, double(value_toggle));
  if (ELEM(but->type, UI_BTYPE_ICON_TOGGLE, UI_BTYPE_ICON_TOGGLE_N)) {
    ui_but_update_edited(but);
  }

  ui_apply_but_func(C, but);

  data->retval = but->retval;
  data->applied = true;
}

static void ui_apply_but_ROW(bContext *C, uiBlock *block, uiBut *but, uiHandleButtonData *data)
{
  ui_but_value_set(but, but->hardmax);

  ui_apply_but_func(C, but);

  /* states of other row buttons */
  LISTBASE_FOREACH (uiBut *, bt, &block->buttons) {
    if (bt != but && bt->poin == but->poin && ELEM(bt->type, UI_BTYPE_ROW, UI_BTYPE_LISTROW)) {
      ui_but_update_edited(bt);
    }
  }

  data->retval = but->retval;
  data->applied = true;
}

static void ui_apply_but_VIEW_ITEM(bContext *C,
                                   uiBlock *block,
                                   uiBut *but,
                                   uiHandleButtonData *data)
{
  if (data->apply_through_extra_icon) {
    /* Don't apply this, it would cause unintended tree-row toggling when clicking on extra icons.
     */
    return;
  }
  ui_apply_but_ROW(C, block, but, data);
}

/**
 * \note Ownership of \a properties is moved here. The #uiAfterFunc owns it now.
 *
 * \param context_but: The button to use context from when calling or polling the operator.
 *
 * \returns true if the operator was executed, otherwise false.
 */
static bool ui_list_invoke_item_operator(bContext *C,
                                         const uiBut *context_but,
                                         wmOperatorType *ot,
                                         PointerRNA **properties)
{
  if (!ui_but_context_poll_operator(C, ot, context_but)) {
    return false;
  }

  /* Allow the context to be set from the hovered button, so the list item draw callback can set
   * context for the operators. */
  ui_handle_afterfunc_add_operator_ex(ot, properties, WM_OP_INVOKE_DEFAULT, context_but);
  return true;
}

static void ui_apply_but_LISTROW(bContext *C, uiBlock *block, uiBut *but, uiHandleButtonData *data)
{
  uiBut *listbox = ui_list_find_from_row(data->region, but);
  if (listbox) {
    uiList *list = static_cast<uiList *>(listbox->custom_data);
    if (list && list->dyn_data->custom_activate_optype) {
      ui_list_invoke_item_operator(
          C, but, list->dyn_data->custom_activate_optype, &list->dyn_data->custom_activate_opptr);
    }
  }

  ui_apply_but_ROW(C, block, but, data);
}

static void ui_apply_but_TEX(bContext *C, uiBut *but, uiHandleButtonData *data)
{
  if (!data->str) {
    return;
  }

  ui_but_string_set(C, but, data->str);
  ui_but_update_edited(but);

  /* give butfunc a copy of the original text too.
   * feature used for bone renaming, channels, etc.
   * afterfunc frees rename_orig */
  if (data->origstr && (but->flag & UI_BUT_TEXTEDIT_UPDATE)) {
    /* In this case, we need to keep origstr available,
     * to restore real org string in case we cancel after having typed something already. */
    but->rename_orig = BLI_strdup(data->origstr);
  }
  /* only if there are afterfuncs, otherwise 'renam_orig' isn't freed */
  else if (ui_afterfunc_check(but->block, but)) {
    but->rename_orig = data->origstr;
    data->origstr = nullptr;
  }

  void *orig_arg2 = but->func_arg2;

  /* If arg2 isn't in use already, pass the active search item through it. */
  if ((but->func_arg2 == nullptr) && (but->type == UI_BTYPE_SEARCH_MENU)) {
    uiButSearch *search_but = (uiButSearch *)but;
    but->func_arg2 = search_but->item_active;
    if ((U.flag & USER_FLAG_RECENT_SEARCHES_DISABLE) == 0) {
      blender::ui::string_search::add_recent_search(search_but->item_active_str);
    }
  }

  ui_apply_but_func(C, but);

  but->func_arg2 = orig_arg2;

  data->retval = but->retval;
  data->applied = true;
}

static void ui_apply_but_TAB(bContext *C, uiBut *but, uiHandleButtonData *data)
{
  if (data->str) {
    ui_but_string_set(C, but, data->str);
    ui_but_update_edited(but);
  }
  else {
    ui_but_value_set(but, but->hardmax);
    ui_apply_but_func(C, but);
  }

  data->retval = but->retval;
  data->applied = true;
}

static void ui_apply_but_NUM(bContext *C, uiBut *but, uiHandleButtonData *data)
{
  if (data->str) {
    /* This is intended to avoid unnecessary updates when the value stays the same, however there
     * are issues with the current implementation. It does not work with multi-button editing
     * (#89996) or operator popups where a number button requires an update even if the value is
     * unchanged (#89996).
     *
     * Trying to detect changes at this level is not reliable. Instead it could be done at the
     * level of RNA update/set, skipping RNA update if RNA set did not change anything, instead
     * of skipping all button updates. */
#if 0
    double value;
    /* Check if the string value is a number and cancel if it's equal to the startvalue. */
    if (ui_but_string_eval_number(C, but, data->str, &value) && (value == data->startvalue)) {
      data->cancel = true;
      return;
    }
#endif

    if (ui_but_string_set(C, but, data->str)) {
      data->value = ui_but_value_get(but);
    }
    else {
      data->cancel = true;
      return;
    }
  }
  else {
    ui_but_value_set(but, data->value);
  }

  ui_but_update_edited(but);
  ui_apply_but_func(C, but);

  data->retval = but->retval;
  data->applied = true;
}

static void ui_apply_but_VEC(bContext *C, uiBut *but, uiHandleButtonData *data)
{
  ui_but_v3_set(but, data->vec);
  ui_but_update_edited(but);
  ui_apply_but_func(C, but);

  data->retval = but->retval;
  data->applied = true;
}

static void ui_apply_but_COLORBAND(bContext *C, uiBut *but, uiHandleButtonData *data)
{
  ui_apply_but_func(C, but);
  data->retval = but->retval;
  data->applied = true;
}

static void ui_apply_but_CURVE(bContext *C, uiBut *but, uiHandleButtonData *data)
{
  ui_apply_but_func(C, but);
  data->retval = but->retval;
  data->applied = true;
}

static void ui_apply_but_CURVEPROFILE(bContext *C, uiBut *but, uiHandleButtonData *data)
{
  ui_apply_but_func(C, but);
  data->retval = but->retval;
  data->applied = true;
}

/** \} */

/* -------------------------------------------------------------------- */
/** \name Button Drag Multi-Number
 * \{ */

#ifdef USE_DRAG_MULTINUM

/* small multi-but api */
static void ui_multibut_add(uiHandleButtonData *data, uiBut *but)
{
  BLI_assert(but->flag & UI_BUT_DRAG_MULTI);
  BLI_assert(data->multi_data.has_mbuts);

  uiButMultiState *mbut_state = MEM_cnew<uiButMultiState>(__func__);
  mbut_state->but = but;
  mbut_state->origvalue = ui_but_value_get(but);
#  ifdef USE_ALLSELECT
  mbut_state->select_others.is_copy = data->select_others.is_copy;
#  endif

  BLI_linklist_prepend(&data->multi_data.mbuts, mbut_state);

  UI_butstore_register(data->multi_data.bs_mbuts, &mbut_state->but);
}

static uiButMultiState *ui_multibut_lookup(uiHandleButtonData *data, const uiBut *but)
{
  for (LinkNode *l = data->multi_data.mbuts; l; l = l->next) {
    uiButMultiState *mbut_state = static_cast<uiButMultiState *>(l->link);

    if (mbut_state->but == but) {
      return mbut_state;
    }
  }

  return nullptr;
}

static void ui_multibut_restore(bContext *C, uiHandleButtonData *data, uiBlock *block)
{
  LISTBASE_FOREACH (uiBut *, but, &block->buttons) {
    if (but->flag & UI_BUT_DRAG_MULTI) {
      uiButMultiState *mbut_state = ui_multibut_lookup(data, but);
      if (mbut_state) {
        ui_but_value_set(but, mbut_state->origvalue);

#  ifdef USE_ALLSELECT
        if (mbut_state->select_others.elems_len > 0) {
          ui_selectcontext_apply(
              C, but, &mbut_state->select_others, mbut_state->origvalue, mbut_state->origvalue);
        }
#  else
        UNUSED_VARS(C);
#  endif
      }
    }
  }
}

static void ui_multibut_free(uiHandleButtonData *data, uiBlock *block)
{
#  ifdef USE_ALLSELECT
  if (data->multi_data.mbuts) {
    LinkNode *list = data->multi_data.mbuts;
    while (list) {
      LinkNode *next = list->next;
      uiButMultiState *mbut_state = static_cast<uiButMultiState *>(list->link);

      if (mbut_state->select_others.elems) {
        MEM_freeN(mbut_state->select_others.elems);
      }

      MEM_freeN(list->link);
      MEM_freeN(list);
      list = next;
    }
  }
#  else
  BLI_linklist_freeN(data->multi_data.mbuts);
#  endif

  data->multi_data.mbuts = nullptr;

  if (data->multi_data.bs_mbuts) {
    UI_butstore_free(block, data->multi_data.bs_mbuts);
    data->multi_data.bs_mbuts = nullptr;
  }
}

static bool ui_multibut_states_tag(uiBut *but_active,
                                   uiHandleButtonData *data,
                                   const wmEvent *event)
{
  float seg[2][2];
  bool changed = false;

  seg[0][0] = data->multi_data.drag_start[0];
  seg[0][1] = data->multi_data.drag_start[1];

  seg[1][0] = event->xy[0];
  seg[1][1] = event->xy[1];

  BLI_assert(data->multi_data.init == uiHandleButtonMulti::INIT_SETUP);

  ui_window_to_block_fl(data->region, but_active->block, &seg[0][0], &seg[0][1]);
  ui_window_to_block_fl(data->region, but_active->block, &seg[1][0], &seg[1][1]);

  data->multi_data.has_mbuts = false;

  /* follow ui_but_find_mouse_over_ex logic */
  LISTBASE_FOREACH (uiBut *, but, &but_active->block->buttons) {
    bool drag_prev = false;
    bool drag_curr = false;

    /* re-set each time */
    if (but->flag & UI_BUT_DRAG_MULTI) {
      but->flag &= ~UI_BUT_DRAG_MULTI;
      drag_prev = true;
    }

    if (ui_but_is_interactive(but, false)) {

      /* drag checks */
      if (but_active != but) {
        if (ui_but_is_compatible(but_active, but)) {

          BLI_assert(but->active == nullptr);

          /* finally check for overlap */
          if (BLI_rctf_isect_segment(&but->rect, seg[0], seg[1])) {

            but->flag |= UI_BUT_DRAG_MULTI;
            data->multi_data.has_mbuts = true;
            drag_curr = true;
          }
        }
      }
    }

    changed |= (drag_prev != drag_curr);
  }

  return changed;
}

static void ui_multibut_states_create(uiBut *but_active, uiHandleButtonData *data)
{
  BLI_assert(data->multi_data.init == uiHandleButtonMulti::INIT_SETUP);
  BLI_assert(data->multi_data.has_mbuts);

  data->multi_data.bs_mbuts = UI_butstore_create(but_active->block);

  LISTBASE_FOREACH (uiBut *, but, &but_active->block->buttons) {
    if (but->flag & UI_BUT_DRAG_MULTI) {
      ui_multibut_add(data, but);
    }
  }

  /* Edit buttons proportionally to each other.
   * NOTE: if we mix buttons which are proportional and others which are not,
   * this may work a bit strangely. */
  if ((but_active->rnaprop && (RNA_property_flag(but_active->rnaprop) & PROP_PROPORTIONAL)) ||
      ELEM(but_active->unit_type, RNA_SUBTYPE_UNIT_VALUE(PROP_UNIT_LENGTH)))
  {
    if (data->origvalue != 0.0) {
      data->multi_data.is_proportional = true;
    }
  }
}

static void ui_multibut_states_apply(bContext *C, uiHandleButtonData *data, uiBlock *block)
{
  ARegion *region = data->region;
  const double value_delta = data->value - data->origvalue;
  const double value_scale = data->multi_data.is_proportional ? (data->value / data->origvalue) :
                                                                0.0;

  BLI_assert(data->multi_data.init == uiHandleButtonMulti::INIT_ENABLE);
  BLI_assert(data->multi_data.skip == false);

  LISTBASE_FOREACH (uiBut *, but, &block->buttons) {
    if (!(but->flag & UI_BUT_DRAG_MULTI)) {
      continue;
    }

    uiButMultiState *mbut_state = ui_multibut_lookup(data, but);

    if (mbut_state == nullptr) {
      /* Highly unlikely. */
      printf("%s: Can't find button\n", __func__);
      /* While this avoids crashing, multi-button dragging will fail,
       * which is still a bug from the user perspective. See #83651. */
      continue;
    }

    void *active_back;
    ui_but_execute_begin(C, region, but, &active_back);

#  ifdef USE_ALLSELECT
    if (data->select_others.is_enabled) {
      /* init once! */
      if (mbut_state->select_others.elems_len == 0) {
        ui_selectcontext_begin(C, but, &mbut_state->select_others);
      }
      if (mbut_state->select_others.elems_len == 0) {
        mbut_state->select_others.elems_len = -1;
      }
    }

    /* Needed so we apply the right deltas. */
    but->active->origvalue = mbut_state->origvalue;
    but->active->select_others = mbut_state->select_others;
    but->active->select_others.do_free = false;
#  endif

    BLI_assert(active_back == nullptr);
    /* No need to check 'data->state' here. */
    if (data->str) {
      /* Entering text (set all). */
      but->active->value = data->value;
      ui_but_string_set(C, but, data->str);
    }
    else {
      /* Dragging (use delta). */
      if (data->multi_data.is_proportional) {
        but->active->value = mbut_state->origvalue * value_scale;
      }
      else {
        but->active->value = mbut_state->origvalue + value_delta;
      }

      /* Clamp based on soft limits, see #40154. */
      CLAMP(but->active->value, double(but->softmin), double(but->softmax));
    }

    ui_but_execute_end(C, region, but, active_back);
  }
}

#endif /* USE_DRAG_MULTINUM */

/** \} */

/* -------------------------------------------------------------------- */
/** \name Button Drag Toggle
 * \{ */

#ifdef USE_DRAG_TOGGLE

/* Helpers that wrap boolean functions, to support different kinds of buttons. */

static bool ui_drag_toggle_but_is_supported(const uiBut *but)
{
  if (but->flag & UI_BUT_DISABLED) {
    return false;
  }
  if (ui_but_is_bool(but)) {
    return true;
  }
  if (UI_but_is_decorator(but)) {
    return ELEM(but->icon,
                ICON_DECORATE,
                ICON_DECORATE_KEYFRAME,
                ICON_DECORATE_ANIMATE,
                ICON_DECORATE_OVERRIDE);
  }
  return false;
}

/* Button pushed state to compare if other buttons match. Can be more
 * then just true or false for toggle buttons with more than 2 states. */
static int ui_drag_toggle_but_pushed_state(uiBut *but)
{
  if (but->rnapoin.data == nullptr && but->poin == nullptr && but->icon) {
    /* Assume icon identifies a unique state, for buttons that
     * work through functions callbacks and don't have an boolean
     * value that indicates the state. */
    return but->icon + but->iconadd;
  }
  if (ui_but_is_bool(but)) {
    return ui_but_is_pushed(but);
  }
  return 0;
}

struct uiDragToggleHandle {
  /* init */
  int pushed_state;
  float but_cent_start[2];

  bool is_xy_lock_init;
  bool xy_lock[2];

  int xy_init[2];
  int xy_last[2];
};

static bool ui_drag_toggle_set_xy_xy(
    bContext *C, ARegion *region, const int pushed_state, const int xy_src[2], const int xy_dst[2])
{
  /* popups such as layers won't re-evaluate on redraw */
  const bool do_check = (region->regiontype == RGN_TYPE_TEMPORARY);
  bool changed = false;

  LISTBASE_FOREACH (uiBlock *, block, &region->uiblocks) {
    float xy_a_block[2] = {float(xy_src[0]), float(xy_src[1])};
    float xy_b_block[2] = {float(xy_dst[0]), float(xy_dst[1])};

    ui_window_to_block_fl(region, block, &xy_a_block[0], &xy_a_block[1]);
    ui_window_to_block_fl(region, block, &xy_b_block[0], &xy_b_block[1]);

    LISTBASE_FOREACH (uiBut *, but, &block->buttons) {
      /* NOTE: ctrl is always true here because (at least for now)
       * we always want to consider text control in this case, even when not embossed. */

      if (!ui_but_is_interactive(but, true)) {
        continue;
      }
      if (!BLI_rctf_isect_segment(&but->rect, xy_a_block, xy_b_block)) {
        continue;
      }
      if (!ui_drag_toggle_but_is_supported(but)) {
        continue;
      }
      /* is it pressed? */
      const int pushed_state_but = ui_drag_toggle_but_pushed_state(but);
      if (pushed_state_but == pushed_state) {
        continue;
      }

      /* execute the button */
      UI_but_execute(C, region, but);
      if (do_check) {
        ui_but_update_edited(but);
      }
      if (U.runtime.is_dirty == false) {
        ui_but_update_preferences_dirty(but);
      }
      changed = true;
    }
  }

  if (changed) {
    /* apply now, not on release (or if handlers are canceled for whatever reason) */
    ui_apply_but_funcs_after(C);
  }

  return changed;
}

static void ui_drag_toggle_set(bContext *C, uiDragToggleHandle *drag_info, const int xy_input[2])
{
  ARegion *region = CTX_wm_region(C);
  bool do_draw = false;

  /**
   * Initialize Locking:
   *
   * Check if we need to initialize the lock axis by finding if the first
   * button we mouse over is X or Y aligned, then lock the mouse to that axis after.
   */
  if (drag_info->is_xy_lock_init == false) {
    /* first store the buttons original coords */
    uiBut *but = ui_but_find_mouse_over_ex(region, xy_input, true, false, nullptr, nullptr);

    if (but) {
      if (but->flag & UI_BUT_DRAG_LOCK) {
        const float but_cent_new[2] = {
            BLI_rctf_cent_x(&but->rect),
            BLI_rctf_cent_y(&but->rect),
        };

        /* check if this is a different button,
         * chances are high the button won't move about :) */
        if (len_manhattan_v2v2(drag_info->but_cent_start, but_cent_new) > 1.0f) {
          if (fabsf(drag_info->but_cent_start[0] - but_cent_new[0]) <
              fabsf(drag_info->but_cent_start[1] - but_cent_new[1]))
          {
            drag_info->xy_lock[0] = true;
          }
          else {
            drag_info->xy_lock[1] = true;
          }
          drag_info->is_xy_lock_init = true;
        }
      }
      else {
        drag_info->is_xy_lock_init = true;
      }
    }
  }
  /* done with axis locking */

  int xy[2];
  xy[0] = (drag_info->xy_lock[0] == false) ? xy_input[0] : drag_info->xy_last[0];
  xy[1] = (drag_info->xy_lock[1] == false) ? xy_input[1] : drag_info->xy_last[1];

  /* touch all buttons between last mouse coord and this one */
  do_draw = ui_drag_toggle_set_xy_xy(C, region, drag_info->pushed_state, drag_info->xy_last, xy);

  if (do_draw) {
    ED_region_tag_redraw(region);
  }

  copy_v2_v2_int(drag_info->xy_last, xy);
}

static void ui_handler_region_drag_toggle_remove(bContext * /*C*/, void *userdata)
{
  uiDragToggleHandle *drag_info = static_cast<uiDragToggleHandle *>(userdata);
  MEM_freeN(drag_info);
}

static int ui_handler_region_drag_toggle(bContext *C, const wmEvent *event, void *userdata)
{
  uiDragToggleHandle *drag_info = static_cast<uiDragToggleHandle *>(userdata);
  bool done = false;

  switch (event->type) {
    case LEFTMOUSE: {
      if (event->val == KM_RELEASE) {
        done = true;
      }
      break;
    }
    case MOUSEMOVE: {
      ui_drag_toggle_set(C, drag_info, event->xy);
      break;
    }
  }

  if (done) {
    wmWindow *win = CTX_wm_window(C);
    const ARegion *region = CTX_wm_region(C);
    uiBut *but = ui_but_find_mouse_over_ex(
        region, drag_info->xy_init, true, false, nullptr, nullptr);

    if (but) {
      ui_apply_but_undo(but);
    }

    WM_event_remove_ui_handler(&win->modalhandlers,
                               ui_handler_region_drag_toggle,
                               ui_handler_region_drag_toggle_remove,
                               drag_info,
                               false);
    ui_handler_region_drag_toggle_remove(C, drag_info);

    WM_event_add_mousemove(win);
    return WM_UI_HANDLER_BREAK;
  }
  return WM_UI_HANDLER_CONTINUE;
}

static bool ui_but_is_drag_toggle(const uiBut *but)
{
  return ((ui_drag_toggle_but_is_supported(but) == true) &&
          /* Menu check is important so the button dragged over isn't removed instantly. */
          (ui_block_is_menu(but->block) == false));
}

#endif /* USE_DRAG_TOGGLE */

#ifdef USE_ALLSELECT

static bool ui_selectcontext_begin(bContext *C, uiBut *but, uiSelectContextStore *selctx_data)
{
  PointerRNA lptr;
  PropertyRNA *lprop;
  bool success = false;

  char *path = nullptr;
  ListBase lb = {nullptr};

  PointerRNA ptr = but->rnapoin;
  PropertyRNA *prop = but->rnaprop;
  const int index = but->rnaindex;

  /* for now don't support whole colors */
  if (index == -1) {
    return false;
  }

  /* if there is a valid property that is editable... */
  if (ptr.data && prop) {
    bool use_path_from_id;

    /* some facts we want to know */
    const bool is_array = RNA_property_array_check(prop);
    const int rna_type = RNA_property_type(prop);

    if (UI_context_copy_to_selected_list(C, &ptr, prop, &lb, &use_path_from_id, &path) &&
        !BLI_listbase_is_empty(&lb))
    {
      selctx_data->elems_len = BLI_listbase_count(&lb);
      selctx_data->elems = static_cast<uiSelectContextElem *>(
          MEM_mallocN(sizeof(uiSelectContextElem) * selctx_data->elems_len, __func__));
      int i;
      LISTBASE_FOREACH_INDEX (CollectionPointerLink *, link, &lb, i) {
        if (i >= selctx_data->elems_len) {
          break;
        }

        if (!UI_context_copy_to_selected_check(
                &ptr, &link->ptr, prop, path, use_path_from_id, &lptr, &lprop))
        {
          selctx_data->elems_len -= 1;
          i -= 1;
          continue;
        }

        uiSelectContextElem *other = &selctx_data->elems[i];
        other->ptr = lptr;
        if (is_array) {
          if (rna_type == PROP_FLOAT) {
            other->val_f = RNA_property_float_get_index(&lptr, lprop, index);
          }
          else if (rna_type == PROP_INT) {
            other->val_i = RNA_property_int_get_index(&lptr, lprop, index);
          }
          /* ignored for now */
#  if 0
          else if (rna_type == PROP_BOOLEAN) {
            other->val_b = RNA_property_boolean_get_index(&lptr, lprop, index);
          }
#  endif
        }
        else {
          if (rna_type == PROP_FLOAT) {
            other->val_f = RNA_property_float_get(&lptr, lprop);
          }
          else if (rna_type == PROP_INT) {
            other->val_i = RNA_property_int_get(&lptr, lprop);
          }
          /* ignored for now */
#  if 0
          else if (rna_type == PROP_BOOLEAN) {
            other->val_b = RNA_property_boolean_get(&lptr, lprop);
          }
          else if (rna_type == PROP_ENUM) {
            other->val_i = RNA_property_enum_get(&lptr, lprop);
          }
#  endif
        }
      }
      success = (selctx_data->elems_len != 0);
    }
  }

  if (selctx_data->elems_len == 0) {
    MEM_SAFE_FREE(selctx_data->elems);
  }

  MEM_SAFE_FREE(path);
  BLI_freelistN(&lb);

  /* caller can clear */
  selctx_data->do_free = true;

  if (success) {
    but->flag |= UI_BUT_IS_SELECT_CONTEXT;
  }

  return success;
}

static void ui_selectcontext_end(uiBut *but, uiSelectContextStore *selctx_data)
{
  if (selctx_data->do_free) {
    if (selctx_data->elems) {
      MEM_freeN(selctx_data->elems);
    }
  }

  but->flag &= ~UI_BUT_IS_SELECT_CONTEXT;
}

static void ui_selectcontext_apply(bContext *C,
                                   uiBut *but,
                                   uiSelectContextStore *selctx_data,
                                   const double value,
                                   const double value_orig)
{
  if (selctx_data->elems) {
    PropertyRNA *prop = but->rnaprop;
    PropertyRNA *lprop = but->rnaprop;
    const int index = but->rnaindex;
    const bool use_delta = (selctx_data->is_copy == false);

    union {
      bool b;
      int i;
      float f;
      char *str;
      PointerRNA p;
    } delta, min, max;

    const bool is_array = RNA_property_array_check(prop);
    const int rna_type = RNA_property_type(prop);

    if (rna_type == PROP_FLOAT) {
      delta.f = use_delta ? (value - value_orig) : value;
      RNA_property_float_range(&but->rnapoin, prop, &min.f, &max.f);
    }
    else if (rna_type == PROP_INT) {
      delta.i = use_delta ? (int(value) - int(value_orig)) : int(value);
      RNA_property_int_range(&but->rnapoin, prop, &min.i, &max.i);
    }
    else if (rna_type == PROP_ENUM) {
      /* Not a delta in fact. */
      delta.i = RNA_property_enum_get(&but->rnapoin, prop);
    }
    else if (rna_type == PROP_BOOLEAN) {
      if (is_array) {
        /* Not a delta in fact. */
        delta.b = RNA_property_boolean_get_index(&but->rnapoin, prop, index);
      }
      else {
        /* Not a delta in fact. */
        delta.b = RNA_property_boolean_get(&but->rnapoin, prop);
      }
    }
    else if (rna_type == PROP_POINTER) {
      /* Not a delta in fact. */
      delta.p = RNA_property_pointer_get(&but->rnapoin, prop);
    }
    else if (rna_type == PROP_STRING) {
      /* Not a delta in fact. */
      delta.str = RNA_property_string_get_alloc(&but->rnapoin, prop, nullptr, 0, nullptr);
    }

#  ifdef USE_ALLSELECT_LAYER_HACK
    /* make up for not having 'handle_layer_buttons' */
    {
      const PropertySubType subtype = RNA_property_subtype(prop);

      if ((rna_type == PROP_BOOLEAN) && ELEM(subtype, PROP_LAYER, PROP_LAYER_MEMBER) && is_array &&
          /* could check for 'handle_layer_buttons' */
          but->func)
      {
        wmWindow *win = CTX_wm_window(C);
        if ((win->eventstate->modifier & KM_SHIFT) == 0) {
          const int len = RNA_property_array_length(&but->rnapoin, prop);
          bool *tmparray = static_cast<bool *>(MEM_callocN(sizeof(bool) * len, __func__));

          tmparray[index] = true;

          for (int i = 0; i < selctx_data->elems_len; i++) {
            uiSelectContextElem *other = &selctx_data->elems[i];
            PointerRNA lptr = other->ptr;
            RNA_property_boolean_set_array(&lptr, lprop, tmparray);
            RNA_property_update(C, &lptr, lprop);
          }

          MEM_freeN(tmparray);

          return;
        }
      }
    }
#  endif

    for (int i = 0; i < selctx_data->elems_len; i++) {
      uiSelectContextElem *other = &selctx_data->elems[i];
      PointerRNA lptr = other->ptr;

      if (rna_type == PROP_FLOAT) {
        float other_value = use_delta ? (other->val_f + delta.f) : delta.f;
        CLAMP(other_value, min.f, max.f);
        if (is_array) {
          RNA_property_float_set_index(&lptr, lprop, index, other_value);
        }
        else {
          RNA_property_float_set(&lptr, lprop, other_value);
        }
      }
      else if (rna_type == PROP_INT) {
        int other_value = use_delta ? (other->val_i + delta.i) : delta.i;
        CLAMP(other_value, min.i, max.i);
        if (is_array) {
          RNA_property_int_set_index(&lptr, lprop, index, other_value);
        }
        else {
          RNA_property_int_set(&lptr, lprop, other_value);
        }
      }
      else if (rna_type == PROP_BOOLEAN) {
        const bool other_value = delta.b;
        if (is_array) {
          RNA_property_boolean_set_index(&lptr, lprop, index, other_value);
        }
        else {
          RNA_property_boolean_set(&lptr, lprop, delta.b);
        }
      }
      else if (rna_type == PROP_ENUM) {
        const int other_value = delta.i;
        BLI_assert(!is_array);
        RNA_property_enum_set(&lptr, lprop, other_value);
      }
      else if (rna_type == PROP_POINTER) {
        const PointerRNA other_value = delta.p;
        RNA_property_pointer_set(&lptr, lprop, other_value, nullptr);
      }
      else if (rna_type == PROP_STRING) {
        const char *other_value = delta.str;
        RNA_property_string_set(&lptr, lprop, other_value);
      }

      RNA_property_update(C, &lptr, prop);
    }
    if (rna_type == PROP_STRING) {
      MEM_freeN(delta.str);
    }
  }
}

#endif /* USE_ALLSELECT */

/** \} */

/* -------------------------------------------------------------------- */
/** \name Button Drag
 * \{ */

static bool ui_but_drag_init(bContext *C,
                             uiBut *but,
                             uiHandleButtonData *data,
                             const wmEvent *event)
{
  /* prevent other WM gestures to start while we try to drag */
  WM_gestures_remove(CTX_wm_window(C));

  /* Clamp the maximum to half the UI unit size so a high user preference
   * doesn't require the user to drag more than half the default button height. */
  const int drag_threshold = min_ii(
      WM_event_drag_threshold(event),
      int((UI_UNIT_Y / 2) * ui_block_to_window_scale(data->region, but->block)));

  if (abs(data->dragstartx - event->xy[0]) + abs(data->dragstarty - event->xy[1]) > drag_threshold)
  {
    button_activate_state(C, but, BUTTON_STATE_EXIT);
    data->cancel = true;
#ifdef USE_DRAG_TOGGLE
    if (ui_drag_toggle_but_is_supported(but)) {
      uiDragToggleHandle *drag_info = MEM_cnew<uiDragToggleHandle>(__func__);
      ARegion *region_prev;

      /* call here because regular mouse-up event won't run,
       * typically 'button_activate_exit()' handles this */
      ui_apply_but_autokey(C, but);

      drag_info->pushed_state = ui_drag_toggle_but_pushed_state(but);
      drag_info->but_cent_start[0] = BLI_rctf_cent_x(&but->rect);
      drag_info->but_cent_start[1] = BLI_rctf_cent_y(&but->rect);
      copy_v2_v2_int(drag_info->xy_init, event->xy);
      copy_v2_v2_int(drag_info->xy_last, event->xy);

      /* needed for toggle drag on popups */
      region_prev = CTX_wm_region(C);
      CTX_wm_region_set(C, data->region);

      WM_event_add_ui_handler(C,
                              &data->window->modalhandlers,
                              ui_handler_region_drag_toggle,
                              ui_handler_region_drag_toggle_remove,
                              drag_info,
                              WM_HANDLER_BLOCKING);

      CTX_wm_region_set(C, region_prev);

      /* Initialize alignment for single row/column regions,
       * otherwise we use the relative position of the first other button dragged over. */
      if (ELEM(data->region->regiontype,
               RGN_TYPE_NAV_BAR,
               RGN_TYPE_HEADER,
               RGN_TYPE_TOOL_HEADER,
               RGN_TYPE_FOOTER,
               RGN_TYPE_ASSET_SHELF_HEADER))
      {
        const int region_alignment = RGN_ALIGN_ENUM_FROM_MASK(data->region->alignment);
        int lock_axis = -1;

        if (ELEM(region_alignment, RGN_ALIGN_LEFT, RGN_ALIGN_RIGHT)) {
          lock_axis = 0;
        }
        else if (ELEM(region_alignment, RGN_ALIGN_TOP, RGN_ALIGN_BOTTOM)) {
          lock_axis = 1;
        }
        if (lock_axis != -1) {
          drag_info->xy_lock[lock_axis] = true;
          drag_info->is_xy_lock_init = true;
        }
      }
    }
    else
#endif
        if (but->type == UI_BTYPE_COLOR)
    {
      bool valid = false;
      uiDragColorHandle *drag_info = MEM_cnew<uiDragColorHandle>(__func__);

      /* TODO: support more button pointer types. */
      if (but->rnaprop && RNA_property_subtype(but->rnaprop) == PROP_COLOR_GAMMA) {
        ui_but_v3_get(but, drag_info->color);
        drag_info->gamma_corrected = true;
        valid = true;
      }
      else if (but->rnaprop && RNA_property_subtype(but->rnaprop) == PROP_COLOR) {
        ui_but_v3_get(but, drag_info->color);
        drag_info->gamma_corrected = false;
        valid = true;
      }
      else if (ELEM(but->pointype, UI_BUT_POIN_FLOAT, UI_BUT_POIN_CHAR)) {
        ui_but_v3_get(but, drag_info->color);
        copy_v3_v3(drag_info->color, (float *)but->poin);
        valid = true;
      }

      if (valid) {
        WM_event_start_drag(C, ICON_COLOR, WM_DRAG_COLOR, drag_info, 0.0, WM_DRAG_FREE_DATA);
      }
      else {
        MEM_freeN(drag_info);
        return false;
      }
    }
    else if (but->type == UI_BTYPE_VIEW_ITEM) {
      const uiButViewItem *view_item_but = (uiButViewItem *)but;
      if (view_item_but->view_item) {
        return UI_view_item_drag_start(C, view_item_but->view_item);
      }
    }
    else {
      ui_but_drag_start(C, but);
    }
    return true;
  }

  return false;
}

/** \} */

/* -------------------------------------------------------------------- */
/** \name Button Apply
 * \{ */

static void ui_apply_but_IMAGE(bContext *C, uiBut *but, uiHandleButtonData *data)
{
  ui_apply_but_func(C, but);
  data->retval = but->retval;
  data->applied = true;
}

static void ui_apply_but_HISTOGRAM(bContext *C, uiBut *but, uiHandleButtonData *data)
{
  ui_apply_but_func(C, but);
  data->retval = but->retval;
  data->applied = true;
}

static void ui_apply_but_WAVEFORM(bContext *C, uiBut *but, uiHandleButtonData *data)
{
  ui_apply_but_func(C, but);
  data->retval = but->retval;
  data->applied = true;
}

static void ui_apply_but_TRACKPREVIEW(bContext *C, uiBut *but, uiHandleButtonData *data)
{
  ui_apply_but_func(C, but);
  data->retval = but->retval;
  data->applied = true;
}

static void ui_apply_but(
    bContext *C, uiBlock *block, uiBut *but, uiHandleButtonData *data, const bool interactive)
{
  const eButType but_type = but->type; /* Store as const to quiet maybe uninitialized warning. */

  data->retval = 0;

  /* if we cancel and have not applied yet, there is nothing to do,
   * otherwise we have to restore the original value again */
  if (data->cancel) {
    if (!data->applied) {
      return;
    }

    if (data->str) {
      MEM_freeN(data->str);
    }
    data->str = data->origstr;
    data->origstr = nullptr;
    data->value = data->origvalue;
    copy_v3_v3(data->vec, data->origvec);
    /* postpone clearing origdata */
  }
  else {
    /* We avoid applying interactive edits a second time
     * at the end with the #uiHandleButtonData.applied_interactive flag. */
    if (interactive) {
      data->applied_interactive = true;
    }
    else if (data->applied_interactive) {
      return;
    }

#ifdef USE_ALLSELECT
#  ifdef USE_DRAG_MULTINUM
    if (but->flag & UI_BUT_DRAG_MULTI) {
      /* pass */
    }
    else
#  endif
        if (data->select_others.elems_len == 0)
    {
      wmWindow *win = CTX_wm_window(C);
      wmEvent *event = win->eventstate;
      /* May have been enabled before activating, don't do for array pasting. */
      if (data->select_others.is_enabled || IS_ALLSELECT_EVENT(event)) {
        /* See comment for #IS_ALLSELECT_EVENT why this needs to be filtered here. */
        const bool is_array_paste = (event->val == KM_PRESS) &&
                                    (event->modifier & (KM_CTRL | KM_OSKEY)) &&
                                    (event->modifier & KM_SHIFT) == 0 && (event->type == EVT_VKEY);
        if (!is_array_paste) {
          ui_selectcontext_begin(C, but, &data->select_others);
          data->select_others.is_enabled = true;
        }
      }
    }
    if (data->select_others.elems_len == 0) {
      /* Don't check again. */
      data->select_others.elems_len = -1;
    }
#endif
  }

  /* ensures we are writing actual values */
  char *editstr = but->editstr;
  double *editval = but->editval;
  float *editvec = but->editvec;
  ColorBand *editcoba;
  CurveMapping *editcumap;
  CurveProfile *editprofile;
  if (but_type == UI_BTYPE_COLORBAND) {
    uiButColorBand *but_coba = (uiButColorBand *)but;
    editcoba = but_coba->edit_coba;
  }
  else if (but_type == UI_BTYPE_CURVE) {
    uiButCurveMapping *but_cumap = (uiButCurveMapping *)but;
    editcumap = but_cumap->edit_cumap;
  }
  else if (but_type == UI_BTYPE_CURVEPROFILE) {
    uiButCurveProfile *but_profile = (uiButCurveProfile *)but;
    editprofile = but_profile->edit_profile;
  }
  but->editstr = nullptr;
  but->editval = nullptr;
  but->editvec = nullptr;
  if (but_type == UI_BTYPE_COLORBAND) {
    uiButColorBand *but_coba = (uiButColorBand *)but;
    but_coba->edit_coba = nullptr;
  }
  else if (but_type == UI_BTYPE_CURVE) {
    uiButCurveMapping *but_cumap = (uiButCurveMapping *)but;
    but_cumap->edit_cumap = nullptr;
  }
  else if (but_type == UI_BTYPE_CURVEPROFILE) {
    uiButCurveProfile *but_profile = (uiButCurveProfile *)but;
    but_profile->edit_profile = nullptr;
  }

  /* handle different types */
  switch (but_type) {
    case UI_BTYPE_BUT:
    case UI_BTYPE_DECORATOR:
      ui_apply_but_BUT(C, but, data);
      break;
    case UI_BTYPE_TEXT:
    case UI_BTYPE_SEARCH_MENU:
      ui_apply_but_TEX(C, but, data);
      break;
    case UI_BTYPE_BUT_TOGGLE:
    case UI_BTYPE_TOGGLE:
    case UI_BTYPE_TOGGLE_N:
    case UI_BTYPE_ICON_TOGGLE:
    case UI_BTYPE_ICON_TOGGLE_N:
    case UI_BTYPE_CHECKBOX:
    case UI_BTYPE_CHECKBOX_N:
      ui_apply_but_TOG(C, but, data);
      break;
    case UI_BTYPE_ROW:
      ui_apply_but_ROW(C, block, but, data);
      break;
    case UI_BTYPE_VIEW_ITEM:
      ui_apply_but_VIEW_ITEM(C, block, but, data);
      break;
    case UI_BTYPE_LISTROW:
      ui_apply_but_LISTROW(C, block, but, data);
      break;
    case UI_BTYPE_TAB:
      ui_apply_but_TAB(C, but, data);
      break;
    case UI_BTYPE_SCROLL:
    case UI_BTYPE_GRIP:
    case UI_BTYPE_NUM:
    case UI_BTYPE_NUM_SLIDER:
      ui_apply_but_NUM(C, but, data);
      break;
    case UI_BTYPE_MENU:
    case UI_BTYPE_BLOCK:
    case UI_BTYPE_PULLDOWN:
      ui_apply_but_BLOCK(C, but, data);
      break;
    case UI_BTYPE_COLOR:
      if (data->cancel) {
        ui_apply_but_VEC(C, but, data);
      }
      else {
        ui_apply_but_BLOCK(C, but, data);
      }
      break;
    case UI_BTYPE_BUT_MENU:
      ui_apply_but_BUTM(C, but, data);
      break;
    case UI_BTYPE_UNITVEC:
    case UI_BTYPE_HSVCUBE:
    case UI_BTYPE_HSVCIRCLE:
      ui_apply_but_VEC(C, but, data);
      break;
    case UI_BTYPE_COLORBAND:
      ui_apply_but_COLORBAND(C, but, data);
      break;
    case UI_BTYPE_CURVE:
      ui_apply_but_CURVE(C, but, data);
      break;
    case UI_BTYPE_CURVEPROFILE:
      ui_apply_but_CURVEPROFILE(C, but, data);
      break;
    case UI_BTYPE_KEY_EVENT:
    case UI_BTYPE_HOTKEY_EVENT:
      ui_apply_but_BUT(C, but, data);
      break;
    case UI_BTYPE_IMAGE:
      ui_apply_but_IMAGE(C, but, data);
      break;
    case UI_BTYPE_HISTOGRAM:
      ui_apply_but_HISTOGRAM(C, but, data);
      break;
    case UI_BTYPE_WAVEFORM:
      ui_apply_but_WAVEFORM(C, but, data);
      break;
    case UI_BTYPE_TRACK_PREVIEW:
      ui_apply_but_TRACKPREVIEW(C, but, data);
      break;
    default:
      break;
  }

#ifdef USE_DRAG_MULTINUM
  if (data->multi_data.has_mbuts) {
    if ((data->multi_data.init == uiHandleButtonMulti::INIT_ENABLE) &&
        (data->multi_data.skip == false))
    {
      if (data->cancel) {
        ui_multibut_restore(C, data, block);
      }
      else {
        ui_multibut_states_apply(C, data, block);
      }
    }
  }
#endif

#ifdef USE_ALLSELECT
  ui_selectcontext_apply(C, but, &data->select_others, data->value, data->origvalue);
#endif

  if (data->cancel) {
    data->origvalue = 0.0;
    zero_v3(data->origvec);
  }

  but->editstr = editstr;
  but->editval = editval;
  but->editvec = editvec;
  if (but_type == UI_BTYPE_COLORBAND) {
    uiButColorBand *but_coba = (uiButColorBand *)but;
    but_coba->edit_coba = editcoba;
  }
  else if (but_type == UI_BTYPE_CURVE) {
    uiButCurveMapping *but_cumap = (uiButCurveMapping *)but;
    but_cumap->edit_cumap = editcumap;
  }
  else if (but_type == UI_BTYPE_CURVEPROFILE) {
    uiButCurveProfile *but_profile = (uiButCurveProfile *)but;
    but_profile->edit_profile = editprofile;
  }

  if (data->custom_interaction_handle != nullptr) {
    ui_block_interaction_update(
        C, &block->custom_interaction_callbacks, data->custom_interaction_handle);
  }
}

/** \} */

/* -------------------------------------------------------------------- */
/** \name Button Copy & Paste
 * \{ */

static void ui_but_get_pasted_text_from_clipboard(const bool ensure_utf8,
                                                  char **r_buf_paste,
                                                  int *r_buf_len)
{
  /* get only first line even if the clipboard contains multiple lines */
  int length;
  char *text = WM_clipboard_text_get_firstline(false, ensure_utf8, &length);

  if (text) {
    *r_buf_paste = text;
    *r_buf_len = length;
  }
  else {
    *r_buf_paste = static_cast<char *>(MEM_callocN(sizeof(char), __func__));
    *r_buf_len = 0;
  }
}

static int get_but_property_array_length(uiBut *but)
{
  return RNA_property_array_length(&but->rnapoin, but->rnaprop);
}

static void ui_but_set_float_array(
    bContext *C, uiBut *but, uiHandleButtonData *data, const float *values, const int values_len)
{
  button_activate_state(C, but, BUTTON_STATE_NUM_EDITING);

  for (int i = 0; i < values_len; i++) {
    RNA_property_float_set_index(&but->rnapoin, but->rnaprop, i, values[i]);
  }
  if (data) {
    if (but->type == UI_BTYPE_UNITVEC) {
      BLI_assert(values_len == 3);
      copy_v3_v3(data->vec, values);
    }
    else {
      data->value = values[but->rnaindex];
    }
  }

  button_activate_state(C, but, BUTTON_STATE_EXIT);
}

static void float_array_to_string(const float *values,
                                  const int values_len,
                                  char *output,
                                  int output_maxncpy)
{
  const int values_end = values_len - 1;
  int ofs = 0;
  output[ofs++] = '[';
  for (int i = 0; i < values_len; i++) {
    ofs += BLI_snprintf_rlen(
        output + ofs, output_maxncpy - ofs, (i != values_end) ? "%f, " : "%f]", values[i]);
  }
}

static void ui_but_copy_numeric_array(uiBut *but, char *output, int output_maxncpy)
{
  const int values_len = get_but_property_array_length(but);
  blender::Array<float, 16> values(values_len);
  RNA_property_float_get_array(&but->rnapoin, but->rnaprop, values.data());
  float_array_to_string(values.data(), values_len, output, output_maxncpy);
}

static bool parse_float_array(char *text, float *values, int values_len_expected)
{
  /* can parse max 4 floats for now */
  BLI_assert(0 <= values_len_expected && values_len_expected <= 4);

  float v[5];
  const int values_len_actual = sscanf(
      text, "[%f, %f, %f, %f, %f]", &v[0], &v[1], &v[2], &v[3], &v[4]);

  if (values_len_actual == values_len_expected) {
    memcpy(values, v, sizeof(float) * values_len_expected);
    return true;
  }
  return false;
}

static void ui_but_paste_numeric_array(bContext *C,
                                       uiBut *but,
                                       uiHandleButtonData *data,
                                       char *buf_paste)
{
  const int values_len = get_but_property_array_length(but);
  if (values_len > 4) {
    /* not supported for now */
    return;
  }

  blender::Array<float, 16> values(values_len);

  if (parse_float_array(buf_paste, values.data(), values_len)) {
    ui_but_set_float_array(C, but, data, values.data(), values_len);
  }
  else {
    WM_report(RPT_ERROR, "Expected an array of numbers: [n, n, ...]");
  }
}

static void ui_but_copy_numeric_value(uiBut *but, char *output, int output_maxncpy)
{
  /* Get many decimal places, then strip trailing zeros.
   * NOTE: too high values start to give strange results. */
  ui_but_string_get_ex(but, output, output_maxncpy, UI_PRECISION_FLOAT_MAX, false, nullptr);
  BLI_str_rstrip_float_zero(output, '\0');
}

static void ui_but_paste_numeric_value(bContext *C,
                                       uiBut *but,
                                       uiHandleButtonData *data,
                                       char *buf_paste)
{
  double value;
  if (ui_but_string_eval_number(C, but, buf_paste, &value)) {
    button_activate_state(C, but, BUTTON_STATE_NUM_EDITING);
    data->value = value;
    ui_but_string_set(C, but, buf_paste);
    button_activate_state(C, but, BUTTON_STATE_EXIT);
  }
  else {
    WM_report(RPT_ERROR, "Expected a number");
  }
}

static void ui_but_paste_normalized_vector(bContext *C,
                                           uiBut *but,
                                           uiHandleButtonData *data,
                                           char *buf_paste)
{
  float xyz[3];
  if (parse_float_array(buf_paste, xyz, 3)) {
    if (normalize_v3(xyz) == 0.0f) {
      /* better set Z up then have a zero vector */
      xyz[2] = 1.0;
    }
    ui_but_set_float_array(C, but, data, xyz, 3);
  }
  else {
    WM_report(RPT_ERROR, "Paste expected 3 numbers, formatted: '[n, n, n]'");
  }
}

static void ui_but_copy_color(uiBut *but, char *output, int output_maxncpy)
{
  float rgba[4];

  if (but->rnaprop && get_but_property_array_length(but) == 4) {
    rgba[3] = RNA_property_float_get_index(&but->rnapoin, but->rnaprop, 3);
  }
  else {
    rgba[3] = 1.0f;
  }

  ui_but_v3_get(but, rgba);

  /* convert to linear color to do compatible copy between gamma and non-gamma */
  if (but->rnaprop && RNA_property_subtype(but->rnaprop) == PROP_COLOR_GAMMA) {
    srgb_to_linearrgb_v3_v3(rgba, rgba);
  }

  float_array_to_string(rgba, 4, output, output_maxncpy);
}

static void ui_but_paste_color(bContext *C, uiBut *but, char *buf_paste)
{
  float rgba[4];
  if (parse_float_array(buf_paste, rgba, 4)) {
    if (but->rnaprop) {
      /* Assume linear colors in buffer. */
      if (RNA_property_subtype(but->rnaprop) == PROP_COLOR_GAMMA) {
        linearrgb_to_srgb_v3_v3(rgba, rgba);
      }

      /* Some color properties are RGB, not RGBA. */
      const int array_len = get_but_property_array_length(but);
      BLI_assert(ELEM(array_len, 3, 4));
      ui_but_set_float_array(C, but, nullptr, rgba, array_len);
    }
  }
  else {
    WM_report(RPT_ERROR, "Paste expected 4 numbers, formatted: '[n, n, n, n]'");
  }
}

static void ui_but_copy_text(uiBut *but, char *output, int output_maxncpy)
{
  ui_but_string_get(but, output, output_maxncpy);
}

static void ui_but_paste_text(bContext *C, uiBut *but, uiHandleButtonData *data, char *buf_paste)
{
  BLI_assert(but->active == data);
  UNUSED_VARS_NDEBUG(data);
  ui_but_set_string_interactive(C, but, buf_paste);
}

static void ui_but_copy_colorband(uiBut *but)
{
  if (but->poin != nullptr) {
    memcpy(&but_copypaste_coba, but->poin, sizeof(ColorBand));
  }
}

static void ui_but_paste_colorband(bContext *C, uiBut *but, uiHandleButtonData *data)
{
  if (but_copypaste_coba.tot != 0) {
    if (!but->poin) {
      but->poin = reinterpret_cast<char *>(MEM_cnew<ColorBand>(__func__));
    }

    button_activate_state(C, but, BUTTON_STATE_NUM_EDITING);
    memcpy(data->coba, &but_copypaste_coba, sizeof(ColorBand));
    button_activate_state(C, but, BUTTON_STATE_EXIT);
  }
}

static void ui_but_copy_curvemapping(uiBut *but)
{
  if (but->poin != nullptr) {
    but_copypaste_curve_alive = true;
    BKE_curvemapping_free_data(&but_copypaste_curve);
    BKE_curvemapping_copy_data(&but_copypaste_curve, (CurveMapping *)but->poin);
  }
}

static void ui_but_paste_curvemapping(bContext *C, uiBut *but)
{
  if (but_copypaste_curve_alive) {
    if (!but->poin) {
      but->poin = reinterpret_cast<char *>(MEM_cnew<CurveMapping>(__func__));
    }

    button_activate_state(C, but, BUTTON_STATE_NUM_EDITING);
    BKE_curvemapping_free_data((CurveMapping *)but->poin);
    BKE_curvemapping_copy_data((CurveMapping *)but->poin, &but_copypaste_curve);
    button_activate_state(C, but, BUTTON_STATE_EXIT);
  }
}

static void ui_but_copy_CurveProfile(uiBut *but)
{
  if (but->poin != nullptr) {
    but_copypaste_profile_alive = true;
    BKE_curveprofile_free_data(&but_copypaste_profile);
    BKE_curveprofile_copy_data(&but_copypaste_profile, (CurveProfile *)but->poin);
  }
}

static void ui_but_paste_CurveProfile(bContext *C, uiBut *but)
{
  if (but_copypaste_profile_alive) {
    if (!but->poin) {
      but->poin = reinterpret_cast<char *>(MEM_cnew<CurveProfile>(__func__));
    }

    button_activate_state(C, but, BUTTON_STATE_NUM_EDITING);
    BKE_curveprofile_free_data((CurveProfile *)but->poin);
    BKE_curveprofile_copy_data((CurveProfile *)but->poin, &but_copypaste_profile);
    button_activate_state(C, but, BUTTON_STATE_EXIT);
  }
}

static void ui_but_copy_operator(bContext *C, uiBut *but, char *output, int output_maxncpy)
{
  PointerRNA *opptr = UI_but_operator_ptr_get(but);

  char *str;
  str = WM_operator_pystring_ex(C, nullptr, false, true, but->optype, opptr);
  BLI_strncpy(output, str, output_maxncpy);
  MEM_freeN(str);
}

static bool ui_but_copy_menu(uiBut *but, char *output, int output_maxncpy)
{
  MenuType *mt = UI_but_menutype_get(but);
  if (mt) {
    BLI_snprintf(output, output_maxncpy, "bpy.ops.wm.call_menu(name=\"%s\")", mt->idname);
    return true;
  }
  return false;
}

static bool ui_but_copy_popover(uiBut *but, char *output, int output_maxncpy)
{
  PanelType *pt = UI_but_paneltype_get(but);
  if (pt) {
    BLI_snprintf(output, output_maxncpy, "bpy.ops.wm.call_panel(name=\"%s\")", pt->idname);
    return true;
  }
  return false;
}

static void ui_but_copy(bContext *C, uiBut *but, const bool copy_array)
{
  if (ui_but_contains_password(but)) {
    return;
  }

  /* Arbitrary large value (allow for paths: 'PATH_MAX') */
  char buf[4096] = {0};
  const int buf_maxncpy = sizeof(buf);

  /* Left false for copying internal data (color-band for eg). */
  bool is_buf_set = false;

  const bool has_required_data = !(but->poin == nullptr && but->rnapoin.data == nullptr);

  switch (but->type) {
    case UI_BTYPE_NUM:
    case UI_BTYPE_NUM_SLIDER:
      if (!has_required_data) {
        break;
      }
      if (copy_array && ui_but_has_array_value(but)) {
        ui_but_copy_numeric_array(but, buf, buf_maxncpy);
      }
      else {
        ui_but_copy_numeric_value(but, buf, buf_maxncpy);
      }
      is_buf_set = true;
      break;

    case UI_BTYPE_UNITVEC:
      if (!has_required_data) {
        break;
      }
      ui_but_copy_numeric_array(but, buf, buf_maxncpy);
      is_buf_set = true;
      break;

    case UI_BTYPE_COLOR:
      if (!has_required_data) {
        break;
      }
      ui_but_copy_color(but, buf, buf_maxncpy);
      is_buf_set = true;
      break;

    case UI_BTYPE_TEXT:
    case UI_BTYPE_SEARCH_MENU:
      if (!has_required_data) {
        break;
      }
      ui_but_copy_text(but, buf, buf_maxncpy);
      is_buf_set = true;
      break;

    case UI_BTYPE_COLORBAND:
      ui_but_copy_colorband(but);
      break;

    case UI_BTYPE_CURVE:
      ui_but_copy_curvemapping(but);
      break;

    case UI_BTYPE_CURVEPROFILE:
      ui_but_copy_CurveProfile(but);
      break;

    case UI_BTYPE_BUT:
      if (!but->optype) {
        break;
      }
      ui_but_copy_operator(C, but, buf, buf_maxncpy);
      is_buf_set = true;
      break;

    case UI_BTYPE_MENU:
    case UI_BTYPE_PULLDOWN:
      if (ui_but_copy_menu(but, buf, buf_maxncpy)) {
        is_buf_set = true;
      }
      break;
    case UI_BTYPE_POPOVER:
      if (ui_but_copy_popover(but, buf, buf_maxncpy)) {
        is_buf_set = true;
      }
      break;

    default:
      break;
  }

  if (is_buf_set) {
    WM_clipboard_text_set(buf, false);
  }
}

static void ui_but_paste(bContext *C, uiBut *but, uiHandleButtonData *data, const bool paste_array)
{
  BLI_assert((but->flag & UI_BUT_DISABLED) == 0); /* caller should check */

  int buf_paste_len = 0;
  char *buf_paste;
  ui_but_get_pasted_text_from_clipboard(UI_but_is_utf8(but), &buf_paste, &buf_paste_len);

  const bool has_required_data = !(but->poin == nullptr && but->rnapoin.data == nullptr);

  switch (but->type) {
    case UI_BTYPE_NUM:
    case UI_BTYPE_NUM_SLIDER:
      if (!has_required_data) {
        break;
      }
      if (paste_array && ui_but_has_array_value(but)) {
        ui_but_paste_numeric_array(C, but, data, buf_paste);
      }
      else {
        ui_but_paste_numeric_value(C, but, data, buf_paste);
      }
      break;

    case UI_BTYPE_UNITVEC:
      if (!has_required_data) {
        break;
      }
      ui_but_paste_normalized_vector(C, but, data, buf_paste);
      break;

    case UI_BTYPE_COLOR:
      if (!has_required_data) {
        break;
      }
      ui_but_paste_color(C, but, buf_paste);
      break;

    case UI_BTYPE_TEXT:
    case UI_BTYPE_SEARCH_MENU:
      if (!has_required_data) {
        break;
      }
      ui_but_paste_text(C, but, data, buf_paste);
      break;

    case UI_BTYPE_COLORBAND:
      ui_but_paste_colorband(C, but, data);
      break;

    case UI_BTYPE_CURVE:
      ui_but_paste_curvemapping(C, but);
      break;

    case UI_BTYPE_CURVEPROFILE:
      ui_but_paste_CurveProfile(C, but);
      break;

    default:
      break;
  }

  MEM_freeN((void *)buf_paste);
}

void ui_but_clipboard_free()
{
  BKE_curvemapping_free_data(&but_copypaste_curve);
  BKE_curveprofile_free_data(&but_copypaste_profile);
}

/** \} */

/* -------------------------------------------------------------------- */
/** \name Button Text Password
 *
 * Functions to convert password strings that should not be displayed
 * to asterisk representation (e.g. 'mysecretpasswd' -> '*************')
 *
 * It converts every UTF-8 character to an asterisk, and also remaps
 * the cursor position and selection start/end.
 *
 * \note remapping is used, because password could contain UTF-8 characters.
 *
 * \{ */

static int ui_text_position_from_hidden(uiBut *but, int pos)
{
  const char *butstr = (but->editstr) ? but->editstr : but->drawstr;
  const char *strpos = butstr;
  const char *str_end = butstr + strlen(butstr);
  for (int i = 0; i < pos; i++) {
    strpos = BLI_str_find_next_char_utf8(strpos, str_end);
  }

  return (strpos - butstr);
}

static int ui_text_position_to_hidden(uiBut *but, int pos)
{
  const char *butstr = (but->editstr) ? but->editstr : but->drawstr;
  return BLI_strnlen_utf8(butstr, pos);
}

void ui_but_text_password_hide(char password_str[UI_MAX_PASSWORD_STR],
                               uiBut *but,
                               const bool restore)
{
  if (!(but->rnaprop && RNA_property_subtype(but->rnaprop) == PROP_PASSWORD)) {
    return;
  }

  char *butstr = (but->editstr) ? but->editstr : but->drawstr;

  if (restore) {
    /* restore original string */
    BLI_strncpy(butstr, password_str, UI_MAX_PASSWORD_STR);

    /* remap cursor positions */
    if (but->pos >= 0) {
      but->pos = ui_text_position_from_hidden(but, but->pos);
      but->selsta = ui_text_position_from_hidden(but, but->selsta);
      but->selend = ui_text_position_from_hidden(but, but->selend);
    }
  }
  else {
    /* convert text to hidden text using asterisks (e.g. pass -> ****) */
    const size_t len = BLI_strlen_utf8(butstr);

    /* remap cursor positions */
    if (but->pos >= 0) {
      but->pos = ui_text_position_to_hidden(but, but->pos);
      but->selsta = ui_text_position_to_hidden(but, but->selsta);
      but->selend = ui_text_position_to_hidden(but, but->selend);
    }

    /* save original string */
    BLI_strncpy(password_str, butstr, UI_MAX_PASSWORD_STR);
    memset(butstr, '*', len);
    butstr[len] = '\0';
  }
}

/** \} */

/* -------------------------------------------------------------------- */
/** \name Button Text Selection/Editing
 * \{ */

void ui_but_set_string_interactive(bContext *C, uiBut *but, const char *value)
{
  /* Caller should check. */
  BLI_assert((but->flag & UI_BUT_DISABLED) == 0);

  button_activate_state(C, but, BUTTON_STATE_TEXT_EDITING);
  ui_textedit_string_set(but, but->active, value);

  if (but->type == UI_BTYPE_SEARCH_MENU && but->active) {
    but->changed = true;
    ui_searchbox_update(C, but->active->searchbox, but, true);
  }

  button_activate_state(C, but, BUTTON_STATE_EXIT);
}

void ui_but_active_string_clear_and_exit(bContext *C, uiBut *but)
{
  if (!but->active) {
    return;
  }

  /* most likely nullptr, but let's check, and give it temp zero string */
  if (!but->active->str) {
    but->active->str = static_cast<char *>(MEM_callocN(1, "temp str"));
  }
  but->active->str[0] = 0;

  ui_apply_but_TEX(C, but, but->active);
  button_activate_state(C, but, BUTTON_STATE_EXIT);
}

static void ui_textedit_string_ensure_max_length(uiBut *but,
                                                 uiHandleButtonData *data,
                                                 int str_maxncpy)
{
  BLI_assert(data->is_str_dynamic);
  BLI_assert(data->str == but->editstr);

  if (str_maxncpy > data->str_maxncpy) {
    data->str = but->editstr = static_cast<char *>(
        MEM_reallocN(data->str, sizeof(char) * str_maxncpy));
    data->str_maxncpy = str_maxncpy;
  }
}

static void ui_textedit_string_set(uiBut *but, uiHandleButtonData *data, const char *str)
{
  if (data->is_str_dynamic) {
    ui_textedit_string_ensure_max_length(but, data, strlen(str) + 1);
  }

  if (UI_but_is_utf8(but)) {
    BLI_strncpy_utf8(data->str, str, data->str_maxncpy);
  }
  else {
    BLI_strncpy(data->str, str, data->str_maxncpy);
  }
}

static bool ui_textedit_delete_selection(uiBut *but, uiHandleButtonData *data)
{
  char *str = data->str;
  const int len = strlen(str);
  bool changed = false;
  if (but->selsta != but->selend && len) {
    memmove(str + but->selsta, str + but->selend, (len - but->selend) + 1);
    changed = true;
  }

  but->pos = but->selend = but->selsta;
  return changed;
}

/**
 * \param x: Screen space cursor location - #wmEvent.x
 *
 * \note `but->block->aspect` is used here, so drawing button style is getting scaled too.
 */
static void ui_textedit_set_cursor_pos(uiBut *but, uiHandleButtonData *data, const float x)
{
  /* XXX pass on as arg. */
  uiFontStyle fstyle = UI_style_get()->widget;
  const float aspect = but->block->aspect;

  float startx = but->rect.xmin;
  float starty_dummy = 0.0f;
  char password_str[UI_MAX_PASSWORD_STR];
  /* treat 'str_last' as null terminator for str, no need to modify in-place */
  const char *str = but->editstr, *str_last;

  ui_block_to_window_fl(data->region, but->block, &startx, &starty_dummy);

  ui_fontscale(&fstyle.points, aspect);

  UI_fontstyle_set(&fstyle);

  ui_but_text_password_hide(password_str, but, false);

  if (ELEM(but->type, UI_BTYPE_TEXT, UI_BTYPE_SEARCH_MENU)) {
    if (but->flag & UI_HAS_ICON) {
      startx += UI_ICON_SIZE / aspect;
    }
  }
  startx += (UI_TEXT_MARGIN_X * U.widget_unit - U.pixelsize) / aspect;

  /* mouse dragged outside the widget to the left */
  if (x < startx) {
    int i = but->ofs;

    str_last = &str[but->ofs];

    while (i > 0) {
      if (BLI_str_cursor_step_prev_utf8(str, but->ofs, &i)) {
        /* 0.25 == scale factor for less sensitivity */
        if (BLF_width(fstyle.uifont_id, str + i, (str_last - str) - i) > (startx - x) * 0.25f) {
          break;
        }
      }
      else {
        break; /* unlikely but possible */
      }
    }
    but->ofs = i;
    but->pos = but->ofs;
  }
  /* mouse inside the widget, mouse coords mapped in widget space */
  else {
    but->pos = but->ofs + BLF_str_offset_from_cursor_position(
                              fstyle.uifont_id, str + but->ofs, INT_MAX, int(x - startx));
  }

  ui_but_text_password_hide(password_str, but, true);
}

static void ui_textedit_set_cursor_select(uiBut *but, uiHandleButtonData *data, const float x)
{
  ui_textedit_set_cursor_pos(but, data, x);

  but->selsta = but->pos;
  but->selend = data->sel_pos_init;
  if (but->selend < but->selsta) {
    std::swap(but->selsta, but->selend);
  }

  ui_but_update(but);
}

/**
 * This is used for both utf8 and ascii
 *
 * For unicode buttons, \a buf is treated as unicode.
 */
static bool ui_textedit_insert_buf(uiBut *but,
                                   uiHandleButtonData *data,
                                   const char *buf,
                                   int buf_len)
{
  int len = strlen(data->str);
  const int str_maxncpy_new = len - (but->selend - but->selsta) + 1;
  bool changed = false;

  if (data->is_str_dynamic) {
    ui_textedit_string_ensure_max_length(but, data, str_maxncpy_new + buf_len);
  }

  if (str_maxncpy_new <= data->str_maxncpy) {
    char *str = data->str;
    size_t step = buf_len;

    /* type over the current selection */
    if ((but->selend - but->selsta) > 0) {
      changed = ui_textedit_delete_selection(but, data);
      len = strlen(str);
    }

    if ((len + step >= data->str_maxncpy) && (data->str_maxncpy - (len + 1) > 0)) {
      if (UI_but_is_utf8(but)) {
        /* Shorten 'step' to a utf8 aligned size that fits. */
        BLI_strnlen_utf8_ex(buf, data->str_maxncpy - (len + 1), &step);
      }
      else {
        step = data->str_maxncpy - (len + 1);
      }
    }

    if (step && (len + step < data->str_maxncpy)) {
      memmove(&str[but->pos + step], &str[but->pos], (len + 1) - but->pos);
      memcpy(&str[but->pos], buf, step * sizeof(char));
      but->pos += step;
      changed = true;
    }
  }

  return changed;
}

#ifdef WITH_INPUT_IME
static bool ui_textedit_insert_ascii(uiBut *but, uiHandleButtonData *data, const char ascii)
{
  BLI_assert(isascii(ascii));
  const char buf[2] = {ascii, '\0'};
  return ui_textedit_insert_buf(but, data, buf, sizeof(buf) - 1);
}
#endif

static void ui_textedit_move(uiBut *but,
                             uiHandleButtonData *data,
                             eStrCursorJumpDirection direction,
                             const bool select,
                             eStrCursorJumpType jump)
{
  const char *str = data->str;
  const int len = strlen(str);
  const int pos_prev = but->pos;
  const bool has_sel = (but->selend - but->selsta) > 0;

  ui_but_update(but);

  /* special case, quit selection and set cursor */
  if (has_sel && !select) {
    if (jump == STRCUR_JUMP_ALL) {
      but->selsta = but->selend = but->pos = direction ? len : 0;
    }
    else {
      if (direction) {
        but->selsta = but->pos = but->selend;
      }
      else {
        but->pos = but->selend = but->selsta;
      }
    }
    data->sel_pos_init = but->pos;
  }
  else {
    int pos_i = but->pos;
    BLI_str_cursor_step_utf8(str, len, &pos_i, direction, jump, true);
    but->pos = pos_i;

    if (select) {
      if (has_sel == false) {
        /* Holding shift but with no previous selection. */
        but->selsta = but->pos;
        but->selend = pos_prev;
      }
      else if (but->selsta == pos_prev) {
        /* Previous selection, extending start position. */
        but->selsta = but->pos;
      }
      else {
        /* Previous selection, extending end position. */
        but->selend = but->pos;
      }
    }
    if (but->selend < but->selsta) {
      std::swap(but->selsta, but->selend);
    }
  }
}

static bool ui_textedit_delete(uiBut *but,
                               uiHandleButtonData *data,
                               eStrCursorJumpDirection direction,
                               eStrCursorJumpType jump)
{
  char *str = data->str;
  const int len = strlen(str);

  bool changed = false;

  if (jump == STRCUR_JUMP_ALL) {
    if (len) {
      changed = true;
    }
    str[0] = '\0';
    but->pos = 0;
  }
  else if (direction) { /* delete */
    if ((but->selend - but->selsta) > 0) {
      changed = ui_textedit_delete_selection(but, data);
    }
    else if (but->pos >= 0 && but->pos < len) {
      int pos = but->pos;
      int step;
      BLI_str_cursor_step_utf8(str, len, &pos, direction, jump, true);
      step = pos - but->pos;
      memmove(&str[but->pos], &str[but->pos + step], (len + 1) - (but->pos + step));
      changed = true;
    }
  }
  else { /* backspace */
    if (len != 0) {
      if ((but->selend - but->selsta) > 0) {
        changed = ui_textedit_delete_selection(but, data);
      }
      else if (but->pos > 0) {
        int pos = but->pos;
        int step;

        BLI_str_cursor_step_utf8(str, len, &pos, direction, jump, true);
        step = but->pos - pos;
        memmove(&str[but->pos - step], &str[but->pos], (len + 1) - but->pos);
        but->pos -= step;
        changed = true;
      }
    }
  }

  return changed;
}

static int ui_textedit_autocomplete(bContext *C, uiBut *but, uiHandleButtonData *data)
{
  char *str = data->str;

  int changed;
  if (data->searchbox) {
    changed = ui_searchbox_autocomplete(C, data->searchbox, but, data->str);
  }
  else {
    changed = but->autocomplete_func(C, str, but->autofunc_arg);
  }

  but->pos = strlen(str);
  but->selsta = but->selend = but->pos;

  return changed;
}

/* mode for ui_textedit_copypaste() */
enum {
  UI_TEXTEDIT_PASTE = 1,
  UI_TEXTEDIT_COPY,
  UI_TEXTEDIT_CUT,
};

static bool ui_textedit_copypaste(uiBut *but, uiHandleButtonData *data, const int mode)
{
  bool changed = false;

  /* paste */
  if (mode == UI_TEXTEDIT_PASTE) {
    /* extract the first line from the clipboard */
    int buf_len;
    char *pbuf = WM_clipboard_text_get_firstline(false, UI_but_is_utf8(but), &buf_len);

    if (pbuf) {
      ui_textedit_insert_buf(but, data, pbuf, buf_len);

      changed = true;

      MEM_freeN(pbuf);
    }
  }
  /* cut & copy */
  else if (ELEM(mode, UI_TEXTEDIT_COPY, UI_TEXTEDIT_CUT)) {
    /* copy the contents to the copypaste buffer */
    const int sellen = but->selend - but->selsta;
    char *buf = static_cast<char *>(
        MEM_mallocN(sizeof(char) * (sellen + 1), "ui_textedit_copypaste"));

    memcpy(buf, data->str + but->selsta, sellen);
    buf[sellen] = '\0';

    WM_clipboard_text_set(buf, false);
    MEM_freeN(buf);

    /* for cut only, delete the selection afterwards */
    if (mode == UI_TEXTEDIT_CUT) {
      if ((but->selend - but->selsta) > 0) {
        changed = ui_textedit_delete_selection(but, data);
      }
    }
  }

  return changed;
}

#ifdef WITH_INPUT_IME
/* Enable IME, and setup #uiBut IME data. */
static void ui_textedit_ime_begin(wmWindow *win, uiBut * /*but*/)
{
  /* XXX Is this really needed? */
  int x, y;

  BLI_assert(win->ime_data == nullptr);

  /* enable IME and position to cursor, it's a trick */
  x = win->eventstate->xy[0];
  /* flip y and move down a bit, prevent the IME panel cover the edit button */
  y = win->eventstate->xy[1] - 12;

  wm_window_IME_begin(win, x, y, 0, 0, true);
}

/* Disable IME, and clear #uiBut IME data. */
static void ui_textedit_ime_end(wmWindow *win, uiBut * /*but*/)
{
  wm_window_IME_end(win);
}

void ui_but_ime_reposition(uiBut *but, int x, int y, bool complete)
{
  BLI_assert(but->active);

  ui_region_to_window(but->active->region, &x, &y);
  wm_window_IME_begin(but->active->window, x, y - 4, 0, 0, complete);
}

const wmIMEData *ui_but_ime_data_get(uiBut *but)
{
  if (but->active && but->active->window) {
    return but->active->window->ime_data;
  }
  else {
    return nullptr;
  }
}
#endif /* WITH_INPUT_IME */

static void ui_textedit_begin(bContext *C, uiBut *but, uiHandleButtonData *data)
{
  wmWindow *win = data->window;
  const bool is_num_but = ELEM(but->type, UI_BTYPE_NUM, UI_BTYPE_NUM_SLIDER);
  bool no_zero_strip = false;

  MEM_SAFE_FREE(data->str);

#ifdef USE_DRAG_MULTINUM
  /* this can happen from multi-drag */
  if (data->applied_interactive) {
    /* remove any small changes so canceling edit doesn't restore invalid value: #40538 */
    data->cancel = true;
    ui_apply_but(C, but->block, but, data, true);
    data->cancel = false;

    data->applied_interactive = false;
  }
#endif

#ifdef USE_ALLSELECT
  if (is_num_but) {
    if (IS_ALLSELECT_EVENT(win->eventstate)) {
      data->select_others.is_enabled = true;
      data->select_others.is_copy = true;
    }
  }
#endif

  /* retrieve string */
  data->str_maxncpy = ui_but_string_get_maxncpy(but);
  if (data->str_maxncpy != 0) {
    data->str = static_cast<char *>(MEM_callocN(sizeof(char) * data->str_maxncpy, "textedit str"));
    /* We do not want to truncate precision to default here, it's nice to show value,
     * not to edit it - way too much precision is lost then. */
    ui_but_string_get_ex(
        but, data->str, data->str_maxncpy, UI_PRECISION_FLOAT_MAX, true, &no_zero_strip);
  }
  else {
    data->is_str_dynamic = true;
    data->str = ui_but_string_get_dynamic(but, &data->str_maxncpy);
  }

  if (ui_but_is_float(but) && !ui_but_is_unit(but) &&
      !ui_but_anim_expression_get(but, nullptr, 0) && !no_zero_strip)
  {
    BLI_str_rstrip_float_zero(data->str, '\0');
  }

  if (is_num_but) {
    BLI_assert(data->is_str_dynamic == false);
    ui_but_convert_to_unit_alt_name(but, data->str, data->str_maxncpy);

    ui_numedit_begin_set_values(but, data);
  }

  /* won't change from now on */
  const int len = strlen(data->str);

  data->origstr = BLI_strdupn(data->str, len);
  data->sel_pos_init = 0;

  /* set cursor pos to the end of the text */
  but->editstr = data->str;
  but->pos = len;
  if (bool(but->flag2 & UI_BUT2_ACTIVATE_ON_INIT_NO_SELECT)) {
    but->selsta = len;
  }
  else {
    but->selsta = 0;
  }
  but->selend = len;

  /* Initialize undo history tracking. */
  data->undo_stack_text = ui_textedit_undo_stack_create();
  ui_textedit_undo_push(data->undo_stack_text, but->editstr, but->pos);

  /* optional searchbox */
  if (but->type == UI_BTYPE_SEARCH_MENU) {
    uiButSearch *search_but = (uiButSearch *)but;

    data->searchbox = search_but->popup_create_fn(C, data->region, search_but);
    ui_searchbox_update(C, data->searchbox, but, true); /* true = reset */
  }

  /* reset alert flag (avoid confusion, will refresh on exit) */
  but->flag &= ~UI_BUT_REDALERT;

  ui_but_update(but);

  /* Make sure the edited button is in view. */
  if (data->searchbox) {
    /* Popup blocks don't support moving after creation, so don't change the view for them. */
  }
  else if (UI_block_layout_needs_resolving(but->block)) {
    /* Layout isn't resolved yet (may happen when activating while drawing through
     * #UI_but_active_only()), so can't move it into view yet. This causes
     * #ui_but_update_view_for_active() to run after the layout is resolved. */
    but->changed = true;
  }
  else if ((but->block->flag & UI_BLOCK_CLIP_EVENTS) == 0) {
    /* Blocks with UI_BLOCK_CLIP_EVENTS are overlapping their region, so scrolling
     * that region to ensure it is in view can't work and causes issues. #97530 */
    UI_but_ensure_in_view(C, data->region, but);
  }

  WM_cursor_modal_set(win, WM_CURSOR_TEXT_EDIT);

  /* Temporarily turn off window auto-focus on platforms that support it. */
  GHOST_SetAutoFocus(false);

#ifdef WITH_INPUT_IME
  if (!is_num_but) {
    ui_textedit_ime_begin(win, but);
  }
#endif
}

static void ui_textedit_end(bContext *C, uiBut *but, uiHandleButtonData *data)
{
  wmWindow *win = data->window;

  if (but) {
    if (UI_but_is_utf8(but)) {
      const int strip = BLI_str_utf8_invalid_strip(but->editstr, strlen(but->editstr));
      /* Strip non-UTF8 characters unless buttons support this.
       * This should never happen as all text input should be valid UTF8,
       * there is a small chance existing data contains invalid sequences.
       * This could check could be made into an assertion if `but->editstr`
       * is valid UTF8 when #ui_textedit_begin assigns the string. */
      if (strip) {
        printf("%s: invalid utf8 - stripped chars %d\n", __func__, strip);
      }
    }

    if (data->searchbox) {
      if (data->cancel == false) {
        BLI_assert(but->type == UI_BTYPE_SEARCH_MENU);
        uiButSearch *but_search = (uiButSearch *)but;

        if ((ui_searchbox_apply(but, data->searchbox) == false) &&
            (ui_searchbox_find_index(data->searchbox, but->editstr) == -1) &&
            !but_search->results_are_suggestions)
        {

          if (but->flag & UI_BUT_VALUE_CLEAR) {
            /* It is valid for _VALUE_CLEAR flavor to have no active element
             * (it's a valid way to unlink). */
            but->editstr[0] = '\0';
          }
          data->cancel = true;

          /* ensure menu (popup) too is closed! */
          data->escapecancel = true;

          WM_reportf(RPT_ERROR, "Failed to find '%s'", but->editstr);
          WM_report_banner_show(CTX_wm_manager(C), win);
        }
      }

      ui_searchbox_free(C, data->searchbox);
      data->searchbox = nullptr;
    }

    but->editstr = nullptr;
    but->pos = -1;
  }

  WM_cursor_modal_restore(win);

  /* Turn back on the auto-focusing of windows. */
  GHOST_SetAutoFocus(true);

  /* Free text undo history text blocks. */
  ui_textedit_undo_stack_destroy(data->undo_stack_text);
  data->undo_stack_text = nullptr;

#ifdef WITH_INPUT_IME
  if (win->ime_data) {
    ui_textedit_ime_end(win, but);
  }
#endif
}

static void ui_textedit_next_but(uiBlock *block, uiBut *actbut, uiHandleButtonData *data)
{
  /* Label and round-box can overlap real buttons (backdrops...). */
  if (ELEM(actbut->type,
           UI_BTYPE_LABEL,
           UI_BTYPE_SEPR,
           UI_BTYPE_SEPR_LINE,
           UI_BTYPE_ROUNDBOX,
           UI_BTYPE_LISTBOX))
  {
    return;
  }

  for (uiBut *but = actbut->next; but; but = but->next) {
    if (ui_but_is_editable_as_text(but)) {
      if (!(but->flag & UI_BUT_DISABLED)) {
        data->postbut = but;
        data->posttype = BUTTON_ACTIVATE_TEXT_EDITING;
        return;
      }
    }
  }
  for (uiBut *but = static_cast<uiBut *>(block->buttons.first); but != actbut; but = but->next) {
    if (ui_but_is_editable_as_text(but)) {
      if (!(but->flag & UI_BUT_DISABLED)) {
        data->postbut = but;
        data->posttype = BUTTON_ACTIVATE_TEXT_EDITING;
        return;
      }
    }
  }
}

static void ui_textedit_prev_but(uiBlock *block, uiBut *actbut, uiHandleButtonData *data)
{
  /* Label and round-box can overlap real buttons (backdrops...). */
  if (ELEM(actbut->type,
           UI_BTYPE_LABEL,
           UI_BTYPE_SEPR,
           UI_BTYPE_SEPR_LINE,
           UI_BTYPE_ROUNDBOX,
           UI_BTYPE_LISTBOX))
  {
    return;
  }

  for (uiBut *but = actbut->prev; but; but = but->prev) {
    if (ui_but_is_editable_as_text(but)) {
      if (!(but->flag & UI_BUT_DISABLED)) {
        data->postbut = but;
        data->posttype = BUTTON_ACTIVATE_TEXT_EDITING;
        return;
      }
    }
  }
  for (uiBut *but = static_cast<uiBut *>(block->buttons.last); but != actbut; but = but->prev) {
    if (ui_but_is_editable_as_text(but)) {
      if (!(but->flag & UI_BUT_DISABLED)) {
        data->postbut = but;
        data->posttype = BUTTON_ACTIVATE_TEXT_EDITING;
        return;
      }
    }
  }
}

/**
 * Return the jump type used for cursor motion & back-space/delete actions.
 */
static eStrCursorJumpType ui_textedit_jump_type_from_event(const wmEvent *event)
{
/* TODO: Do not enable these Apple-specific modifiers until we also support them in
 * text objects, console, and text editor to keep everything consistent - Harley. */
#if defined(__APPLE__) && 0
  if (event->modifier & KM_OSKEY) {
    return STRCUR_JUMP_ALL;
  }
  if (event->modifier & KM_ALT) {
    return STRCUR_JUMP_DELIM;
  }
#else
  if (event->modifier & KM_CTRL) {
    return STRCUR_JUMP_DELIM;
  }
#endif
  return STRCUR_JUMP_NONE;
}

static void ui_do_but_textedit(
    bContext *C, uiBlock *block, uiBut *but, uiHandleButtonData *data, const wmEvent *event)
{
  int retval = WM_UI_HANDLER_CONTINUE;
  bool changed = false, inbox = false, update = false, skip_undo_push = false;

#ifdef WITH_INPUT_IME
  wmWindow *win = CTX_wm_window(C);
  const wmIMEData *ime_data = win->ime_data;
  const bool is_ime_composing = ime_data && win->ime_data_is_composing;
#else
  const bool is_ime_composing = false;
#endif

  switch (event->type) {
    case MOUSEMOVE:
    case MOUSEPAN:
      if (data->searchbox) {
#ifdef USE_KEYNAV_LIMIT
        if ((event->type == MOUSEMOVE) &&
            ui_mouse_motion_keynav_test(&data->searchbox_keynav_state, event))
        {
          /* pass */
        }
        else {
          ui_searchbox_event(C, data->searchbox, but, data->region, event);
        }
#else
        ui_searchbox_event(C, data->searchbox, but, data->region, event);
#endif
      }
      ui_do_but_extra_operator_icons_mousemove(but, data, event);

      break;
    case RIGHTMOUSE:
    case EVT_ESCKEY:
      if (event->val == KM_PRESS) {
        /* Support search context menu. */
        if (event->type == RIGHTMOUSE) {
          if (data->searchbox) {
            if (ui_searchbox_event(C, data->searchbox, but, data->region, event)) {
              /* Only break if the event was handled. */
              break;
            }
          }
        }

#ifdef WITH_INPUT_IME
        /* skips button handling since it is not wanted */
        if (is_ime_composing) {
          break;
        }
#endif
        data->cancel = true;
        data->escapecancel = true;
        button_activate_state(C, but, BUTTON_STATE_EXIT);
        retval = WM_UI_HANDLER_BREAK;
      }
      break;
    case LEFTMOUSE: {
      /* Allow clicks on extra icons while editing. */
      if (ui_do_but_extra_operator_icon(C, but, data, event)) {
        break;
      }

      const bool had_selection = but->selsta != but->selend;

      /* exit on LMB only on RELEASE for searchbox, to mimic other popups,
       * and allow multiple menu levels */
      if (data->searchbox) {
        inbox = ui_searchbox_inside(data->searchbox, event->xy);
      }

      bool is_press_in_button = false;
      if (ELEM(event->val, KM_PRESS, KM_DBL_CLICK)) {
        float mx = event->xy[0];
        float my = event->xy[1];
        ui_window_to_block_fl(data->region, block, &mx, &my);

        if (ui_but_contains_pt(but, mx, my)) {
          is_press_in_button = true;
        }
      }

      /* for double click: we do a press again for when you first click on button
       * (selects all text, no cursor pos) */
      if (ELEM(event->val, KM_PRESS, KM_DBL_CLICK)) {
        if (is_press_in_button) {
          ui_textedit_set_cursor_pos(but, data, event->xy[0]);
          but->selsta = but->selend = but->pos;
          data->sel_pos_init = but->pos;

          button_activate_state(C, but, BUTTON_STATE_TEXT_SELECTING);
          retval = WM_UI_HANDLER_BREAK;
        }
        else if (inbox == false) {
          /* if searchbox, click outside will cancel */
          if (data->searchbox) {
            data->cancel = data->escapecancel = true;
          }
          button_activate_state(C, but, BUTTON_STATE_EXIT);
          retval = WM_UI_HANDLER_BREAK;
        }
      }

      /* only select a word in button if there was no selection before */
      if (event->val == KM_DBL_CLICK && had_selection == false) {
<<<<<<< HEAD
        int selsta, selend;
        BLI_str_cursor_step_bounds_utf8(data->str, strlen(data->str), but->pos, &selsta, &selend);
        but->pos = short(selend);
        but->selsta = short(selsta);
        but->selend = short(selend);
        /* Anchor selection to the left side unless the last word. */
        data->sel_pos_init = ((selend == strlen(data->str)) && (selsta != 0)) ? selend : selsta;
        retval = WM_UI_HANDLER_BREAK;
        changed = true;
=======
        if (is_press_in_button) {
          const int str_len = strlen(data->str);
          /* This may not be necessary, additional check to ensure `pos` is never out of range,
           * since negative values aren't acceptable, see: #113154. */
          CLAMP(but->pos, 0, str_len);

          int selsta, selend;
          BLI_str_cursor_step_bounds_utf8(data->str, str_len, but->pos, &selsta, &selend);
          but->pos = short(selend);
          but->selsta = short(selsta);
          but->selend = short(selend);
          /* Anchor selection to the left side unless the last word. */
          data->sel_pos_init = ((selend == str_len) && (selsta != 0)) ? selend : selsta;
          retval = WM_UI_HANDLER_BREAK;
          changed = true;
        }
>>>>>>> 7f7d43b7
      }
      else if (inbox) {
        /* if we allow activation on key press,
         * it gives problems launching operators #35713. */
        if (event->val == KM_RELEASE) {
          button_activate_state(C, but, BUTTON_STATE_EXIT);
          retval = WM_UI_HANDLER_BREAK;
        }
      }
      break;
    }
  }

  if (event->val == KM_PRESS && !is_ime_composing) {
    switch (event->type) {
      case EVT_VKEY:
      case EVT_XKEY:
      case EVT_CKEY:
#if defined(__APPLE__)
        if (ELEM(event->modifier, KM_OSKEY, KM_CTRL))
#else
        if (event->modifier == KM_CTRL)
#endif
        {
          if (event->type == EVT_VKEY) {
            changed = ui_textedit_copypaste(but, data, UI_TEXTEDIT_PASTE);
          }
          else if (event->type == EVT_CKEY) {
            changed = ui_textedit_copypaste(but, data, UI_TEXTEDIT_COPY);
          }
          else if (event->type == EVT_XKEY) {
            changed = ui_textedit_copypaste(but, data, UI_TEXTEDIT_CUT);
          }

          retval = WM_UI_HANDLER_BREAK;
        }
        break;
      case EVT_RIGHTARROWKEY:
      case EVT_LEFTARROWKEY: {
        const eStrCursorJumpDirection direction = (event->type == EVT_RIGHTARROWKEY) ?
                                                      STRCUR_DIR_NEXT :
                                                      STRCUR_DIR_PREV;
        const eStrCursorJumpType jump = ui_textedit_jump_type_from_event(event);
        ui_textedit_move(but, data, direction, event->modifier & KM_SHIFT, jump);
        retval = WM_UI_HANDLER_BREAK;
        break;
      }
      case WHEELDOWNMOUSE:
      case EVT_DOWNARROWKEY:
        if (data->searchbox) {
#ifdef USE_KEYNAV_LIMIT
          ui_mouse_motion_keynav_init(&data->searchbox_keynav_state, event);
#endif
          ui_searchbox_event(C, data->searchbox, but, data->region, event);
          break;
        }
        if (event->type == WHEELDOWNMOUSE) {
          break;
        }
        ATTR_FALLTHROUGH;
      case EVT_ENDKEY:
        ui_textedit_move(but, data, STRCUR_DIR_NEXT, event->modifier & KM_SHIFT, STRCUR_JUMP_ALL);
        retval = WM_UI_HANDLER_BREAK;
        break;
      case WHEELUPMOUSE:
      case EVT_UPARROWKEY:
        if (data->searchbox) {
#ifdef USE_KEYNAV_LIMIT
          ui_mouse_motion_keynav_init(&data->searchbox_keynav_state, event);
#endif
          ui_searchbox_event(C, data->searchbox, but, data->region, event);
          break;
        }
        if (event->type == WHEELUPMOUSE) {
          break;
        }
        ATTR_FALLTHROUGH;
      case EVT_HOMEKEY:
        ui_textedit_move(but, data, STRCUR_DIR_PREV, event->modifier & KM_SHIFT, STRCUR_JUMP_ALL);
        retval = WM_UI_HANDLER_BREAK;
        break;
      case EVT_PADENTER:
      case EVT_RETKEY:
        button_activate_state(C, but, BUTTON_STATE_EXIT);
        retval = WM_UI_HANDLER_BREAK;
        break;
      case EVT_DELKEY:
      case EVT_BACKSPACEKEY: {
        const eStrCursorJumpDirection direction = (event->type == EVT_DELKEY) ? STRCUR_DIR_NEXT :
                                                                                STRCUR_DIR_PREV;
        const eStrCursorJumpType jump = ui_textedit_jump_type_from_event(event);
        changed = ui_textedit_delete(but, data, direction, jump);
        retval = WM_UI_HANDLER_BREAK;
        break;
      }

      case EVT_AKEY:

        /* Ctrl-A: Select all. */
#if defined(__APPLE__)
        /* OSX uses Command-A system-wide, so add it. */
        if (ELEM(event->modifier, KM_OSKEY, KM_CTRL))
#else
        if (event->modifier == KM_CTRL)
#endif
        {
          ui_textedit_move(but, data, STRCUR_DIR_PREV, false, STRCUR_JUMP_ALL);
          ui_textedit_move(but, data, STRCUR_DIR_NEXT, true, STRCUR_JUMP_ALL);
          retval = WM_UI_HANDLER_BREAK;
        }
        break;

      case EVT_TABKEY:
        /* There is a key conflict here, we can't tab with auto-complete. */
        if (but->autocomplete_func || data->searchbox) {
          const int autocomplete = ui_textedit_autocomplete(C, but, data);
          changed = autocomplete != AUTOCOMPLETE_NO_MATCH;

          if (autocomplete == AUTOCOMPLETE_FULL_MATCH) {
            button_activate_state(C, but, BUTTON_STATE_EXIT);
          }
        }
        else if ((event->modifier & (KM_CTRL | KM_ALT | KM_OSKEY)) == 0) {
          /* Use standard keys for cycling through buttons Tab, Shift-Tab to reverse. */
          if (event->modifier & KM_SHIFT) {
            ui_textedit_prev_but(block, but, data);
          }
          else {
            ui_textedit_next_but(block, but, data);
          }
          button_activate_state(C, but, BUTTON_STATE_EXIT);
        }
        retval = WM_UI_HANDLER_BREAK;
        break;
      case EVT_ZKEY: {
        /* Ctrl-Z or Ctrl-Shift-Z: Undo/Redo (allowing for OS-Key on Apple). */

        const bool is_redo = (event->modifier & KM_SHIFT);
        if (
#if defined(__APPLE__)
            ((event->modifier & KM_OSKEY) && ((event->modifier & (KM_ALT | KM_CTRL)) == 0)) ||
#endif
            ((event->modifier & KM_CTRL) && ((event->modifier & (KM_ALT | KM_OSKEY)) == 0)))
        {
          int undo_pos;
          const char *undo_str = ui_textedit_undo(
              data->undo_stack_text, is_redo ? 1 : -1, &undo_pos);
          if (undo_str != nullptr) {
            ui_textedit_string_set(but, data, undo_str);

            /* Set the cursor & clear selection. */
            but->pos = undo_pos;
            but->selsta = but->pos;
            but->selend = but->pos;
            changed = true;
          }
          retval = WM_UI_HANDLER_BREAK;
          skip_undo_push = true;
        }
        break;
      }
    }

    if ((event->utf8_buf[0]) && (retval == WM_UI_HANDLER_CONTINUE)
#ifdef WITH_INPUT_IME
        && !is_ime_composing && !WM_event_is_ime_switch(event)
#endif
    )
    {
      char utf8_buf_override[2] = {'\0', '\0'};
      const char *utf8_buf = event->utf8_buf;

      /* Exception that's useful for number buttons, some keyboard
       * numpads have a comma instead of a period. */
      if (ELEM(but->type, UI_BTYPE_NUM, UI_BTYPE_NUM_SLIDER)) { /* Could use `data->min`. */
        if ((event->type == EVT_PADPERIOD) && (utf8_buf[0] == ',')) {
          utf8_buf_override[0] = '.';
          utf8_buf = utf8_buf_override;
        }
      }

      if (utf8_buf[0]) {
        const int utf8_buf_len = BLI_str_utf8_size_or_error(utf8_buf);
        BLI_assert(utf8_buf_len != -1);
        changed = ui_textedit_insert_buf(but, data, utf8_buf, utf8_buf_len);
      }

      retval = WM_UI_HANDLER_BREAK;
    }
    /* textbutton with this flag: do live update (e.g. for search buttons) */
    if (but->flag & UI_BUT_TEXTEDIT_UPDATE) {
      update = true;
    }
  }

#ifdef WITH_INPUT_IME
  if (ELEM(event->type, WM_IME_COMPOSITE_START, WM_IME_COMPOSITE_EVENT)) {
    changed = true;

    if (event->type == WM_IME_COMPOSITE_START && but->selend > but->selsta) {
      ui_textedit_delete_selection(but, data);
    }
    if (event->type == WM_IME_COMPOSITE_EVENT && ime_data->result_len) {
      if (ELEM(but->type, UI_BTYPE_NUM, UI_BTYPE_NUM_SLIDER) &&
          STREQ(ime_data->str_result, "\xE3\x80\x82"))
      {
        /* Convert Ideographic Full Stop (U+3002) to decimal point when entering numbers. */
        ui_textedit_insert_ascii(but, data, '.');
      }
      else {
        ui_textedit_insert_buf(but, data, ime_data->str_result, ime_data->result_len);
      }
    }
  }
  else if (event->type == WM_IME_COMPOSITE_END) {
    changed = true;
  }
#endif

  if (changed) {
    /* The undo stack may be nullptr if an event exits editing. */
    if ((skip_undo_push == false) && (data->undo_stack_text != nullptr)) {
      ui_textedit_undo_push(data->undo_stack_text, data->str, but->pos);
    }

    /* only do live update when but flag request it (UI_BUT_TEXTEDIT_UPDATE). */
    if (update && data->interactive) {
      ui_apply_but(C, block, but, data, true);
    }
    else {
      ui_but_update_edited(but);
    }
    but->changed = true;

    if (data->searchbox) {
      ui_searchbox_update(C, data->searchbox, but, true); /* true = reset */
    }
  }

  if (changed || (retval == WM_UI_HANDLER_BREAK)) {
    ED_region_tag_redraw(data->region);
  }
}

static void ui_do_but_textedit_select(
    bContext *C, uiBlock *block, uiBut *but, uiHandleButtonData *data, const wmEvent *event)
{
  int retval = WM_UI_HANDLER_CONTINUE;

  switch (event->type) {
    case MOUSEMOVE: {
      int mx = event->xy[0];
      int my = event->xy[1];
      ui_window_to_block(data->region, block, &mx, &my);

      ui_textedit_set_cursor_select(but, data, event->xy[0]);
      retval = WM_UI_HANDLER_BREAK;
      break;
    }
    case LEFTMOUSE:
      if (event->val == KM_RELEASE) {
        button_activate_state(C, but, BUTTON_STATE_TEXT_EDITING);
      }
      retval = WM_UI_HANDLER_BREAK;
      break;
  }

  if (retval == WM_UI_HANDLER_BREAK) {
    ui_but_update(but);
    ED_region_tag_redraw(data->region);
  }
}

/** \} */

/* -------------------------------------------------------------------- */
/** \name Button Number Editing (various types)
 * \{ */

static void ui_numedit_begin_set_values(uiBut *but, uiHandleButtonData *data)
{
  data->startvalue = ui_but_value_get(but);
  data->origvalue = data->startvalue;
  data->value = data->origvalue;
}

static void ui_numedit_begin(uiBut *but, uiHandleButtonData *data)
{
  if (but->type == UI_BTYPE_CURVE) {
    uiButCurveMapping *but_cumap = (uiButCurveMapping *)but;
    but_cumap->edit_cumap = (CurveMapping *)but->poin;
  }
  else if (but->type == UI_BTYPE_CURVEPROFILE) {
    uiButCurveProfile *but_profile = (uiButCurveProfile *)but;
    but_profile->edit_profile = (CurveProfile *)but->poin;
  }
  else if (but->type == UI_BTYPE_COLORBAND) {
    uiButColorBand *but_coba = (uiButColorBand *)but;
    data->coba = (ColorBand *)but->poin;
    but_coba->edit_coba = data->coba;
  }
  else if (ELEM(but->type, UI_BTYPE_UNITVEC, UI_BTYPE_HSVCUBE, UI_BTYPE_HSVCIRCLE, UI_BTYPE_COLOR))
  {
    ui_but_v3_get(but, data->origvec);
    copy_v3_v3(data->vec, data->origvec);
    but->editvec = data->vec;
  }
  else {
    ui_numedit_begin_set_values(but, data);
    but->editval = &data->value;

    float softmin = but->softmin;
    float softmax = but->softmax;
    float softrange = softmax - softmin;
    const PropertyScaleType scale_type = ui_but_scale_type(but);

    float log_min = (scale_type == PROP_SCALE_LOG) ? max_ff(softmin, UI_PROP_SCALE_LOG_MIN) : 0.0f;

    if ((but->type == UI_BTYPE_NUM) && (ui_but_is_cursor_warp(but) == false)) {
      uiButNumber *number_but = (uiButNumber *)but;

      if (scale_type == PROP_SCALE_LOG) {
        log_min = max_ff(log_min, powf(10, -number_but->precision) * 0.5f);
      }
      /* Use a minimum so we have a predictable range,
       * otherwise some float buttons get a large range. */
      const float value_step_float_min = 0.1f;
      const bool is_float = ui_but_is_float(but);
      const double value_step = is_float ?
                                    double(number_but->step_size * UI_PRECISION_FLOAT_SCALE) :
                                    int(number_but->step_size);
      const float drag_map_softrange_max = UI_DRAG_MAP_SOFT_RANGE_PIXEL_MAX * UI_SCALE_FAC;
      const float softrange_max = min_ff(
          softrange,
          2 * (is_float ? min_ff(value_step, value_step_float_min) *
                              (drag_map_softrange_max / value_step_float_min) :
                          drag_map_softrange_max));

      if (softrange > softrange_max) {
        /* Center around the value, keeping in the real soft min/max range. */
        softmin = data->origvalue - (softrange_max / 2);
        softmax = data->origvalue + (softrange_max / 2);
        if (!isfinite(softmin)) {
          softmin = (data->origvalue > 0.0f ? FLT_MAX : -FLT_MAX);
        }
        if (!isfinite(softmax)) {
          softmax = (data->origvalue > 0.0f ? FLT_MAX : -FLT_MAX);
        }

        if (softmin < but->softmin) {
          softmin = but->softmin;
          softmax = softmin + softrange_max;
        }
        else if (softmax > but->softmax) {
          softmax = but->softmax;
          softmin = softmax - softrange_max;
        }

        /* Can happen at extreme values. */
        if (UNLIKELY(softmin == softmax)) {
          if (data->origvalue > 0.0) {
            softmin = nextafterf(softmin, -FLT_MAX);
          }
          else {
            softmax = nextafterf(softmax, FLT_MAX);
          }
        }

        softrange = softmax - softmin;
      }
    }

    if (softrange == 0.0f) {
      data->dragfstart = 0.0f;
    }
    else {
      switch (scale_type) {
        case PROP_SCALE_LINEAR: {
          data->dragfstart = (float(data->value) - softmin) / softrange;
          break;
        }
        case PROP_SCALE_LOG: {
          BLI_assert(log_min != 0.0f);
          const float base = softmax / log_min;
          data->dragfstart = logf(float(data->value) / log_min) / logf(base);
          break;
        }
        case PROP_SCALE_CUBIC: {
          const float cubic_min = cube_f(softmin);
          const float cubic_max = cube_f(softmax);
          const float cubic_range = cubic_max - cubic_min;
          const float f = (float(data->value) - softmin) * cubic_range / softrange + cubic_min;
          data->dragfstart = (cbrtf(f) - softmin) / softrange;
          break;
        }
      }
    }
    data->dragf = data->dragfstart;

    data->drag_map_soft_min = softmin;
    data->drag_map_soft_max = softmax;
  }

  data->dragchange = false;
  data->draglock = true;
}

static void ui_numedit_end(uiBut *but, uiHandleButtonData *data)
{
  but->editval = nullptr;
  but->editvec = nullptr;
  if (but->type == UI_BTYPE_COLORBAND) {
    uiButColorBand *but_coba = (uiButColorBand *)but;
    but_coba->edit_coba = nullptr;
  }
  else if (but->type == UI_BTYPE_CURVE) {
    uiButCurveMapping *but_cumap = (uiButCurveMapping *)but;
    but_cumap->edit_cumap = nullptr;
  }
  else if (but->type == UI_BTYPE_CURVEPROFILE) {
    uiButCurveProfile *but_profile = (uiButCurveProfile *)but;
    but_profile->edit_profile = nullptr;
  }
  data->dragstartx = 0;
  data->draglastx = 0;
  data->dragchange = false;
  data->dragcbd = nullptr;
  data->dragsel = 0;
}

static void ui_numedit_apply(bContext *C, uiBlock *block, uiBut *but, uiHandleButtonData *data)
{
  if (data->interactive) {
    ui_apply_but(C, block, but, data, true);
  }
  else {
    ui_but_update(but);
  }

  ED_region_tag_redraw(data->region);
}

static void ui_but_extra_operator_icon_apply(bContext *C, uiBut *but, uiButExtraOpIcon *op_icon)
{
  but->active->apply_through_extra_icon = true;

  if (but->active->interactive) {
    ui_apply_but(C, but->block, but, but->active, true);
  }
  button_activate_state(C, but, BUTTON_STATE_EXIT);
  WM_operator_name_call_ptr_with_depends_on_cursor(C,
                                                   op_icon->optype_params->optype,
                                                   op_icon->optype_params->opcontext,
                                                   op_icon->optype_params->opptr,
                                                   nullptr,
                                                   nullptr);

  /* Force recreation of extra operator icons (pseudo update). */
  ui_but_extra_operator_icons_free(but);

  WM_event_add_mousemove(CTX_wm_window(C));
}

/** \} */

/* -------------------------------------------------------------------- */
/** \name Menu/Popup Begin/End (various popup types)
 * \{ */

static void ui_block_open_begin(bContext *C, uiBut *but, uiHandleButtonData *data)
{
  uiBlockCreateFunc func = nullptr;
  uiBlockHandleCreateFunc handlefunc = nullptr;
  uiMenuCreateFunc menufunc = nullptr;
  uiMenuCreateFunc popoverfunc = nullptr;
  void *arg = nullptr;

  switch (but->type) {
    case UI_BTYPE_BLOCK:
    case UI_BTYPE_PULLDOWN:
      if (but->menu_create_func) {
        menufunc = but->menu_create_func;
        arg = but->poin;
      }
      else {
        func = but->block_create_func;
        arg = but->poin ? but->poin : but->func_argN;
      }
      break;
    case UI_BTYPE_MENU:
    case UI_BTYPE_POPOVER:
      BLI_assert(but->menu_create_func);
      if ((but->type == UI_BTYPE_POPOVER) || ui_but_menu_draw_as_popover(but)) {
        popoverfunc = but->menu_create_func;
      }
      else {
        menufunc = but->menu_create_func;
      }
      arg = but->poin;
      break;
    case UI_BTYPE_COLOR:
      ui_but_v3_get(but, data->origvec);
      copy_v3_v3(data->vec, data->origvec);
      but->editvec = data->vec;

      if (ui_but_menu_draw_as_popover(but)) {
        popoverfunc = but->menu_create_func;
      }
      else {
        handlefunc = ui_block_func_COLOR;
      }
      arg = but;
      break;

      /* quiet warnings for unhandled types */
    default:
      break;
  }

  if (func || handlefunc) {
    data->menu = ui_popup_block_create(C, data->region, but, func, handlefunc, arg, nullptr);
    if (but->block->handle) {
      data->menu->popup = but->block->handle->popup;
    }
  }
  else if (menufunc) {
    data->menu = ui_popup_menu_create(C, data->region, but, menufunc, arg);
    if (MenuType *mt = UI_but_menutype_get(but)) {
      STRNCPY(data->menu->menu_idname, mt->idname);
    }
    if (but->block->handle) {
      data->menu->popup = but->block->handle->popup;
    }
  }
  else if (popoverfunc) {
    data->menu = ui_popover_panel_create(C, data->region, but, popoverfunc, arg);
    if (but->block->handle) {
      data->menu->popup = but->block->handle->popup;
    }
  }

#ifdef USE_ALLSELECT
  {
    if (IS_ALLSELECT_EVENT(data->window->eventstate)) {
      data->select_others.is_enabled = true;
    }
  }
#endif

  /* this makes adjacent blocks auto open from now on */
  // if (but->block->auto_open == 0) {
  //  but->block->auto_open = 1;
  //}
}

static void ui_block_open_end(bContext *C, uiBut *but, uiHandleButtonData *data)
{
  if (but) {
    but->editval = nullptr;
    but->editvec = nullptr;

    but->block->auto_open_last = PIL_check_seconds_timer();
  }

  if (data->menu) {
    ui_popup_block_free(C, data->menu);
    data->menu = nullptr;
  }
}

int ui_but_menu_direction(uiBut *but)
{
  uiHandleButtonData *data = but->active;

  if (data && data->menu) {
    return data->menu->direction;
  }

  return 0;
}

/**
 * Hack for #uiList #UI_BTYPE_LISTROW buttons to "give" events to overlaying #UI_BTYPE_TEXT
 * buttons (Ctrl-Click rename feature & co).
 */
static uiBut *ui_but_list_row_text_activate(bContext *C,
                                            uiBut *but,
                                            uiHandleButtonData *data,
                                            const wmEvent *event,
                                            uiButtonActivateType activate_type)
{
  ARegion *region = CTX_wm_region(C);
  uiBut *labelbut = ui_but_find_mouse_over_ex(region, event->xy, true, false, nullptr, nullptr);

  if (labelbut && labelbut->type == UI_BTYPE_TEXT && !(labelbut->flag & UI_BUT_DISABLED)) {
    /* exit listrow */
    data->cancel = true;
    button_activate_exit(C, but, data, false, false);

    /* Activate the text button. */
    button_activate_init(C, region, labelbut, activate_type);

    return labelbut;
  }
  return nullptr;
}

/** \} */

/* -------------------------------------------------------------------- */
/** \name Events for Various Button Types
 * \{ */

static uiButExtraOpIcon *ui_but_extra_operator_icon_mouse_over_get(uiBut *but,
                                                                   ARegion *region,
                                                                   const wmEvent *event)
{
  if (BLI_listbase_is_empty(&but->extra_op_icons)) {
    return nullptr;
  }

  int x = event->xy[0], y = event->xy[1];
  ui_window_to_block(region, but->block, &x, &y);
  if (!BLI_rctf_isect_pt(&but->rect, x, y)) {
    return nullptr;
  }

  const float icon_size = 0.8f * BLI_rctf_size_y(&but->rect); /* ICON_SIZE_FROM_BUTRECT */
  float xmax = but->rect.xmax;
  /* Same as in 'widget_draw_extra_icons', icon padding from the right edge. */
  xmax -= 0.2 * icon_size;

  /* Handle the padding space from the right edge as the last button. */
  if (x > xmax) {
    return static_cast<uiButExtraOpIcon *>(but->extra_op_icons.last);
  }

  /* Inverse order, from right to left. */
  LISTBASE_FOREACH_BACKWARD (uiButExtraOpIcon *, op_icon, &but->extra_op_icons) {
    if ((x > (xmax - icon_size)) && x <= xmax) {
      return op_icon;
    }
    xmax -= icon_size;
  }

  return nullptr;
}

static bool ui_do_but_extra_operator_icon(bContext *C,
                                          uiBut *but,
                                          uiHandleButtonData *data,
                                          const wmEvent *event)
{
  uiButExtraOpIcon *op_icon = ui_but_extra_operator_icon_mouse_over_get(but, data->region, event);

  if (!op_icon) {
    return false;
  }

  /* Only act on release, avoids some glitches. */
  if (event->val != KM_RELEASE) {
    /* Still swallow events on the icon. */
    return true;
  }

  ED_region_tag_redraw(data->region);
  button_tooltip_timer_reset(C, but);

  ui_but_extra_operator_icon_apply(C, but, op_icon);
  /* NOTE: 'but', 'data' may now be freed, don't access. */

  return true;
}

static void ui_do_but_extra_operator_icons_mousemove(uiBut *but,
                                                     uiHandleButtonData *data,
                                                     const wmEvent *event)
{
  uiButExtraOpIcon *old_highlighted = nullptr;

  /* Unset highlighting of all first. */
  LISTBASE_FOREACH (uiButExtraOpIcon *, op_icon, &but->extra_op_icons) {
    if (op_icon->highlighted) {
      old_highlighted = op_icon;
    }
    op_icon->highlighted = false;
  }

  uiButExtraOpIcon *hovered = ui_but_extra_operator_icon_mouse_over_get(but, data->region, event);

  if (hovered) {
    hovered->highlighted = true;
  }

  if (old_highlighted != hovered) {
    ED_region_tag_redraw_no_rebuild(data->region);
  }
}

#ifdef USE_DRAG_TOGGLE
/* Shared by any button that supports drag-toggle. */
static bool ui_do_but_ANY_drag_toggle(
    bContext *C, uiBut *but, uiHandleButtonData *data, const wmEvent *event, int *r_retval)
{
  if (data->state == BUTTON_STATE_HIGHLIGHT) {
    if (event->type == LEFTMOUSE && event->val == KM_PRESS && ui_but_is_drag_toggle(but)) {
      ui_apply_but(C, but->block, but, data, true);
      button_activate_state(C, but, BUTTON_STATE_WAIT_DRAG);
      data->dragstartx = event->xy[0];
      data->dragstarty = event->xy[1];
      *r_retval = WM_UI_HANDLER_BREAK;
      return true;
    }
  }
  else if (data->state == BUTTON_STATE_WAIT_DRAG) {
    /* NOTE: the 'BUTTON_STATE_WAIT_DRAG' part of 'ui_do_but_EXIT' could be refactored into
     * its own function */
    data->applied = false;
    *r_retval = ui_do_but_EXIT(C, but, data, event);
    return true;
  }
  return false;
}
#endif /* USE_DRAG_TOGGLE */

static int ui_do_but_BUT(bContext *C, uiBut *but, uiHandleButtonData *data, const wmEvent *event)
{
#ifdef USE_DRAG_TOGGLE
  {
    int retval;
    if (ui_do_but_ANY_drag_toggle(C, but, data, event, &retval)) {
      return retval;
    }
  }
#endif

  if (data->state == BUTTON_STATE_HIGHLIGHT) {
    if (event->type == LEFTMOUSE && event->val == KM_PRESS) {
      button_activate_state(C, but, BUTTON_STATE_WAIT_RELEASE);
      return WM_UI_HANDLER_BREAK;
    }
    if (event->type == LEFTMOUSE && event->val == KM_RELEASE && but->block->handle) {
      /* regular buttons will be 'UI_SELECT', menu items 'UI_ACTIVE' */
      if (!(but->flag & (UI_SELECT | UI_ACTIVE))) {
        data->cancel = true;
      }
      button_activate_state(C, but, BUTTON_STATE_EXIT);
      return WM_UI_HANDLER_BREAK;
    }
    if (ELEM(event->type, EVT_PADENTER, EVT_RETKEY) && event->val == KM_PRESS) {
      button_activate_state(C, but, BUTTON_STATE_WAIT_FLASH);
      return WM_UI_HANDLER_BREAK;
    }
  }
  else if (data->state == BUTTON_STATE_WAIT_RELEASE) {
    if (event->type == LEFTMOUSE && event->val == KM_RELEASE) {
      if (!(but->flag & UI_SELECT)) {
        data->cancel = true;
      }
      button_activate_state(C, but, BUTTON_STATE_EXIT);
      return WM_UI_HANDLER_BREAK;
    }
  }

  return WM_UI_HANDLER_CONTINUE;
}

static int ui_do_but_HOTKEYEVT(bContext *C,
                               uiBut *but,
                               uiHandleButtonData *data,
                               const wmEvent *event)
{
  uiButHotkeyEvent *hotkey_but = (uiButHotkeyEvent *)but;
  BLI_assert(but->type == UI_BTYPE_HOTKEY_EVENT);

  if (data->state == BUTTON_STATE_HIGHLIGHT) {
    if (ELEM(event->type, LEFTMOUSE, EVT_PADENTER, EVT_RETKEY, EVT_BUT_OPEN) &&
        (event->val == KM_PRESS))
    {
      but->drawstr[0] = 0;
      hotkey_but->modifier_key = 0;
      button_activate_state(C, but, BUTTON_STATE_WAIT_KEY_EVENT);
      return WM_UI_HANDLER_BREAK;
    }
  }
  else if (data->state == BUTTON_STATE_WAIT_KEY_EVENT) {
    if (ISMOUSE_MOTION(event->type)) {
      return WM_UI_HANDLER_CONTINUE;
    }
    if (event->type == EVT_UNKNOWNKEY) {
      WM_report(RPT_WARNING, "Unsupported key: Unknown");
      return WM_UI_HANDLER_CONTINUE;
    }
    if (event->type == EVT_CAPSLOCKKEY) {
      WM_report(RPT_WARNING, "Unsupported key: CapsLock");
      return WM_UI_HANDLER_CONTINUE;
    }

    if (event->type == LEFTMOUSE && event->val == KM_PRESS) {
      /* only cancel if click outside the button */
      if (ui_but_contains_point_px(but, but->active->region, event->xy) == false) {
        data->cancel = true;
        /* Close the containing popup (if any). */
        data->escapecancel = true;
        button_activate_state(C, but, BUTTON_STATE_EXIT);
        return WM_UI_HANDLER_BREAK;
      }
    }

    /* always set */
    hotkey_but->modifier_key = event->modifier;

    ui_but_update(but);
    ED_region_tag_redraw(data->region);

    if (event->val == KM_PRESS) {
      if (ISHOTKEY(event->type) && (event->type != EVT_ESCKEY)) {
        if (WM_key_event_string(event->type, false)[0]) {
          ui_but_value_set(but, event->type);
        }
        else {
          data->cancel = true;
        }

        button_activate_state(C, but, BUTTON_STATE_EXIT);
        return WM_UI_HANDLER_BREAK;
      }
      if (event->type == EVT_ESCKEY) {
        if (event->val == KM_PRESS) {
          data->cancel = true;
          data->escapecancel = true;
          button_activate_state(C, but, BUTTON_STATE_EXIT);
        }
      }
    }
  }

  return WM_UI_HANDLER_CONTINUE;
}

static int ui_do_but_KEYEVT(bContext *C,
                            uiBut *but,
                            uiHandleButtonData *data,
                            const wmEvent *event)
{
  if (data->state == BUTTON_STATE_HIGHLIGHT) {
    if (ELEM(event->type, LEFTMOUSE, EVT_PADENTER, EVT_RETKEY) && event->val == KM_PRESS) {
      button_activate_state(C, but, BUTTON_STATE_WAIT_KEY_EVENT);
      return WM_UI_HANDLER_BREAK;
    }
  }
  else if (data->state == BUTTON_STATE_WAIT_KEY_EVENT) {
    if (ISMOUSE_MOTION(event->type)) {
      return WM_UI_HANDLER_CONTINUE;
    }

    if (event->val == KM_PRESS) {
      if (WM_key_event_string(event->type, false)[0]) {
        ui_but_value_set(but, event->type);
      }
      else {
        data->cancel = true;
      }

      button_activate_state(C, but, BUTTON_STATE_EXIT);
    }
  }

  return WM_UI_HANDLER_CONTINUE;
}

static int ui_do_but_TAB(
    bContext *C, uiBlock *block, uiBut *but, uiHandleButtonData *data, const wmEvent *event)
{
  const bool is_property = (but->rnaprop != nullptr);

#ifdef USE_DRAG_TOGGLE
  if (is_property) {
    int retval;
    if (ui_do_but_ANY_drag_toggle(C, but, data, event, &retval)) {
      return retval;
    }
  }
#endif

  if (data->state == BUTTON_STATE_HIGHLIGHT) {
    const int rna_type = but->rnaprop ? RNA_property_type(but->rnaprop) : 0;

    if (is_property && ELEM(rna_type, PROP_POINTER, PROP_STRING) &&
        (but->custom_data != nullptr) && (event->type == LEFTMOUSE) &&
        ((event->val == KM_DBL_CLICK) || (event->modifier & KM_CTRL)))
    {
      button_activate_state(C, but, BUTTON_STATE_TEXT_EDITING);
      return WM_UI_HANDLER_BREAK;
    }
    if (ELEM(event->type, LEFTMOUSE, EVT_PADENTER, EVT_RETKEY)) {
      const int event_val = (is_property) ? KM_PRESS : KM_CLICK;
      if (event->val == event_val) {
        button_activate_state(C, but, BUTTON_STATE_EXIT);
        return WM_UI_HANDLER_BREAK;
      }
    }
  }
  else if (data->state == BUTTON_STATE_TEXT_EDITING) {
    ui_do_but_textedit(C, block, but, data, event);
    return WM_UI_HANDLER_BREAK;
  }
  else if (data->state == BUTTON_STATE_TEXT_SELECTING) {
    ui_do_but_textedit_select(C, block, but, data, event);
    return WM_UI_HANDLER_BREAK;
  }

  return WM_UI_HANDLER_CONTINUE;
}

static int ui_do_but_TEX(
    bContext *C, uiBlock *block, uiBut *but, uiHandleButtonData *data, const wmEvent *event)
{
  if (data->state == BUTTON_STATE_HIGHLIGHT) {
    if (ELEM(event->type, LEFTMOUSE, EVT_BUT_OPEN, EVT_PADENTER, EVT_RETKEY) &&
        event->val == KM_PRESS) {
      if (ELEM(event->type, EVT_PADENTER, EVT_RETKEY) && !UI_but_is_utf8(but)) {
        /* Pass, allow file-selector, enter to execute. */
      }
      else if (ELEM(but->emboss, UI_EMBOSS_NONE, UI_EMBOSS_NONE_OR_STATUS) &&
               ((event->modifier & KM_CTRL) == 0))
      {
        /* Pass. */
      }
      else {
        if (!ui_but_extra_operator_icon_mouse_over_get(but, data->region, event)) {
          button_activate_state(C, but, BUTTON_STATE_TEXT_EDITING);
        }
        return WM_UI_HANDLER_BREAK;
      }
    }
  }
  else if (data->state == BUTTON_STATE_TEXT_EDITING) {
    ui_do_but_textedit(C, block, but, data, event);
    return WM_UI_HANDLER_BREAK;
  }
  else if (data->state == BUTTON_STATE_TEXT_SELECTING) {
    ui_do_but_textedit_select(C, block, but, data, event);
    return WM_UI_HANDLER_BREAK;
  }

  return WM_UI_HANDLER_CONTINUE;
}

static int ui_do_but_SEARCH_UNLINK(
    bContext *C, uiBlock *block, uiBut *but, uiHandleButtonData *data, const wmEvent *event)
{
  /* unlink icon is on right */
  if (ELEM(event->type, LEFTMOUSE, EVT_BUT_OPEN, EVT_PADENTER, EVT_RETKEY)) {
    /* doing this on KM_PRESS calls eyedropper after clicking unlink icon */
    if ((event->val == KM_RELEASE) && ui_do_but_extra_operator_icon(C, but, data, event)) {
      return WM_UI_HANDLER_BREAK;
    }
  }
  return ui_do_but_TEX(C, block, but, data, event);
}

static int ui_do_but_TOG(bContext *C, uiBut *but, uiHandleButtonData *data, const wmEvent *event)
{
#ifdef USE_DRAG_TOGGLE
  {
    int retval;
    if (ui_do_but_ANY_drag_toggle(C, but, data, event, &retval)) {
      return retval;
    }
  }
#endif

  if (data->state == BUTTON_STATE_HIGHLIGHT) {
    bool do_activate = false;
    if (ELEM(event->type, EVT_PADENTER, EVT_RETKEY)) {
      if (event->val == KM_PRESS) {
        do_activate = true;
      }
    }
    else if (event->type == LEFTMOUSE) {
      if (ui_block_is_menu(but->block)) {
        /* Behave like other menu items. */
        do_activate = (event->val == KM_RELEASE);
      }
      else if (!ui_do_but_extra_operator_icon(C, but, data, event)) {
        /* Also use double-clicks to prevent fast clicks to leak to other handlers (#76481). */
        do_activate = ELEM(event->val, KM_PRESS, KM_DBL_CLICK);
      }
    }

    if (do_activate) {
      button_activate_state(C, but, BUTTON_STATE_EXIT);
      return WM_UI_HANDLER_BREAK;
    }
    if (ELEM(event->type, MOUSEPAN, WHEELDOWNMOUSE, WHEELUPMOUSE) && (event->modifier & KM_CTRL)) {
      /* Support Ctrl-Wheel to cycle values on expanded enum rows. */
      if (but->type == UI_BTYPE_ROW) {
        int type = event->type;
        int val = event->val;

        /* Convert pan to scroll-wheel. */
        if (type == MOUSEPAN) {
          ui_pan_to_scroll(event, &type, &val);

          if (type == MOUSEPAN) {
            return WM_UI_HANDLER_BREAK;
          }
        }

        const int direction = (type == WHEELDOWNMOUSE) ? -1 : 1;
        uiBut *but_select = ui_but_find_select_in_enum(but, direction);
        if (but_select) {
          uiBut *but_other = (direction == -1) ? but_select->next : but_select->prev;
          if (but_other && ui_but_find_select_in_enum__cmp(but, but_other)) {
            ARegion *region = data->region;

            data->cancel = true;
            button_activate_exit(C, but, data, false, false);

            /* Activate the text button. */
            button_activate_init(C, region, but_other, BUTTON_ACTIVATE_OVER);
            data = but_other->active;
            if (data) {
              ui_apply_but(C, but->block, but_other, but_other->active, true);
              button_activate_exit(C, but_other, data, false, false);

              /* restore active button */
              button_activate_init(C, region, but, BUTTON_ACTIVATE_OVER);
            }
            else {
              /* shouldn't happen */
              BLI_assert(0);
            }
          }
        }
        return WM_UI_HANDLER_BREAK;
      }
    }
  }
  return WM_UI_HANDLER_CONTINUE;
}

static int ui_do_but_VIEW_ITEM(bContext *C,
                               uiBut *but,
                               uiHandleButtonData *data,
                               const wmEvent *event)
{
  uiButViewItem *view_item_but = (uiButViewItem *)but;
  BLI_assert(view_item_but->type == UI_BTYPE_VIEW_ITEM);

  if (data->state == BUTTON_STATE_HIGHLIGHT) {
    if (event->type == LEFTMOUSE) {
      switch (event->val) {
        case KM_PRESS:
          /* Extra icons have priority, don't mess with them. */
          if (ui_but_extra_operator_icon_mouse_over_get(but, data->region, event)) {
            return WM_UI_HANDLER_BREAK;
          }

          if (UI_view_item_supports_drag(view_item_but->view_item)) {
            button_activate_state(C, but, BUTTON_STATE_WAIT_DRAG);
            data->dragstartx = event->xy[0];
            data->dragstarty = event->xy[1];
          }
          else {
            button_activate_state(C, but, BUTTON_STATE_EXIT);
          }

          return WM_UI_HANDLER_CONTINUE;
        case KM_DBL_CLICK:
          data->cancel = true;
          UI_view_item_begin_rename(view_item_but->view_item);
          ED_region_tag_redraw(CTX_wm_region(C));
          return WM_UI_HANDLER_BREAK;
      }
    }
  }
  else if (data->state == BUTTON_STATE_WAIT_DRAG) {
    /* Let "default" button handling take care of the drag logic. */
    return ui_do_but_EXIT(C, but, data, event);
  }

  return WM_UI_HANDLER_CONTINUE;
}

static int ui_do_but_EXIT(bContext *C, uiBut *but, uiHandleButtonData *data, const wmEvent *event)
{
  if (data->state == BUTTON_STATE_HIGHLIGHT) {

    /* First handle click on icon-drag type button. */
    if ((event->type == LEFTMOUSE) && (event->val == KM_PRESS) && ui_but_drag_is_draggable(but)) {
      if (ui_but_contains_point_px_icon(but, data->region, event)) {

        /* tell the button to wait and keep checking further events to
         * see if it should start dragging */
        button_activate_state(C, but, BUTTON_STATE_WAIT_DRAG);
        data->dragstartx = event->xy[0];
        data->dragstarty = event->xy[1];
        return WM_UI_HANDLER_CONTINUE;
      }
    }
#ifdef USE_DRAG_TOGGLE
    if ((event->type == LEFTMOUSE) && (event->val == KM_PRESS) && ui_but_is_drag_toggle(but)) {
      button_activate_state(C, but, BUTTON_STATE_WAIT_DRAG);
      data->dragstartx = event->xy[0];
      data->dragstarty = event->xy[1];
      return WM_UI_HANDLER_CONTINUE;
    }
#endif

    if (ELEM(event->type, LEFTMOUSE, EVT_PADENTER, EVT_RETKEY) && event->val == KM_PRESS) {
      int ret = WM_UI_HANDLER_BREAK;
      /* XXX: (a bit ugly) Special case handling for file-browser drag buttons (icon and filename
       * label). */
      if (ui_but_drag_is_draggable(but) && ui_but_contains_point_px_icon(but, data->region, event))
      {
        ret = WM_UI_HANDLER_CONTINUE;
      }
      /* Same special case handling for UI lists. Return CONTINUE so that a tweak or CLICK event
       * will be sent for the list to work with. */
      const uiBut *listbox = ui_list_find_mouse_over(data->region, event);
      if (listbox) {
        const uiList *ui_list = static_cast<const uiList *>(listbox->custom_data);
        if (ui_list && ui_list->dyn_data->custom_drag_optype) {
          ret = WM_UI_HANDLER_CONTINUE;
        }
      }
      const uiBut *view_but = ui_view_item_find_mouse_over(data->region, event->xy);
      if (view_but) {
        ret = WM_UI_HANDLER_CONTINUE;
      }
      button_activate_state(C, but, BUTTON_STATE_EXIT);
      return ret;
    }
  }
  else if (data->state == BUTTON_STATE_WAIT_DRAG) {

    /* this function also ends state */
    if (ui_but_drag_init(C, but, data, event)) {
      return WM_UI_HANDLER_BREAK;
    }

    /* If the mouse has been pressed and released, getting to
     * this point without triggering a drag, then clear the
     * drag state for this button and continue to pass on the event */
    if (event->type == LEFTMOUSE && event->val == KM_RELEASE) {
      button_activate_state(C, but, BUTTON_STATE_EXIT);
      return WM_UI_HANDLER_CONTINUE;
    }

    /* while waiting for a drag to be triggered, always block
     * other events from getting handled */
    return WM_UI_HANDLER_BREAK;
  }

  return WM_UI_HANDLER_CONTINUE;
}

/* var names match ui_numedit_but_NUM */
static float ui_numedit_apply_snapf(
    uiBut *but, float tempf, float softmin, float softmax, const enum eSnapType snap)
{
  if (tempf == softmin || tempf == softmax || snap == SNAP_OFF) {
    /* pass */
  }
  else {
    const PropertyScaleType scale_type = ui_but_scale_type(but);
    float softrange = softmax - softmin;
    float fac = 1.0f;

    if (ui_but_is_unit(but)) {
      UnitSettings *unit = but->block->unit;
      const int unit_type = RNA_SUBTYPE_UNIT_VALUE(UI_but_unit_type_get(but));

      if (BKE_unit_is_valid(unit->system, unit_type)) {
        fac = float(BKE_unit_base_scalar(unit->system, unit_type));
        if (ELEM(unit_type, B_UNIT_LENGTH, B_UNIT_AREA, B_UNIT_VOLUME)) {
          fac /= unit->scale_length;
        }
      }
    }

    if (fac != 1.0f) {
      /* snap in unit-space */
      tempf /= fac;
      // softmin /= fac; /* UNUSED */
      // softmax /= fac; /* UNUSED */
      softrange /= fac;
    }

    /* workaround, too high snapping values */
    /* snapping by 10's for float buttons is quite annoying (location, scale...),
     * but allow for rotations */
    if (softrange >= 21.0f) {
      UnitSettings *unit = but->block->unit;
      const int unit_type = UI_but_unit_type_get(but);
      if ((unit_type == PROP_UNIT_ROTATION) && (unit->system_rotation != USER_UNIT_ROT_RADIANS)) {
        /* Pass (degrees). */
      }
      else {
        softrange = 20.0f;
      }
    }

    BLI_assert(ELEM(snap, SNAP_ON, SNAP_ON_SMALL));
    switch (scale_type) {
      case PROP_SCALE_LINEAR:
      case PROP_SCALE_CUBIC: {
        const float snap_fac = (snap == SNAP_ON_SMALL ? 0.1f : 1.0f);
        if (softrange < 2.10f) {
          tempf = roundf(tempf * 10.0f / snap_fac) * 0.1f * snap_fac;
        }
        else if (softrange < 21.0f) {
          tempf = roundf(tempf / snap_fac) * snap_fac;
        }
        else {
          tempf = roundf(tempf * 0.1f / snap_fac) * 10.0f * snap_fac;
        }
        break;
      }
      case PROP_SCALE_LOG: {
        const float snap_fac = powf(10.0f,
                                    roundf(log10f(tempf) + UI_PROP_SCALE_LOG_SNAP_OFFSET) -
                                        (snap == SNAP_ON_SMALL ? 2.0f : 1.0f));
        tempf = roundf(tempf / snap_fac) * snap_fac;
        break;
      }
    }

    if (fac != 1.0f) {
      tempf *= fac;
    }
  }

  return tempf;
}

static float ui_numedit_apply_snap(int temp,
                                   float softmin,
                                   float softmax,
                                   const enum eSnapType snap)
{
  if (ELEM(temp, softmin, softmax)) {
    return temp;
  }

  switch (snap) {
    case SNAP_OFF:
      break;
    case SNAP_ON:
      temp = 10 * (temp / 10);
      break;
    case SNAP_ON_SMALL:
      temp = 100 * (temp / 100);
      break;
  }

  return temp;
}

static bool ui_numedit_but_NUM(uiButNumber *but,
                               uiHandleButtonData *data,
                               int mx,
                               const bool is_motion,
                               const enum eSnapType snap,
                               float fac)
{
  float deler, tempf;
  int lvalue, temp;
  bool changed = false;
  const bool is_float = ui_but_is_float(but);
  const PropertyScaleType scale_type = ui_but_scale_type(but);

  /* prevent unwanted drag adjustments, test motion so modifier keys refresh. */
  if ((is_motion || data->draglock) && (ui_but_dragedit_update_mval(data, mx) == false)) {
    return changed;
  }

  ui_block_interaction_begin_ensure(
      static_cast<bContext *>(but->block->evil_C), but->block, data, false);

  if (ui_but_is_cursor_warp(but)) {
    const float softmin = but->softmin;
    const float softmax = but->softmax;
    const float softrange = softmax - softmin;

    const float log_min = (scale_type == PROP_SCALE_LOG) ?
                              max_ff(max_ff(softmin, UI_PROP_SCALE_LOG_MIN),
                                     powf(10, -but->precision) * 0.5f) :
                              0;

    /* Mouse location isn't screen clamped to the screen so use a linear mapping
     * 2px == 1-int, or 1px == 1-ClickStep */
    if (is_float) {
      fac *= 0.01f * but->step_size;
      switch (scale_type) {
        case PROP_SCALE_LINEAR: {
          tempf = float(data->startvalue) + float(mx - data->dragstartx) * fac;
          break;
        }
        case PROP_SCALE_LOG: {
          const float startvalue = max_ff(float(data->startvalue), log_min);
          tempf = expf(float(mx - data->dragstartx) * fac) * startvalue;
          if (tempf <= log_min) {
            tempf = 0.0f;
          }
          break;
        }
        case PROP_SCALE_CUBIC: {
          tempf = cbrtf(float(data->startvalue)) + float(mx - data->dragstartx) * fac;
          tempf *= tempf * tempf;
          break;
        }
      }

      tempf = ui_numedit_apply_snapf(but, tempf, softmin, softmax, snap);

#if 1 /* fake moving the click start, nicer for dragging back after passing the limit */
      switch (scale_type) {
        case PROP_SCALE_LINEAR: {
          if (tempf < softmin) {
            data->dragstartx -= (softmin - tempf) / fac;
            tempf = softmin;
          }
          else if (tempf > softmax) {
            data->dragstartx -= (softmax - tempf) / fac;
            tempf = softmax;
          }
          break;
        }
        case PROP_SCALE_LOG: {
          const float startvalue = max_ff(float(data->startvalue), log_min);
          if (tempf < log_min) {
            data->dragstartx -= logf(log_min / startvalue) / fac - float(mx - data->dragstartx);
            tempf = softmin;
          }
          else if (tempf > softmax) {
            data->dragstartx -= logf(softmax / startvalue) / fac - float(mx - data->dragstartx);
            tempf = softmax;
          }
          break;
        }
        case PROP_SCALE_CUBIC: {
          if (tempf < softmin) {
            data->dragstartx = mx - int((cbrtf(softmin) - cbrtf(float(data->startvalue))) / fac);
            tempf = softmin;
          }
          else if (tempf > softmax) {
            data->dragstartx = mx - int((cbrtf(softmax) - cbrtf(float(data->startvalue))) / fac);
            tempf = softmax;
          }
          break;
        }
      }
#else
      CLAMP(tempf, softmin, softmax);
#endif

      if (tempf != float(data->value)) {
        data->dragchange = true;
        data->value = tempf;
        changed = true;
      }
    }
    else {
      if (softrange > 256) {
        fac = 1.0;
      } /* 1px == 1 */
      else if (softrange > 32) {
        fac = 1.0 / 2.0;
      } /* 2px == 1 */
      else {
        fac = 1.0 / 16.0;
      } /* 16px == 1? */

      temp = data->startvalue + ((double(mx) - data->dragstartx) * double(fac));
      temp = ui_numedit_apply_snap(temp, softmin, softmax, snap);

#if 1 /* fake moving the click start, nicer for dragging back after passing the limit */
      if (temp < softmin) {
        data->dragstartx -= (softmin - temp) / fac;
        temp = softmin;
      }
      else if (temp > softmax) {
        data->dragstartx += (temp - softmax) / fac;
        temp = softmax;
      }
#else
      CLAMP(temp, softmin, softmax);
#endif

      if (temp != data->value) {
        data->dragchange = true;
        data->value = temp;
        changed = true;
      }
    }

    data->draglastx = mx;
  }
  else {
    /* Use 'but->softmin', 'but->softmax' when clamping values. */
    const float softmin = data->drag_map_soft_min;
    const float softmax = data->drag_map_soft_max;
    const float softrange = softmax - softmin;

    float non_linear_range_limit;
    float non_linear_pixel_map;
    float non_linear_scale;

    /* Use a non-linear mapping of the mouse drag especially for large floats
     * (normal behavior) */
    deler = 500;
    if (is_float) {
      /* not needed for smaller float buttons */
      non_linear_range_limit = 11.0f;
      non_linear_pixel_map = 500.0f;
    }
    else {
      /* only scale large int buttons */
      non_linear_range_limit = 129.0f;
      /* Larger for ints, we don't need to fine tune them. */
      non_linear_pixel_map = 250.0f;

      /* prevent large ranges from getting too out of control */
      if (softrange > 600) {
        deler = powf(softrange, 0.75f);
      }
      else if (softrange < 25) {
        deler = 50.0;
      }
      else if (softrange < 100) {
        deler = 100.0;
      }
    }
    deler /= fac;

    if (softrange > non_linear_range_limit) {
      non_linear_scale = float(abs(mx - data->dragstartx)) / non_linear_pixel_map;
    }
    else {
      non_linear_scale = 1.0f;
    }

    if (is_float == false) {
      /* at minimum, moving cursor 2 pixels should change an int button. */
      CLAMP_MIN(non_linear_scale, 0.5f * UI_SCALE_FAC);
    }

    data->dragf += (float(mx - data->draglastx) / deler) * non_linear_scale;

    if (but->softmin == softmin) {
      CLAMP_MIN(data->dragf, 0.0f);
    }
    if (but->softmax == softmax) {
      CLAMP_MAX(data->dragf, 1.0f);
    }

    data->draglastx = mx;

    switch (scale_type) {
      case PROP_SCALE_LINEAR: {
        tempf = (softmin + data->dragf * softrange);
        break;
      }
      case PROP_SCALE_LOG: {
        const float log_min = max_ff(max_ff(softmin, UI_PROP_SCALE_LOG_MIN),
                                     powf(10.0f, -but->precision) * 0.5f);
        const float base = softmax / log_min;
        tempf = powf(base, data->dragf) * log_min;
        if (tempf <= log_min) {
          tempf = 0.0f;
        }
        break;
      }
      case PROP_SCALE_CUBIC: {
        tempf = (softmin + data->dragf * softrange);
        tempf *= tempf * tempf;
        float cubic_min = softmin * softmin * softmin;
        float cubic_max = softmax * softmax * softmax;
        tempf = (tempf - cubic_min) / (cubic_max - cubic_min) * softrange + softmin;
        break;
      }
    }

    if (!is_float) {
      temp = round_fl_to_int(tempf);

      temp = ui_numedit_apply_snap(temp, but->softmin, but->softmax, snap);

      CLAMP(temp, but->softmin, but->softmax);
      lvalue = int(data->value);

      if (temp != lvalue) {
        data->dragchange = true;
        data->value = double(temp);
        changed = true;
      }
    }
    else {
      temp = 0;
      tempf = ui_numedit_apply_snapf(but, tempf, but->softmin, but->softmax, snap);

      CLAMP(tempf, but->softmin, but->softmax);

      if (tempf != float(data->value)) {
        data->dragchange = true;
        data->value = tempf;
        changed = true;
      }
    }
  }

  return changed;
}

static void ui_numedit_set_active(uiBut *but)
{
  const int oldflag = but->drawflag;
  but->drawflag &= ~(UI_BUT_ACTIVE_LEFT | UI_BUT_ACTIVE_RIGHT);

  uiHandleButtonData *data = but->active;
  if (!data) {
    return;
  }

  /* Ignore once we start dragging. */
  if (data->dragchange == false) {
    const float handle_width = min_ff(BLI_rctf_size_x(&but->rect) / 3,
                                      BLI_rctf_size_y(&but->rect) * 0.7f);
    /* we can click on the side arrows to increment/decrement,
     * or click inside to edit the value directly */
    int mx = data->window->eventstate->xy[0];
    int my = data->window->eventstate->xy[1];
    ui_window_to_block(data->region, but->block, &mx, &my);

    if (mx < (but->rect.xmin + handle_width)) {
      but->drawflag |= UI_BUT_ACTIVE_LEFT;
    }
    else if (mx > (but->rect.xmax - handle_width)) {
      but->drawflag |= UI_BUT_ACTIVE_RIGHT;
    }
  }

  /* Don't change the cursor once pressed. */
  if ((but->flag & UI_SELECT) == 0) {
    if ((but->drawflag & UI_BUT_ACTIVE_LEFT) || (but->drawflag & UI_BUT_ACTIVE_RIGHT)) {
      if (data->changed_cursor) {
        WM_cursor_modal_restore(data->window);
        data->changed_cursor = false;
      }
    }
    else {
      if (data->changed_cursor == false) {
        WM_cursor_modal_set(data->window, WM_CURSOR_X_MOVE);
        data->changed_cursor = true;
      }
    }
  }

  if (but->drawflag != oldflag) {
    ED_region_tag_redraw(data->region);
  }
}

static int ui_do_but_NUM(
    bContext *C, uiBlock *block, uiBut *but, uiHandleButtonData *data, const wmEvent *event)
{
  uiButNumber *number_but = (uiButNumber *)but;
  int click = 0;
  int retval = WM_UI_HANDLER_CONTINUE;

  /* mouse location scaled to fit the UI */
  int mx = event->xy[0];
  int my = event->xy[1];
  /* mouse location kept at screen pixel coords */
  const int screen_mx = event->xy[0];

  BLI_assert(but->type == UI_BTYPE_NUM);

  ui_window_to_block(data->region, block, &mx, &my);
  ui_numedit_set_active(but);

  if (data->state == BUTTON_STATE_HIGHLIGHT) {
    int type = event->type, val = event->val;

    if (type == MOUSEPAN) {
      ui_pan_to_scroll(event, &type, &val);
    }

    /* XXX hardcoded keymap check.... */
    if (type == MOUSEPAN && (event->modifier & KM_CTRL)) {
      /* allow accumulating values, otherwise scrolling gets preference */
      retval = WM_UI_HANDLER_BREAK;
    }
    else if (type == WHEELDOWNMOUSE && (event->modifier & KM_CTRL)) {
      mx = but->rect.xmin;
      but->drawflag &= ~UI_BUT_ACTIVE_RIGHT;
      but->drawflag |= UI_BUT_ACTIVE_LEFT;
      click = 1;
    }
    else if ((type == WHEELUPMOUSE) && (event->modifier & KM_CTRL)) {
      mx = but->rect.xmax;
      but->drawflag &= ~UI_BUT_ACTIVE_LEFT;
      but->drawflag |= UI_BUT_ACTIVE_RIGHT;
      click = 1;
    }
    else if (event->val == KM_PRESS) {
      if (ELEM(event->type, LEFTMOUSE, EVT_PADENTER, EVT_RETKEY) && (event->modifier & KM_CTRL)) {
        button_activate_state(C, but, BUTTON_STATE_TEXT_EDITING);
        retval = WM_UI_HANDLER_BREAK;
      }
      else if (event->type == LEFTMOUSE) {
        data->dragstartx = data->draglastx = ui_but_is_cursor_warp(but) ? screen_mx : mx;
        button_activate_state(C, but, BUTTON_STATE_NUM_EDITING);
        retval = WM_UI_HANDLER_BREAK;
      }
      else if (ELEM(event->type, EVT_PADENTER, EVT_RETKEY) && event->val == KM_PRESS) {
        click = 1;
      }
      else if (event->type == EVT_MINUSKEY && event->val == KM_PRESS) {
        button_activate_state(C, but, BUTTON_STATE_NUM_EDITING);
        data->value = -data->value;
        button_activate_state(C, but, BUTTON_STATE_EXIT);
        retval = WM_UI_HANDLER_BREAK;
      }

#ifdef USE_DRAG_MULTINUM
      copy_v2_v2_int(data->multi_data.drag_start, event->xy);
#endif
    }
  }
  else if (data->state == BUTTON_STATE_NUM_EDITING) {
    if (ELEM(event->type, EVT_ESCKEY, RIGHTMOUSE)) {
      if (event->val == KM_PRESS) {
        data->cancel = true;
        data->escapecancel = true;
        button_activate_state(C, but, BUTTON_STATE_EXIT);
      }
    }
    else if (event->type == LEFTMOUSE && event->val == KM_RELEASE) {
      if (data->dragchange) {
#ifdef USE_DRAG_MULTINUM
        /* If we started multi-button but didn't drag, then edit. */
        if (data->multi_data.init == uiHandleButtonMulti::INIT_SETUP) {
          click = 1;
        }
        else
#endif
        {
          button_activate_state(C, but, BUTTON_STATE_EXIT);
        }
      }
      else {
        click = 1;
      }
    }
    else if ((event->type == MOUSEMOVE) || ui_event_is_snap(event)) {
      const bool is_motion = (event->type == MOUSEMOVE);
      const enum eSnapType snap = ui_event_to_snap(event);
      float fac;

#ifdef USE_DRAG_MULTINUM
      data->multi_data.drag_dir[0] += abs(data->draglastx - mx);
      data->multi_data.drag_dir[1] += abs(data->draglasty - my);
#endif

      fac = 1.0f;
      if (event->modifier & KM_SHIFT) {
        fac /= 10.0f;
      }

      if (ui_numedit_but_NUM(number_but,
                             data,
                             (ui_but_is_cursor_warp(but) ? screen_mx : mx),
                             is_motion,
                             snap,
                             fac))
      {
        ui_numedit_apply(C, block, but, data);
      }
#ifdef USE_DRAG_MULTINUM
      else if (data->multi_data.has_mbuts) {
        if (data->multi_data.init == uiHandleButtonMulti::INIT_ENABLE) {
          ui_multibut_states_apply(C, data, block);
        }
      }
#endif
    }
    retval = WM_UI_HANDLER_BREAK;
  }
  else if (data->state == BUTTON_STATE_TEXT_EDITING) {
    ui_do_but_textedit(C, block, but, data, event);
    retval = WM_UI_HANDLER_BREAK;
  }
  else if (data->state == BUTTON_STATE_TEXT_SELECTING) {
    ui_do_but_textedit_select(C, block, but, data, event);
    retval = WM_UI_HANDLER_BREAK;
  }

  if (click) {
    /* we can click on the side arrows to increment/decrement,
     * or click inside to edit the value directly */

    if (!ui_but_is_float(but)) {
      /* Integer Value. */
      if (but->drawflag & (UI_BUT_ACTIVE_LEFT | UI_BUT_ACTIVE_RIGHT)) {
        button_activate_state(C, but, BUTTON_STATE_NUM_EDITING);

        const int value_step = int(number_but->step_size);
        BLI_assert(value_step > 0);
        const int softmin = round_fl_to_int_clamp(but->softmin);
        const int softmax = round_fl_to_int_clamp(but->softmax);
        const double value_test = (but->drawflag & UI_BUT_ACTIVE_LEFT) ?
                                      double(max_ii(softmin, int(data->value) - value_step)) :
                                      double(min_ii(softmax, int(data->value) + value_step));
        if (value_test != data->value) {
          data->value = double(value_test);
        }
        else {
          data->cancel = true;
        }
        button_activate_state(C, but, BUTTON_STATE_EXIT);
      }
      else {
        button_activate_state(C, but, BUTTON_STATE_TEXT_EDITING);
      }
    }
    else {
      /* Float Value. */
      if (but->drawflag & (UI_BUT_ACTIVE_LEFT | UI_BUT_ACTIVE_RIGHT)) {
        const PropertyScaleType scale_type = ui_but_scale_type(but);

        button_activate_state(C, but, BUTTON_STATE_NUM_EDITING);

        double value_step;
        if (scale_type == PROP_SCALE_LOG) {
          double precision = (roundf(log10f(data->value) + UI_PROP_SCALE_LOG_SNAP_OFFSET) - 1.0f) +
                             log10f(number_but->step_size);
          /* Non-finite when `data->value` is zero. */
          if (UNLIKELY(!isfinite(precision))) {
            precision = -FLT_MAX; /* Ignore this value. */
          }
          value_step = powf(10.0f, max_ff(precision, -number_but->precision));
        }
        else {
          value_step = double(number_but->step_size * UI_PRECISION_FLOAT_SCALE);
        }
        BLI_assert(value_step > 0.0f);
        const double value_test =
            (but->drawflag & UI_BUT_ACTIVE_LEFT) ?
                double(max_ff(but->softmin, float(data->value - value_step))) :
                double(min_ff(but->softmax, float(data->value + value_step)));
        if (value_test != data->value) {
          data->value = value_test;
        }
        else {
          data->cancel = true;
        }
        button_activate_state(C, but, BUTTON_STATE_EXIT);
      }
      else {
        button_activate_state(C, but, BUTTON_STATE_TEXT_EDITING);
      }
    }

    retval = WM_UI_HANDLER_BREAK;
  }

  data->draglastx = mx;
  data->draglasty = my;

  return retval;
}

static bool ui_numedit_but_SLI(uiBut *but,
                               uiHandleButtonData *data,
                               int mx,
                               const bool is_horizontal,
                               const bool is_motion,
                               const bool snap,
                               const bool shift)
{
  float cursor_x_range, f, tempf, softmin, softmax, softrange;
  int temp, lvalue;
  bool changed = false;
  float mx_fl, my_fl;

  /* prevent unwanted drag adjustments, test motion so modifier keys refresh. */
  if ((but->type != UI_BTYPE_SCROLL) && (is_motion || data->draglock) &&
      (ui_but_dragedit_update_mval(data, mx) == false))
  {
    return changed;
  }

  ui_block_interaction_begin_ensure(
      static_cast<bContext *>(but->block->evil_C), but->block, data, false);

  const PropertyScaleType scale_type = ui_but_scale_type(but);

  softmin = but->softmin;
  softmax = but->softmax;
  softrange = softmax - softmin;

  /* yes, 'mx' as both x/y is intentional */
  ui_mouse_scale_warp(data, mx, mx, &mx_fl, &my_fl, shift);

  if (but->type == UI_BTYPE_NUM_SLIDER) {
    cursor_x_range = BLI_rctf_size_x(&but->rect);
  }
  else if (but->type == UI_BTYPE_SCROLL) {
    const float size = (is_horizontal) ? BLI_rctf_size_x(&but->rect) :
                                         -BLI_rctf_size_y(&but->rect);
    cursor_x_range = size * (but->softmax - but->softmin) /
                     (but->softmax - but->softmin + but->a1);
  }
  else {
    const float ofs = (BLI_rctf_size_y(&but->rect) / 2.0f);
    cursor_x_range = (BLI_rctf_size_x(&but->rect) - ofs);
  }

  f = (mx_fl - data->dragstartx) / cursor_x_range + data->dragfstart;
  CLAMP(f, 0.0f, 1.0f);

  /* deal with mouse correction */
#ifdef USE_CONT_MOUSE_CORRECT
  if (ui_but_is_cursor_warp(but)) {
    /* OK but can go outside bounds */
    if (is_horizontal) {
      data->ungrab_mval[0] = but->rect.xmin + (f * cursor_x_range);
      data->ungrab_mval[1] = BLI_rctf_cent_y(&but->rect);
    }
    else {
      data->ungrab_mval[1] = but->rect.ymin + (f * cursor_x_range);
      data->ungrab_mval[0] = BLI_rctf_cent_x(&but->rect);
    }
    BLI_rctf_clamp_pt_v(&but->rect, data->ungrab_mval);
  }
#endif
  /* done correcting mouse */

  switch (scale_type) {
    case PROP_SCALE_LINEAR: {
      tempf = softmin + f * softrange;
      break;
    }
    case PROP_SCALE_LOG: {
      tempf = powf(softmax / softmin, f) * softmin;
      break;
    }
    case PROP_SCALE_CUBIC: {
      const float cubicmin = cube_f(softmin);
      const float cubicmax = cube_f(softmax);
      const float cubicrange = cubicmax - cubicmin;
      tempf = cube_f(softmin + f * softrange);
      tempf = (tempf - cubicmin) / cubicrange * softrange + softmin;
      break;
    }
  }
  temp = round_fl_to_int(tempf);

  if (snap) {
    if (ELEM(tempf, softmin, softmax)) {
      /* pass */
    }
    else if (ui_but_is_float(but)) {

      if (shift) {
        if (ELEM(tempf, softmin, softmax)) {
        }
        else if (softrange < 2.10f) {
          tempf = roundf(tempf * 100.0f) * 0.01f;
        }
        else if (softrange < 21.0f) {
          tempf = roundf(tempf * 10.0f) * 0.1f;
        }
        else {
          tempf = roundf(tempf);
        }
      }
      else {
        if (softrange < 2.10f) {
          tempf = roundf(tempf * 10.0f) * 0.1f;
        }
        else if (softrange < 21.0f) {
          tempf = roundf(tempf);
        }
        else {
          tempf = roundf(tempf * 0.1f) * 10.0f;
        }
      }
    }
    else {
      temp = 10 * (temp / 10);
      tempf = temp;
    }
  }

  if (!ui_but_is_float(but)) {
    lvalue = round(data->value);

    CLAMP(temp, softmin, softmax);

    if (temp != lvalue) {
      data->value = temp;
      data->dragchange = true;
      changed = true;
    }
  }
  else {
    CLAMP(tempf, softmin, softmax);

    if (tempf != float(data->value)) {
      data->value = tempf;
      data->dragchange = true;
      changed = true;
    }
  }

  return changed;
}

static int ui_do_but_SLI(
    bContext *C, uiBlock *block, uiBut *but, uiHandleButtonData *data, const wmEvent *event)
{
  int click = 0;
  int retval = WM_UI_HANDLER_CONTINUE;

  int mx = event->xy[0];
  int my = event->xy[1];
  ui_window_to_block(data->region, block, &mx, &my);

  if (data->state == BUTTON_STATE_HIGHLIGHT) {
    int type = event->type, val = event->val;

    if (type == MOUSEPAN) {
      ui_pan_to_scroll(event, &type, &val);
    }

    /* XXX hardcoded keymap check.... */
    if ((type == MOUSEPAN) && (event->modifier & KM_CTRL)) {
      /* allow accumulating values, otherwise scrolling gets preference */
      retval = WM_UI_HANDLER_BREAK;
    }
    else if ((type == WHEELDOWNMOUSE) && (event->modifier & KM_CTRL)) {
      mx = but->rect.xmin;
      click = 2;
    }
    else if ((type == WHEELUPMOUSE) && (event->modifier & KM_CTRL)) {
      mx = but->rect.xmax;
      click = 2;
    }
    else if (event->val == KM_PRESS) {
      if (ELEM(event->type, LEFTMOUSE, EVT_PADENTER, EVT_RETKEY) && (event->modifier & KM_CTRL)) {
        button_activate_state(C, but, BUTTON_STATE_TEXT_EDITING);
        retval = WM_UI_HANDLER_BREAK;
      }
#ifndef USE_ALLSELECT
      /* alt-click on sides to get "arrows" like in UI_BTYPE_NUM buttons,
       * and match wheel usage above */
      else if ((event->type == LEFTMOUSE) && (event->modifier & KM_ALT)) {
        int halfpos = BLI_rctf_cent_x(&but->rect);
        click = 2;
        if (mx < halfpos) {
          mx = but->rect.xmin;
        }
        else {
          mx = but->rect.xmax;
        }
      }
#endif
      else if (event->type == LEFTMOUSE) {
        data->dragstartx = mx;
        data->draglastx = mx;
        button_activate_state(C, but, BUTTON_STATE_NUM_EDITING);
        retval = WM_UI_HANDLER_BREAK;
      }
      else if (ELEM(event->type, EVT_PADENTER, EVT_RETKEY) && event->val == KM_PRESS) {
        click = 1;
      }
      else if (event->type == EVT_MINUSKEY && event->val == KM_PRESS) {
        button_activate_state(C, but, BUTTON_STATE_NUM_EDITING);
        data->value = -data->value;
        button_activate_state(C, but, BUTTON_STATE_EXIT);
        retval = WM_UI_HANDLER_BREAK;
      }
    }
#ifdef USE_DRAG_MULTINUM
    copy_v2_v2_int(data->multi_data.drag_start, event->xy);
#endif
  }
  else if (data->state == BUTTON_STATE_NUM_EDITING) {
    if (ELEM(event->type, EVT_ESCKEY, RIGHTMOUSE)) {
      if (event->val == KM_PRESS) {
        data->cancel = true;
        data->escapecancel = true;
        button_activate_state(C, but, BUTTON_STATE_EXIT);
      }
    }
    else if (event->type == LEFTMOUSE && event->val == KM_RELEASE) {
      if (data->dragchange) {
#ifdef USE_DRAG_MULTINUM
        /* If we started multi-button but didn't drag, then edit. */
        if (data->multi_data.init == uiHandleButtonMulti::INIT_SETUP) {
          click = 1;
        }
        else
#endif
        {
          button_activate_state(C, but, BUTTON_STATE_EXIT);
        }
      }
      else {
#ifdef USE_CONT_MOUSE_CORRECT
        /* reset! */
        copy_v2_fl(data->ungrab_mval, FLT_MAX);
#endif
        click = 1;
      }
    }
    else if ((event->type == MOUSEMOVE) || ui_event_is_snap(event)) {
      const bool is_motion = (event->type == MOUSEMOVE);
#ifdef USE_DRAG_MULTINUM
      data->multi_data.drag_dir[0] += abs(data->draglastx - mx);
      data->multi_data.drag_dir[1] += abs(data->draglasty - my);
#endif
      if (ui_numedit_but_SLI(but,
                             data,
                             mx,
                             true,
                             is_motion,
                             event->modifier & KM_CTRL,
                             event->modifier & KM_SHIFT))
      {
        ui_numedit_apply(C, block, but, data);
      }

#ifdef USE_DRAG_MULTINUM
      else if (data->multi_data.has_mbuts) {
        if (data->multi_data.init == uiHandleButtonMulti::INIT_ENABLE) {
          ui_multibut_states_apply(C, data, block);
        }
      }
#endif
    }
    retval = WM_UI_HANDLER_BREAK;
  }
  else if (data->state == BUTTON_STATE_TEXT_EDITING) {
    ui_do_but_textedit(C, block, but, data, event);
    retval = WM_UI_HANDLER_BREAK;
  }
  else if (data->state == BUTTON_STATE_TEXT_SELECTING) {
    ui_do_but_textedit_select(C, block, but, data, event);
    retval = WM_UI_HANDLER_BREAK;
  }

  if (click) {
    if (click == 2) {
      const PropertyScaleType scale_type = ui_but_scale_type(but);

      /* nudge slider to the left or right */
      float f, tempf, softmin, softmax, softrange;
      int temp;

      button_activate_state(C, but, BUTTON_STATE_NUM_EDITING);

      softmin = but->softmin;
      softmax = but->softmax;
      softrange = softmax - softmin;

      tempf = data->value;
      temp = int(data->value);

#if 0
      if (but->type == SLI) {
        /* same as below */
        f = float(mx - but->rect.xmin) / (BLI_rctf_size_x(&but->rect));
      }
      else
#endif
      {
        f = float(mx - but->rect.xmin) / BLI_rctf_size_x(&but->rect);
      }

      if (scale_type == PROP_SCALE_LOG) {
        f = powf(softmax / softmin, f) * softmin;
      }
      else {
        f = softmin + f * softrange;
      }

      if (!ui_but_is_float(but)) {
        int value_step = 1;
        if (f < temp) {
          temp -= value_step;
        }
        else {
          temp += value_step;
        }

        if (temp >= softmin && temp <= softmax) {
          data->value = temp;
        }
        else {
          data->cancel = true;
        }
      }
      else {
        if (tempf >= softmin && tempf <= softmax) {
          float value_step;
          if (scale_type == PROP_SCALE_LOG) {
            value_step = powf(10.0f, roundf(log10f(tempf) + UI_PROP_SCALE_LOG_SNAP_OFFSET) - 1.0f);
          }
          else {
            value_step = 0.01f;
          }

          if (f < tempf) {
            tempf -= value_step;
          }
          else {
            tempf += value_step;
          }

          CLAMP(tempf, softmin, softmax);
          data->value = tempf;
        }
        else {
          data->cancel = true;
        }
      }

      button_activate_state(C, but, BUTTON_STATE_EXIT);
      retval = WM_UI_HANDLER_BREAK;
    }
    else {
      /* edit the value directly */
      button_activate_state(C, but, BUTTON_STATE_TEXT_EDITING);
      retval = WM_UI_HANDLER_BREAK;
    }
  }

  data->draglastx = mx;
  data->draglasty = my;

  return retval;
}

static int ui_do_but_SCROLL(
    bContext *C, uiBlock *block, uiBut *but, uiHandleButtonData *data, const wmEvent *event)
{
  int retval = WM_UI_HANDLER_CONTINUE;
  const bool horizontal = (BLI_rctf_size_x(&but->rect) > BLI_rctf_size_y(&but->rect));

  int mx = event->xy[0];
  int my = event->xy[1];
  ui_window_to_block(data->region, block, &mx, &my);

  if (data->state == BUTTON_STATE_HIGHLIGHT) {
    if (event->val == KM_PRESS) {
      if (event->type == LEFTMOUSE) {
        if (horizontal) {
          data->dragstartx = mx;
          data->draglastx = mx;
        }
        else {
          data->dragstartx = my;
          data->draglastx = my;
        }
        button_activate_state(C, but, BUTTON_STATE_NUM_EDITING);
        retval = WM_UI_HANDLER_BREAK;
      }
    }
  }
  else if (data->state == BUTTON_STATE_NUM_EDITING) {
    if (event->type == EVT_ESCKEY) {
      if (event->val == KM_PRESS) {
        data->cancel = true;
        data->escapecancel = true;
        button_activate_state(C, but, BUTTON_STATE_EXIT);
      }
    }
    else if (event->type == LEFTMOUSE && event->val == KM_RELEASE) {
      button_activate_state(C, but, BUTTON_STATE_EXIT);
    }
    else if (event->type == MOUSEMOVE) {
      const bool is_motion = (event->type == MOUSEMOVE);
      if (ui_numedit_but_SLI(
              but, data, (horizontal) ? mx : my, horizontal, is_motion, false, false)) {
        ui_numedit_apply(C, block, but, data);
      }
    }

    retval = WM_UI_HANDLER_BREAK;
  }

  return retval;
}

static int ui_do_but_GRIP(
    bContext *C, uiBlock *block, uiBut *but, uiHandleButtonData *data, const wmEvent *event)
{
  int retval = WM_UI_HANDLER_CONTINUE;
  const bool horizontal = (BLI_rctf_size_x(&but->rect) < BLI_rctf_size_y(&but->rect));

  /* NOTE: Having to store org point in window space and recompute it to block "space" each time
   *       is not ideal, but this is a way to hack around behavior of ui_window_to_block(), which
   *       returns different results when the block is inside a panel or not...
   *       See #37739.
   */

  int mx = event->xy[0];
  int my = event->xy[1];
  ui_window_to_block(data->region, block, &mx, &my);

  if (data->state == BUTTON_STATE_HIGHLIGHT) {
    if (event->val == KM_PRESS) {
      if (event->type == LEFTMOUSE) {
        data->dragstartx = event->xy[0];
        data->dragstarty = event->xy[1];
        button_activate_state(C, but, BUTTON_STATE_NUM_EDITING);
        retval = WM_UI_HANDLER_BREAK;
      }
    }
  }
  else if (data->state == BUTTON_STATE_NUM_EDITING) {
    if (event->type == EVT_ESCKEY) {
      if (event->val == KM_PRESS) {
        data->cancel = true;
        data->escapecancel = true;
        button_activate_state(C, but, BUTTON_STATE_EXIT);
      }
    }
    else if (event->type == LEFTMOUSE && event->val == KM_RELEASE) {
      button_activate_state(C, but, BUTTON_STATE_EXIT);
    }
    else if (event->type == MOUSEMOVE) {
      int dragstartx = data->dragstartx;
      int dragstarty = data->dragstarty;
      ui_window_to_block(data->region, block, &dragstartx, &dragstarty);
      data->value = data->origvalue + (horizontal ? mx - dragstartx : dragstarty - my);
      ui_numedit_apply(C, block, but, data);
    }

    retval = WM_UI_HANDLER_BREAK;
  }

  return retval;
}

static int ui_do_but_LISTROW(bContext *C,
                             uiBut *but,
                             uiHandleButtonData *data,
                             const wmEvent *event)
{
  if (data->state == BUTTON_STATE_HIGHLIGHT) {
    /* hack to pass on ctrl+click and double click to overlapping text
     * editing field for editing list item names
     */
    if ((ELEM(event->type, LEFTMOUSE, EVT_PADENTER, EVT_RETKEY) && (event->val == KM_PRESS) &&
         (event->modifier & KM_CTRL)) ||
        (event->type == LEFTMOUSE && event->val == KM_DBL_CLICK))
    {
      uiBut *labelbut = ui_but_list_row_text_activate(
          C, but, data, event, BUTTON_ACTIVATE_TEXT_EDITING);
      if (labelbut) {
        /* Nothing else to do. */
        return WM_UI_HANDLER_BREAK;
      }
    }
  }

  return ui_do_but_EXIT(C, but, data, event);
}

static int ui_do_but_BLOCK(bContext *C, uiBut *but, uiHandleButtonData *data, const wmEvent *event)
{
  if (data->state == BUTTON_STATE_HIGHLIGHT) {

    /* First handle click on icon-drag type button. */
    if (event->type == LEFTMOUSE && ui_but_drag_is_draggable(but) && event->val == KM_PRESS) {
      if (ui_but_contains_point_px_icon(but, data->region, event)) {
        button_activate_state(C, but, BUTTON_STATE_WAIT_DRAG);
        data->dragstartx = event->xy[0];
        data->dragstarty = event->xy[1];
        return WM_UI_HANDLER_BREAK;
      }
    }
#ifdef USE_DRAG_TOGGLE
    if (event->type == LEFTMOUSE && event->val == KM_PRESS && ui_but_is_drag_toggle(but)) {
      button_activate_state(C, but, BUTTON_STATE_WAIT_DRAG);
      data->dragstartx = event->xy[0];
      data->dragstarty = event->xy[1];
      return WM_UI_HANDLER_BREAK;
    }
#endif
    /* regular open menu */
    if (ELEM(event->type, LEFTMOUSE, EVT_PADENTER, EVT_RETKEY) && event->val == KM_PRESS) {
      button_activate_state(C, but, BUTTON_STATE_MENU_OPEN);
      return WM_UI_HANDLER_BREAK;
    }
    if (ui_but_supports_cycling(but)) {
      if (ELEM(event->type, MOUSEPAN, WHEELDOWNMOUSE, WHEELUPMOUSE) && (event->modifier & KM_CTRL))
      {
        int type = event->type;
        int val = event->val;

        /* Convert pan to scroll-wheel. */
        if (type == MOUSEPAN) {
          ui_pan_to_scroll(event, &type, &val);

          if (type == MOUSEPAN) {
            return WM_UI_HANDLER_BREAK;
          }
        }

        const int direction = (type == WHEELDOWNMOUSE) ? 1 : -1;

        data->value = ui_but_menu_step(but, direction);

        button_activate_state(C, but, BUTTON_STATE_EXIT);
        ui_apply_but(C, but->block, but, data, true);

        /* Button's state need to be changed to EXIT so moving mouse away from this mouse
         * wouldn't lead to cancel changes made to this button, but changing state to EXIT also
         * makes no button active for a while which leads to triggering operator when doing fast
         * scrolling mouse wheel. using post activate stuff from button allows to make button be
         * active again after checking for all that mouse leave and cancel stuff, so quick
         * scroll wouldn't be an issue anymore. Same goes for scrolling wheel in another
         * direction below (sergey).
         */
        data->postbut = but;
        data->posttype = BUTTON_ACTIVATE_OVER;

        /* without this, a new interface that draws as result of the menu change
         * won't register that the mouse is over it, eg:
         * Alt+MouseWheel over the render slots, without this,
         * the slot menu fails to switch a second time.
         *
         * The active state of the button could be maintained some other way
         * and remove this mouse-move event.
         */
        WM_event_add_mousemove(data->window);

        return WM_UI_HANDLER_BREAK;
      }
    }
  }
  else if (data->state == BUTTON_STATE_WAIT_DRAG) {

    /* this function also ends state */
    if (ui_but_drag_init(C, but, data, event)) {
      return WM_UI_HANDLER_BREAK;
    }

    /* outside icon quit, not needed if drag activated */
    if (0 == ui_but_contains_point_px_icon(but, data->region, event)) {
      button_activate_state(C, but, BUTTON_STATE_EXIT);
      data->cancel = true;
      return WM_UI_HANDLER_BREAK;
    }

    if (event->type == LEFTMOUSE && event->val == KM_RELEASE) {
      button_activate_state(C, but, BUTTON_STATE_MENU_OPEN);
      return WM_UI_HANDLER_BREAK;
    }
  }

  return WM_UI_HANDLER_CONTINUE;
}

static bool ui_numedit_but_UNITVEC(
    uiBut *but, uiHandleButtonData *data, int mx, int my, const enum eSnapType snap)
{
  float mrad;
  bool changed = true;

  /* button is presumed square */
  /* if mouse moves outside of sphere, it does negative normal */

  /* note that both data->vec and data->origvec should be normalized
   * else we'll get a harmless but annoying jump when first clicking */

  float *fp = data->origvec;
  const float rad = BLI_rctf_size_x(&but->rect);
  const float radsq = rad * rad;

  int mdx, mdy;
  if (fp[2] > 0.0f) {
    mdx = (rad * fp[0]);
    mdy = (rad * fp[1]);
  }
  else if (fp[2] > -1.0f) {
    mrad = rad / sqrtf(fp[0] * fp[0] + fp[1] * fp[1]);

    mdx = 2.0f * mrad * fp[0] - (rad * fp[0]);
    mdy = 2.0f * mrad * fp[1] - (rad * fp[1]);
  }
  else {
    mdx = mdy = 0;
  }

  float dx = float(mx + mdx - data->dragstartx);
  float dy = float(my + mdy - data->dragstarty);

  fp = data->vec;
  mrad = dx * dx + dy * dy;
  if (mrad < radsq) { /* inner circle */
    fp[0] = dx;
    fp[1] = dy;
    fp[2] = sqrtf(radsq - dx * dx - dy * dy);
  }
  else { /* outer circle */

    mrad = rad / sqrtf(mrad); /* veclen */

    dx *= (2.0f * mrad - 1.0f);
    dy *= (2.0f * mrad - 1.0f);

    mrad = dx * dx + dy * dy;
    if (mrad < radsq) {
      fp[0] = dx;
      fp[1] = dy;
      fp[2] = -sqrtf(radsq - dx * dx - dy * dy);
    }
  }
  normalize_v3(fp);

  if (snap != SNAP_OFF) {
    const int snap_steps = (snap == SNAP_ON) ? 4 : 12; /* 45 or 15 degree increments */
    const float snap_steps_angle = M_PI / snap_steps;
    float angle, angle_snap;

    /* round each axis of 'fp' to the next increment
     * do this in "angle" space - this gives increments of same size */
    for (int i = 0; i < 3; i++) {
      angle = asinf(fp[i]);
      angle_snap = roundf(angle / snap_steps_angle) * snap_steps_angle;
      fp[i] = sinf(angle_snap);
    }
    normalize_v3(fp);
    changed = !compare_v3v3(fp, data->origvec, FLT_EPSILON);
  }

  data->draglastx = mx;
  data->draglasty = my;

  return changed;
}

static void ui_palette_set_active(uiButColor *color_but)
{
  if (color_but->is_pallete_color) {
    Palette *palette = (Palette *)color_but->rnapoin.owner_id;
    PaletteColor *color = static_cast<PaletteColor *>(color_but->rnapoin.data);
    palette->active_color = BLI_findindex(&palette->colors, color);
  }
}

static int ui_do_but_COLOR(bContext *C, uiBut *but, uiHandleButtonData *data, const wmEvent *event)
{
  BLI_assert(but->type == UI_BTYPE_COLOR);
  uiButColor *color_but = (uiButColor *)but;

  if (data->state == BUTTON_STATE_HIGHLIGHT) {
    /* First handle click on icon-drag type button. */
    if (event->type == LEFTMOUSE && ui_but_drag_is_draggable(but) && event->val == KM_PRESS) {
      ui_palette_set_active(color_but);
      if (ui_but_contains_point_px_icon(but, data->region, event)) {
        button_activate_state(C, but, BUTTON_STATE_WAIT_DRAG);
        data->dragstartx = event->xy[0];
        data->dragstarty = event->xy[1];
        return WM_UI_HANDLER_BREAK;
      }
    }
#ifdef USE_DRAG_TOGGLE
    if (event->type == LEFTMOUSE && event->val == KM_PRESS) {
      ui_palette_set_active(color_but);
      button_activate_state(C, but, BUTTON_STATE_WAIT_DRAG);
      data->dragstartx = event->xy[0];
      data->dragstarty = event->xy[1];
      return WM_UI_HANDLER_BREAK;
    }
#endif
    /* regular open menu */
    if (ELEM(event->type, LEFTMOUSE, EVT_PADENTER, EVT_RETKEY) && event->val == KM_PRESS) {
      ui_palette_set_active(color_but);
      button_activate_state(C, but, BUTTON_STATE_MENU_OPEN);
      return WM_UI_HANDLER_BREAK;
    }
    if (ELEM(event->type, MOUSEPAN, WHEELDOWNMOUSE, WHEELUPMOUSE) && (event->modifier & KM_CTRL)) {
      ColorPicker *cpicker = static_cast<ColorPicker *>(but->custom_data);
      float hsv_static[3] = {0.0f};
      float *hsv = cpicker ? cpicker->hsv_perceptual : hsv_static;
      float col[3];

      ui_but_v3_get(but, col);
      rgb_to_hsv_compat_v(col, hsv);

      if (event->type == WHEELDOWNMOUSE) {
        hsv[2] = clamp_f(hsv[2] - 0.05f, 0.0f, 1.0f);
      }
      else if (event->type == WHEELUPMOUSE) {
        hsv[2] = clamp_f(hsv[2] + 0.05f, 0.0f, 1.0f);
      }
      else {
        const float fac = 0.005 * (event->xy[1] - event->prev_xy[1]);
        hsv[2] = clamp_f(hsv[2] + fac, 0.0f, 1.0f);
      }

      hsv_to_rgb_v(hsv, data->vec);
      ui_but_v3_set(but, data->vec);

      button_activate_state(C, but, BUTTON_STATE_EXIT);
      ui_apply_but(C, but->block, but, data, true);
      return WM_UI_HANDLER_BREAK;
    }
    if (color_but->is_pallete_color && (event->type == EVT_DELKEY) && (event->val == KM_PRESS)) {
      Palette *palette = (Palette *)but->rnapoin.owner_id;
      PaletteColor *color = static_cast<PaletteColor *>(but->rnapoin.data);

      BKE_palette_color_remove(palette, color);

      button_activate_state(C, but, BUTTON_STATE_EXIT);

      /* this is risky. it works OK for now,
       * but if it gives trouble we should delay execution */
      but->rnapoin = PointerRNA_NULL;
      but->rnaprop = nullptr;

      return WM_UI_HANDLER_BREAK;
    }
  }
  else if (data->state == BUTTON_STATE_WAIT_DRAG) {

    /* this function also ends state */
    if (ui_but_drag_init(C, but, data, event)) {
      return WM_UI_HANDLER_BREAK;
    }

    /* outside icon quit, not needed if drag activated */
    if (0 == ui_but_contains_point_px_icon(but, data->region, event)) {
      button_activate_state(C, but, BUTTON_STATE_EXIT);
      data->cancel = true;
      return WM_UI_HANDLER_BREAK;
    }

    if (event->type == LEFTMOUSE && event->val == KM_RELEASE) {
      if (color_but->is_pallete_color) {
        if ((event->modifier & KM_CTRL) == 0) {
          float color[3];
          Paint *paint = BKE_paint_get_active_from_context(C);
          Brush *brush = BKE_paint_brush(paint);

          if (brush->flag & BRUSH_USE_GRADIENT) {
            float *target = &brush->gradient->data[brush->gradient->cur].r;

            if (but->rnaprop && RNA_property_subtype(but->rnaprop) == PROP_COLOR_GAMMA) {
              RNA_property_float_get_array(&but->rnapoin, but->rnaprop, target);
              IMB_colormanagement_srgb_to_scene_linear_v3(target, target);
            }
            else if (but->rnaprop && RNA_property_subtype(but->rnaprop) == PROP_COLOR) {
              RNA_property_float_get_array(&but->rnapoin, but->rnaprop, target);
            }
          }
          else {
            Scene *scene = CTX_data_scene(C);
            bool updated = false;

            if (but->rnaprop && RNA_property_subtype(but->rnaprop) == PROP_COLOR_GAMMA) {
              RNA_property_float_get_array(&but->rnapoin, but->rnaprop, color);
              BKE_brush_color_set(scene, brush, color);
              updated = true;
            }
            else if (but->rnaprop && RNA_property_subtype(but->rnaprop) == PROP_COLOR) {
              RNA_property_float_get_array(&but->rnapoin, but->rnaprop, color);
              IMB_colormanagement_scene_linear_to_srgb_v3(color, color);
              BKE_brush_color_set(scene, brush, color);
              updated = true;
            }

            if (updated) {
              PropertyRNA *brush_color_prop;

              PointerRNA brush_ptr = RNA_id_pointer_create(&brush->id);
              brush_color_prop = RNA_struct_find_property(&brush_ptr, "color");
              RNA_property_update(C, &brush_ptr, brush_color_prop);
            }
          }

          button_activate_state(C, but, BUTTON_STATE_EXIT);
        }
        else {
          button_activate_state(C, but, BUTTON_STATE_MENU_OPEN);
        }
      }
      else {
        button_activate_state(C, but, BUTTON_STATE_MENU_OPEN);
      }
      return WM_UI_HANDLER_BREAK;
    }
  }

  return WM_UI_HANDLER_CONTINUE;
}

static int ui_do_but_UNITVEC(
    bContext *C, uiBlock *block, uiBut *but, uiHandleButtonData *data, const wmEvent *event)
{
  int mx = event->xy[0];
  int my = event->xy[1];
  ui_window_to_block(data->region, block, &mx, &my);

  if (data->state == BUTTON_STATE_HIGHLIGHT) {
    if (event->type == LEFTMOUSE && event->val == KM_PRESS) {
      const enum eSnapType snap = ui_event_to_snap(event);
      data->dragstartx = mx;
      data->dragstarty = my;
      data->draglastx = mx;
      data->draglasty = my;
      button_activate_state(C, but, BUTTON_STATE_NUM_EDITING);

      /* also do drag the first time */
      if (ui_numedit_but_UNITVEC(but, data, mx, my, snap)) {
        ui_numedit_apply(C, block, but, data);
      }

      return WM_UI_HANDLER_BREAK;
    }
  }
  else if (data->state == BUTTON_STATE_NUM_EDITING) {
    if ((event->type == MOUSEMOVE) || ui_event_is_snap(event)) {
      if (mx != data->draglastx || my != data->draglasty || event->type != MOUSEMOVE) {
        const enum eSnapType snap = ui_event_to_snap(event);
        if (ui_numedit_but_UNITVEC(but, data, mx, my, snap)) {
          ui_numedit_apply(C, block, but, data);
        }
      }
    }
    else if (ELEM(event->type, EVT_ESCKEY, RIGHTMOUSE)) {
      if (event->val == KM_PRESS) {
        data->cancel = true;
        data->escapecancel = true;
        button_activate_state(C, but, BUTTON_STATE_EXIT);
      }
    }
    else if (event->type == LEFTMOUSE && event->val == KM_RELEASE) {
      button_activate_state(C, but, BUTTON_STATE_EXIT);
    }

    return WM_UI_HANDLER_BREAK;
  }

  return WM_UI_HANDLER_CONTINUE;
}

/* scales a vector so no axis exceeds max
 * (could become BLI_math func) */
static void clamp_axis_max_v3(float v[3], const float max)
{
  const float v_max = max_fff(v[0], v[1], v[2]);
  if (v_max > max) {
    mul_v3_fl(v, max / v_max);
    if (v[0] > max) {
      v[0] = max;
    }
    if (v[1] > max) {
      v[1] = max;
    }
    if (v[2] > max) {
      v[2] = max;
    }
  }
}

static void ui_rgb_to_color_picker_HSVCUBE_compat_v(const uiButHSVCube *hsv_but,
                                                    const float rgb[3],
                                                    float hsv[3])
{
  if (hsv_but->gradient_type == UI_GRAD_L_ALT) {
    rgb_to_hsl_compat_v(rgb, hsv);
  }
  else {
    rgb_to_hsv_compat_v(rgb, hsv);
  }
}

static void ui_rgb_to_color_picker_HSVCUBE_v(const uiButHSVCube *hsv_but,
                                             const float rgb[3],
                                             float hsv[3])
{
  if (hsv_but->gradient_type == UI_GRAD_L_ALT) {
    rgb_to_hsl_v(rgb, hsv);
  }
  else {
    rgb_to_hsv_v(rgb, hsv);
  }
}

static void ui_color_picker_to_rgb_HSVCUBE_v(const uiButHSVCube *hsv_but,
                                             const float hsv[3],
                                             float rgb[3])
{
  if (hsv_but->gradient_type == UI_GRAD_L_ALT) {
    hsl_to_rgb_v(hsv, rgb);
  }
  else {
    hsv_to_rgb_v(hsv, rgb);
  }
}

static bool ui_numedit_but_HSVCUBE(uiBut *but,
                                   uiHandleButtonData *data,
                                   int mx,
                                   int my,
                                   const enum eSnapType snap,
                                   const bool shift)
{
  const uiButHSVCube *hsv_but = (uiButHSVCube *)but;
  ColorPicker *cpicker = static_cast<ColorPicker *>(but->custom_data);
  float *hsv = cpicker->hsv_perceptual;
  float rgb[3];
  float x, y;
  float mx_fl, my_fl;
  const bool changed = true;

  ui_mouse_scale_warp(data, mx, my, &mx_fl, &my_fl, shift);

#ifdef USE_CONT_MOUSE_CORRECT
  if (ui_but_is_cursor_warp(but)) {
    /* OK but can go outside bounds */
    data->ungrab_mval[0] = mx_fl;
    data->ungrab_mval[1] = my_fl;
    BLI_rctf_clamp_pt_v(&but->rect, data->ungrab_mval);
  }
#endif

  ui_but_v3_get(but, rgb);
  ui_scene_linear_to_perceptual_space(but, rgb);

  ui_rgb_to_color_picker_HSVCUBE_compat_v(hsv_but, rgb, hsv);

  /* only apply the delta motion, not absolute */
  if (shift) {
    rcti rect_i;
    float xpos, ypos, hsvo[3];

    BLI_rcti_rctf_copy(&rect_i, &but->rect);

    /* calculate original hsv again */
    copy_v3_v3(rgb, data->origvec);
    ui_scene_linear_to_perceptual_space(but, rgb);

    copy_v3_v3(hsvo, hsv);

    ui_rgb_to_color_picker_HSVCUBE_compat_v(hsv_but, rgb, hsvo);

    /* and original position */
    ui_hsvcube_pos_from_vals(hsv_but, &rect_i, hsvo, &xpos, &ypos);

    mx_fl = xpos - (data->dragstartx - mx_fl);
    my_fl = ypos - (data->dragstarty - my_fl);
  }

  /* relative position within box */
  x = (float(mx_fl) - but->rect.xmin) / BLI_rctf_size_x(&but->rect);
  y = (float(my_fl) - but->rect.ymin) / BLI_rctf_size_y(&but->rect);
  CLAMP(x, 0.0f, 1.0f);
  CLAMP(y, 0.0f, 1.0f);

  switch (hsv_but->gradient_type) {
    case UI_GRAD_SV:
      hsv[1] = x;
      hsv[2] = y;
      break;
    case UI_GRAD_HV:
      hsv[0] = x;
      hsv[2] = y;
      break;
    case UI_GRAD_HS:
      hsv[0] = x;
      hsv[1] = y;
      break;
    case UI_GRAD_H:
      hsv[0] = x;
      break;
    case UI_GRAD_S:
      hsv[1] = x;
      break;
    case UI_GRAD_V:
      hsv[2] = x;
      break;
    case UI_GRAD_L_ALT:
      hsv[2] = y;
      break;
    case UI_GRAD_V_ALT: {
      /* vertical 'value' strip */
      const float min = but->softmin, max = but->softmax;
      /* exception only for value strip - use the range set in but->min/max */
      hsv[2] = y * (max - min) + min;
      break;
    }
    default:
      BLI_assert(0);
      break;
  }

  if (snap != SNAP_OFF) {
    if (ELEM(hsv_but->gradient_type, UI_GRAD_HV, UI_GRAD_HS, UI_GRAD_H)) {
      ui_color_snap_hue(snap, &hsv[0]);
    }
  }

  ui_color_picker_to_rgb_HSVCUBE_v(hsv_but, hsv, rgb);
  ui_perceptual_to_scene_linear_space(but, rgb);

  /* clamp because with color conversion we can exceed range #34295. */
  if (hsv_but->gradient_type == UI_GRAD_V_ALT) {
    clamp_axis_max_v3(rgb, but->softmax);
  }

  copy_v3_v3(data->vec, rgb);

  data->draglastx = mx;
  data->draglasty = my;

  return changed;
}

#ifdef WITH_INPUT_NDOF
static void ui_ndofedit_but_HSVCUBE(uiButHSVCube *hsv_but,
                                    uiHandleButtonData *data,
                                    const wmNDOFMotionData *ndof,
                                    const enum eSnapType snap,
                                    const bool shift)
{
  ColorPicker *cpicker = static_cast<ColorPicker *>(hsv_but->custom_data);
  float *hsv = cpicker->hsv_perceptual;
  const float hsv_v_max = max_ff(hsv[2], hsv_but->softmax);
  float rgb[3];
  const float sensitivity = (shift ? 0.15f : 0.3f) * ndof->dt;

  ui_but_v3_get(hsv_but, rgb);
  ui_scene_linear_to_perceptual_space(hsv_but, rgb);
  ui_rgb_to_color_picker_HSVCUBE_compat_v(hsv_but, rgb, hsv);

  switch (hsv_but->gradient_type) {
    case UI_GRAD_SV:
      hsv[1] += ndof->rvec[2] * sensitivity;
      hsv[2] += ndof->rvec[0] * sensitivity;
      break;
    case UI_GRAD_HV:
      hsv[0] += ndof->rvec[2] * sensitivity;
      hsv[2] += ndof->rvec[0] * sensitivity;
      break;
    case UI_GRAD_HS:
      hsv[0] += ndof->rvec[2] * sensitivity;
      hsv[1] += ndof->rvec[0] * sensitivity;
      break;
    case UI_GRAD_H:
      hsv[0] += ndof->rvec[2] * sensitivity;
      break;
    case UI_GRAD_S:
      hsv[1] += ndof->rvec[2] * sensitivity;
      break;
    case UI_GRAD_V:
      hsv[2] += ndof->rvec[2] * sensitivity;
      break;
    case UI_GRAD_V_ALT:
    case UI_GRAD_L_ALT:
      /* vertical 'value' strip */

      /* exception only for value strip - use the range set in but->min/max */
      hsv[2] += ndof->rvec[0] * sensitivity;

      CLAMP(hsv[2], hsv_but->softmin, hsv_but->softmax);
      break;
    default:
      BLI_assert_msg(0, "invalid hsv type");
      break;
  }

  if (snap != SNAP_OFF) {
    if (ELEM(hsv_but->gradient_type, UI_GRAD_HV, UI_GRAD_HS, UI_GRAD_H)) {
      ui_color_snap_hue(snap, &hsv[0]);
    }
  }

  /* ndof specific: the changes above aren't clamping */
  hsv_clamp_v(hsv, hsv_v_max);

  ui_color_picker_to_rgb_HSVCUBE_v(hsv_but, hsv, rgb);
  ui_perceptual_to_scene_linear_space(hsv_but, rgb);

  copy_v3_v3(data->vec, rgb);
  ui_but_v3_set(hsv_but, data->vec);
}
#endif /* WITH_INPUT_NDOF */

static int ui_do_but_HSVCUBE(
    bContext *C, uiBlock *block, uiBut *but, uiHandleButtonData *data, const wmEvent *event)
{
  uiButHSVCube *hsv_but = (uiButHSVCube *)but;
  int mx = event->xy[0];
  int my = event->xy[1];
  ui_window_to_block(data->region, block, &mx, &my);

  if (data->state == BUTTON_STATE_HIGHLIGHT) {
    if (event->type == LEFTMOUSE && event->val == KM_PRESS) {
      const enum eSnapType snap = ui_event_to_snap(event);

      data->dragstartx = mx;
      data->dragstarty = my;
      data->draglastx = mx;
      data->draglasty = my;
      button_activate_state(C, but, BUTTON_STATE_NUM_EDITING);

      /* also do drag the first time */
      if (ui_numedit_but_HSVCUBE(but, data, mx, my, snap, event->modifier & KM_SHIFT)) {
        ui_numedit_apply(C, block, but, data);
      }

      return WM_UI_HANDLER_BREAK;
    }
#ifdef WITH_INPUT_NDOF
    if (event->type == NDOF_MOTION) {
      const wmNDOFMotionData *ndof = static_cast<const wmNDOFMotionData *>(event->customdata);
      const enum eSnapType snap = ui_event_to_snap(event);

      ui_ndofedit_but_HSVCUBE(hsv_but, data, ndof, snap, event->modifier & KM_SHIFT);

      button_activate_state(C, but, BUTTON_STATE_EXIT);
      ui_apply_but(C, but->block, but, data, true);

      return WM_UI_HANDLER_BREAK;
    }
#endif /* WITH_INPUT_NDOF */
    /* XXX hardcoded keymap check.... */
    if (event->type == EVT_BACKSPACEKEY && event->val == KM_PRESS) {
      if (ELEM(hsv_but->gradient_type, UI_GRAD_V_ALT, UI_GRAD_L_ALT)) {
        int len;

        /* reset only value */

        len = RNA_property_array_length(&but->rnapoin, but->rnaprop);
        if (ELEM(len, 3, 4)) {
          float rgb[3], def_hsv[3];
          float def[4];
          ColorPicker *cpicker = static_cast<ColorPicker *>(but->custom_data);
          float *hsv = cpicker->hsv_perceptual;

          RNA_property_float_get_default_array(&but->rnapoin, but->rnaprop, def);
          ui_rgb_to_color_picker_HSVCUBE_v(hsv_but, def, def_hsv);

          ui_but_v3_get(but, rgb);
          ui_rgb_to_color_picker_HSVCUBE_compat_v(hsv_but, rgb, hsv);

          def_hsv[0] = hsv[0];
          def_hsv[1] = hsv[1];

          ui_color_picker_to_rgb_HSVCUBE_v(hsv_but, def_hsv, rgb);
          ui_but_v3_set(but, rgb);

          RNA_property_update(C, &but->rnapoin, but->rnaprop);
          return WM_UI_HANDLER_BREAK;
        }
      }
    }
  }
  else if (data->state == BUTTON_STATE_NUM_EDITING) {
    if (ELEM(event->type, EVT_ESCKEY, RIGHTMOUSE)) {
      if (event->val == KM_PRESS) {
        data->cancel = true;
        data->escapecancel = true;
        button_activate_state(C, but, BUTTON_STATE_EXIT);
      }
    }
    else if ((event->type == MOUSEMOVE) || ui_event_is_snap(event)) {
      if (mx != data->draglastx || my != data->draglasty || event->type != MOUSEMOVE) {
        const enum eSnapType snap = ui_event_to_snap(event);

        if (ui_numedit_but_HSVCUBE(but, data, mx, my, snap, event->modifier & KM_SHIFT)) {
          ui_numedit_apply(C, block, but, data);
        }
      }
    }
    else if (event->type == LEFTMOUSE && event->val == KM_RELEASE) {
      button_activate_state(C, but, BUTTON_STATE_EXIT);
    }

    return WM_UI_HANDLER_BREAK;
  }

  return WM_UI_HANDLER_CONTINUE;
}

static bool ui_numedit_but_HSVCIRCLE(uiBut *but,
                                     uiHandleButtonData *data,
                                     float mx,
                                     float my,
                                     const enum eSnapType snap,
                                     const bool shift)
{
  const bool changed = true;
  ColorPicker *cpicker = static_cast<ColorPicker *>(but->custom_data);
  float *hsv = cpicker->hsv_perceptual;

  float mx_fl, my_fl;
  ui_mouse_scale_warp(data, mx, my, &mx_fl, &my_fl, shift);

#ifdef USE_CONT_MOUSE_CORRECT
  if (ui_but_is_cursor_warp(but)) {
    /* OK but can go outside bounds */
    data->ungrab_mval[0] = mx_fl;
    data->ungrab_mval[1] = my_fl;
    { /* clamp */
      const float radius = min_ff(BLI_rctf_size_x(&but->rect), BLI_rctf_size_y(&but->rect)) / 2.0f;
      const float cent[2] = {BLI_rctf_cent_x(&but->rect), BLI_rctf_cent_y(&but->rect)};
      const float len = len_v2v2(cent, data->ungrab_mval);
      if (len > radius) {
        dist_ensure_v2_v2fl(data->ungrab_mval, cent, radius);
      }
    }
  }
#endif

  rcti rect;
  BLI_rcti_rctf_copy(&rect, &but->rect);

  float rgb[3];
  ui_but_v3_get(but, rgb);
  ui_scene_linear_to_perceptual_space(but, rgb);
  ui_color_picker_rgb_to_hsv_compat(rgb, hsv);

  /* exception, when using color wheel in 'locked' value state:
   * allow choosing a hue for black values, by giving a tiny increment */
  if (cpicker->use_color_lock) {
    if (U.color_picker_type == USER_CP_CIRCLE_HSV) { /* lock */
      if (hsv[2] == 0.0f) {
        hsv[2] = 0.0001f;
      }
    }
    else {
      if (hsv[2] == 0.0f) {
        hsv[2] = 0.0001f;
      }
      if (hsv[2] >= 0.9999f) {
        hsv[2] = 0.9999f;
      }
    }
  }

  /* only apply the delta motion, not absolute */
  if (shift) {
    float xpos, ypos, hsvo[3], rgbo[3];

    /* calculate original hsv again */
    copy_v3_v3(hsvo, hsv);
    copy_v3_v3(rgbo, data->origvec);
    ui_scene_linear_to_perceptual_space(but, rgbo);
    ui_color_picker_rgb_to_hsv_compat(rgbo, hsvo);

    /* and original position */
    ui_hsvcircle_pos_from_vals(cpicker, &rect, hsvo, &xpos, &ypos);

    mx_fl = xpos - (data->dragstartx - mx_fl);
    my_fl = ypos - (data->dragstarty - my_fl);
  }

  ui_hsvcircle_vals_from_pos(&rect, mx_fl, my_fl, hsv, hsv + 1);

  if ((cpicker->use_color_cubic) && (U.color_picker_type == USER_CP_CIRCLE_HSV)) {
    hsv[1] = 1.0f - sqrt3f(1.0f - hsv[1]);
  }

  if (snap != SNAP_OFF) {
    ui_color_snap_hue(snap, &hsv[0]);
  }

  ui_color_picker_hsv_to_rgb(hsv, rgb);

  if (cpicker->use_luminosity_lock) {
    if (!is_zero_v3(rgb)) {
      normalize_v3_length(rgb, cpicker->luminosity_lock_value);
    }
  }

  ui_perceptual_to_scene_linear_space(but, rgb);
  ui_but_v3_set(but, rgb);

  data->draglastx = mx;
  data->draglasty = my;

  return changed;
}

#ifdef WITH_INPUT_NDOF
static void ui_ndofedit_but_HSVCIRCLE(uiBut *but,
                                      uiHandleButtonData *data,
                                      const wmNDOFMotionData *ndof,
                                      const enum eSnapType snap,
                                      const bool shift)
{
  ColorPicker *cpicker = static_cast<ColorPicker *>(but->custom_data);
  float *hsv = cpicker->hsv_perceptual;
  float rgb[3];
  float phi, r, v[2];
  const float sensitivity = (shift ? 0.06f : 0.3f) * ndof->dt;

  ui_but_v3_get(but, rgb);
  ui_scene_linear_to_perceptual_space(but, rgb);
  ui_color_picker_rgb_to_hsv_compat(rgb, hsv);

  /* Convert current color on hue/sat disc to circular coordinates phi, r */
  phi = fmodf(hsv[0] + 0.25f, 1.0f) * -2.0f * float(M_PI);
  r = hsv[1];
  // const float sqr = r > 0.0f ? sqrtf(r) : 1; /* UNUSED */

  /* Convert to 2d vectors */
  v[0] = r * cosf(phi);
  v[1] = r * sinf(phi);

  /* Use ndof device y and x rotation to move the vector in 2d space */
  v[0] += ndof->rvec[2] * sensitivity;
  v[1] += ndof->rvec[0] * sensitivity;

  /* convert back to polar coords on circle */
  phi = atan2f(v[0], v[1]) / (2.0f * float(M_PI)) + 0.5f;

  /* use ndof Y rotation to additionally rotate hue */
  phi += ndof->rvec[1] * sensitivity * 0.5f;
  r = len_v2(v);

  /* convert back to hsv values, in range [0,1] */
  hsv[0] = phi;
  hsv[1] = r;

  /* exception, when using color wheel in 'locked' value state:
   * allow choosing a hue for black values, by giving a tiny increment */
  if (cpicker->use_color_lock) {
    if (U.color_picker_type == USER_CP_CIRCLE_HSV) { /* lock */
      if (hsv[2] == 0.0f) {
        hsv[2] = 0.0001f;
      }
    }
    else {
      if (hsv[2] == 0.0f) {
        hsv[2] = 0.0001f;
      }
      if (hsv[2] == 1.0f) {
        hsv[2] = 0.9999f;
      }
    }
  }

  if (snap != SNAP_OFF) {
    ui_color_snap_hue(snap, &hsv[0]);
  }

  hsv_clamp_v(hsv, FLT_MAX);

  ui_color_picker_hsv_to_rgb(hsv, data->vec);

  if (cpicker->use_luminosity_lock) {
    if (!is_zero_v3(data->vec)) {
      normalize_v3_length(data->vec, cpicker->luminosity_lock_value);
    }
  }

  ui_perceptual_to_scene_linear_space(but, data->vec);
  ui_but_v3_set(but, data->vec);
}
#endif /* WITH_INPUT_NDOF */

static int ui_do_but_HSVCIRCLE(
    bContext *C, uiBlock *block, uiBut *but, uiHandleButtonData *data, const wmEvent *event)
{
  ColorPicker *cpicker = static_cast<ColorPicker *>(but->custom_data);
  float *hsv = cpicker->hsv_perceptual;
  int mx = event->xy[0];
  int my = event->xy[1];
  ui_window_to_block(data->region, block, &mx, &my);

  if (data->state == BUTTON_STATE_HIGHLIGHT) {
    if (event->type == LEFTMOUSE && event->val == KM_PRESS) {
      const enum eSnapType snap = ui_event_to_snap(event);
      data->dragstartx = mx;
      data->dragstarty = my;
      data->draglastx = mx;
      data->draglasty = my;
      button_activate_state(C, but, BUTTON_STATE_NUM_EDITING);

      /* also do drag the first time */
      if (ui_numedit_but_HSVCIRCLE(but, data, mx, my, snap, event->modifier & KM_SHIFT)) {
        ui_numedit_apply(C, block, but, data);
      }

      return WM_UI_HANDLER_BREAK;
    }
#ifdef WITH_INPUT_NDOF
    if (event->type == NDOF_MOTION) {
      const enum eSnapType snap = ui_event_to_snap(event);
      const wmNDOFMotionData *ndof = static_cast<const wmNDOFMotionData *>(event->customdata);

      ui_ndofedit_but_HSVCIRCLE(but, data, ndof, snap, event->modifier & KM_SHIFT);

      button_activate_state(C, but, BUTTON_STATE_EXIT);
      ui_apply_but(C, but->block, but, data, true);

      return WM_UI_HANDLER_BREAK;
    }
#endif /* WITH_INPUT_NDOF */
    /* XXX hardcoded keymap check.... */
    if (event->type == EVT_BACKSPACEKEY && event->val == KM_PRESS) {
      int len;

      /* reset only saturation */

      len = RNA_property_array_length(&but->rnapoin, but->rnaprop);
      if (len >= 3) {
        float rgb[3], def_hsv[3];
        float *def = static_cast<float *>(MEM_callocN(sizeof(float) * len, __func__));

        RNA_property_float_get_default_array(&but->rnapoin, but->rnaprop, def);
        ui_color_picker_hsv_to_rgb(def, def_hsv);

        ui_but_v3_get(but, rgb);
        ui_color_picker_rgb_to_hsv_compat(rgb, hsv);

        def_hsv[0] = hsv[0];
        def_hsv[2] = hsv[2];

        hsv_to_rgb_v(def_hsv, rgb);
        ui_but_v3_set(but, rgb);

        RNA_property_update(C, &but->rnapoin, but->rnaprop);

        MEM_freeN(def);
      }
      return WM_UI_HANDLER_BREAK;
    }
  }
  else if (data->state == BUTTON_STATE_NUM_EDITING) {
    if (ELEM(event->type, EVT_ESCKEY, RIGHTMOUSE)) {
      if (event->val == KM_PRESS) {
        data->cancel = true;
        data->escapecancel = true;
        button_activate_state(C, but, BUTTON_STATE_EXIT);
      }
    }
    /* XXX hardcoded keymap check.... */
    else if (event->type == WHEELDOWNMOUSE) {
      hsv[2] = clamp_f(hsv[2] - 0.05f, 0.0f, 1.0f);
      ui_but_hsv_set(but); /* converts to rgb */
      ui_numedit_apply(C, block, but, data);
    }
    else if (event->type == WHEELUPMOUSE) {
      hsv[2] = clamp_f(hsv[2] + 0.05f, 0.0f, 1.0f);
      ui_but_hsv_set(but); /* converts to rgb */
      ui_numedit_apply(C, block, but, data);
    }
    else if ((event->type == MOUSEMOVE) || ui_event_is_snap(event)) {
      if (mx != data->draglastx || my != data->draglasty || event->type != MOUSEMOVE) {
        const enum eSnapType snap = ui_event_to_snap(event);

        if (ui_numedit_but_HSVCIRCLE(but, data, mx, my, snap, event->modifier & KM_SHIFT)) {
          ui_numedit_apply(C, block, but, data);
        }
      }
    }
    else if (event->type == LEFTMOUSE && event->val == KM_RELEASE) {
      button_activate_state(C, but, BUTTON_STATE_EXIT);
    }
    return WM_UI_HANDLER_BREAK;
  }

  return WM_UI_HANDLER_CONTINUE;
}

static bool ui_numedit_but_COLORBAND(uiBut *but, uiHandleButtonData *data, int mx)
{
  bool changed = false;

  if (data->draglastx == mx) {
    return changed;
  }

  if (data->coba->tot == 0) {
    return changed;
  }

  const float dx = float(mx - data->draglastx) / BLI_rctf_size_x(&but->rect);
  data->dragcbd->pos += dx;
  CLAMP(data->dragcbd->pos, 0.0f, 1.0f);

  BKE_colorband_update_sort(data->coba);
  data->dragcbd = data->coba->data + data->coba->cur; /* because qsort */

  data->draglastx = mx;
  changed = true;

  return changed;
}

static int ui_do_but_COLORBAND(
    bContext *C, uiBlock *block, uiBut *but, uiHandleButtonData *data, const wmEvent *event)
{
  int mx = event->xy[0];
  int my = event->xy[1];
  ui_window_to_block(data->region, block, &mx, &my);

  if (data->state == BUTTON_STATE_HIGHLIGHT) {
    if (event->type == LEFTMOUSE && event->val == KM_PRESS) {
      ColorBand *coba = (ColorBand *)but->poin;

      if (event->modifier & KM_CTRL) {
        /* insert new key on mouse location */
        const float pos = float(mx - but->rect.xmin) / BLI_rctf_size_x(&but->rect);
        BKE_colorband_element_add(coba, pos);
        button_activate_state(C, but, BUTTON_STATE_EXIT);
      }
      else {
        CBData *cbd;
        /* ignore zoom-level for mindist */
        int mindist = (50 * UI_SCALE_FAC) * block->aspect;
        int xco;
        data->dragstartx = mx;
        data->dragstarty = my;
        data->draglastx = mx;
        data->draglasty = my;

        /* activate new key when mouse is close */
        int a;
        for (a = 0, cbd = coba->data; a < coba->tot; a++, cbd++) {
          xco = but->rect.xmin + (cbd->pos * BLI_rctf_size_x(&but->rect));
          xco = abs(xco - mx);
          if (a == coba->cur) {
            /* Selected one disadvantage. */
            xco += 5;
          }
          if (xco < mindist) {
            coba->cur = a;
            mindist = xco;
          }
        }

        data->dragcbd = coba->data + coba->cur;
        data->dragfstart = data->dragcbd->pos;
        button_activate_state(C, but, BUTTON_STATE_NUM_EDITING);
      }

      return WM_UI_HANDLER_BREAK;
    }
  }
  else if (data->state == BUTTON_STATE_NUM_EDITING) {
    if (event->type == MOUSEMOVE) {
      if (mx != data->draglastx || my != data->draglasty) {
        if (ui_numedit_but_COLORBAND(but, data, mx)) {
          ui_numedit_apply(C, block, but, data);
        }
      }
    }
    else if (event->type == LEFTMOUSE && event->val == KM_RELEASE) {
      button_activate_state(C, but, BUTTON_STATE_EXIT);
    }
    else if (ELEM(event->type, EVT_ESCKEY, RIGHTMOUSE)) {
      if (event->val == KM_PRESS) {
        data->dragcbd->pos = data->dragfstart;
        BKE_colorband_update_sort(data->coba);
        data->cancel = true;
        data->escapecancel = true;
        button_activate_state(C, but, BUTTON_STATE_EXIT);
      }
    }
    return WM_UI_HANDLER_BREAK;
  }

  return WM_UI_HANDLER_CONTINUE;
}

static bool ui_numedit_but_CURVE(uiBlock *block,
                                 uiBut *but,
                                 uiHandleButtonData *data,
                                 int evtx,
                                 int evty,
                                 bool snap,
                                 const bool shift)
{
  CurveMapping *cumap = (CurveMapping *)but->poin;
  CurveMap *cuma = cumap->cm + cumap->cur;
  CurveMapPoint *cmp = cuma->curve;
  bool changed = false;

  /* evtx evty and drag coords are absolute mouse-coords,
   * prevents errors when editing when layout changes. */
  int mx = evtx;
  int my = evty;
  ui_window_to_block(data->region, block, &mx, &my);
  int dragx = data->draglastx;
  int dragy = data->draglasty;
  ui_window_to_block(data->region, block, &dragx, &dragy);

  const float zoomx = BLI_rctf_size_x(&but->rect) / BLI_rctf_size_x(&cumap->curr);
  const float zoomy = BLI_rctf_size_y(&but->rect) / BLI_rctf_size_y(&cumap->curr);

  if (snap) {
    float d[2];

    d[0] = mx - data->dragstartx;
    d[1] = my - data->dragstarty;

    if (len_squared_v2(d) < (3.0f * 3.0f)) {
      snap = false;
    }
  }

  float fx = (mx - dragx) / zoomx;
  float fy = (my - dragy) / zoomy;

  if (data->dragsel != -1) {
    CurveMapPoint *cmp_last = nullptr;
    const float mval_factor = ui_mouse_scale_warp_factor(shift);
    bool moved_point = false; /* for ctrl grid, can't use orig coords because of sorting */

    fx *= mval_factor;
    fy *= mval_factor;

    for (int a = 0; a < cuma->totpoint; a++) {
      if (cmp[a].flag & CUMA_SELECT) {
        const float origx = cmp[a].x, origy = cmp[a].y;
        cmp[a].x += fx;
        cmp[a].y += fy;
        if (snap) {
          cmp[a].x = 0.125f * roundf(8.0f * cmp[a].x);
          cmp[a].y = 0.125f * roundf(8.0f * cmp[a].y);
        }
        if (cmp[a].x != origx || cmp[a].y != origy) {
          moved_point = true;
        }

        cmp_last = &cmp[a];
      }
    }

    BKE_curvemapping_changed(cumap, false);

    if (moved_point) {
      data->draglastx = evtx;
      data->draglasty = evty;
      changed = true;

#ifdef USE_CONT_MOUSE_CORRECT
      /* NOTE: using 'cmp_last' is weak since there may be multiple points selected,
       * but in practice this isn't really an issue */
      if (ui_but_is_cursor_warp(but)) {
        /* OK but can go outside bounds */
        data->ungrab_mval[0] = but->rect.xmin + ((cmp_last->x - cumap->curr.xmin) * zoomx);
        data->ungrab_mval[1] = but->rect.ymin + ((cmp_last->y - cumap->curr.ymin) * zoomy);
        BLI_rctf_clamp_pt_v(&but->rect, data->ungrab_mval);
      }
#endif
    }

    data->dragchange = true; /* mark for selection */
  }
  else {
    /* clamp for clip */
    if (cumap->flag & CUMA_DO_CLIP) {
      if (cumap->curr.xmin - fx < cumap->clipr.xmin) {
        fx = cumap->curr.xmin - cumap->clipr.xmin;
      }
      else if (cumap->curr.xmax - fx > cumap->clipr.xmax) {
        fx = cumap->curr.xmax - cumap->clipr.xmax;
      }
      if (cumap->curr.ymin - fy < cumap->clipr.ymin) {
        fy = cumap->curr.ymin - cumap->clipr.ymin;
      }
      else if (cumap->curr.ymax - fy > cumap->clipr.ymax) {
        fy = cumap->curr.ymax - cumap->clipr.ymax;
      }
    }

    cumap->curr.xmin -= fx;
    cumap->curr.ymin -= fy;
    cumap->curr.xmax -= fx;
    cumap->curr.ymax -= fy;

    data->draglastx = evtx;
    data->draglasty = evty;

    changed = true;
  }

  return changed;
}

static int ui_do_but_CURVE(
    bContext *C, uiBlock *block, uiBut *but, uiHandleButtonData *data, const wmEvent *event)
{
  bool changed = false;
  Scene *scene = CTX_data_scene(C);
  ViewLayer *view_layer = CTX_data_view_layer(C);

  int mx = event->xy[0];
  int my = event->xy[1];
  ui_window_to_block(data->region, block, &mx, &my);

  if (data->state == BUTTON_STATE_HIGHLIGHT) {
    if (event->type == LEFTMOUSE && event->val == KM_PRESS) {
      CurveMapping *cumap = (CurveMapping *)but->poin;
      CurveMap *cuma = cumap->cm + cumap->cur;
      const float m_xy[2] = {float(mx), float(my)};
      float dist_min_sq = square_f(UI_SCALE_FAC * 14.0f); /* 14 pixels radius */
      int sel = -1;

      if (event->modifier & KM_CTRL) {
        float f_xy[2];
        BLI_rctf_transform_pt_v(&cumap->curr, &but->rect, f_xy, m_xy);

        BKE_curvemap_insert(cuma, f_xy[0], f_xy[1]);
        BKE_curvemapping_changed(cumap, false);
        changed = true;
      }

      /* check for selecting of a point */
      CurveMapPoint *cmp = cuma->curve; /* ctrl adds point, new malloc */
      for (int a = 0; a < cuma->totpoint; a++) {
        float f_xy[2];
        BLI_rctf_transform_pt_v(&but->rect, &cumap->curr, f_xy, &cmp[a].x);
        const float dist_sq = len_squared_v2v2(m_xy, f_xy);
        if (dist_sq < dist_min_sq) {
          sel = a;
          dist_min_sq = dist_sq;
        }
      }

      if (sel == -1) {
        float f_xy[2], f_xy_prev[2];

        /* if the click didn't select anything, check if it's clicked on the
         * curve itself, and if so, add a point */
        cmp = cuma->table;

        BLI_rctf_transform_pt_v(&but->rect, &cumap->curr, f_xy, &cmp[0].x);

        /* with 160px height 8px should translate to the old 0.05 coefficient at no zoom */
        dist_min_sq = square_f(UI_SCALE_FAC * 8.0f);

        /* loop through the curve segment table and find what's near the mouse. */
        for (int i = 1; i <= CM_TABLE; i++) {
          copy_v2_v2(f_xy_prev, f_xy);
          BLI_rctf_transform_pt_v(&but->rect, &cumap->curr, f_xy, &cmp[i].x);

          if (dist_squared_to_line_segment_v2(m_xy, f_xy_prev, f_xy) < dist_min_sq) {
            BLI_rctf_transform_pt_v(&cumap->curr, &but->rect, f_xy, m_xy);

            BKE_curvemap_insert(cuma, f_xy[0], f_xy[1]);
            BKE_curvemapping_changed(cumap, false);

            changed = true;

            /* reset cmp back to the curve points again,
             * rather than drawing segments */
            cmp = cuma->curve;

            /* find newly added point and make it 'sel' */
            for (int a = 0; a < cuma->totpoint; a++) {
              if (cmp[a].x == f_xy[0]) {
                sel = a;
              }
            }
            break;
          }
        }
      }

      if (sel != -1) {
        /* ok, we move a point */
        /* deselect all if this one is deselect. except if we hold shift */
        if ((event->modifier & KM_SHIFT) == 0) {
          for (int a = 0; a < cuma->totpoint; a++) {
            cmp[a].flag &= ~CUMA_SELECT;
          }
          cmp[sel].flag |= CUMA_SELECT;
        }
        else {
          cmp[sel].flag ^= CUMA_SELECT;
        }
      }
      else {
        /* move the view */
        data->cancel = true;
      }

      data->dragsel = sel;

      data->dragstartx = event->xy[0];
      data->dragstarty = event->xy[1];
      data->draglastx = event->xy[0];
      data->draglasty = event->xy[1];

      button_activate_state(C, but, BUTTON_STATE_NUM_EDITING);
      return WM_UI_HANDLER_BREAK;
    }
  }
  else if (data->state == BUTTON_STATE_NUM_EDITING) {
    if (event->type == MOUSEMOVE) {
      if (event->xy[0] != data->draglastx || event->xy[1] != data->draglasty) {

        if (ui_numedit_but_CURVE(block,
                                 but,
                                 data,
                                 event->xy[0],
                                 event->xy[1],
                                 event->modifier & KM_CTRL,
                                 event->modifier & KM_SHIFT))
        {
          ui_numedit_apply(C, block, but, data);
        }
      }
    }
    else if (event->type == LEFTMOUSE && event->val == KM_RELEASE) {
      if (data->dragsel != -1) {
        CurveMapping *cumap = (CurveMapping *)but->poin;
        CurveMap *cuma = cumap->cm + cumap->cur;
        CurveMapPoint *cmp = cuma->curve;

        if (data->dragchange == false) {
          /* deselect all, select one */
          if ((event->modifier & KM_SHIFT) == 0) {
            for (int a = 0; a < cuma->totpoint; a++) {
              cmp[a].flag &= ~CUMA_SELECT;
            }
            cmp[data->dragsel].flag |= CUMA_SELECT;
          }
        }
        else {
          BKE_curvemapping_changed(cumap, true); /* remove doubles */
          BKE_paint_invalidate_cursor_overlay(scene, view_layer, cumap);
        }
      }

      button_activate_state(C, but, BUTTON_STATE_EXIT);
    }

    return WM_UI_HANDLER_BREAK;
  }

  /* UNUSED but keep for now */
  (void)changed;

  return WM_UI_HANDLER_CONTINUE;
}

/* Same as ui_numedit_but_CURVE with some smaller changes. */
static bool ui_numedit_but_CURVEPROFILE(uiBlock *block,
                                        uiBut *but,
                                        uiHandleButtonData *data,
                                        int evtx,
                                        int evty,
                                        bool snap,
                                        const bool shift)
{
  CurveProfile *profile = (CurveProfile *)but->poin;
  CurveProfilePoint *pts = profile->path;
  bool changed = false;

  /* evtx evty and drag coords are absolute mouse-coords,
   * prevents errors when editing when layout changes. */
  int mx = evtx;
  int my = evty;
  ui_window_to_block(data->region, block, &mx, &my);
  int dragx = data->draglastx;
  int dragy = data->draglasty;
  ui_window_to_block(data->region, block, &dragx, &dragy);

  const float zoomx = BLI_rctf_size_x(&but->rect) / BLI_rctf_size_x(&profile->view_rect);
  const float zoomy = BLI_rctf_size_y(&but->rect) / BLI_rctf_size_y(&profile->view_rect);

  if (snap) {
    const float d[2] = {float(mx - data->dragstartx), float(data->dragstarty)};
    if (len_squared_v2(d) < (9.0f * UI_SCALE_FAC)) {
      snap = false;
    }
  }

  float fx = (mx - dragx) / zoomx;
  float fy = (my - dragy) / zoomy;

  if (data->dragsel != -1) {
    float last_x, last_y;
    const float mval_factor = ui_mouse_scale_warp_factor(shift);
    bool moved_point = false; /* for ctrl grid, can't use orig coords because of sorting */

    fx *= mval_factor;
    fy *= mval_factor;

    /* Move all selected points. */
    const float delta[2] = {fx, fy};
    for (int a = 0; a < profile->path_len; a++) {
      /* Don't move the last and first control points. */
      if (pts[a].flag & PROF_SELECT) {
        moved_point |= BKE_curveprofile_move_point(profile, &pts[a], snap, delta);
        last_x = pts[a].x;
        last_y = pts[a].y;
      }
      else {
        /* Move handles when they're selected but the control point isn't. */
        if (ELEM(pts[a].h2, HD_FREE, HD_ALIGN) && pts[a].flag == PROF_H1_SELECT) {
          moved_point |= BKE_curveprofile_move_handle(&pts[a], true, snap, delta);
          last_x = pts[a].h1_loc[0];
          last_y = pts[a].h1_loc[1];
        }
        if (ELEM(pts[a].h2, HD_FREE, HD_ALIGN) && pts[a].flag == PROF_H2_SELECT) {
          moved_point |= BKE_curveprofile_move_handle(&pts[a], false, snap, delta);
          last_x = pts[a].h2_loc[0];
          last_y = pts[a].h2_loc[1];
        }
      }
    }

    BKE_curveprofile_update(profile, PROF_UPDATE_NONE);

    if (moved_point) {
      data->draglastx = evtx;
      data->draglasty = evty;
      changed = true;
#ifdef USE_CONT_MOUSE_CORRECT
      /* NOTE: using 'cmp_last' is weak since there may be multiple points selected,
       * but in practice this isn't really an issue */
      if (ui_but_is_cursor_warp(but)) {
        /* OK but can go outside bounds */
        data->ungrab_mval[0] = but->rect.xmin + ((last_x - profile->view_rect.xmin) * zoomx);
        data->ungrab_mval[1] = but->rect.ymin + ((last_y - profile->view_rect.ymin) * zoomy);
        BLI_rctf_clamp_pt_v(&but->rect, data->ungrab_mval);
      }
#endif
    }
    data->dragchange = true; /* mark for selection */
  }
  else {
    /* Clamp the view rect when clipping is on. */
    if (profile->flag & PROF_USE_CLIP) {
      if (profile->view_rect.xmin - fx < profile->clip_rect.xmin) {
        fx = profile->view_rect.xmin - profile->clip_rect.xmin;
      }
      else if (profile->view_rect.xmax - fx > profile->clip_rect.xmax) {
        fx = profile->view_rect.xmax - profile->clip_rect.xmax;
      }
      if (profile->view_rect.ymin - fy < profile->clip_rect.ymin) {
        fy = profile->view_rect.ymin - profile->clip_rect.ymin;
      }
      else if (profile->view_rect.ymax - fy > profile->clip_rect.ymax) {
        fy = profile->view_rect.ymax - profile->clip_rect.ymax;
      }
    }

    profile->view_rect.xmin -= fx;
    profile->view_rect.ymin -= fy;
    profile->view_rect.xmax -= fx;
    profile->view_rect.ymax -= fy;

    data->draglastx = evtx;
    data->draglasty = evty;

    changed = true;
  }

  return changed;
}

/**
 * Helper for #ui_do_but_CURVEPROFILE. Used to tell whether to select a control point's handles.
 */
static bool point_draw_handles(CurveProfilePoint *point)
{
  return (point->flag & PROF_SELECT &&
          (ELEM(point->h1, HD_FREE, HD_ALIGN) || ELEM(point->h2, HD_FREE, HD_ALIGN))) ||
         ELEM(point->flag, PROF_H1_SELECT, PROF_H2_SELECT);
}

/**
 * Interaction for curve profile widget.
 * \note Uses hardcoded keys rather than the keymap.
 */
static int ui_do_but_CURVEPROFILE(
    bContext *C, uiBlock *block, uiBut *but, uiHandleButtonData *data, const wmEvent *event)
{
  CurveProfile *profile = (CurveProfile *)but->poin;
  int mx = event->xy[0];
  int my = event->xy[1];

  ui_window_to_block(data->region, block, &mx, &my);

  /* Move selected control points. */
  if (event->type == EVT_GKEY && event->val == KM_RELEASE) {
    data->dragstartx = mx;
    data->dragstarty = my;
    data->draglastx = mx;
    data->draglasty = my;
    button_activate_state(C, but, BUTTON_STATE_NUM_EDITING);
    return WM_UI_HANDLER_BREAK;
  }

  /* Delete selected control points. */
  if (event->type == EVT_XKEY && event->val == KM_RELEASE) {
    BKE_curveprofile_remove_by_flag(profile, PROF_SELECT);
    BKE_curveprofile_update(profile, PROF_UPDATE_NONE);
    button_activate_state(C, but, BUTTON_STATE_EXIT);
    return WM_UI_HANDLER_BREAK;
  }

  /* Selecting, adding, and starting point movements. */
  if (data->state == BUTTON_STATE_HIGHLIGHT) {
    if (event->type == LEFTMOUSE && event->val == KM_PRESS) {
      const float m_xy[2] = {float(mx), float(my)};

      if (event->modifier & KM_CTRL) {
        float f_xy[2];
        BLI_rctf_transform_pt_v(&profile->view_rect, &but->rect, f_xy, m_xy);

        BKE_curveprofile_insert(profile, f_xy[0], f_xy[1]);
        BKE_curveprofile_update(profile, PROF_UPDATE_CLIP);
      }

      /* Check for selecting of a point by finding closest point in radius. */
      CurveProfilePoint *pts = profile->path;
      /* 14 pixels radius for selecting points. */
      float dist_min_sq = square_f(UI_SCALE_FAC * 14.0f);
      int i_selected = -1;
      short selection_type = 0; /* For handle selection. */
      for (int i = 0; i < profile->path_len; i++) {
        float f_xy[2];
        BLI_rctf_transform_pt_v(&but->rect, &profile->view_rect, f_xy, &pts[i].x);
        float dist_sq = len_squared_v2v2(m_xy, f_xy);
        if (dist_sq < dist_min_sq) {
          i_selected = i;
          selection_type = PROF_SELECT;
          dist_min_sq = dist_sq;
        }

        /* Also select handles if the point is selected and it has the right handle type. */
        if (point_draw_handles(&pts[i])) {
          if (ELEM(profile->path[i].h1, HD_FREE, HD_ALIGN)) {
            BLI_rctf_transform_pt_v(&but->rect, &profile->view_rect, f_xy, pts[i].h1_loc);
            dist_sq = len_squared_v2v2(m_xy, f_xy);
            if (dist_sq < dist_min_sq) {
              i_selected = i;
              selection_type = PROF_H1_SELECT;
              dist_min_sq = dist_sq;
            }
          }
          if (ELEM(profile->path[i].h2, HD_FREE, HD_ALIGN)) {
            BLI_rctf_transform_pt_v(&but->rect, &profile->view_rect, f_xy, pts[i].h2_loc);
            dist_sq = len_squared_v2v2(m_xy, f_xy);
            if (dist_sq < dist_min_sq) {
              i_selected = i;
              selection_type = PROF_H2_SELECT;
              dist_min_sq = dist_sq;
            }
          }
        }
      }

      /* Add a point if the click was close to the path but not a control point or handle. */
      if (i_selected == -1) {
        float f_xy[2], f_xy_prev[2];
        CurveProfilePoint *table = profile->table;
        BLI_rctf_transform_pt_v(&but->rect, &profile->view_rect, f_xy, &table[0].x);

        dist_min_sq = square_f(UI_SCALE_FAC * 8.0f); /* 8 pixel radius from each table point. */

        /* Loop through the path's high resolution table and find what's near the click. */
        for (int i = 1; i <= BKE_curveprofile_table_size(profile); i++) {
          copy_v2_v2(f_xy_prev, f_xy);
          BLI_rctf_transform_pt_v(&but->rect, &profile->view_rect, f_xy, &table[i].x);

          if (dist_squared_to_line_segment_v2(m_xy, f_xy_prev, f_xy) < dist_min_sq) {
            BLI_rctf_transform_pt_v(&profile->view_rect, &but->rect, f_xy, m_xy);

            CurveProfilePoint *new_pt = BKE_curveprofile_insert(profile, f_xy[0], f_xy[1]);
            BKE_curveprofile_update(profile, PROF_UPDATE_CLIP);

            /* Get the index of the newly added point. */
            i_selected = int(new_pt - profile->path);
            BLI_assert(i_selected >= 0 && i_selected <= profile->path_len);
            selection_type = PROF_SELECT;
            break;
          }
        }
      }

      /* Change the flag for the point(s) if one was selected or added. */
      if (i_selected != -1) {
        /* Deselect all if this one is deselected, except if we hold shift. */
        if (event->modifier & KM_SHIFT) {
          pts[i_selected].flag ^= selection_type;
        }
        else {
          for (int i = 0; i < profile->path_len; i++) {
            // pts[i].flag &= ~(PROF_SELECT | PROF_H1_SELECT | PROF_H2_SELECT);
            profile->path[i].flag &= ~(PROF_SELECT | PROF_H1_SELECT | PROF_H2_SELECT);
          }
          profile->path[i_selected].flag |= selection_type;
        }
      }
      else {
        /* Move the view. */
        data->cancel = true;
      }

      data->dragsel = i_selected;

      data->dragstartx = mx;
      data->dragstarty = my;
      data->draglastx = mx;
      data->draglasty = my;

      button_activate_state(C, but, BUTTON_STATE_NUM_EDITING);
      return WM_UI_HANDLER_BREAK;
    }
  }
  else if (data->state == BUTTON_STATE_NUM_EDITING) { /* Do control point movement. */
    if (event->type == MOUSEMOVE) {
      if (mx != data->draglastx || my != data->draglasty) {
        if (ui_numedit_but_CURVEPROFILE(
                block, but, data, mx, my, event->modifier & KM_CTRL, event->modifier & KM_SHIFT))
        {
          ui_numedit_apply(C, block, but, data);
        }
      }
    }
    else if (event->type == LEFTMOUSE && event->val == KM_RELEASE) {
      /* Finish move. */
      if (data->dragsel != -1) {

        if (data->dragchange == false) {
          /* Deselect all, select one. */
        }
        else {
          /* Remove doubles, clip after move. */
          BKE_curveprofile_update(profile, PROF_UPDATE_REMOVE_DOUBLES | PROF_UPDATE_CLIP);
        }
      }
      button_activate_state(C, but, BUTTON_STATE_EXIT);
    }
    return WM_UI_HANDLER_BREAK;
  }

  return WM_UI_HANDLER_CONTINUE;
}

static bool ui_numedit_but_HISTOGRAM(uiBut *but, uiHandleButtonData *data, int mx, int my)
{
  Histogram *hist = (Histogram *)but->poin;
  const bool changed = true;
  const float dy = my - data->draglasty;

  /* scale histogram values (dy / 10 for better control) */
  const float yfac = min_ff(pow2f(hist->ymax), 1.0f) * 0.5f;
  hist->ymax += (dy * 0.1f) * yfac;

  /* 0.1 allows us to see HDR colors up to 10 */
  CLAMP(hist->ymax, 0.1f, 100.0f);

  data->draglastx = mx;
  data->draglasty = my;

  return changed;
}

static int ui_do_but_HISTOGRAM(
    bContext *C, uiBlock *block, uiBut *but, uiHandleButtonData *data, const wmEvent *event)
{
  int mx = event->xy[0];
  int my = event->xy[1];
  ui_window_to_block(data->region, block, &mx, &my);

  if (data->state == BUTTON_STATE_HIGHLIGHT) {
    if (event->type == LEFTMOUSE && event->val == KM_PRESS) {
      data->dragstartx = mx;
      data->dragstarty = my;
      data->draglastx = mx;
      data->draglasty = my;
      button_activate_state(C, but, BUTTON_STATE_NUM_EDITING);

      /* also do drag the first time */
      if (ui_numedit_but_HISTOGRAM(but, data, mx, my)) {
        ui_numedit_apply(C, block, but, data);
      }

      return WM_UI_HANDLER_BREAK;
    }
    /* XXX hardcoded keymap check.... */
    if (event->type == EVT_BACKSPACEKEY && event->val == KM_PRESS) {
      Histogram *hist = (Histogram *)but->poin;
      hist->ymax = 1.0f;

      button_activate_state(C, but, BUTTON_STATE_EXIT);
      return WM_UI_HANDLER_BREAK;
    }
  }
  else if (data->state == BUTTON_STATE_NUM_EDITING) {
    if (event->type == EVT_ESCKEY) {
      if (event->val == KM_PRESS) {
        data->cancel = true;
        data->escapecancel = true;
        button_activate_state(C, but, BUTTON_STATE_EXIT);
      }
    }
    else if (event->type == MOUSEMOVE) {
      if (mx != data->draglastx || my != data->draglasty) {
        if (ui_numedit_but_HISTOGRAM(but, data, mx, my)) {
          ui_numedit_apply(C, block, but, data);
        }
      }
    }
    else if (event->type == LEFTMOUSE && event->val == KM_RELEASE) {
      button_activate_state(C, but, BUTTON_STATE_EXIT);
    }
    return WM_UI_HANDLER_BREAK;
  }

  return WM_UI_HANDLER_CONTINUE;
}

static bool ui_numedit_but_WAVEFORM(uiBut *but, uiHandleButtonData *data, int mx, int my)
{
  Scopes *scopes = (Scopes *)but->poin;
  const bool changed = true;

  const float dy = my - data->draglasty;

  /* scale waveform values */
  scopes->wavefrm_yfac += dy / 200.0f;

  CLAMP(scopes->wavefrm_yfac, 0.5f, 2.0f);

  data->draglastx = mx;
  data->draglasty = my;

  return changed;
}

static int ui_do_but_WAVEFORM(
    bContext *C, uiBlock *block, uiBut *but, uiHandleButtonData *data, const wmEvent *event)
{
  int mx = event->xy[0];
  int my = event->xy[1];
  ui_window_to_block(data->region, block, &mx, &my);

  if (data->state == BUTTON_STATE_HIGHLIGHT) {
    if (event->type == LEFTMOUSE && event->val == KM_PRESS) {
      data->dragstartx = mx;
      data->dragstarty = my;
      data->draglastx = mx;
      data->draglasty = my;
      button_activate_state(C, but, BUTTON_STATE_NUM_EDITING);

      /* also do drag the first time */
      if (ui_numedit_but_WAVEFORM(but, data, mx, my)) {
        ui_numedit_apply(C, block, but, data);
      }

      return WM_UI_HANDLER_BREAK;
    }
    /* XXX hardcoded keymap check.... */
    if (event->type == EVT_BACKSPACEKEY && event->val == KM_PRESS) {
      Scopes *scopes = (Scopes *)but->poin;
      scopes->wavefrm_yfac = 1.0f;

      button_activate_state(C, but, BUTTON_STATE_EXIT);
      return WM_UI_HANDLER_BREAK;
    }
  }
  else if (data->state == BUTTON_STATE_NUM_EDITING) {
    if (event->type == EVT_ESCKEY) {
      if (event->val == KM_PRESS) {
        data->cancel = true;
        data->escapecancel = true;
        button_activate_state(C, but, BUTTON_STATE_EXIT);
      }
    }
    else if (event->type == MOUSEMOVE) {
      if (mx != data->draglastx || my != data->draglasty) {
        if (ui_numedit_but_WAVEFORM(but, data, mx, my)) {
          ui_numedit_apply(C, block, but, data);
        }
      }
    }
    else if (event->type == LEFTMOUSE && event->val == KM_RELEASE) {
      button_activate_state(C, but, BUTTON_STATE_EXIT);
    }
    return WM_UI_HANDLER_BREAK;
  }

  return WM_UI_HANDLER_CONTINUE;
}

static bool ui_numedit_but_TRACKPREVIEW(
    bContext *C, uiBut *but, uiHandleButtonData *data, int mx, int my, const bool shift)
{
  MovieClipScopes *scopes = (MovieClipScopes *)but->poin;
  const bool changed = true;

  float dx = mx - data->draglastx;
  float dy = my - data->draglasty;

  if (shift) {
    dx /= 5.0f;
    dy /= 5.0f;
  }

  if (!scopes->track_locked) {
    const MovieClip *clip = CTX_data_edit_movieclip(C);
    const int clip_framenr = BKE_movieclip_remap_scene_to_clip_frame(clip, scopes->scene_framenr);
    if (scopes->marker->framenr != clip_framenr) {
      scopes->marker = BKE_tracking_marker_ensure(scopes->track, clip_framenr);
    }

    scopes->marker->flag &= ~(MARKER_DISABLED | MARKER_TRACKED);
    scopes->marker->pos[0] += -dx * scopes->slide_scale[0] / BLI_rctf_size_x(&but->block->rect);
    scopes->marker->pos[1] += -dy * scopes->slide_scale[1] / BLI_rctf_size_y(&but->block->rect);

    WM_event_add_notifier(C, NC_MOVIECLIP | NA_EDITED, nullptr);
  }

  scopes->ok = 0;

  data->draglastx = mx;
  data->draglasty = my;

  return changed;
}

static int ui_do_but_TRACKPREVIEW(
    bContext *C, uiBlock *block, uiBut *but, uiHandleButtonData *data, const wmEvent *event)
{
  int mx = event->xy[0];
  int my = event->xy[1];
  ui_window_to_block(data->region, block, &mx, &my);

  if (data->state == BUTTON_STATE_HIGHLIGHT) {
    if (event->type == LEFTMOUSE && event->val == KM_PRESS) {
      data->dragstartx = mx;
      data->dragstarty = my;
      data->draglastx = mx;
      data->draglasty = my;
      button_activate_state(C, but, BUTTON_STATE_NUM_EDITING);

      /* also do drag the first time */
      if (ui_numedit_but_TRACKPREVIEW(C, but, data, mx, my, event->modifier & KM_SHIFT)) {
        ui_numedit_apply(C, block, but, data);
      }

      return WM_UI_HANDLER_BREAK;
    }
  }
  else if (data->state == BUTTON_STATE_NUM_EDITING) {
    if (event->type == EVT_ESCKEY) {
      if (event->val == KM_PRESS) {
        data->cancel = true;
        data->escapecancel = true;
        button_activate_state(C, but, BUTTON_STATE_EXIT);
      }
    }
    else if (event->type == MOUSEMOVE) {
      if (mx != data->draglastx || my != data->draglasty) {
        if (ui_numedit_but_TRACKPREVIEW(C, but, data, mx, my, event->modifier & KM_SHIFT)) {
          ui_numedit_apply(C, block, but, data);
        }
      }
    }
    else if (event->type == LEFTMOUSE && event->val == KM_RELEASE) {
      button_activate_state(C, but, BUTTON_STATE_EXIT);
    }
    return WM_UI_HANDLER_BREAK;
  }

  return WM_UI_HANDLER_CONTINUE;
}

static int ui_do_button(bContext *C, uiBlock *block, uiBut *but, const wmEvent *event)
{
  uiHandleButtonData *data = but->active;
  int retval = WM_UI_HANDLER_CONTINUE;

  const bool is_disabled = but->flag & UI_BUT_DISABLED || data->disable_force;

  /* if but->pointype is set, but->poin should be too */
  BLI_assert(!but->pointype || but->poin);

  /* Only hard-coded stuff here, button interactions with configurable
   * keymaps are handled using operators (see #ED_keymap_ui). */

  if (data->state == BUTTON_STATE_HIGHLIGHT) {

    /* handle copy and paste */
    bool is_press_ctrl_but_no_shift = (event->val == KM_PRESS) &&
                                      (event->modifier & (KM_CTRL | KM_OSKEY)) &&
                                      (event->modifier & KM_SHIFT) == 0;
    const bool do_copy = event->type == EVT_CKEY && is_press_ctrl_but_no_shift;
    const bool do_paste = event->type == EVT_VKEY && is_press_ctrl_but_no_shift;

    /* Specific handling for list-rows, we try to find their overlapping text button. */
    if ((do_copy || do_paste) && but->type == UI_BTYPE_LISTROW) {
      uiBut *labelbut = ui_but_list_row_text_activate(C, but, data, event, BUTTON_ACTIVATE_OVER);
      if (labelbut) {
        but = labelbut;
        data = but->active;
      }
    }

    /* do copy first, because it is the only allowed operator when disabled */
    if (do_copy) {
      ui_but_copy(C, but, event->modifier & KM_ALT);
      return WM_UI_HANDLER_BREAK;
    }

    /* handle menu */

    if ((event->type == RIGHTMOUSE) &&
        (event->modifier & (KM_SHIFT | KM_CTRL | KM_ALT | KM_OSKEY)) == 0 &&
        (event->val == KM_PRESS))
    {
      ARegion *region = CTX_wm_region(C);
      /* For some button types that are typically representing entire sets of data, right-clicking
       * to spawn the context menu should also activate the item. This makes it clear which item
       * will be operated on.
       * Apply the button immediately, so context menu polls get the right active item. */
      uiBut *clicked_view_item_but = but->type == UI_BTYPE_VIEW_ITEM ?
                                         but :
                                         ui_view_item_find_mouse_over(region, event->xy);
      if (clicked_view_item_but) {
        UI_but_execute(C, region, clicked_view_item_but);
      }

      /* RMB has two options now */
      if (ui_popup_context_menu_for_button(C, but, event)) {
        return WM_UI_HANDLER_BREAK;
      }
    }

    if (is_disabled) {
      return WM_UI_HANDLER_CONTINUE;
    }

#ifdef WITH_INPUT_NDOF
    /* 2D view navigation conflicts with using NDOF to adjust colors,
     * especially in the node-editor, see: #105224. */
    if (event->type == NDOF_MOTION) {
      if (data->region->type->keymapflag & ED_KEYMAP_VIEW2D) {
        return WM_UI_HANDLER_CONTINUE;
      }
    }
#endif /* WITH_INPUT_NDOF */

    if (do_paste) {
      ui_but_paste(C, but, data, event->modifier & KM_ALT);
      return WM_UI_HANDLER_BREAK;
    }

    if ((data->state == BUTTON_STATE_HIGHLIGHT) &&
        ELEM(event->type, LEFTMOUSE, EVT_BUT_OPEN, EVT_PADENTER, EVT_RETKEY) &&
        (event->val == KM_RELEASE) &&
        /* Only returns true if the event was handled. */
        ui_do_but_extra_operator_icon(C, but, data, event))
    {
      return WM_UI_HANDLER_BREAK;
    }
  }

  if (but->flag & UI_BUT_DISABLED) {
    /* It's important to continue here instead of breaking since breaking causes the event to be
     * considered "handled", preventing further click/drag events from being generated.
     *
     * An example of where this is needed is dragging node-sockets, where dragging a node-socket
     * could exit the button before the drag threshold was reached, disable the button then break
     * handling of the #MOUSEMOVE event preventing the socket being dragged entirely, see: #96255.
     *
     * Region level event handling is responsible for preventing events being passed
     * through to parts of the UI that are logically behind this button, see: #92364. */
    return WM_UI_HANDLER_CONTINUE;
  }

  switch (but->type) {
    case UI_BTYPE_BUT:
    case UI_BTYPE_DECORATOR:
      retval = ui_do_but_BUT(C, but, data, event);
      break;
    case UI_BTYPE_KEY_EVENT:
      retval = ui_do_but_KEYEVT(C, but, data, event);
      break;
    case UI_BTYPE_HOTKEY_EVENT:
      retval = ui_do_but_HOTKEYEVT(C, but, data, event);
      break;
    case UI_BTYPE_TAB:
      retval = ui_do_but_TAB(C, block, but, data, event);
      break;
    case UI_BTYPE_BUT_TOGGLE:
    case UI_BTYPE_TOGGLE:
    case UI_BTYPE_ICON_TOGGLE:
    case UI_BTYPE_ICON_TOGGLE_N:
    case UI_BTYPE_TOGGLE_N:
    case UI_BTYPE_CHECKBOX:
    case UI_BTYPE_CHECKBOX_N:
    case UI_BTYPE_ROW:
      retval = ui_do_but_TOG(C, but, data, event);
      break;
    case UI_BTYPE_VIEW_ITEM:
      retval = ui_do_but_VIEW_ITEM(C, but, data, event);
      break;
    case UI_BTYPE_SCROLL:
      retval = ui_do_but_SCROLL(C, block, but, data, event);
      break;
    case UI_BTYPE_GRIP:
      retval = ui_do_but_GRIP(C, block, but, data, event);
      break;
    case UI_BTYPE_NUM:
      retval = ui_do_but_NUM(C, block, but, data, event);
      break;
    case UI_BTYPE_NUM_SLIDER:
      retval = ui_do_but_SLI(C, block, but, data, event);
      break;
    case UI_BTYPE_LISTBOX:
      /* Nothing to do! */
      break;
    case UI_BTYPE_LISTROW:
      retval = ui_do_but_LISTROW(C, but, data, event);
      break;
    case UI_BTYPE_ROUNDBOX:
    case UI_BTYPE_LABEL:
    case UI_BTYPE_IMAGE:
    case UI_BTYPE_PROGRESS:
    case UI_BTYPE_NODE_SOCKET:
    case UI_BTYPE_PREVIEW_TILE:
      retval = ui_do_but_EXIT(C, but, data, event);
      break;
    case UI_BTYPE_HISTOGRAM:
      retval = ui_do_but_HISTOGRAM(C, block, but, data, event);
      break;
    case UI_BTYPE_WAVEFORM:
      retval = ui_do_but_WAVEFORM(C, block, but, data, event);
      break;
    case UI_BTYPE_VECTORSCOPE:
      /* Nothing to do! */
      break;
    case UI_BTYPE_TEXT:
    case UI_BTYPE_SEARCH_MENU:
      if ((but->type == UI_BTYPE_SEARCH_MENU) && (but->flag & UI_BUT_VALUE_CLEAR)) {
        retval = ui_do_but_SEARCH_UNLINK(C, block, but, data, event);
        if (retval & WM_UI_HANDLER_BREAK) {
          break;
        }
      }
      retval = ui_do_but_TEX(C, block, but, data, event);
      break;
    case UI_BTYPE_MENU:
    case UI_BTYPE_POPOVER:
    case UI_BTYPE_BLOCK:
    case UI_BTYPE_PULLDOWN:
      retval = ui_do_but_BLOCK(C, but, data, event);
      break;
    case UI_BTYPE_BUT_MENU:
      retval = ui_do_but_BUT(C, but, data, event);
      break;
    case UI_BTYPE_COLOR:
      retval = ui_do_but_COLOR(C, but, data, event);
      break;
    case UI_BTYPE_UNITVEC:
      retval = ui_do_but_UNITVEC(C, block, but, data, event);
      break;
    case UI_BTYPE_COLORBAND:
      retval = ui_do_but_COLORBAND(C, block, but, data, event);
      break;
    case UI_BTYPE_CURVE:
      retval = ui_do_but_CURVE(C, block, but, data, event);
      break;
    case UI_BTYPE_CURVEPROFILE:
      retval = ui_do_but_CURVEPROFILE(C, block, but, data, event);
      break;
    case UI_BTYPE_HSVCUBE:
      retval = ui_do_but_HSVCUBE(C, block, but, data, event);
      break;
    case UI_BTYPE_HSVCIRCLE:
      retval = ui_do_but_HSVCIRCLE(C, block, but, data, event);
      break;
    case UI_BTYPE_TRACK_PREVIEW:
      retval = ui_do_but_TRACKPREVIEW(C, block, but, data, event);
      break;

      /* quiet warnings for unhandled types */
    case UI_BTYPE_SEPR:
    case UI_BTYPE_SEPR_LINE:
    case UI_BTYPE_SEPR_SPACER:
    case UI_BTYPE_EXTRA:
      break;
  }

#ifdef USE_DRAG_MULTINUM
  data = but->active;
  if (data) {
    if (ISMOUSE_MOTION(event->type) ||
        /* if we started dragging, progress on any event */
        (data->multi_data.init == uiHandleButtonMulti::INIT_SETUP))
    {
      if (ELEM(but->type, UI_BTYPE_NUM, UI_BTYPE_NUM_SLIDER) &&
          ELEM(data->state, BUTTON_STATE_TEXT_EDITING, BUTTON_STATE_NUM_EDITING))
      {
        /* initialize! */
        if (data->multi_data.init == uiHandleButtonMulti::INIT_UNSET) {
          /* --> (uiHandleButtonMulti::INIT_SETUP | uiHandleButtonMulti::INIT_DISABLE) */

          const float margin_y = DRAG_MULTINUM_THRESHOLD_DRAG_Y / sqrtf(block->aspect);

          /* check if we have a vertical gesture */
          if (len_squared_v2(data->multi_data.drag_dir) > (margin_y * margin_y)) {
            const float dir_nor_y[2] = {0.0, 1.0f};
            float dir_nor_drag[2];

            normalize_v2_v2(dir_nor_drag, data->multi_data.drag_dir);

            if (fabsf(dot_v2v2(dir_nor_drag, dir_nor_y)) > DRAG_MULTINUM_THRESHOLD_VERTICAL) {
              data->multi_data.init = uiHandleButtonMulti::INIT_SETUP;
              data->multi_data.drag_lock_x = event->xy[0];
            }
            else {
              data->multi_data.init = uiHandleButtonMulti::INIT_DISABLE;
            }
          }
        }
        else if (data->multi_data.init == uiHandleButtonMulti::INIT_SETUP) {
          /* --> (uiHandleButtonMulti::INIT_ENABLE) */
          const float margin_x = DRAG_MULTINUM_THRESHOLD_DRAG_X / sqrtf(block->aspect);
          /* Check if we're don't setting buttons. */
          if ((data->str &&
               ELEM(data->state, BUTTON_STATE_TEXT_EDITING, BUTTON_STATE_NUM_EDITING)) ||
              ((abs(data->multi_data.drag_lock_x - event->xy[0]) > margin_x) &&
               /* Just to be sure, check we're dragging more horizontally then vertically. */
               abs(event->prev_xy[0] - event->xy[0]) > abs(event->prev_xy[1] - event->xy[1])))
          {
            if (data->multi_data.has_mbuts) {
              ui_multibut_states_create(but, data);
              data->multi_data.init = uiHandleButtonMulti::INIT_ENABLE;
            }
            else {
              data->multi_data.init = uiHandleButtonMulti::INIT_DISABLE;
            }
          }
        }

        if (data->multi_data.init == uiHandleButtonMulti::INIT_SETUP) {
          if (ui_multibut_states_tag(but, data, event)) {
            ED_region_tag_redraw(data->region);
          }
        }
      }
    }
  }
#endif /* USE_DRAG_MULTINUM */

  return retval;
}

/** \} */

/* -------------------------------------------------------------------- */
/** \name Button Tool Tip
 * \{ */

static void ui_blocks_set_tooltips(ARegion *region, const bool enable)
{
  if (!region) {
    return;
  }

  /* We disabled buttons when they were already shown, and re-enable them on mouse move. */
  LISTBASE_FOREACH (uiBlock *, block, &region->uiblocks) {
    block->tooltipdisabled = !enable;
  }
}

void UI_but_tooltip_refresh(bContext *C, uiBut *but)
{
  uiHandleButtonData *data = but->active;
  if (data) {
    bScreen *screen = WM_window_get_active_screen(data->window);
    if (screen->tool_tip && screen->tool_tip->region) {
      WM_tooltip_refresh(C, data->window);
    }
  }
}

void UI_but_tooltip_timer_remove(bContext *C, uiBut *but)
{
  uiHandleButtonData *data = but->active;
  if (data) {
    if (data->autoopentimer) {
      WM_event_timer_remove(data->wm, data->window, data->autoopentimer);
      data->autoopentimer = nullptr;
    }

    if (data->window) {
      WM_tooltip_clear(C, data->window);
    }
  }
}

static ARegion *ui_but_tooltip_init(
    bContext *C, ARegion *region, int *pass, double *r_pass_delay, bool *r_exit_on_event)
{
  bool is_label = false;
  if (*pass == 1) {
    is_label = true;
    (*pass)--;
    (*r_pass_delay) = UI_TOOLTIP_DELAY - UI_TOOLTIP_DELAY_LABEL;
  }

  uiBut *but = UI_region_active_but_get(region);
  *r_exit_on_event = false;
  if (but) {
    const wmWindow *win = CTX_wm_window(C);
    uiButExtraOpIcon *extra_icon = ui_but_extra_operator_icon_mouse_over_get(
        but, but->active ? but->active->region : region, win->eventstate);

    return UI_tooltip_create_from_button_or_extra_icon(C, region, but, extra_icon, is_label);
  }
  return nullptr;
}

static void button_tooltip_timer_reset(bContext *C, uiBut *but)
{
  wmWindowManager *wm = CTX_wm_manager(C);
  uiHandleButtonData *data = but->active;

  WM_tooltip_timer_clear(C, data->window);

  if ((U.flag & USER_TOOLTIPS) || (data->tooltip_force)) {
    if (!but->block->tooltipdisabled) {
      if (!wm->drags.first) {
        const bool is_label = UI_but_has_tooltip_label(but);
        const double delay = is_label ? UI_TOOLTIP_DELAY_LABEL : UI_TOOLTIP_DELAY;
        WM_tooltip_timer_init_ex(
            C, data->window, data->area, data->region, ui_but_tooltip_init, delay);
        if (is_label) {
          bScreen *screen = WM_window_get_active_screen(data->window);
          if (screen->tool_tip) {
            screen->tool_tip->pass = 1;
          }
        }
      }
    }
  }
}

/** \} */

/* -------------------------------------------------------------------- */
/** \name Button State Handling
 * \{ */

static bool button_modal_state(uiHandleButtonState state)
{
  return ELEM(state,
              BUTTON_STATE_WAIT_RELEASE,
              BUTTON_STATE_WAIT_KEY_EVENT,
              BUTTON_STATE_NUM_EDITING,
              BUTTON_STATE_TEXT_EDITING,
              BUTTON_STATE_TEXT_SELECTING,
              BUTTON_STATE_MENU_OPEN);
}

static void button_activate_state(bContext *C, uiBut *but, uiHandleButtonState state)
{
  uiHandleButtonData *data = but->active;
  if (data->state == state) {
    return;
  }

  /* Highlight has timers for tool-tips and auto open. */
  if (state == BUTTON_STATE_HIGHLIGHT) {
    but->flag &= ~UI_SELECT;

    button_tooltip_timer_reset(C, but);

    /* Automatic open pull-down block timer. */
    if (ELEM(but->type, UI_BTYPE_BLOCK, UI_BTYPE_PULLDOWN, UI_BTYPE_POPOVER) ||
        /* Menu button types may draw as popovers, check for this case
         * ignoring other kinds of menus (mainly enums). (see #66538). */
        ((but->type == UI_BTYPE_MENU) &&
         (UI_but_paneltype_get(but) || ui_but_menu_draw_as_popover(but))))
    {
      if (data->used_mouse && !data->autoopentimer) {
        int time;

        if (but->block->auto_open == true) { /* test for toolbox */
          time = 1;
        }
        else if ((but->block->flag & UI_BLOCK_LOOP && but->type != UI_BTYPE_BLOCK) ||
                 (but->block->auto_open == true))
        {
          time = 5 * U.menuthreshold2;
        }
        else if (U.uiflag & USER_MENUOPENAUTO) {
          time = 5 * U.menuthreshold1;
        }
        else {
          time = -1; /* do nothing */
        }

        if (time >= 0) {
          data->autoopentimer = WM_event_timer_add(
              data->wm, data->window, TIMER, 0.02 * double(time));
        }
      }
    }
  }
  else {
    but->flag |= UI_SELECT;
    UI_but_tooltip_timer_remove(C, but);
  }

  /* text editing */
  if (state == BUTTON_STATE_TEXT_EDITING && data->state != BUTTON_STATE_TEXT_SELECTING) {
    ui_textedit_begin(C, but, data);
  }
  else if (data->state == BUTTON_STATE_TEXT_EDITING && state != BUTTON_STATE_TEXT_SELECTING) {
    ui_textedit_end(C, but, data);
  }
  else if (data->state == BUTTON_STATE_TEXT_SELECTING && state != BUTTON_STATE_TEXT_EDITING) {
    ui_textedit_end(C, but, data);
  }

  /* number editing */
  if (state == BUTTON_STATE_NUM_EDITING) {
    if (ui_but_is_cursor_warp(but)) {
      WM_cursor_grab_enable(CTX_wm_window(C), WM_CURSOR_WRAP_XY, nullptr, true);
    }
    ui_numedit_begin(but, data);
  }
  else if (data->state == BUTTON_STATE_NUM_EDITING) {
    ui_numedit_end(but, data);

    if (but->flag & UI_BUT_DRIVEN) {
      /* Only warn when editing stepping/dragging the value.
       * No warnings should show for editing driver expressions though!
       */
      if (state != BUTTON_STATE_TEXT_EDITING) {
        WM_report(RPT_INFO,
                  "Can't edit driven number value, see driver editor for the driver setup");
      }
    }

    if (ui_but_is_cursor_warp(but)) {

#ifdef USE_CONT_MOUSE_CORRECT
      /* stereo3d has issues with changing cursor location so rather avoid */
      if (data->ungrab_mval[0] != FLT_MAX && !WM_stereo3d_enabled(data->window, false)) {
        int mouse_ungrab_xy[2];
        ui_block_to_window_fl(
            data->region, but->block, &data->ungrab_mval[0], &data->ungrab_mval[1]);
        mouse_ungrab_xy[0] = data->ungrab_mval[0];
        mouse_ungrab_xy[1] = data->ungrab_mval[1];

        WM_cursor_grab_disable(data->window, mouse_ungrab_xy);
      }
      else {
        WM_cursor_grab_disable(data->window, nullptr);
      }
#else
      WM_cursor_grab_disable(data->window, nullptr);
#endif
    }
  }
  /* menu open */
  if (state == BUTTON_STATE_MENU_OPEN) {
    ui_block_open_begin(C, but, data);
  }
  else if (data->state == BUTTON_STATE_MENU_OPEN) {
    ui_block_open_end(C, but, data);
  }

  /* add a short delay before exiting, to ensure there is some feedback */
  if (state == BUTTON_STATE_WAIT_FLASH) {
    data->flashtimer = WM_event_timer_add(data->wm, data->window, TIMER, BUTTON_FLASH_DELAY);
  }
  else if (data->flashtimer) {
    WM_event_timer_remove(data->wm, data->window, data->flashtimer);
    data->flashtimer = nullptr;
  }

  /* add hold timer if it's used */
  if (state == BUTTON_STATE_WAIT_RELEASE && (but->hold_func != nullptr)) {
    data->hold_action_timer = WM_event_timer_add(
        data->wm, data->window, TIMER, BUTTON_AUTO_OPEN_THRESH);
  }
  else if (data->hold_action_timer) {
    WM_event_timer_remove(data->wm, data->window, data->hold_action_timer);
    data->hold_action_timer = nullptr;
  }

  /* Add a blocking ui handler at the window handler for blocking, modal states
   * but not for popups, because we already have a window level handler. */
  if (!(but->block->handle && but->block->handle->popup)) {
    if (button_modal_state(state)) {
      if (!button_modal_state(data->state)) {
        WM_event_add_ui_handler(C,
                                &data->window->modalhandlers,
                                ui_handler_region_menu,
                                nullptr,
                                data,
                                eWM_EventHandlerFlag(0));
      }
    }
    else {
      if (button_modal_state(data->state)) {
        /* true = postpone free */
        WM_event_remove_ui_handler(
            &data->window->modalhandlers, ui_handler_region_menu, nullptr, data, true);
      }
    }
  }

  /* Wait for mouse-move to enable drag. */
  if (state == BUTTON_STATE_WAIT_DRAG) {
    but->flag &= ~UI_SELECT;
  }

  if (state == BUTTON_STATE_TEXT_EDITING) {
    ui_block_interaction_begin_ensure(C, but->block, data, true);
  }
  else if (state == BUTTON_STATE_EXIT) {
    if (data->state == BUTTON_STATE_NUM_EDITING) {
      /* This happens on pasting values for example. */
      ui_block_interaction_begin_ensure(C, but->block, data, true);
    }
  }

  data->state = state;

  if (state != BUTTON_STATE_EXIT) {
    /* When objects for eg. are removed, running ui_but_update() can access
     * the removed data - so disable update on exit. Also in case of
     * highlight when not in a popup menu, we remove because data used in
     * button below popup might have been removed by action of popup. Needs
     * a more reliable solution... */
    if (state != BUTTON_STATE_HIGHLIGHT || (but->block->flag & UI_BLOCK_LOOP)) {
      ui_but_update(but);
    }
  }

  /* redraw */
  ED_region_tag_redraw_no_rebuild(data->region);
}

static void button_activate_init(bContext *C,
                                 ARegion *region,
                                 uiBut *but,
                                 uiButtonActivateType type)
{
  /* Only ever one active button! */
  BLI_assert(ui_region_find_active_but(region) == nullptr);

  /* setup struct */
  uiHandleButtonData *data = MEM_cnew<uiHandleButtonData>(__func__);
  data->wm = CTX_wm_manager(C);
  data->window = CTX_wm_window(C);
  data->area = CTX_wm_area(C);
  BLI_assert(region != nullptr);
  data->region = region;

#ifdef USE_CONT_MOUSE_CORRECT
  copy_v2_fl(data->ungrab_mval, FLT_MAX);
#endif

  if (ELEM(but->type, UI_BTYPE_CURVE, UI_BTYPE_CURVEPROFILE, UI_BTYPE_SEARCH_MENU)) {
    /* XXX curve is temp */
  }
  else {
    if ((but->flag & UI_BUT_UPDATE_DELAY) == 0) {
      data->interactive = true;
    }
  }

  data->state = BUTTON_STATE_INIT;

  /* activate button */
  but->flag |= UI_ACTIVE;

  but->active = data;

  /* we disable auto_open in the block after a threshold, because we still
   * want to allow auto opening adjacent menus even if no button is activated
   * in between going over to the other button, but only for a short while */
  if (type == BUTTON_ACTIVATE_OVER && but->block->auto_open == true) {
    if (but->block->auto_open_last + BUTTON_AUTO_OPEN_THRESH < PIL_check_seconds_timer()) {
      but->block->auto_open = false;
    }
  }

  if (type == BUTTON_ACTIVATE_OVER) {
    data->used_mouse = true;
  }
  button_activate_state(C, but, BUTTON_STATE_HIGHLIGHT);

  if (type == BUTTON_ACTIVATE_OPEN) {
    button_activate_state(C, but, BUTTON_STATE_MENU_OPEN);

    /* activate first button in submenu */
    if (data->menu && data->menu->region) {
      ARegion *subar = data->menu->region;
      uiBlock *subblock = static_cast<uiBlock *>(subar->uiblocks.first);
      uiBut *subbut;

      if (subblock) {
        subbut = ui_but_first(subblock);

        if (subbut) {
          ui_handle_button_activate(C, subar, subbut, BUTTON_ACTIVATE);
        }
      }
    }
  }
  else if (type == BUTTON_ACTIVATE_TEXT_EDITING) {
    button_activate_state(C, but, BUTTON_STATE_TEXT_EDITING);
  }
  else if (type == BUTTON_ACTIVATE_APPLY) {
    button_activate_state(C, but, BUTTON_STATE_WAIT_FLASH);
  }

  if (but->type == UI_BTYPE_GRIP) {
    const bool horizontal = (BLI_rctf_size_x(&but->rect) < BLI_rctf_size_y(&but->rect));
    WM_cursor_modal_set(data->window, horizontal ? WM_CURSOR_X_MOVE : WM_CURSOR_Y_MOVE);
  }
  else if (but->type == UI_BTYPE_NUM) {
    ui_numedit_set_active(but);
  }

  if (UI_but_has_tooltip_label(but)) {
    /* Show a label for this button. */
    bScreen *screen = WM_window_get_active_screen(data->window);
    if ((PIL_check_seconds_timer() - WM_tooltip_time_closed()) < 0.1) {
      WM_tooltip_immediate_init(C, CTX_wm_window(C), data->area, region, ui_but_tooltip_init);
      if (screen->tool_tip) {
        screen->tool_tip->pass = 1;
      }
    }
  }
}

static void button_activate_exit(
    bContext *C, uiBut *but, uiHandleButtonData *data, const bool mousemove, const bool onfree)
{
  wmWindow *win = data->window;
  uiBlock *block = but->block;

  if (but->type == UI_BTYPE_GRIP) {
    WM_cursor_modal_restore(win);
  }

  /* ensure we are in the exit state */
  if (data->state != BUTTON_STATE_EXIT) {
    button_activate_state(C, but, BUTTON_STATE_EXIT);
  }

  /* apply the button action or value */
  if (!onfree) {
    ui_apply_but(C, block, but, data, false);
  }

#ifdef USE_DRAG_MULTINUM
  if (data->multi_data.has_mbuts) {
    LISTBASE_FOREACH (uiBut *, bt, &block->buttons) {
      if (bt->flag & UI_BUT_DRAG_MULTI) {
        bt->flag &= ~UI_BUT_DRAG_MULTI;

        if (!data->cancel) {
          ui_apply_but_autokey(C, bt);
        }
      }
    }

    ui_multibut_free(data, block);
  }
#endif

  /* if this button is in a menu, this will set the button return
   * value to the button value and the menu return value to ok, the
   * menu return value will be picked up and the menu will close */
  if (block->handle && !(block->flag & UI_BLOCK_KEEP_OPEN)) {
    if (!data->cancel || data->escapecancel) {
      uiPopupBlockHandle *menu;

      menu = block->handle;
      menu->butretval = data->retval;
      menu->menuretval = (data->cancel) ? UI_RETURN_CANCEL : UI_RETURN_OK;
    }
  }

  if (!onfree && !data->cancel) {
    /* autokey & undo push */
    ui_apply_but_undo(but);
    ui_apply_but_autokey(C, but);

#ifdef USE_ALLSELECT
    {
      /* only RNA from this button is used */
      uiBut but_temp = *but;
      uiSelectContextStore *selctx_data = &data->select_others;
      for (int i = 0; i < selctx_data->elems_len; i++) {
        uiSelectContextElem *other = &selctx_data->elems[i];
        but_temp.rnapoin = other->ptr;
        ui_apply_but_autokey(C, &but_temp);
      }
    }
#endif

    /* popup menu memory */
    if (block->flag & UI_BLOCK_POPUP_MEMORY) {
      ui_popup_menu_memory_set(block, but);
    }

    if (U.runtime.is_dirty == false) {
      ui_but_update_preferences_dirty(but);
    }
  }

  /* Disable tool-tips until mouse-move + last active flag. */
  LISTBASE_FOREACH (uiBlock *, block_iter, &data->region->uiblocks) {
    LISTBASE_FOREACH (uiBut *, bt, &block_iter->buttons) {
      bt->flag &= ~UI_BUT_LAST_ACTIVE;
    }

    block_iter->tooltipdisabled = true;
  }

  ui_blocks_set_tooltips(data->region, false);

  /* clean up */
  if (data->str) {
    MEM_freeN(data->str);
  }
  if (data->origstr) {
    MEM_freeN(data->origstr);
  }

#ifdef USE_ALLSELECT
  ui_selectcontext_end(but, &data->select_others);
#endif

  if (data->changed_cursor) {
    WM_cursor_modal_restore(data->window);
  }

  /* redraw and refresh (for popups) */
  ED_region_tag_redraw_no_rebuild(data->region);
  ED_region_tag_refresh_ui(data->region);

  if ((but->flag & UI_BUT_DRAG_MULTI) == 0) {
    if (data->custom_interaction_handle != nullptr) {
      /* Should only set when the button is modal. */
      BLI_assert(but->active != nullptr);
      data->custom_interaction_handle->user_count--;

      BLI_assert(data->custom_interaction_handle->user_count >= 0);
      if (data->custom_interaction_handle->user_count == 0) {
        ui_block_interaction_end(
            C, &but->block->custom_interaction_callbacks, data->custom_interaction_handle);
      }
      data->custom_interaction_handle = nullptr;
    }
  }

  /* clean up button */
  MEM_SAFE_FREE(but->active);

  but->flag &= ~(UI_ACTIVE | UI_SELECT);
  but->flag |= UI_BUT_LAST_ACTIVE;
  if (!onfree) {
    ui_but_update(but);
  }

  /* Adds empty mouse-move in queue for re-initialize handler, in case mouse is
   * still over a button. We cannot just check for this ourselves because
   * at this point the mouse may be over a button in another region. */
  if (mousemove) {
    WM_event_add_mousemove(CTX_wm_window(C));
  }
}

void ui_but_active_free(const bContext *C, uiBut *but)
{
  /* this gets called when the button somehow disappears while it is still
   * active, this is bad for user interaction, but we need to handle this
   * case cleanly anyway in case it happens */
  if (but->active) {
    uiHandleButtonData *data = but->active;
    data->cancel = true;
    button_activate_exit((bContext *)C, but, data, false, true);
  }
}

/* returns the active button with an optional checking function */
static uiBut *ui_context_button_active(const ARegion *region, bool (*but_check_cb)(const uiBut *))
{
  uiBut *but_found = nullptr;

  while (region) {
    /* Follow this exact priority (from highest to lowest priority):
     * 1) Active-override button (#UI_BUT_ACTIVE_OVERRIDE).
     * 2) The real active button.
     * 3) The previously active button (#UI_BUT_LAST_ACTIVE).
     */
    uiBut *active_but_override = nullptr;
    uiBut *active_but_real = nullptr;
    uiBut *active_but_last = nullptr;

    /* find active button */
    LISTBASE_FOREACH (uiBlock *, block, &region->uiblocks) {
      LISTBASE_FOREACH (uiBut *, but, &block->buttons) {
        if (but->flag & UI_BUT_ACTIVE_OVERRIDE) {
          active_but_override = but;
        }
        if (but->active) {
          active_but_real = but;
        }
        if (but->flag & UI_BUT_LAST_ACTIVE) {
          active_but_last = but;
        }
      }
    }

    uiBut *activebut = active_but_override;
    if (!activebut) {
      activebut = active_but_real;
    }
    if (!activebut) {
      activebut = active_but_last;
    }

    if (activebut && (but_check_cb == nullptr || but_check_cb(activebut))) {
      uiHandleButtonData *data = activebut->active;

      but_found = activebut;

      /* Recurse into opened menu, like color-picker case. */
      if (data && data->menu && (region != data->menu->region)) {
        region = data->menu->region;
      }
      else {
        return but_found;
      }
    }
    else {
      /* no active button */
      return but_found;
    }
  }

  return but_found;
}

uiBut *UI_context_active_but_get(const bContext *C)
{
  return ui_context_button_active(CTX_wm_region(C), nullptr);
}

uiBut *UI_context_active_but_get_respect_menu(const bContext *C)
{
  ARegion *region_menu = CTX_wm_menu(C);
  return ui_context_button_active(region_menu ? region_menu : CTX_wm_region(C), nullptr);
}

uiBut *UI_region_active_but_get(const ARegion *region)
{
  return ui_context_button_active(region, nullptr);
}

uiBut *UI_region_but_find_rect_over(const ARegion *region, const rcti *rect_px)
{
  return ui_but_find_rect_over(region, rect_px);
}

uiBlock *UI_region_block_find_mouse_over(const ARegion *region, const int xy[2], bool only_clip)
{
  return ui_block_find_mouse_over_ex(region, xy, only_clip);
}

uiBut *UI_region_active_but_prop_get(const ARegion *region,
                                     PointerRNA *r_ptr,
                                     PropertyRNA **r_prop,
                                     int *r_index)
{
  uiBut *activebut = UI_region_active_but_get(region);

  if (activebut && activebut->rnapoin.data) {
    *r_ptr = activebut->rnapoin;
    *r_prop = activebut->rnaprop;
    *r_index = activebut->rnaindex;
  }
  else {
    memset(r_ptr, 0, sizeof(*r_ptr));
    *r_prop = nullptr;
    *r_index = 0;
  }

  return activebut;
}

uiBut *UI_context_active_but_prop_get(const bContext *C,
                                      PointerRNA *r_ptr,
                                      PropertyRNA **r_prop,
                                      int *r_index)
{
  ARegion *region_menu = CTX_wm_menu(C);
  return UI_region_active_but_prop_get(
      region_menu ? region_menu : CTX_wm_region(C), r_ptr, r_prop, r_index);
}

void UI_context_active_but_prop_handle(bContext *C, const bool handle_undo)
{
  uiBut *activebut = UI_context_active_but_get_respect_menu(C);
  if (activebut) {
    /* TODO(@ideasman42): look into a better way to handle the button change
     * currently this is mainly so reset defaults works for the
     * operator redo panel. */
    uiBlock *block = activebut->block;
    if (block->handle_func) {
      block->handle_func(C, block->handle_func_arg, activebut->retval);
    }
    if (handle_undo) {
      /* Update the button so the undo text uses the correct value. */
      ui_but_update(activebut);
      ui_apply_but_undo(activebut);
    }
  }
}

void UI_context_active_but_clear(bContext *C, wmWindow *win, ARegion *region)
{
  wm_event_handler_ui_cancel_ex(C, win, region, false);
}

wmOperator *UI_context_active_operator_get(const bContext *C)
{
  ARegion *region_ctx = CTX_wm_region(C);

  /* background mode */
  if (region_ctx == nullptr) {
    return nullptr;
  }

  /* scan active regions ui */
  LISTBASE_FOREACH (uiBlock *, block, &region_ctx->uiblocks) {
    if (block->ui_operator) {
      return block->ui_operator;
    }
  }

  /* scan popups */
  {
    bScreen *screen = CTX_wm_screen(C);

    LISTBASE_FOREACH (ARegion *, region, &screen->regionbase) {
      if (region == region_ctx) {
        continue;
      }
      LISTBASE_FOREACH (uiBlock *, block, &region->uiblocks) {
        if (block->ui_operator) {
          return block->ui_operator;
        }
      }
    }
  }

  return nullptr;
}

ARegion *UI_region_searchbox_region_get(const ARegion *button_region)
{
  uiBut *but = UI_region_active_but_get(button_region);
  return (but != nullptr) ? but->active->searchbox : nullptr;
}

void UI_context_update_anim_flag(const bContext *C)
{
  Scene *scene = CTX_data_scene(C);
  ARegion *region = CTX_wm_region(C);
  Depsgraph *depsgraph = CTX_data_depsgraph_pointer(C);
  const AnimationEvalContext anim_eval_context = BKE_animsys_eval_context_construct(
      depsgraph, (scene) ? scene->r.cfra : 0.0f);

  while (region) {
    /* find active button */
    uiBut *activebut = nullptr;

    LISTBASE_FOREACH (uiBlock *, block, &region->uiblocks) {
      LISTBASE_FOREACH (uiBut *, but, &block->buttons) {
        ui_but_anim_flag(but, &anim_eval_context);
        ui_but_override_flag(CTX_data_main(C), but);
        if (UI_but_is_decorator(but)) {
          ui_but_anim_decorate_update_from_flag((uiButDecorator *)but);
        }

        ED_region_tag_redraw(region);

        if (but->active) {
          activebut = but;
        }
        else if (!activebut && (but->flag & UI_BUT_LAST_ACTIVE)) {
          activebut = but;
        }
      }
    }

    if (activebut) {
      /* Always recurse into opened menu, so all buttons update (like color-picker). */
      uiHandleButtonData *data = activebut->active;
      if (data && data->menu) {
        region = data->menu->region;
      }
      else {
        return;
      }
    }
    else {
      /* no active button */
      return;
    }
  }
}

void ui_but_update_view_for_active(const bContext *C, const uiBlock *block)
{
  uiBut *active_but = ui_block_active_but_get(block);
  if (!active_but || !active_but->active || !active_but->changed || active_but->block != block) {
    return;
  }
  /* If there is a search popup attached to the button, don't change the view. The popups don't
   * support updating the position to the button position nicely. */
  uiHandleButtonData *data = active_but->active;
  if (data->searchbox) {
    return;
  }

  UI_but_ensure_in_view(C, active_but->active->region, active_but);
}

/** \} */

/* -------------------------------------------------------------------- */
/** \name Button Activation Handling
 * \{ */

static uiBut *ui_but_find_open_event(ARegion *region, const wmEvent *event)
{
  LISTBASE_FOREACH (uiBlock *, block, &region->uiblocks) {
    LISTBASE_FOREACH (uiBut *, but, &block->buttons) {
      if (but == event->customdata) {
        return but;
      }
    }
  }
  return nullptr;
}

static int ui_handle_button_over(bContext *C, const wmEvent *event, ARegion *region)
{
  if (event->type == MOUSEMOVE) {
    const bool labeledit = event->modifier & KM_CTRL;
    /* Allow buttons to be activated to show the tool-tip,
     * then force-disable them if they're not considered interactive
     * so they don't swallow events but can still display tips. */
    const bool for_tooltip = true;
    uiBut *but = ui_but_find_mouse_over_ex(
        region, event->xy, labeledit, for_tooltip, nullptr, nullptr);
    if (but) {
      button_activate_init(C, region, but, BUTTON_ACTIVATE_OVER);

      if ((event->modifier & KM_ALT) && but->active) {
        /* Display tool-tips if holding Alt on mouse-over when tool-tips are disabled in the
         * preferences. */
        but->active->tooltip_force = true;
      }

      if (but->active && !ui_but_is_interactive(but, labeledit)) {
        but->active->disable_force = true;
      }
    }
  }
  else if (event->type == EVT_BUT_OPEN) {
    uiBut *but = ui_but_find_open_event(region, event);
    if (but) {
      button_activate_init(C, region, but, BUTTON_ACTIVATE_OVER);
      ui_do_button(C, but->block, but, event);
    }
  }

  return WM_UI_HANDLER_CONTINUE;
}

void ui_but_activate_event(bContext *C, ARegion *region, uiBut *but)
{
  wmWindow *win = CTX_wm_window(C);

  button_activate_init(C, region, but, BUTTON_ACTIVATE_OVER);

  wmEvent event;
  wm_event_init_from_window(win, &event);
  event.type = EVT_BUT_OPEN;
  event.val = KM_PRESS;
  event.flag = eWM_EventFlag(0);
  event.customdata = but;
  event.customdata_free = false;

  ui_do_button(C, but->block, but, &event);
}

void ui_but_activate_over(bContext *C, ARegion *region, uiBut *but)
{
  button_activate_init(C, region, but, BUTTON_ACTIVATE_OVER);
}

void ui_but_execute_begin(bContext * /*C*/, ARegion *region, uiBut *but, void **active_back)
{
  BLI_assert(region != nullptr);
  BLI_assert(BLI_findindex(&region->uiblocks, but->block) != -1);
  /* NOTE: ideally we would not have to change 'but->active' however
   * some functions we call don't use data (as they should be doing) */
  uiHandleButtonData *data;
  *active_back = but->active;
  data = MEM_cnew<uiHandleButtonData>(__func__);
  but->active = data;
  BLI_assert(region != nullptr);
  data->region = region;
}

void ui_but_execute_end(bContext *C, ARegion * /*region*/, uiBut *but, void *active_back)
{
  ui_apply_but(C, but->block, but, but->active, true);

  if ((but->flag & UI_BUT_DRAG_MULTI) == 0) {
    ui_apply_but_autokey(C, but);
  }
  /* use onfree event so undo is handled by caller and apply is already done above */
  button_activate_exit((bContext *)C, but, but->active, false, true);
  but->active = static_cast<uiHandleButtonData *>(active_back);
}

static void ui_handle_button_activate(bContext *C,
                                      ARegion *region,
                                      uiBut *but,
                                      uiButtonActivateType type)
{
  uiBut *oldbut = ui_region_find_active_but(region);
  if (oldbut) {
    uiHandleButtonData *data = oldbut->active;
    data->cancel = true;
    button_activate_exit(C, oldbut, data, false, false);
  }

  button_activate_init(C, region, but, type);
}

/**
 * Use for key accelerator or default key to activate the button even if its not active.
 */
static bool ui_handle_button_activate_by_type(bContext *C, ARegion *region, uiBut *but)
{
  if (ELEM(but->type, UI_BTYPE_BUT_MENU, UI_BTYPE_ROW)) {
    /* mainly for operator buttons */
    ui_handle_button_activate(C, region, but, BUTTON_ACTIVATE_APPLY);
  }
  else if (ELEM(but->type, UI_BTYPE_BLOCK, UI_BTYPE_PULLDOWN)) {
    /* open sub-menus (like right arrow key) */
    ui_handle_button_activate(C, region, but, BUTTON_ACTIVATE_OPEN);
  }
  else if (but->type == UI_BTYPE_MENU) {
    /* activate menu items */
    ui_handle_button_activate(C, region, but, BUTTON_ACTIVATE);
  }
  else {
#ifdef DEBUG
    printf("%s: error, unhandled type: %d\n", __func__, but->type);
#endif
    return false;
  }
  return true;
}

/** \} */

/* -------------------------------------------------------------------- */
/** \name Handle Events for Activated Buttons
 * \{ */

static bool ui_button_value_default(uiBut *but, double *r_value)
{
  if (but->rnaprop != nullptr && ui_but_is_rna_valid(but)) {
    const int type = RNA_property_type(but->rnaprop);
    if (ELEM(type, PROP_FLOAT, PROP_INT)) {
      double default_value;
      switch (type) {
        case PROP_INT:
          if (RNA_property_array_check(but->rnaprop)) {
            default_value = double(
                RNA_property_int_get_default_index(&but->rnapoin, but->rnaprop, but->rnaindex));
          }
          else {
            default_value = double(RNA_property_int_get_default(&but->rnapoin, but->rnaprop));
          }
          break;
        case PROP_FLOAT:
          if (RNA_property_array_check(but->rnaprop)) {
            default_value = double(
                RNA_property_float_get_default_index(&but->rnapoin, but->rnaprop, but->rnaindex));
          }
          else {
            default_value = double(RNA_property_float_get_default(&but->rnapoin, but->rnaprop));
          }
          break;
      }
      *r_value = default_value;
      return true;
    }
  }
  return false;
}

static int ui_handle_button_event(bContext *C, const wmEvent *event, uiBut *but)
{
  uiHandleButtonData *data = but->active;
  const uiHandleButtonState state_orig = data->state;

  uiBlock *block = but->block;
  ARegion *region = data->region;

  int retval = WM_UI_HANDLER_CONTINUE;

  if (data->state == BUTTON_STATE_HIGHLIGHT) {
    switch (event->type) {
      case WINDEACTIVATE:
      case EVT_BUT_CANCEL:
        data->cancel = true;
        button_activate_state(C, but, BUTTON_STATE_EXIT);
        break;
#ifdef USE_UI_POPOVER_ONCE
      case LEFTMOUSE: {
        if (event->val == KM_RELEASE) {
          if (block->flag & UI_BLOCK_POPOVER_ONCE) {
            if (!(but->flag & UI_BUT_DISABLED)) {
              if (ui_but_is_popover_once_compat(but)) {
                data->cancel = false;
                button_activate_state(C, but, BUTTON_STATE_EXIT);
                retval = WM_UI_HANDLER_BREAK;
                /* Cancel because this `but` handles all events and we don't want
                 * the parent button's update function to do anything.
                 *
                 * Causes issues with buttons defined by #uiItemFullR_with_popover. */
                block->handle->menuretval = UI_RETURN_CANCEL;
              }
              else if (ui_but_is_editable_as_text(but)) {
                ui_handle_button_activate(C, region, but, BUTTON_ACTIVATE_TEXT_EDITING);
                retval = WM_UI_HANDLER_BREAK;
              }
            }
          }
        }
        break;
      }
#endif
      case MOUSEMOVE: {
        uiBut *but_other = ui_but_find_mouse_over(region, event);
        bool exit = false;

        /* always deactivate button for pie menus,
         * else moving to blank space will leave activated */
        if ((!ui_block_is_menu(block) || ui_block_is_pie_menu(block)) &&
            !ui_but_contains_point_px(but, region, event->xy))
        {
          exit = true;
        }
        else if (but_other && ui_but_is_editable(but_other) && (but_other != but)) {
          exit = true;
        }

        if (exit) {
          data->cancel = true;
          button_activate_state(C, but, BUTTON_STATE_EXIT);
        }
        else if (event->xy[0] != event->prev_xy[0] || event->xy[1] != event->prev_xy[1]) {
          /* Re-enable tool-tip on mouse move. */
          ui_blocks_set_tooltips(region, true);
          button_tooltip_timer_reset(C, but);
        }

        /* Update extra icons states. */
        ui_do_but_extra_operator_icons_mousemove(but, data, event);

        break;
      }
      case TIMER: {
        /* Handle menu auto open timer. */
        if (event->customdata == data->autoopentimer) {
          WM_event_timer_remove(data->wm, data->window, data->autoopentimer);
          data->autoopentimer = nullptr;

          if (ui_but_contains_point_px(but, region, event->xy) || but->active) {
            button_activate_state(C, but, BUTTON_STATE_MENU_OPEN);
          }
        }

        break;
      }
      /* XXX hardcoded keymap check... but anyway,
       * while view changes, tool-tips should be removed */
      case WHEELUPMOUSE:
      case WHEELDOWNMOUSE:
      case MIDDLEMOUSE:
      case MOUSEPAN:
        UI_but_tooltip_timer_remove(C, but);
        ATTR_FALLTHROUGH;
      default:
        break;
    }

    /* handle button type specific events */
    retval = ui_do_button(C, block, but, event);
  }
  else if (data->state == BUTTON_STATE_WAIT_RELEASE) {
    switch (event->type) {
      case WINDEACTIVATE:
        data->cancel = true;
        button_activate_state(C, but, BUTTON_STATE_EXIT);
        break;

      case TIMER: {
        if (event->customdata == data->hold_action_timer) {
          if (true) {
            data->cancel = true;
            button_activate_state(C, but, BUTTON_STATE_EXIT);
          }
          else {
            /* Do this so we can still mouse-up, closing the menu and running the button.
             * This is nice to support but there are times when the button gets left pressed.
             * Keep disabled for now. */
            WM_event_timer_remove(data->wm, data->window, data->hold_action_timer);
            data->hold_action_timer = nullptr;
          }
          retval = WM_UI_HANDLER_CONTINUE;
          but->hold_func(C, data->region, but);
        }
        break;
      }
      case MOUSEMOVE: {
        /* deselect the button when moving the mouse away */
        /* also de-activate for buttons that only show highlights */
        if (ui_but_contains_point_px(but, region, event->xy)) {

          /* Drag on a hold button (used in the toolbar) now opens it immediately. */
          if (data->hold_action_timer) {
            if (but->flag & UI_SELECT) {
              if (len_manhattan_v2v2_int(event->xy, event->prev_xy) <=
                  WM_EVENT_CURSOR_MOTION_THRESHOLD) {
                /* pass */
              }
              else {
                WM_event_timer_remove(data->wm, data->window, data->hold_action_timer);
                data->hold_action_timer = WM_event_timer_add(data->wm, data->window, TIMER, 0.0f);
              }
            }
          }

          if (!(but->flag & UI_SELECT)) {
            but->flag |= (UI_SELECT | UI_ACTIVE);
            data->cancel = false;
            ED_region_tag_redraw_no_rebuild(data->region);
          }
        }
        else {
          if (but->flag & UI_SELECT) {
            but->flag &= ~(UI_SELECT | UI_ACTIVE);
            data->cancel = true;
            ED_region_tag_redraw_no_rebuild(data->region);
          }
        }
        break;
      }
      default:
        /* otherwise catch mouse release event */
        ui_do_button(C, block, but, event);
        break;
    }

    retval = WM_UI_HANDLER_BREAK;
  }
  else if (data->state == BUTTON_STATE_WAIT_FLASH) {
    switch (event->type) {
      case TIMER: {
        if (event->customdata == data->flashtimer) {
          button_activate_state(C, but, BUTTON_STATE_EXIT);
        }
        break;
      }
    }

    retval = WM_UI_HANDLER_CONTINUE;
  }
  else if (data->state == BUTTON_STATE_MENU_OPEN) {
    /* check for exit because of mouse-over another button */
    switch (event->type) {
      case MOUSEMOVE: {
        uiBut *bt;

        if (data->menu && data->menu->region) {
          if (ui_region_contains_point_px(data->menu->region, event->xy)) {
            break;
          }
        }

        bt = ui_but_find_mouse_over(region, event);

        if (bt && bt->active != data) {
          if (but->type != UI_BTYPE_COLOR) { /* exception */
            data->cancel = true;
          }
          button_activate_state(C, but, BUTTON_STATE_EXIT);
        }
        break;
      }
      case RIGHTMOUSE: {
        if (event->val == KM_PRESS) {
          uiBut *bt = ui_but_find_mouse_over(region, event);
          if (bt && bt->active == data) {
            button_activate_state(C, bt, BUTTON_STATE_HIGHLIGHT);
          }
        }
        break;
      }
    }

    ui_do_button(C, block, but, event);
    retval = WM_UI_HANDLER_CONTINUE;
  }
  else {
    retval = ui_do_button(C, block, but, event);
    // retval = WM_UI_HANDLER_BREAK; XXX why ?
  }

  /* may have been re-allocated above (eyedropper for eg) */
  data = but->active;
  if (data && data->state == BUTTON_STATE_EXIT) {
    uiBut *post_but = data->postbut;
    const uiButtonActivateType post_type = data->posttype;

    /* Reset the button value when empty text is typed. */
    if ((data->cancel == false) && (data->str != nullptr) && (data->str[0] == '\0') &&
        (but->rnaprop && ELEM(RNA_property_type(but->rnaprop), PROP_FLOAT, PROP_INT)))
    {
      MEM_SAFE_FREE(data->str);
      ui_button_value_default(but, &data->value);

#ifdef USE_DRAG_MULTINUM
      if (data->multi_data.mbuts) {
        for (LinkNode *l = data->multi_data.mbuts; l; l = l->next) {
          uiButMultiState *state = static_cast<uiButMultiState *>(l->link);
          uiBut *but_iter = state->but;
          double default_value;

          if (ui_button_value_default(but_iter, &default_value)) {
            ui_but_value_set(but_iter, default_value);
          }
        }
      }
      data->multi_data.skip = true;
#endif
    }

    button_activate_exit(C, but, data, (post_but == nullptr), false);

    /* for jumping to the next button with tab while text editing */
    if (post_but) {
      /* The post_but still has previous ranges (without the changes in active button considered),
       * needs refreshing the ranges. */
      ui_but_range_set_soft(post_but);
      ui_but_range_set_hard(post_but);

      button_activate_init(C, region, post_but, post_type);
    }
    else if (!((event->type == EVT_BUT_CANCEL) && (event->val == 1))) {
      /* XXX issue is because WM_event_add_mousemove(wm) is a bad hack and not reliable,
       * if that gets coded better this bypass can go away too.
       *
       * This is needed to make sure if a button was active,
       * it stays active while the mouse is over it.
       * This avoids adding mouse-moves, see: #33466. */
      if (ELEM(state_orig, BUTTON_STATE_INIT, BUTTON_STATE_HIGHLIGHT, BUTTON_STATE_WAIT_DRAG)) {
        if (ui_but_find_mouse_over(region, event) == but) {
          button_activate_init(C, region, but, BUTTON_ACTIVATE_OVER);
        }
      }
    }
  }

  return retval;
}

/**
 * Activate the underlying list-row button, so the row is highlighted.
 * Early exits if \a activate_dragging is true, but the custom drag operator fails to execute.
 * Gives the wanted behavior where the item is activated on a click-drag event when the custom drag
 * operator is executed.
 */
static int ui_list_activate_hovered_row(bContext *C,
                                        ARegion *region,
                                        const uiList *ui_list,
                                        const wmEvent *event,
                                        bool activate_dragging)
{
  const bool do_drag = activate_dragging && ui_list->dyn_data->custom_drag_optype;

  if (do_drag) {
    const uiBut *hovered_but = ui_but_find_mouse_over(region, event);
    if (!ui_list_invoke_item_operator(C,
                                      hovered_but,
                                      ui_list->dyn_data->custom_drag_optype,
                                      &ui_list->dyn_data->custom_drag_opptr))
    {
      return WM_UI_HANDLER_CONTINUE;
    }
  }

  int mouse_xy[2];
  WM_event_drag_start_xy(event, mouse_xy);

  uiBut *listrow = ui_list_row_find_mouse_over(region, mouse_xy);
  if (listrow) {
    wmOperatorType *custom_activate_optype = ui_list->dyn_data->custom_activate_optype;

    /* Hacky: Ensure the custom activate operator is not called when the custom drag operator
     * was. Only one should run! */
    if (activate_dragging && do_drag) {
      ((uiList *)ui_list)->dyn_data->custom_activate_optype = nullptr;
    }

    /* Simulate click on listrow button itself (which may be overlapped by another button). Also
     * calls the custom activate operator (#uiListDyn::custom_activate_optype). */
    UI_but_execute(C, region, listrow);

    ((uiList *)ui_list)->dyn_data->custom_activate_optype = custom_activate_optype;
  }

  return WM_UI_HANDLER_BREAK;
}

static bool ui_list_is_hovering_draggable_but(bContext *C,
                                              const uiList *list,
                                              const ARegion *region,
                                              const wmEvent *event)
{
  /* On a tweak event, uses the coordinates from where tweaking was started. */
  int mouse_xy[2];
  WM_event_drag_start_xy(event, mouse_xy);

  const uiBut *hovered_but = ui_but_find_mouse_over_ex(
      region, mouse_xy, false, false, nullptr, nullptr);

  if (list->dyn_data->custom_drag_optype) {
    if (ui_but_context_poll_operator(C, list->dyn_data->custom_drag_optype, hovered_but)) {
      return true;
    }
  }

  return (hovered_but && ui_but_drag_is_draggable(hovered_but));
}

static int ui_list_handle_click_drag(bContext *C,
                                     const uiList *ui_list,
                                     ARegion *region,
                                     const wmEvent *event)
{
  if (event->type != LEFTMOUSE) {
    return WM_UI_HANDLER_CONTINUE;
  }

  int retval = WM_UI_HANDLER_CONTINUE;

  const bool is_draggable = ui_list_is_hovering_draggable_but(C, ui_list, region, event);
  bool activate = false;
  bool activate_dragging = false;

  if (event->val == KM_CLICK_DRAG) {
    if (is_draggable) {
      activate_dragging = true;
      activate = true;
    }
  }
  /* #KM_CLICK is only sent after an uncaught release event, so the foreground button gets all
   * regular events (including mouse presses to start dragging) and this part only kicks in if it
   * hasn't handled the release event. Note that if there's no overlaid button, the row selects
   * on the press event already via regular #UI_BTYPE_LISTROW handling. */
  else if (event->val == KM_CLICK) {
    activate = true;
  }

  if (activate) {
    retval = ui_list_activate_hovered_row(C, region, ui_list, event, activate_dragging);
  }

  return retval;
}

static void ui_list_activate_row_from_index(
    bContext *C, ARegion *region, uiBut *listbox, uiList *ui_list, int index)
{
  uiBut *new_active_row = ui_list_row_find_index(region, index, listbox);
  if (new_active_row) {
    /* Preferred way to update the active item, also calls the custom activate operator
     * (#uiListDyn::custom_activate_optype). */
    UI_but_execute(C, region, new_active_row);
  }
  else {
    /* A bit ugly, set the active index in RNA directly. That's because a button that's
     * scrolled away in the list box isn't created at all.
     * The custom activate operator (#uiListDyn::custom_activate_optype) is not called in this case
     * (which may need the row button context). */
    RNA_property_int_set(&listbox->rnapoin, listbox->rnaprop, index);
    RNA_property_update(C, &listbox->rnapoin, listbox->rnaprop);
    ui_apply_but_undo(listbox);
  }

  ui_list->flag |= UILST_SCROLL_TO_ACTIVE_ITEM;
}

static int ui_list_get_increment(const uiList *ui_list, const int type, const int columns)
{
  int increment = 0;

  /* Handle column offsets for grid layouts. */
  if (ELEM(type, EVT_UPARROWKEY, EVT_DOWNARROWKEY) &&
      ELEM(ui_list->layout_type, UILST_LAYOUT_GRID, UILST_LAYOUT_BIG_PREVIEW_GRID))
  {
    increment = (type == EVT_UPARROWKEY) ? -columns : columns;
  }
  else {
    /* Left or right in grid layouts or any direction in single column layouts increments by 1. */
    increment = ELEM(type, EVT_UPARROWKEY, EVT_LEFTARROWKEY, WHEELUPMOUSE) ? -1 : 1;
  }

  if ((ui_list->filter_sort_flag & UILST_FLT_SORT_REVERSE) != 0) {
    increment *= -1;
  }

  return increment;
}

static int ui_handle_list_event(bContext *C, const wmEvent *event, ARegion *region, uiBut *listbox)
{
  int retval = WM_UI_HANDLER_CONTINUE;
  int type = event->type, val = event->val;
  int scroll_dir = 1;
  bool redraw = false;

  uiList *ui_list = static_cast<uiList *>(listbox->custom_data);
  if (!ui_list || !ui_list->dyn_data) {
    return retval;
  }
  uiListDyn *dyn_data = ui_list->dyn_data;

  int mx = event->xy[0];
  int my = event->xy[1];
  ui_window_to_block(region, listbox->block, &mx, &my);

  /* Convert pan to scroll-wheel. */
  if (type == MOUSEPAN) {
    ui_pan_to_scroll(event, &type, &val);

    /* 'ui_pan_to_scroll' gives the absolute direction. */
    if (event->flag & WM_EVENT_SCROLL_INVERT) {
      scroll_dir = -1;
    }

    /* If type still is mouse-pan, we call it handled, since delta-y accumulate. */
    /* also see `wm_event_system.cc` do_wheel_ui hack. */
    if (type == MOUSEPAN) {
      retval = WM_UI_HANDLER_BREAK;
    }
  }

  if (event->type == LEFTMOUSE) {
    retval = ui_list_handle_click_drag(C, ui_list, region, event);
  }
  else if (val == KM_PRESS) {
    if ((ELEM(type, EVT_UPARROWKEY, EVT_DOWNARROWKEY, EVT_LEFTARROWKEY, EVT_RIGHTARROWKEY) &&
         (event->modifier & (KM_SHIFT | KM_CTRL | KM_ALT | KM_OSKEY)) == 0) ||
        (ELEM(type, WHEELUPMOUSE, WHEELDOWNMOUSE) && (event->modifier & KM_CTRL) &&
         (event->modifier & (KM_SHIFT | KM_ALT | KM_OSKEY)) == 0))
    {
      const int value_orig = RNA_property_int_get(&listbox->rnapoin, listbox->rnaprop);
      int value, min, max;

      value = value_orig;
      const int inc = ui_list_get_increment(ui_list, type, dyn_data->columns);

      if (dyn_data->items_filter_neworder || dyn_data->items_filter_flags) {
        /* If we have a display order different from
         * collection order, we have some work! */
        int *org_order = static_cast<int *>(
            MEM_mallocN(dyn_data->items_shown * sizeof(int), __func__));
        const int *new_order = dyn_data->items_filter_neworder;
        int org_idx = -1, len = dyn_data->items_len;
        int current_idx = -1;
        const int filter_exclude = ui_list->filter_flag & UILST_FLT_EXCLUDE;

        for (int i = 0; i < len; i++) {
          if (!dyn_data->items_filter_flags ||
              ((dyn_data->items_filter_flags[i] & UILST_FLT_ITEM) ^ filter_exclude))
          {
            org_order[new_order ? new_order[++org_idx] : ++org_idx] = i;
            if (i == value) {
              current_idx = new_order ? new_order[org_idx] : org_idx;
            }
          }
          else if (i == value && org_idx >= 0) {
            current_idx = -(new_order ? new_order[org_idx] : org_idx) - 1;
          }
        }
        /* Now, org_order maps displayed indices to real indices,
         * and current_idx either contains the displayed index of active value (positive),
         *                 or its more-nearest one (negated).
         */
        if (current_idx < 0) {
          current_idx = (current_idx * -1) + (inc < 0 ? inc : inc - 1);
        }
        else {
          current_idx += inc;
        }
        CLAMP(current_idx, 0, dyn_data->items_shown - 1);
        value = org_order[current_idx];
        MEM_freeN(org_order);
      }
      else {
        value += inc;
      }

      CLAMP(value, 0, dyn_data->items_len - 1);

      RNA_property_int_range(&listbox->rnapoin, listbox->rnaprop, &min, &max);
      CLAMP(value, min, max);

      if (value != value_orig) {
        ui_list_activate_row_from_index(C, region, listbox, ui_list, value);
        redraw = true;
      }
      retval = WM_UI_HANDLER_BREAK;
    }
    else if (ELEM(type, WHEELUPMOUSE, WHEELDOWNMOUSE) && (event->modifier & KM_SHIFT)) {
      /* We now have proper grip, but keep this anyway! */
      if (ui_list->list_grip < (dyn_data->visual_height_min - UI_LIST_AUTO_SIZE_THRESHOLD)) {
        ui_list->list_grip = dyn_data->visual_height;
      }
      ui_list->list_grip += (type == WHEELUPMOUSE) ? -1 : 1;

      ui_list->flag |= UILST_SCROLL_TO_ACTIVE_ITEM;

      redraw = true;
      retval = WM_UI_HANDLER_BREAK;
    }
    else if (ELEM(type, WHEELUPMOUSE, WHEELDOWNMOUSE)) {
      if (dyn_data->height > dyn_data->visual_height) {
        /* list template will clamp */
        ui_list->list_scroll += scroll_dir * ((type == WHEELUPMOUSE) ? -1 : 1);

        redraw = true;
        retval = WM_UI_HANDLER_BREAK;
      }
    }
  }

  if (redraw) {
    ED_region_tag_redraw(region);
    ED_region_tag_refresh_ui(region);
  }

  return retval;
}

/* Handle mouse hover for Views and UiList rows. */
static int ui_handle_viewlist_items_hover(const wmEvent *event, const ARegion *region)
{
  bool has_item = false;
  LISTBASE_FOREACH (uiBlock *, block, &region->uiblocks) {
    LISTBASE_FOREACH (uiBut *, but, &block->buttons) {
      if (ELEM(but->type, UI_BTYPE_VIEW_ITEM, UI_BTYPE_LISTROW)) {
        but->flag &= ~UI_ACTIVE;
        has_item = true;
      }
    }
  }

  if (!has_item) {
    /* Avoid unnecessary lookup. */
    return WM_UI_HANDLER_CONTINUE;
  }

  /* Always highlight the hovered view item, even if the mouse hovers another button inside. */
  uiBut *hovered_row_but = ui_view_item_find_mouse_over(region, event->xy);
  if (!hovered_row_but) {
    hovered_row_but = ui_list_row_find_mouse_over(region, event->xy);
  }
  if (hovered_row_but) {
    hovered_row_but->flag |= UI_ACTIVE;
  }

  return WM_UI_HANDLER_CONTINUE;
}

static int ui_handle_view_item_event(bContext *C,
                                     const wmEvent *event,
                                     uiBut *active_but,
                                     ARegion *region)
{
  if (event->type == LEFTMOUSE) {
    /* Only bother finding the active view item button if the active button isn't already a view
     * item. */
    uiBut *view_but = (active_but && active_but->type == UI_BTYPE_VIEW_ITEM) ?
                          active_but :
                          ui_view_item_find_mouse_over(region, event->xy);
    /* Will free active button if there already is one. */
    if (view_but) {
      ui_handle_button_activate(C, region, view_but, BUTTON_ACTIVATE_OVER);
      return ui_do_button(C, view_but->block, view_but, event);
    }
  }

  return WM_UI_HANDLER_CONTINUE;
}

static void ui_handle_button_return_submenu(bContext *C, const wmEvent *event, uiBut *but)
{
  uiHandleButtonData *data = but->active;
  uiPopupBlockHandle *menu = data->menu;

  /* copy over return values from the closing menu */
  if ((menu->menuretval & UI_RETURN_OK) || (menu->menuretval & UI_RETURN_UPDATE)) {
    if (but->type == UI_BTYPE_COLOR) {
      copy_v3_v3(data->vec, menu->retvec);
    }
    else if (but->type == UI_BTYPE_MENU) {
      data->value = menu->retvalue;
    }
  }

  if (menu->menuretval & UI_RETURN_UPDATE) {
    if (data->interactive) {
      ui_apply_but(C, but->block, but, data, true);
    }
    else {
      ui_but_update(but);
    }

    menu->menuretval = 0;
  }

  /* now change button state or exit, which will close the submenu */
  if ((menu->menuretval & UI_RETURN_OK) || (menu->menuretval & UI_RETURN_CANCEL)) {
    if (menu->menuretval != UI_RETURN_OK) {
      data->cancel = true;
    }

    button_activate_exit(C, but, data, true, false);
  }
  else if (menu->menuretval & UI_RETURN_OUT) {
    if (event->type == MOUSEMOVE && ui_but_contains_point_px(but, data->region, event->xy)) {
      button_activate_state(C, but, BUTTON_STATE_HIGHLIGHT);
    }
    else {
      if (ISKEYBOARD(event->type)) {
        /* keyboard menu hierarchy navigation, going back to previous level */
        but->active->used_mouse = false;
        button_activate_state(C, but, BUTTON_STATE_HIGHLIGHT);
      }
      else {
        data->cancel = true;
        button_activate_exit(C, but, data, true, false);
      }
    }
  }
}

/** \} */

/* -------------------------------------------------------------------- */
/** \name Menu Towards (mouse motion logic)
 * \{ */

/**
 * Function used to prevent losing the open menu when using nested pull-downs,
 * when moving mouse towards the pull-down menu over other buttons that could
 * steal the highlight from the current button, only checks:
 *
 * - while mouse moves in triangular area defined old mouse position and
 *   left/right side of new menu.
 * - only for 1 second.
 */

static void ui_mouse_motion_towards_init_ex(uiPopupBlockHandle *menu,
                                            const int xy[2],
                                            const bool force)
{
  BLI_assert(((uiBlock *)menu->region->uiblocks.first)->flag &
             (UI_BLOCK_MOVEMOUSE_QUIT | UI_BLOCK_POPOVER));

  if (!menu->dotowards || force) {
    menu->dotowards = true;
    menu->towards_xy[0] = xy[0];
    menu->towards_xy[1] = xy[1];

    if (force) {
      menu->towardstime = DBL_MAX; /* unlimited time */
    }
    else {
      menu->towardstime = PIL_check_seconds_timer();
    }
  }
}

static void ui_mouse_motion_towards_init(uiPopupBlockHandle *menu, const int xy[2])
{
  ui_mouse_motion_towards_init_ex(menu, xy, false);
}

static void ui_mouse_motion_towards_reinit(uiPopupBlockHandle *menu, const int xy[2])
{
  ui_mouse_motion_towards_init_ex(menu, xy, true);
}

static bool ui_mouse_motion_towards_check(uiBlock *block,
                                          uiPopupBlockHandle *menu,
                                          const int xy[2],
                                          const bool use_wiggle_room)
{
  BLI_assert(block->flag & (UI_BLOCK_MOVEMOUSE_QUIT | UI_BLOCK_POPOVER));

  /* annoying fix for #36269, this is a bit odd but in fact works quite well
   * don't mouse-out of a menu if another menu has been created after it.
   * if this causes problems we could remove it and check on a different fix - campbell */
  if (menu->region->next) {
    /* am I the last menu (test) */
    ARegion *region = menu->region->next;
    do {
      uiBlock *block_iter = static_cast<uiBlock *>(region->uiblocks.first);
      if (block_iter && ui_block_is_menu(block_iter)) {
        return true;
      }
    } while ((region = region->next));
  }
  /* annoying fix end! */

  if (!menu->dotowards) {
    return false;
  }

  float oldp[2] = {menu->towards_xy[0], menu->towards_xy[1]};
  const float newp[2] = {float(xy[0]), float(xy[1])};
  if (len_squared_v2v2(oldp, newp) < (4.0f * 4.0f)) {
    return menu->dotowards;
  }

  /* verify that we are moving towards one of the edges of the
   * menu block, in other words, in the triangle formed by the
   * initial mouse location and two edge points. */
  rctf rect_px;
  ui_block_to_window_rctf(menu->region, block, &rect_px, &block->rect);

  const float margin = MENU_TOWARDS_MARGIN;

  const float p1[2] = {rect_px.xmin - margin, rect_px.ymin - margin};
  const float p2[2] = {rect_px.xmax + margin, rect_px.ymin - margin};
  const float p3[2] = {rect_px.xmax + margin, rect_px.ymax + margin};
  const float p4[2] = {rect_px.xmin - margin, rect_px.ymax + margin};

  /* allow for some wiggle room, if the user moves a few pixels away,
   * don't immediately quit (only for top level menus) */
  if (use_wiggle_room) {
    const float cent[2] = {BLI_rctf_cent_x(&rect_px), BLI_rctf_cent_y(&rect_px)};
    float delta[2];

    sub_v2_v2v2(delta, oldp, cent);
    normalize_v2_length(delta, MENU_TOWARDS_WIGGLE_ROOM);
    add_v2_v2(oldp, delta);
  }

  bool closer = (isect_point_tri_v2(newp, oldp, p1, p2) ||
                 isect_point_tri_v2(newp, oldp, p2, p3) ||
                 isect_point_tri_v2(newp, oldp, p3, p4) || isect_point_tri_v2(newp, oldp, p4, p1));

  if (!closer) {
    menu->dotowards = false;
  }

  /* 1 second timer */
  if (PIL_check_seconds_timer() - menu->towardstime > BUTTON_MOUSE_TOWARDS_THRESH) {
    menu->dotowards = false;
  }

  return menu->dotowards;
}

#ifdef USE_KEYNAV_LIMIT
static void ui_mouse_motion_keynav_init(uiKeyNavLock *keynav, const wmEvent *event)
{
  keynav->is_keynav = true;
  copy_v2_v2_int(keynav->event_xy, event->xy);
}
/**
 * Return true if key-input isn't blocking mouse-motion,
 * or if the mouse-motion is enough to disable key-input.
 */
static bool ui_mouse_motion_keynav_test(uiKeyNavLock *keynav, const wmEvent *event)
{
  if (keynav->is_keynav &&
      (len_manhattan_v2v2_int(keynav->event_xy, event->xy) > BUTTON_KEYNAV_PX_LIMIT))
  {
    keynav->is_keynav = false;
  }

  return keynav->is_keynav;
}
#endif /* USE_KEYNAV_LIMIT */

/** \} */

/* -------------------------------------------------------------------- */
/** \name Menu Scroll
 * \{ */

static char ui_menu_scroll_test(uiBlock *block, int my)
{
  if (block->flag & (UI_BLOCK_CLIPTOP | UI_BLOCK_CLIPBOTTOM)) {
    if (block->flag & UI_BLOCK_CLIPTOP) {
      if (my > block->rect.ymax - UI_MENU_SCROLL_MOUSE) {
        return 't';
      }
    }
    if (block->flag & UI_BLOCK_CLIPBOTTOM) {
      if (my < block->rect.ymin + UI_MENU_SCROLL_MOUSE) {
        return 'b';
      }
    }
  }
  return 0;
}

static void ui_menu_scroll_apply_offset_y(ARegion *region, uiBlock *block, float dy)
{
  BLI_assert(dy != 0.0f);

  const int scroll_pad = ui_block_is_menu(block) ? UI_MENU_SCROLL_PAD : UI_UNIT_Y * 0.5f;

  if (dy < 0.0f) {
    /* Stop at top item, extra 0.5 UI_UNIT_Y makes it snap nicer. */
    float ymax = -FLT_MAX;
    LISTBASE_FOREACH (uiBut *, bt, &block->buttons) {
      ymax = max_ff(ymax, bt->rect.ymax);
    }
    if (ymax + dy - UI_UNIT_Y * 0.5f < block->rect.ymax - scroll_pad) {
      dy = block->rect.ymax - ymax - scroll_pad;
    }
  }
  else {
    /* Stop at bottom item, extra 0.5 UI_UNIT_Y makes it snap nicer. */
    float ymin = FLT_MAX;
    LISTBASE_FOREACH (uiBut *, bt, &block->buttons) {
      ymin = min_ff(ymin, bt->rect.ymin);
    }
    if (ymin + dy + UI_UNIT_Y * 0.5f > block->rect.ymin + scroll_pad) {
      dy = block->rect.ymin - ymin + scroll_pad;
    }
  }

  /* remember scroll offset for refreshes */
  block->handle->scrolloffset += dy;

  /* apply scroll offset */
  LISTBASE_FOREACH (uiBut *, bt, &block->buttons) {
    bt->rect.ymin += dy;
    bt->rect.ymax += dy;
  }

  /* set flags again */
  ui_popup_block_scrolltest(block);

  ED_region_tag_redraw(region);
}

/** Scroll to activated button. */
static bool ui_menu_scroll_to_but(ARegion *region, uiBlock *block, uiBut *but_target)
{
  float dy = 0.0;
  if (block->flag & UI_BLOCK_CLIPTOP) {
    if (but_target->rect.ymax > block->rect.ymax - UI_MENU_SCROLL_ARROW) {
      dy = block->rect.ymax - but_target->rect.ymax - UI_MENU_SCROLL_ARROW;
    }
  }
  if (block->flag & UI_BLOCK_CLIPBOTTOM) {
    if (but_target->rect.ymin < block->rect.ymin + UI_MENU_SCROLL_ARROW) {
      dy = block->rect.ymin - but_target->rect.ymin + UI_MENU_SCROLL_ARROW;
    }
  }
  if (dy != 0.0f) {
    ui_menu_scroll_apply_offset_y(region, block, dy);
    return true;
  }
  return false;
}

/** Scroll to y location (in block space, see #ui_window_to_block). */
static bool ui_menu_scroll_to_y(ARegion *region, uiBlock *block, int y)
{
  const char test = ui_menu_scroll_test(block, y);
  float dy = 0.0f;
  if (test == 't') {
    dy = -UI_UNIT_Y; /* scroll to the top */
  }
  else if (test == 'b') {
    dy = UI_UNIT_Y; /* scroll to the bottom */
  }
  if (dy != 0.0f) {
    ui_menu_scroll_apply_offset_y(region, block, dy);
    return true;
  }
  return false;
}

static bool ui_menu_scroll_step(ARegion *region, uiBlock *block, const int scroll_dir)
{
  int my;
  if (scroll_dir == 1) {
    if ((block->flag & UI_BLOCK_CLIPTOP) == 0) {
      return false;
    }
    my = block->rect.ymax + UI_UNIT_Y;
  }
  else if (scroll_dir == -1) {
    if ((block->flag & UI_BLOCK_CLIPBOTTOM) == 0) {
      return false;
    }
    my = block->rect.ymin - UI_UNIT_Y;
  }
  else {
    BLI_assert(0);
    return false;
  }

  return ui_menu_scroll_to_y(region, block, my);
}

/** \} */

/* -------------------------------------------------------------------- */
/** \name Menu Event Handling
 * \{ */

static void ui_region_auto_open_clear(ARegion *region)
{
  LISTBASE_FOREACH (uiBlock *, block, &region->uiblocks) {
    block->auto_open = false;
  }
}

/**
 * Special function to handle nested menus.
 * let the parent menu get the event.
 *
 * This allows a menu to be open,
 * but send key events to the parent if there's no active buttons.
 *
 * Without this keyboard navigation from menus won't work.
 */
static bool ui_menu_pass_event_to_parent_if_nonactive(uiPopupBlockHandle *menu,
                                                      const uiBut *but,
                                                      const int level,
                                                      const bool is_parent_menu,
                                                      const int retval)
{
  /* NOTE(@ideasman42): For `menu->popup` (not a nested tree of menus), don't pass events parents.
   * This is needed because enum popups (for example) aren't created with an active button.
   * Otherwise opening a popup & pressing the accelerator key would fail, see: #107838. */
  if ((level != 0) && (but == nullptr) && (is_parent_menu || menu->popup == false)) {
    menu->menuretval = UI_RETURN_OUT | UI_RETURN_OUT_PARENT;
    (void)retval; /* so release builds with strict flags are happy as well */
    BLI_assert(retval == WM_UI_HANDLER_CONTINUE);
    return true;
  }
  return false;
}

static int ui_handle_menu_button(bContext *C, const wmEvent *event, uiPopupBlockHandle *menu)
{
  ARegion *region = menu->region;
  uiBut *but = ui_region_find_active_but(region);

  if (but) {
    /* Its possible there is an active menu item NOT under the mouse,
     * in this case ignore mouse clicks outside the button (but Enter etc is accepted) */
    if (event->val == KM_RELEASE) {
      /* pass, needed so we can exit active menu-items when click-dragging out of them */
    }
    else if (but->type == UI_BTYPE_SEARCH_MENU) {
      /* Pass, needed so search popup can have RMB context menu.
       * This may be useful for other interactions which happen in the search popup
       * without being directly over the search button. */
    }
    else if (!ui_block_is_menu(but->block) || ui_block_is_pie_menu(but->block)) {
      /* pass, skip for dialogs */
    }
    else if (!ui_region_contains_point_px(but->active->region, event->xy)) {
      /* Pass, needed to click-exit outside of non-floating menus. */
      ui_region_auto_open_clear(but->active->region);
    }
    else if (ISMOUSE_BUTTON(event->type)) {
      if (!ui_but_contains_point_px(but, but->active->region, event->xy)) {
        but = nullptr;
      }
    }
  }

  int retval;
  if (but) {
    ScrArea *ctx_area = CTX_wm_area(C);
    ARegion *ctx_region = CTX_wm_region(C);

    if (menu->ctx_area) {
      CTX_wm_area_set(C, menu->ctx_area);
    }
    if (menu->ctx_region) {
      CTX_wm_region_set(C, menu->ctx_region);
    }

    retval = ui_handle_button_event(C, event, but);

    if (menu->ctx_area) {
      CTX_wm_area_set(C, ctx_area);
    }
    if (menu->ctx_region) {
      CTX_wm_region_set(C, ctx_region);
    }
  }
  else {
    retval = ui_handle_button_over(C, event, region);
  }

  return retval;
}

float ui_block_calc_pie_segment(uiBlock *block, const float event_xy[2])
{
  float seg1[2];

  if (block->pie_data.flags & UI_PIE_INITIAL_DIRECTION) {
    copy_v2_v2(seg1, block->pie_data.pie_center_init);
  }
  else {
    copy_v2_v2(seg1, block->pie_data.pie_center_spawned);
  }

  float seg2[2];
  sub_v2_v2v2(seg2, event_xy, seg1);

  const float len = normalize_v2_v2(block->pie_data.pie_dir, seg2);

  if (len < U.pie_menu_threshold * UI_SCALE_FAC) {
    block->pie_data.flags |= UI_PIE_INVALID_DIR;
  }
  else {
    block->pie_data.flags &= ~UI_PIE_INVALID_DIR;
  }

  return len;
}

static int ui_handle_menu_letter_press(
    bContext *C, ARegion *region, uiPopupBlockHandle *menu, const wmEvent *event, uiBlock *block)
{
  /* Start menu search on key press if enabled. */
  if (menu->menu_idname[0]) {
    MenuType *mt = WM_menutype_find(menu->menu_idname, false);
    if (bool(mt->flag & MenuTypeFlag::SearchOnKeyPress)) {
      uiAfterFunc *after = ui_afterfunc_new();
      wmOperatorType *ot = WM_operatortype_find("WM_OT_search_single_menu", false);
      after->optype = ot;
      after->opcontext = WM_OP_INVOKE_DEFAULT;
      after->opptr = MEM_cnew<PointerRNA>(__func__);
      WM_operator_properties_create_ptr(after->opptr, ot);
      RNA_string_set(after->opptr, "menu_idname", menu->menu_idname);
      if (event->type != EVT_SPACEKEY) {
        const int num_bytes = BLI_str_utf8_size_or_error(event->utf8_buf);
        if (num_bytes != -1) {
          char buf[sizeof(event->utf8_buf) + 1];
          memcpy(buf, event->utf8_buf, num_bytes);
          buf[num_bytes] = '\0';
          RNA_string_set(after->opptr, "initial_query", buf);
        }
      }
      menu->menuretval = UI_RETURN_OK;
      return WM_UI_HANDLER_BREAK;
    }
  }

  /* Handle accelerator keys that allow "pressing" a menu entry by pressing a single key. */
  LISTBASE_FOREACH (uiBut *, but, &block->buttons) {
    if (!(but->flag & UI_BUT_DISABLED) && but->menu_key == event->type) {
      if (but->type == UI_BTYPE_BUT) {
        UI_but_execute(C, region, but);
      }
      else {
        ui_handle_button_activate_by_type(C, region, but);
      }
      return WM_UI_HANDLER_BREAK;
    }
  }
  return WM_UI_HANDLER_CONTINUE;
}

static int ui_handle_menu_event(bContext *C,
                                const wmEvent *event,
                                uiPopupBlockHandle *menu,
                                int level,
                                const bool is_parent_inside,
                                const bool is_parent_menu,
                                const bool is_floating)
{
  uiBut *but;
  ARegion *region = menu->region;
  uiBlock *block = static_cast<uiBlock *>(region->uiblocks.first);

  int retval = WM_UI_HANDLER_CONTINUE;

  int mx = event->xy[0];
  int my = event->xy[1];
  ui_window_to_block(region, block, &mx, &my);

  /* check if mouse is inside block */
  const bool inside = BLI_rctf_isect_pt(&block->rect, mx, my);
  /* check for title dragging */
  const bool inside_title = inside && ((my + (UI_UNIT_Y * 1.5f)) > block->rect.ymax);

  /* if there's an active modal button, don't check events or outside, except for search menu */
  but = ui_region_find_active_but(region);

#ifdef USE_DRAG_POPUP
  if (menu->is_grab) {
    if (event->type == LEFTMOUSE) {
      menu->is_grab = false;
      retval = WM_UI_HANDLER_BREAK;
    }
    else {
      if (event->type == MOUSEMOVE) {
        int mdiff[2];

        sub_v2_v2v2_int(mdiff, event->xy, menu->grab_xy_prev);
        copy_v2_v2_int(menu->grab_xy_prev, event->xy);

        add_v2_v2v2_int(menu->popup_create_vars.event_xy, menu->popup_create_vars.event_xy, mdiff);

        ui_popup_translate(region, mdiff);
      }

      return retval;
    }
  }
#endif

  if (but && button_modal_state(but->active->state)) {
    if (block->flag & (UI_BLOCK_MOVEMOUSE_QUIT | UI_BLOCK_POPOVER)) {
      /* if a button is activated modal, always reset the start mouse
       * position of the towards mechanism to avoid losing focus,
       * and don't handle events */
      ui_mouse_motion_towards_reinit(menu, event->xy);
    }
  }
  else if (event->type == TIMER) {
    if (event->customdata == menu->scrolltimer) {
      ui_menu_scroll_to_y(region, block, my);
    }
  }
  else {
    /* for ui_mouse_motion_towards_block */
    if (event->type == MOUSEMOVE) {
      if (block->flag & (UI_BLOCK_MOVEMOUSE_QUIT | UI_BLOCK_POPOVER)) {
        ui_mouse_motion_towards_init(menu, event->xy);
      }

      /* add menu scroll timer, if needed */
      if (ui_menu_scroll_test(block, my)) {
        if (menu->scrolltimer == nullptr) {
          menu->scrolltimer = WM_event_timer_add(
              CTX_wm_manager(C), CTX_wm_window(C), TIMER, MENU_SCROLL_INTERVAL);
        }
      }
    }

    /* first block own event func */
    if (block->block_event_func && block->block_event_func(C, block, event)) {
      /* pass */
    } /* events not for active search menu button */
    else {
      int act = 0;

      switch (event->type) {

        /* Closing sub-levels of pull-downs.
         *
         * The actual event is handled by the button under the cursor.
         * This is done so we can right click on menu items even when they have sub-menus open.
         */
        case RIGHTMOUSE:
          if (inside == false) {
            if (event->val == KM_PRESS && (block->flag & UI_BLOCK_LOOP)) {
              if (block->saferct.first) {
                /* Currently right clicking on a top level pull-down (typically in the header)
                 * just closes the menu and doesn't support immediately handling the RMB event.
                 *
                 * To support we would need UI_RETURN_OUT_PARENT to be handled by
                 * top-level buttons, not just menus. Note that this isn't very important
                 * since it's easy to manually close these menus by clicking on them. */
                menu->menuretval = (level > 0 && is_parent_inside) ? UI_RETURN_OUT_PARENT :
                                                                     UI_RETURN_OUT;
              }
            }
            retval = WM_UI_HANDLER_BREAK;
          }
          break;

        /* Closing sub-levels of pull-downs. */
        case EVT_LEFTARROWKEY:
          if (event->val == KM_PRESS && (block->flag & UI_BLOCK_LOOP)) {
            if (block->saferct.first) {
              menu->menuretval = UI_RETURN_OUT;
            }
          }

          retval = WM_UI_HANDLER_BREAK;
          break;

        /* Opening sub-levels of pull-downs. */
        case EVT_RIGHTARROWKEY:
          if (event->val == KM_PRESS && (block->flag & UI_BLOCK_LOOP)) {

            if (ui_menu_pass_event_to_parent_if_nonactive(
                    menu, but, level, is_parent_menu, retval)) {
              break;
            }

            but = ui_region_find_active_but(region);

            if (!but) {
              /* no item active, we make first active */
              if (block->direction & UI_DIR_UP) {
                but = ui_but_last(block);
              }
              else {
                but = ui_but_first(block);
              }
            }

            if (but && ELEM(but->type, UI_BTYPE_BLOCK, UI_BTYPE_PULLDOWN)) {
              ui_handle_button_activate(C, region, but, BUTTON_ACTIVATE_OPEN);
            }
          }

          retval = WM_UI_HANDLER_BREAK;
          break;

        /* Smooth scrolling for popovers. */
        case MOUSEPAN: {
          if (event->modifier & (KM_SHIFT | KM_CTRL | KM_ALT | KM_OSKEY)) {
            /* pass */
          }
          else if (!ui_block_is_menu(block)) {
            if (block->flag & (UI_BLOCK_CLIPTOP | UI_BLOCK_CLIPBOTTOM)) {
              const float dy = event->xy[1] - event->prev_xy[1];
              if (dy != 0.0f) {
                ui_menu_scroll_apply_offset_y(region, block, dy);

                if (but) {
                  but->active->cancel = true;
                  button_activate_exit(C, but, but->active, false, false);
                }
                WM_event_add_mousemove(CTX_wm_window(C));
              }
            }
            break;
          }
          ATTR_FALLTHROUGH;
        }
        case WHEELUPMOUSE:
        case WHEELDOWNMOUSE: {
          if (event->modifier & (KM_SHIFT | KM_CTRL | KM_ALT | KM_OSKEY)) {
            /* pass */
          }
          else if (!ui_block_is_menu(block)) {
            const int scroll_dir = (event->type == WHEELUPMOUSE) ? 1 : -1;
            if (ui_menu_scroll_step(region, block, scroll_dir)) {
              if (but) {
                but->active->cancel = true;
                button_activate_exit(C, but, but->active, false, false);
              }
              WM_event_add_mousemove(CTX_wm_window(C));
            }
            break;
          }
          ATTR_FALLTHROUGH;
        }
        case EVT_UPARROWKEY:
        case EVT_DOWNARROWKEY:
        case EVT_PAGEUPKEY:
        case EVT_PAGEDOWNKEY:
        case EVT_HOMEKEY:
        case EVT_ENDKEY:
          /* Arrow-keys: only handle for block_loop blocks. */
          if (event->modifier & (KM_SHIFT | KM_CTRL | KM_ALT | KM_OSKEY)) {
            /* pass */
          }
          else if (inside || (block->flag & UI_BLOCK_LOOP)) {
            int type = event->type;
            int val = event->val;

            /* Convert pan to scroll-wheel. */
            if (type == MOUSEPAN) {
              ui_pan_to_scroll(event, &type, &val);
            }

            if (val == KM_PRESS) {
              /* Determine scroll operation. */
              uiMenuScrollType scrolltype;

              if (ELEM(type, EVT_PAGEUPKEY, EVT_HOMEKEY)) {
                scrolltype = MENU_SCROLL_TOP;
              }
              else if (ELEM(type, EVT_PAGEDOWNKEY, EVT_ENDKEY)) {
                scrolltype = MENU_SCROLL_BOTTOM;
              }
              else if (ELEM(type, EVT_UPARROWKEY, WHEELUPMOUSE)) {
                scrolltype = MENU_SCROLL_UP;
              }
              else {
                scrolltype = MENU_SCROLL_DOWN;
              }

              if (ui_menu_pass_event_to_parent_if_nonactive(
                      menu, but, level, is_parent_menu, retval)) {
                break;
              }

#ifdef USE_KEYNAV_LIMIT
              ui_mouse_motion_keynav_init(&menu->keynav_state, event);
#endif

              but = ui_region_find_active_but(region);
              if (but) {
                /* Apply scroll operation. */
                if (scrolltype == MENU_SCROLL_DOWN) {
                  but = ui_but_next(but);
                }
                else if (scrolltype == MENU_SCROLL_UP) {
                  but = ui_but_prev(but);
                }
                else if (scrolltype == MENU_SCROLL_TOP) {
                  but = ui_but_first(block);
                }
                else if (scrolltype == MENU_SCROLL_BOTTOM) {
                  but = ui_but_last(block);
                }
              }

              if (!but) {
                /* Wrap button or no active button. */
                uiBut *but_wrap = nullptr;
                if (ELEM(scrolltype, MENU_SCROLL_UP, MENU_SCROLL_BOTTOM)) {
                  but_wrap = ui_but_last(block);
                }
                else if (ELEM(scrolltype, MENU_SCROLL_DOWN, MENU_SCROLL_TOP)) {
                  but_wrap = ui_but_first(block);
                }
                if (but_wrap) {
                  but = but_wrap;
                }
              }

              if (but) {
                ui_handle_button_activate(C, region, but, BUTTON_ACTIVATE);
                ui_menu_scroll_to_but(region, block, but);
              }
            }

            retval = WM_UI_HANDLER_BREAK;
          }

          break;

        case EVT_ONEKEY:
        case EVT_PAD1:
          act = 1;
          ATTR_FALLTHROUGH;
        case EVT_TWOKEY:
        case EVT_PAD2:
          if (act == 0) {
            act = 2;
          }
          ATTR_FALLTHROUGH;
        case EVT_THREEKEY:
        case EVT_PAD3:
          if (act == 0) {
            act = 3;
          }
          ATTR_FALLTHROUGH;
        case EVT_FOURKEY:
        case EVT_PAD4:
          if (act == 0) {
            act = 4;
          }
          ATTR_FALLTHROUGH;
        case EVT_FIVEKEY:
        case EVT_PAD5:
          if (act == 0) {
            act = 5;
          }
          ATTR_FALLTHROUGH;
        case EVT_SIXKEY:
        case EVT_PAD6:
          if (act == 0) {
            act = 6;
          }
          ATTR_FALLTHROUGH;
        case EVT_SEVENKEY:
        case EVT_PAD7:
          if (act == 0) {
            act = 7;
          }
          ATTR_FALLTHROUGH;
        case EVT_EIGHTKEY:
        case EVT_PAD8:
          if (act == 0) {
            act = 8;
          }
          ATTR_FALLTHROUGH;
        case EVT_NINEKEY:
        case EVT_PAD9:
          if (act == 0) {
            act = 9;
          }
          ATTR_FALLTHROUGH;
        case EVT_ZEROKEY:
        case EVT_PAD0:
          if (act == 0) {
            act = 10;
          }

          if ((block->flag & UI_BLOCK_NUMSELECT) && event->val == KM_PRESS) {
            int count;

            if (ui_menu_pass_event_to_parent_if_nonactive(
                    menu, but, level, is_parent_menu, retval)) {
              break;
            }

            /* Only respond to explicit press to avoid the event that opened the menu
             * activating an item when the key is held. */
            if (event->flag & WM_EVENT_IS_REPEAT) {
              break;
            }

            if (event->modifier & KM_ALT) {
              act += 10;
            }

            count = 0;
            for (but = static_cast<uiBut *>(block->buttons.first); but; but = but->next) {
              bool doit = false;

              if (!ELEM(but->type,
                        UI_BTYPE_LABEL,
                        UI_BTYPE_SEPR,
                        UI_BTYPE_SEPR_LINE,
                        UI_BTYPE_IMAGE)) {
                count++;
              }

              /* exception for rna layer buts */
              if (but->rnapoin.data && but->rnaprop &&
                  ELEM(RNA_property_subtype(but->rnaprop), PROP_LAYER, PROP_LAYER_MEMBER))
              {
                if (but->rnaindex == act - 1) {
                  doit = true;
                }
              }
              else if (ELEM(but->type,
                            UI_BTYPE_BUT,
                            UI_BTYPE_BUT_MENU,
                            UI_BTYPE_MENU,
                            UI_BTYPE_BLOCK,
                            UI_BTYPE_PULLDOWN) &&
                       count == act)
              {
                doit = true;
              }

              if (!(but->flag & UI_BUT_DISABLED) && doit) {
                /* activate buttons but open menu's */
                uiButtonActivateType activate;
                if (but->type == UI_BTYPE_PULLDOWN) {
                  activate = BUTTON_ACTIVATE_OPEN;
                }
                else {
                  activate = BUTTON_ACTIVATE_APPLY;
                }

                ui_handle_button_activate(C, region, but, activate);
                break;
              }
            }

            retval = WM_UI_HANDLER_BREAK;
          }
          break;

        /* Handle keystrokes on menu items */
        case EVT_AKEY:
        case EVT_BKEY:
        case EVT_CKEY:
        case EVT_DKEY:
        case EVT_EKEY:
        case EVT_FKEY:
        case EVT_GKEY:
        case EVT_HKEY:
        case EVT_IKEY:
        case EVT_JKEY:
        case EVT_KKEY:
        case EVT_LKEY:
        case EVT_MKEY:
        case EVT_NKEY:
        case EVT_OKEY:
        case EVT_PKEY:
        case EVT_QKEY:
        case EVT_RKEY:
        case EVT_SKEY:
        case EVT_TKEY:
        case EVT_UKEY:
        case EVT_VKEY:
        case EVT_WKEY:
        case EVT_XKEY:
        case EVT_YKEY:
        case EVT_ZKEY:
        case EVT_SPACEKEY: {
          if (ELEM(event->val, KM_PRESS, KM_DBL_CLICK) &&
              ((event->modifier & (KM_SHIFT | KM_CTRL | KM_OSKEY)) == 0) &&
              /* Only respond to explicit press to avoid the event that opened the menu
               * activating an item when the key is held. */
              (event->flag & WM_EVENT_IS_REPEAT) == 0)
          {
            if (ui_menu_pass_event_to_parent_if_nonactive(
                    menu, but, level, is_parent_menu, retval)) {
              break;
            }
            retval = ui_handle_menu_letter_press(C, region, menu, event, block);
          }
          break;
        }
      }
    }

    /* here we check return conditions for menus */
    if (block->flag & UI_BLOCK_LOOP) {
      /* If we click outside the block, verify if we clicked on the
       * button that opened us, otherwise we need to close,
       *
       * note that there is an exception for root level menus and
       * popups which you can click again to close.
       *
       * Events handled above may have already set the return value,
       * don't overwrite them, see: #61015.
       */
      if ((inside == false) && (menu->menuretval == 0)) {
        uiSafetyRct *saferct = static_cast<uiSafetyRct *>(block->saferct.first);

        if (ELEM(event->type, LEFTMOUSE, MIDDLEMOUSE, RIGHTMOUSE)) {
          if (ELEM(event->val, KM_PRESS, KM_DBL_CLICK)) {
            if ((is_parent_menu == false) && (U.uiflag & USER_MENUOPENAUTO) == 0) {
              /* for root menus, allow clicking to close */
              if (block->flag & UI_BLOCK_OUT_1) {
                menu->menuretval = UI_RETURN_OK;
              }
              else {
                menu->menuretval = UI_RETURN_OUT;
              }
            }
            else if (saferct && !BLI_rctf_isect_pt(
                                    &saferct->parent, float(event->xy[0]), float(event->xy[1]))) {
              if (block->flag & UI_BLOCK_OUT_1) {
                menu->menuretval = UI_RETURN_OK;
              }
              else {
                menu->menuretval = UI_RETURN_OUT;
              }
            }
          }
          else if (ELEM(event->val, KM_RELEASE, KM_CLICK)) {
            /* For buttons that use a hold function,
             * exit when mouse-up outside the menu. */
            if (block->flag & UI_BLOCK_POPUP_HOLD) {
              /* NOTE: we could check the cursor is over the parent button. */
              menu->menuretval = UI_RETURN_CANCEL;
              retval = WM_UI_HANDLER_CONTINUE;
            }
          }
        }
      }

      if (menu->menuretval) {
        /* pass */
      }
#ifdef USE_KEYNAV_LIMIT
      else if ((event->type == MOUSEMOVE) &&
               ui_mouse_motion_keynav_test(&menu->keynav_state, event)) {
        /* Don't handle the mouse-move if we're using key-navigation. */
        retval = WM_UI_HANDLER_BREAK;
      }
#endif
      else if (event->type == EVT_ESCKEY && event->val == KM_PRESS) {
        /* Escape cancels this and all preceding menus. */
        menu->menuretval = UI_RETURN_CANCEL;
      }
      else if (ELEM(event->type, EVT_RETKEY, EVT_PADENTER) && event->val == KM_PRESS) {
        uiBut *but_default = ui_region_find_first_but_test_flag(
            region, UI_BUT_ACTIVE_DEFAULT, UI_HIDDEN);
        if ((but_default != nullptr) && (but_default->active == nullptr)) {
          if (but_default->type == UI_BTYPE_BUT) {
            UI_but_execute(C, region, but_default);
          }
          else {
            ui_handle_button_activate_by_type(C, region, but_default);
          }
        }
        else {
          uiBut *but_active = ui_region_find_active_but(region);

          /* enter will always close this block, we let the event
           * get handled by the button if it is activated, otherwise we cancel */
          if (but_active == nullptr) {
            menu->menuretval = UI_RETURN_CANCEL | UI_RETURN_POPUP_OK;
          }
        }
      }
#ifdef USE_DRAG_POPUP
      else if ((event->type == LEFTMOUSE) && (event->val == KM_PRESS) &&
               (inside && is_floating && inside_title))
      {
        if (!but || !ui_but_contains_point_px(but, region, event->xy)) {
          if (but) {
            UI_but_tooltip_timer_remove(C, but);
          }

          menu->is_grab = true;
          copy_v2_v2_int(menu->grab_xy_prev, event->xy);
          retval = WM_UI_HANDLER_BREAK;
        }
      }
#endif
      else {

        /* check mouse moving outside of the menu */
        if (inside == false && (block->flag & (UI_BLOCK_MOVEMOUSE_QUIT | UI_BLOCK_POPOVER))) {
          uiSafetyRct *saferct;

          ui_mouse_motion_towards_check(block, menu, event->xy, is_parent_inside == false);

          /* Check for all parent rects, enables arrow-keys to be used. */
          for (saferct = static_cast<uiSafetyRct *>(block->saferct.first); saferct;
               saferct = saferct->next) {
            /* for mouse move we only check our own rect, for other
             * events we check all preceding block rects too to make
             * arrow keys navigation work */
            if (event->type != MOUSEMOVE ||
                saferct == static_cast<uiSafetyRct *>(block->saferct.first)) {
              if (BLI_rctf_isect_pt(&saferct->parent, float(event->xy[0]), float(event->xy[1]))) {
                break;
              }
              if (BLI_rctf_isect_pt(&saferct->safety, float(event->xy[0]), float(event->xy[1]))) {
                break;
              }
            }
          }

          /* strict check, and include the parent rect */
          if (!menu->dotowards && !saferct) {
            if (block->flag & UI_BLOCK_OUT_1) {
              menu->menuretval = UI_RETURN_OK;
            }
            else {
              menu->menuretval = UI_RETURN_OUT;
            }
          }
          else if (menu->dotowards && event->type == MOUSEMOVE) {
            retval = WM_UI_HANDLER_BREAK;
          }
        }
      }

      /* end switch */
    }
  }

  /* if we are didn't handle the event yet, lets pass it on to
   * buttons inside this region. disabled inside check .. not sure
   * anymore why it was there? but it meant enter didn't work
   * for example when mouse was not over submenu */
  if ((event->type == TIMER) ||
      (/* inside && */ (!menu->menuretval || (menu->menuretval & UI_RETURN_UPDATE)) &&
       retval == WM_UI_HANDLER_CONTINUE))
  {
    retval = ui_handle_menu_button(C, event, menu);
  }

#ifdef USE_UI_POPOVER_ONCE
  if (block->flag & UI_BLOCK_POPOVER_ONCE) {
    if ((event->type == LEFTMOUSE) && (event->val == KM_RELEASE)) {
      UI_popover_once_clear(static_cast<uiPopover *>(menu->popup_create_vars.arg));
      block->flag &= ~UI_BLOCK_POPOVER_ONCE;
    }
  }
#endif

  /* Don't handle double click events, re-handle as regular press/release. */
  if (retval == WM_UI_HANDLER_CONTINUE && event->val == KM_DBL_CLICK) {
    return retval;
  }

  /* if we set a menu return value, ensure we continue passing this on to
   * lower menus and buttons, so always set continue then, and if we are
   * inside the region otherwise, ensure we swallow the event */
  if (menu->menuretval) {
    return WM_UI_HANDLER_CONTINUE;
  }
  if (inside) {
    return WM_UI_HANDLER_BREAK;
  }
  return retval;
}

static int ui_handle_menu_return_submenu(bContext *C,
                                         const wmEvent *event,
                                         uiPopupBlockHandle *menu)
{
  ARegion *region = menu->region;
  uiBlock *block = static_cast<uiBlock *>(region->uiblocks.first);

  uiBut *but = ui_region_find_active_but(region);

  BLI_assert(but);

  uiHandleButtonData *data = but->active;
  uiPopupBlockHandle *submenu = data->menu;

  if (submenu->menuretval) {
    bool update;

    /* first decide if we want to close our own menu cascading, if
     * so pass on the sub menu return value to our own menu handle */
    if ((submenu->menuretval & UI_RETURN_OK) || (submenu->menuretval & UI_RETURN_CANCEL)) {
      if (!(block->flag & UI_BLOCK_KEEP_OPEN)) {
        menu->menuretval = submenu->menuretval;
        menu->butretval = data->retval;
      }
    }

    update = (submenu->menuretval & UI_RETURN_UPDATE) != 0;

    /* now let activated button in this menu exit, which
     * will actually close the submenu too */
    ui_handle_button_return_submenu(C, event, but);

    if (update) {
      submenu->menuretval = 0;
    }
  }

  if (block->flag & (UI_BLOCK_MOVEMOUSE_QUIT | UI_BLOCK_POPOVER)) {
    /* for cases where close does not cascade, allow the user to
     * move the mouse back towards the menu without closing */
    ui_mouse_motion_towards_reinit(menu, event->xy);
  }

  if (menu->menuretval) {
    return WM_UI_HANDLER_CONTINUE;
  }
  return WM_UI_HANDLER_BREAK;
}

static bool ui_but_pie_menu_supported_apply(uiBut *but)
{
  return !ELEM(but->type, UI_BTYPE_NUM_SLIDER, UI_BTYPE_NUM);
}

static int ui_but_pie_menu_apply(bContext *C,
                                 uiPopupBlockHandle *menu,
                                 uiBut *but,
                                 bool force_close)
{
  const int retval = WM_UI_HANDLER_BREAK;

  if (but && ui_but_pie_menu_supported_apply(but)) {
    if (but->type == UI_BTYPE_MENU) {
      /* forcing the pie menu to close will not handle menus */
      if (!force_close) {
        uiBut *active_but = ui_region_find_active_but(menu->region);

        if (active_but) {
          button_activate_exit(C, active_but, active_but->active, false, false);
        }

        button_activate_init(C, menu->region, but, BUTTON_ACTIVATE_OPEN);
        return retval;
      }
      menu->menuretval = UI_RETURN_CANCEL;
    }
    else {
      button_activate_exit((bContext *)C, but, but->active, false, false);

      menu->menuretval = UI_RETURN_OK;
    }
  }
  else {
    menu->menuretval = UI_RETURN_CANCEL;

    ED_region_tag_redraw(menu->region);
  }

  return retval;
}

static uiBut *ui_block_pie_dir_activate(uiBlock *block, const wmEvent *event, RadialDirection dir)
{
  if ((block->flag & UI_BLOCK_NUMSELECT) && event->val == KM_PRESS) {
    LISTBASE_FOREACH (uiBut *, but, &block->buttons) {
      if (but->pie_dir == dir && !ELEM(but->type, UI_BTYPE_SEPR, UI_BTYPE_SEPR_LINE)) {
        return but;
      }
    }
  }

  return nullptr;
}

static int ui_but_pie_button_activate(bContext *C, uiBut *but, uiPopupBlockHandle *menu)
{
  if (but == nullptr) {
    return WM_UI_HANDLER_BREAK;
  }

  uiBut *active_but = ui_region_find_active_but(menu->region);

  if (active_but) {
    button_activate_exit(C, active_but, active_but->active, false, false);
  }

  button_activate_init(C, menu->region, but, BUTTON_ACTIVATE_OVER);
  return ui_but_pie_menu_apply(C, menu, but, false);
}

static int ui_pie_handler(bContext *C, const wmEvent *event, uiPopupBlockHandle *menu)
{
  /* we block all events, this is modal interaction,
   * except for drop events which is described below */
  int retval = WM_UI_HANDLER_BREAK;

  if (event->type == EVT_DROP) {
    /* may want to leave this here for later if we support pie ovens */

    retval = WM_UI_HANDLER_CONTINUE;
  }

  ARegion *region = menu->region;
  uiBlock *block = static_cast<uiBlock *>(region->uiblocks.first);

  const bool is_click_style = (block->pie_data.flags & UI_PIE_CLICK_STYLE);

  /* if there's an active modal button, don't check events or outside, except for search menu */
  uiBut *but_active = ui_region_find_active_but(region);

  if (menu->scrolltimer == nullptr) {
    menu->scrolltimer = WM_event_timer_add(
        CTX_wm_manager(C), CTX_wm_window(C), TIMER, PIE_MENU_INTERVAL);
    menu->scrolltimer->time_duration = 0.0;
  }

  const double duration = menu->scrolltimer->time_duration;

  float event_xy[2] = {float(event->xy[0]), float(event->xy[1])};

  ui_window_to_block_fl(region, block, &event_xy[0], &event_xy[1]);

  /* Distance from initial point. */
  const float dist = ui_block_calc_pie_segment(block, event_xy);

  if (but_active && button_modal_state(but_active->active->state)) {
    retval = ui_handle_menu_button(C, event, menu);
  }
  else {
    if (event->type == TIMER) {
      if (event->customdata == menu->scrolltimer) {
        /* deactivate initial direction after a while */
        if (duration > 0.01 * U.pie_initial_timeout) {
          block->pie_data.flags &= ~UI_PIE_INITIAL_DIRECTION;
        }

        /* handle animation */
        if (!(block->pie_data.flags & UI_PIE_ANIMATION_FINISHED)) {
          const double final_time = 0.01 * U.pie_animation_timeout;
          float fac = duration / final_time;
          const float pie_radius = U.pie_menu_radius * UI_SCALE_FAC;

          if (fac > 1.0f) {
            fac = 1.0f;
            block->pie_data.flags |= UI_PIE_ANIMATION_FINISHED;
          }

          LISTBASE_FOREACH (uiBut *, but, &block->buttons) {
            if (but->pie_dir != UI_RADIAL_NONE) {
              float vec[2];
              float center[2];

              ui_but_pie_dir(but->pie_dir, vec);

              center[0] = (vec[0] > 0.01f) ? 0.5f : ((vec[0] < -0.01f) ? -0.5f : 0.0f);
              center[1] = (vec[1] > 0.99f) ? 0.5f : ((vec[1] < -0.99f) ? -0.5f : 0.0f);

              center[0] *= BLI_rctf_size_x(&but->rect);
              center[1] *= BLI_rctf_size_y(&but->rect);

              mul_v2_fl(vec, pie_radius);
              add_v2_v2(vec, center);
              mul_v2_fl(vec, fac);
              add_v2_v2(vec, block->pie_data.pie_center_spawned);

              BLI_rctf_recenter(&but->rect, vec[0], vec[1]);
            }
          }
          block->pie_data.alphafac = fac;

          ED_region_tag_redraw(region);
        }
      }

      /* Check pie velocity here if gesture has ended. */
      if (block->pie_data.flags & UI_PIE_GESTURE_END_WAIT) {
        float len_sq = 10;

        /* use a time threshold to ensure we leave time to the mouse to move */
        if (duration - block->pie_data.duration_gesture > 0.02) {
          len_sq = len_squared_v2v2(event_xy, block->pie_data.last_pos);
          copy_v2_v2(block->pie_data.last_pos, event_xy);
          block->pie_data.duration_gesture = duration;
        }

        if (len_sq < 1.0f) {
          uiBut *but = ui_region_find_active_but(menu->region);

          if (but) {
            return ui_but_pie_menu_apply(C, menu, but, true);
          }
        }
      }
    }

    if (event->type == block->pie_data.event_type && !is_click_style) {
      if (event->val != KM_RELEASE) {
        ui_handle_menu_button(C, event, menu);

        if (len_squared_v2v2(event_xy, block->pie_data.pie_center_init) > PIE_CLICK_THRESHOLD_SQ) {
          block->pie_data.flags |= UI_PIE_DRAG_STYLE;
        }
        /* why redraw here? It's simple, we are getting many double click events here.
         * Those operate like mouse move events almost */
        ED_region_tag_redraw(region);
      }
      else {
        if ((duration < 0.01 * U.pie_tap_timeout) && !(block->pie_data.flags & UI_PIE_DRAG_STYLE))
        {
          block->pie_data.flags |= UI_PIE_CLICK_STYLE;
        }
        else {
          uiBut *but = ui_region_find_active_but(menu->region);

          if (but && (U.pie_menu_confirm > 0) &&
              (dist >= UI_SCALE_FAC * (U.pie_menu_threshold + U.pie_menu_confirm)))
          {
            return ui_but_pie_menu_apply(C, menu, but, true);
          }

          retval = ui_but_pie_menu_apply(C, menu, but, true);
        }
      }
    }
    else {
      /* direction from numpad */
      RadialDirection num_dir = UI_RADIAL_NONE;

      switch (event->type) {
        case MOUSEMOVE:
          if (!is_click_style) {
            const float len_sq = len_squared_v2v2(event_xy, block->pie_data.pie_center_init);

            /* here we use the initial position explicitly */
            if (len_sq > PIE_CLICK_THRESHOLD_SQ) {
              block->pie_data.flags |= UI_PIE_DRAG_STYLE;
            }

            /* here instead, we use the offset location to account for the initial
             * direction timeout */
            if ((U.pie_menu_confirm > 0) &&
                (dist >= UI_SCALE_FAC * (U.pie_menu_threshold + U.pie_menu_confirm)))
            {
              block->pie_data.flags |= UI_PIE_GESTURE_END_WAIT;
              copy_v2_v2(block->pie_data.last_pos, event_xy);
              block->pie_data.duration_gesture = duration;
            }
          }

          ui_handle_menu_button(C, event, menu);

          /* mouse move should always refresh the area for pie menus */
          ED_region_tag_redraw(region);
          break;

        case LEFTMOUSE:
          if (is_click_style) {
            if (block->pie_data.flags & UI_PIE_INVALID_DIR) {
              menu->menuretval = UI_RETURN_CANCEL;
            }
            else {
              retval = ui_handle_menu_button(C, event, menu);
            }
          }
          break;

        case EVT_ESCKEY:
        case RIGHTMOUSE:
          menu->menuretval = UI_RETURN_CANCEL;
          break;

        case EVT_AKEY:
        case EVT_BKEY:
        case EVT_CKEY:
        case EVT_DKEY:
        case EVT_EKEY:
        case EVT_FKEY:
        case EVT_GKEY:
        case EVT_HKEY:
        case EVT_IKEY:
        case EVT_JKEY:
        case EVT_KKEY:
        case EVT_LKEY:
        case EVT_MKEY:
        case EVT_NKEY:
        case EVT_OKEY:
        case EVT_PKEY:
        case EVT_QKEY:
        case EVT_RKEY:
        case EVT_SKEY:
        case EVT_TKEY:
        case EVT_UKEY:
        case EVT_VKEY:
        case EVT_WKEY:
        case EVT_XKEY:
        case EVT_YKEY:
        case EVT_ZKEY: {
          if (ELEM(event->val, KM_PRESS, KM_DBL_CLICK) &&
              ((event->modifier & (KM_SHIFT | KM_CTRL | KM_OSKEY)) == 0))
          {
            LISTBASE_FOREACH (uiBut *, but, &block->buttons) {
              if (but->menu_key == event->type) {
                ui_but_pie_button_activate(C, but, menu);
              }
            }
          }
          break;
        }

#define CASE_NUM_TO_DIR(n, d) \
  case (EVT_ZEROKEY + n): \
  case (EVT_PAD0 + n): { \
    if (num_dir == UI_RADIAL_NONE) { \
      num_dir = d; \
    } \
  } \
    (void)0

          CASE_NUM_TO_DIR(1, UI_RADIAL_SW);
          ATTR_FALLTHROUGH;
          CASE_NUM_TO_DIR(2, UI_RADIAL_S);
          ATTR_FALLTHROUGH;
          CASE_NUM_TO_DIR(3, UI_RADIAL_SE);
          ATTR_FALLTHROUGH;
          CASE_NUM_TO_DIR(4, UI_RADIAL_W);
          ATTR_FALLTHROUGH;
          CASE_NUM_TO_DIR(6, UI_RADIAL_E);
          ATTR_FALLTHROUGH;
          CASE_NUM_TO_DIR(7, UI_RADIAL_NW);
          ATTR_FALLTHROUGH;
          CASE_NUM_TO_DIR(8, UI_RADIAL_N);
          ATTR_FALLTHROUGH;
          CASE_NUM_TO_DIR(9, UI_RADIAL_NE);
          {
            uiBut *but = ui_block_pie_dir_activate(block, event, num_dir);
            retval = ui_but_pie_button_activate(C, but, menu);
            break;
          }
#undef CASE_NUM_TO_DIR
        default:
          retval = ui_handle_menu_button(C, event, menu);
          break;
      }
    }
  }

  return retval;
}

static int ui_handle_menus_recursive(bContext *C,
                                     const wmEvent *event,
                                     uiPopupBlockHandle *menu,
                                     int level,
                                     const bool is_parent_inside,
                                     const bool is_parent_menu,
                                     const bool is_floating)
{
  int retval = WM_UI_HANDLER_CONTINUE;
  bool do_towards_reinit = false;

  /* check if we have a submenu, and handle events for it first */
  uiBut *but = ui_region_find_active_but(menu->region);
  uiHandleButtonData *data = (but) ? but->active : nullptr;
  uiPopupBlockHandle *submenu = (data) ? data->menu : nullptr;

  if (submenu) {
    uiBlock *block = static_cast<uiBlock *>(menu->region->uiblocks.first);
    const bool is_menu = ui_block_is_menu(block);
    bool inside = false;
    /* root pie menus accept the key that spawned
     * them as double click to improve responsiveness */
    const bool do_recursion = (!(block->flag & UI_BLOCK_RADIAL) ||
                               event->type != block->pie_data.event_type);

    if (do_recursion) {
      if (is_parent_inside == false) {
        int mx = event->xy[0];
        int my = event->xy[1];
        ui_window_to_block(menu->region, block, &mx, &my);
        inside = BLI_rctf_isect_pt(&block->rect, mx, my);
      }

      retval = ui_handle_menus_recursive(
          C, event, submenu, level + 1, is_parent_inside || inside, is_menu, false);
    }
  }

  /* now handle events for our own menu */
  if (retval == WM_UI_HANDLER_CONTINUE || event->type == TIMER) {
    const bool do_but_search = (but && (but->type == UI_BTYPE_SEARCH_MENU));
    if (submenu && submenu->menuretval) {
      const bool do_ret_out_parent = (submenu->menuretval & UI_RETURN_OUT_PARENT) != 0;
      retval = ui_handle_menu_return_submenu(C, event, menu);
      submenu = nullptr; /* hint not to use this, it may be freed by call above */
      (void)submenu;
      /* we may want to quit the submenu and handle the even in this menu,
       * if its important to use it, check 'data->menu' first */
      if (((retval == WM_UI_HANDLER_BREAK) && do_ret_out_parent) == false) {
        /* skip applying the event */
        return retval;
      }
    }

    if (do_but_search) {
      uiBlock *block = static_cast<uiBlock *>(menu->region->uiblocks.first);

      retval = ui_handle_menu_button(C, event, menu);

      if (block->flag & (UI_BLOCK_MOVEMOUSE_QUIT | UI_BLOCK_POPOVER)) {
        /* when there is a active search button and we close it,
         * we need to reinit the mouse coords #35346. */
        if (ui_region_find_active_but(menu->region) != but) {
          do_towards_reinit = true;
        }
      }
    }
    else {
      uiBlock *block = static_cast<uiBlock *>(menu->region->uiblocks.first);
      uiBut *listbox = ui_list_find_mouse_over(menu->region, event);

      if (block->flag & UI_BLOCK_RADIAL) {
        retval = ui_pie_handler(C, event, menu);
      }
      else if (event->type == LEFTMOUSE || event->val != KM_DBL_CLICK) {
        bool handled = false;

        if (listbox) {
          const int retval_test = ui_handle_list_event(C, event, menu->region, listbox);
          if (retval_test != WM_UI_HANDLER_CONTINUE) {
            retval = retval_test;
            handled = true;
          }
        }

        if (handled == false) {
          retval = ui_handle_menu_event(
              C, event, menu, level, is_parent_inside, is_parent_menu, is_floating);
        }
      }
    }
  }

  if (!menu->retvalue) {
    ui_handle_viewlist_items_hover(event, menu->region);
  }

  if (do_towards_reinit) {
    ui_mouse_motion_towards_reinit(menu, event->xy);
  }

  return retval;
}

void UI_popup_menu_retval_set(const uiBlock *block, const int retval, const bool enable)
{
  uiPopupBlockHandle *menu = block->handle;
  if (menu) {
    menu->menuretval = enable ? (menu->menuretval | retval) : (menu->menuretval & retval);
  }
}

/** \} */

/* -------------------------------------------------------------------- */
/** \name UI Event Handlers
 * \{ */

static int ui_region_handler(bContext *C, const wmEvent *event, void * /*userdata*/)
{
  /* here we handle buttons at the region level, non-modal */
  ARegion *region = CTX_wm_region(C);
  int retval = WM_UI_HANDLER_CONTINUE;

  if (region == nullptr || BLI_listbase_is_empty(&region->uiblocks)) {
    return retval;
  }

  /* either handle events for already activated button or try to activate */
  uiBut *but = ui_region_find_active_but(region);
  uiBut *listbox = ui_list_find_mouse_over(region, event);

  retval = ui_handler_panel_region(C, event, region, listbox ? listbox : but);

  if (retval == WM_UI_HANDLER_CONTINUE && listbox) {
    retval = ui_handle_list_event(C, event, region, listbox);

    /* interactions with the listbox should disable tips */
    if (retval == WM_UI_HANDLER_BREAK) {
      if (but) {
        UI_but_tooltip_timer_remove(C, but);
      }
    }
  }

  if (retval == WM_UI_HANDLER_CONTINUE) {
    if (but) {
      retval = ui_handle_button_event(C, event, but);
    }
    else {
      retval = ui_handle_button_over(C, event, region);
    }
  }

  /* Re-enable tool-tips. */
  if (event->type == MOUSEMOVE &&
      (event->xy[0] != event->prev_xy[0] || event->xy[1] != event->prev_xy[1]))
  {
    ui_blocks_set_tooltips(region, true);
  }

  /* Always do this, to reliably update view and UI-list item highlighting, even if
   * the mouse hovers a button nested in the item (it's an overlapping layout). */
  ui_handle_viewlist_items_hover(event, region);
  if (retval == WM_UI_HANDLER_CONTINUE) {
    retval = ui_handle_view_item_event(C, event, but, region);
  }

  /* delayed apply callbacks */
  ui_apply_but_funcs_after(C);

  return retval;
}

static void ui_region_handler_remove(bContext *C, void * /*userdata*/)
{
  ARegion *region = CTX_wm_region(C);
  if (region == nullptr) {
    return;
  }

  UI_blocklist_free(C, region);
  bScreen *screen = CTX_wm_screen(C);
  if (screen == nullptr) {
    return;
  }

  /* delayed apply callbacks, but not for screen level regions, those
   * we rather do at the very end after closing them all, which will
   * be done in ui_region_handler/window */
  if (BLI_findindex(&screen->regionbase, region) == -1) {
    ui_apply_but_funcs_after(C);
  }
}

/* handle buttons at the window level, modal, for example while
 * number sliding, text editing, or when a menu block is open */
static int ui_handler_region_menu(bContext *C, const wmEvent *event, void * /*userdata*/)
{
  ARegion *menu_region = CTX_wm_menu(C);
  ARegion *region = menu_region ? menu_region : CTX_wm_region(C);
  int retval = WM_UI_HANDLER_CONTINUE;

  uiBut *but = ui_region_find_active_but(region);

  if (but) {
    bScreen *screen = CTX_wm_screen(C);
    uiBut *but_other;

    /* handle activated button events */
    uiHandleButtonData *data = but->active;

    if ((data->state == BUTTON_STATE_MENU_OPEN) &&
        /* Make sure this popup isn't dragging a button.
         * can happen with popovers (see #67882). */
        (ui_region_find_active_but(data->menu->region) == nullptr) &&
        /* make sure mouse isn't inside another menu (see #43247) */
        (ui_screen_region_find_mouse_over(screen, event) == nullptr) &&
        ELEM(but->type, UI_BTYPE_PULLDOWN, UI_BTYPE_POPOVER, UI_BTYPE_MENU) &&
        (but_other = ui_but_find_mouse_over(region, event)) && (but != but_other) &&
        ELEM(but_other->type, UI_BTYPE_PULLDOWN, UI_BTYPE_POPOVER, UI_BTYPE_MENU) &&
        /* Hover-opening menu's doesn't work well for buttons over one another
         * along the same axis the menu is opening on (see #71719). */
        (((data->menu->direction & (UI_DIR_LEFT | UI_DIR_RIGHT)) &&
          BLI_rctf_isect_rect_x(&but->rect, &but_other->rect, nullptr)) ||
         ((data->menu->direction & (UI_DIR_DOWN | UI_DIR_UP)) &&
          BLI_rctf_isect_rect_y(&but->rect, &but_other->rect, nullptr))))
    {
      /* if mouse moves to a different root-level menu button,
       * open it to replace the current menu */
      if ((but_other->flag & UI_BUT_DISABLED) == 0) {
        ui_handle_button_activate(C, region, but_other, BUTTON_ACTIVATE_OVER);
        button_activate_state(C, but_other, BUTTON_STATE_MENU_OPEN);
        retval = WM_UI_HANDLER_BREAK;
      }
    }
    else if (data->state == BUTTON_STATE_MENU_OPEN) {
      /* handle events for menus and their buttons recursively,
       * this will handle events from the top to the bottom menu */
      if (data->menu) {
        retval = ui_handle_menus_recursive(C, event, data->menu, 0, false, false, false);
      }

      /* handle events for the activated button */
      if ((data->menu && (retval == WM_UI_HANDLER_CONTINUE)) || (event->type == TIMER)) {
        if (data->menu && data->menu->menuretval) {
          ui_handle_button_return_submenu(C, event, but);
          retval = WM_UI_HANDLER_BREAK;
        }
        else {
          retval = ui_handle_button_event(C, event, but);
        }
      }
    }
    else {
      /* handle events for the activated button */
      retval = ui_handle_button_event(C, event, but);
    }
  }

  /* Re-enable tool-tips. */
  if (event->type == MOUSEMOVE &&
      (event->xy[0] != event->prev_xy[0] || event->xy[1] != event->prev_xy[1]))
  {
    ui_blocks_set_tooltips(region, true);
  }

  if (but && but->active && but->active->menu) {
    /* Set correct context menu-region. The handling button above breaks if we set the region
     * first, so only set it for executing the after-funcs. */
    CTX_wm_menu_set(C, but->active->menu->region);
  }

  /* delayed apply callbacks */
  ui_apply_but_funcs_after(C);

  /* Reset to previous context region. */
  CTX_wm_menu_set(C, menu_region);

  /* Don't handle double-click events,
   * these will be converted into regular clicks which we handle. */
  if (retval == WM_UI_HANDLER_CONTINUE) {
    if (event->val == KM_DBL_CLICK) {
      return WM_UI_HANDLER_CONTINUE;
    }
  }

  /* we block all events, this is modal interaction */
  return WM_UI_HANDLER_BREAK;
}

/* two types of popups, one with operator + enum, other with regular callbacks */
static int ui_popup_handler(bContext *C, const wmEvent *event, void *userdata)
{
  uiPopupBlockHandle *menu = static_cast<uiPopupBlockHandle *>(userdata);
  /* we block all events, this is modal interaction,
   * except for drop events which is described below */
  int retval = WM_UI_HANDLER_BREAK;
  bool reset_pie = false;

  ARegion *menu_region = CTX_wm_menu(C);
  CTX_wm_menu_set(C, menu->region);

  if (event->type == EVT_DROP || event->val == KM_DBL_CLICK) {
    /* EVT_DROP:
     *   If we're handling drop event we'll want it to be handled by popup callee as well,
     *   so it'll be possible to perform such operations as opening .blend files by dropping
     *   them into blender, even if there's opened popup like splash screen (sergey).
     * KM_DBL_CLICK:
     *   Continue in case of double click so wm_handlers_do calls handler again with KM_PRESS
     *   event. This is needed to ensure correct button handling for fast clicking (#47532).
     */

    retval = WM_UI_HANDLER_CONTINUE;
  }

  ui_handle_menus_recursive(C, event, menu, 0, false, false, true);

  /* free if done, does not free handle itself */
  if (menu->menuretval) {
    wmWindow *win = CTX_wm_window(C);
    /* copy values, we have to free first (closes region) */
    const uiPopupBlockHandle temp = *menu;
    uiBlock *block = static_cast<uiBlock *>(menu->region->uiblocks.first);

    /* set last pie event to allow chained pie spawning */
    if (block->flag & UI_BLOCK_RADIAL) {
      win->pie_event_type_last = block->pie_data.event_type;
      reset_pie = true;
    }

    ui_popup_block_free(C, menu);
    UI_popup_handlers_remove(&win->modalhandlers, menu);
    CTX_wm_menu_set(C, nullptr);

#ifdef USE_DRAG_TOGGLE
    {
      WM_event_free_ui_handler_all(C,
                                   &win->modalhandlers,
                                   ui_handler_region_drag_toggle,
                                   ui_handler_region_drag_toggle_remove);
    }
#endif

    if ((temp.menuretval & UI_RETURN_OK) || (temp.menuretval & UI_RETURN_POPUP_OK)) {
      if (temp.popup_func) {
        temp.popup_func(C, temp.popup_arg, temp.retvalue);
      }
    }
    else if (temp.cancel_func) {
      temp.cancel_func(C, temp.popup_arg);
    }

    WM_event_add_mousemove(win);
  }
  else {
    /* Re-enable tool-tips */
    if (event->type == MOUSEMOVE &&
        (event->xy[0] != event->prev_xy[0] || event->xy[1] != event->prev_xy[1]))
    {
      ui_blocks_set_tooltips(menu->region, true);
    }
  }

  /* delayed apply callbacks */
  ui_apply_but_funcs_after(C);

  if (reset_pie) {
    /* Reacquire window in case pie invalidates it somehow. */
    wmWindow *win = CTX_wm_window(C);

    if (win) {
      win->pie_event_type_last = EVENT_NONE;
    }
  }

  CTX_wm_region_set(C, menu_region);

  return retval;
}

static void ui_popup_handler_remove(bContext *C, void *userdata)
{
  uiPopupBlockHandle *menu = static_cast<uiPopupBlockHandle *>(userdata);

  /* More correct would be to expect UI_RETURN_CANCEL here, but not wanting to
   * cancel when removing handlers because of file exit is a rare exception.
   * So instead of setting cancel flag for all menus before removing handlers,
   * just explicitly flag menu with UI_RETURN_OK to avoid canceling it. */
  if ((menu->menuretval & UI_RETURN_OK) == 0 && menu->cancel_func) {
    menu->cancel_func(C, menu->popup_arg);
  }

  /* free menu block if window is closed for some reason */
  ui_popup_block_free(C, menu);

  /* delayed apply callbacks */
  ui_apply_but_funcs_after(C);
}

void UI_region_handlers_add(ListBase *handlers)
{
  WM_event_remove_ui_handler(
      handlers, ui_region_handler, ui_region_handler_remove, nullptr, false);
  WM_event_add_ui_handler(nullptr,
                          handlers,
                          ui_region_handler,
                          ui_region_handler_remove,
                          nullptr,
                          eWM_EventHandlerFlag(0));
}

void UI_popup_handlers_add(bContext *C,
                           ListBase *handlers,
                           uiPopupBlockHandle *popup,
                           const char flag)
{
  WM_event_add_ui_handler(
      C, handlers, ui_popup_handler, ui_popup_handler_remove, popup, eWM_EventHandlerFlag(flag));
}

void UI_popup_handlers_remove(ListBase *handlers, uiPopupBlockHandle *popup)
{
  LISTBASE_FOREACH (wmEventHandler *, handler_base, handlers) {
    if (handler_base->type == WM_HANDLER_TYPE_UI) {
      wmEventHandler_UI *handler = (wmEventHandler_UI *)handler_base;

      if (handler->handle_fn == ui_popup_handler &&
          handler->remove_fn == ui_popup_handler_remove && handler->user_data == popup)
      {
        /* tag refresh parent popup */
        wmEventHandler_UI *handler_next = (wmEventHandler_UI *)handler->head.next;
        if (handler_next && handler_next->head.type == WM_HANDLER_TYPE_UI &&
            handler_next->handle_fn == ui_popup_handler &&
            handler_next->remove_fn == ui_popup_handler_remove)
        {
          uiPopupBlockHandle *parent_popup = static_cast<uiPopupBlockHandle *>(
              handler_next->user_data);
          ED_region_tag_refresh_ui(parent_popup->region);
        }
        break;
      }
    }
  }

  WM_event_remove_ui_handler(handlers, ui_popup_handler, ui_popup_handler_remove, popup, false);
}

void UI_popup_handlers_remove_all(bContext *C, ListBase *handlers)
{
  WM_event_free_ui_handler_all(C, handlers, ui_popup_handler, ui_popup_handler_remove);
}

bool UI_textbutton_activate_rna(const bContext *C,
                                ARegion *region,
                                const void *rna_poin_data,
                                const char *rna_prop_id)
{
  uiBlock *block_text = nullptr;
  uiBut *but_text = nullptr;

  LISTBASE_FOREACH (uiBlock *, block, &region->uiblocks) {
    LISTBASE_FOREACH (uiBut *, but, &block->buttons) {
      if (but->type == UI_BTYPE_TEXT) {
        if (but->rnaprop && but->rnapoin.data == rna_poin_data) {
          if (STREQ(RNA_property_identifier(but->rnaprop), rna_prop_id)) {
            block_text = block;
            but_text = but;
            break;
          }
        }
      }
    }
    if (but_text) {
      break;
    }
  }

  if (but_text) {
    ARegion *region_ctx = CTX_wm_region(C);

    /* Temporary context override for activating the button. */
    CTX_wm_region_set(const_cast<bContext *>(C), region);
    UI_but_active_only(C, region, block_text, but_text);
    CTX_wm_region_set(const_cast<bContext *>(C), region_ctx);
    return true;
  }
  return false;
}

bool UI_textbutton_activate_but(const bContext *C, uiBut *actbut)
{
  ARegion *region = CTX_wm_region(C);
  uiBlock *block_text = nullptr;
  uiBut *but_text = nullptr;

  LISTBASE_FOREACH (uiBlock *, block, &region->uiblocks) {
    LISTBASE_FOREACH (uiBut *, but, &block->buttons) {
      if (but == actbut && but->type == UI_BTYPE_TEXT) {
        block_text = block;
        but_text = but;
        break;
      }
    }

    if (but_text) {
      break;
    }
  }

  if (but_text) {
    UI_but_active_only(C, region, block_text, but_text);
    return true;
  }
  return false;
}

/** \} */

/* -------------------------------------------------------------------- */
/** \name Public Utilities
 * \{ */

void UI_region_free_active_but_all(bContext *C, ARegion *region)
{
  LISTBASE_FOREACH (uiBlock *, block, &region->uiblocks) {
    LISTBASE_FOREACH (uiBut *, but, &block->buttons) {
      if (but->active == nullptr) {
        continue;
      }
      ui_but_active_free(C, but);
    }
  }
}

void UI_screen_free_active_but_highlight(const bContext *C, bScreen *screen)
{
  wmWindow *win = CTX_wm_window(C);

  ED_screen_areas_iter (win, screen, area) {
    LISTBASE_FOREACH (ARegion *, region, &area->regionbase) {
      uiBut *but = ui_region_find_active_but(region);
      if (but) {
        uiHandleButtonData *data = but->active;

        if (data->menu == nullptr && data->searchbox == nullptr) {
          if (data->state == BUTTON_STATE_HIGHLIGHT) {
            ui_but_active_free(C, but);
          }
        }
      }
    }
  }
}

uiBut *UI_but_active_drop_name_button(const bContext *C)
{
  ARegion *region = CTX_wm_region(C);
  uiBut *but = ui_region_find_active_but(region);

  if (but) {
    if (ELEM(but->type, UI_BTYPE_TEXT, UI_BTYPE_SEARCH_MENU)) {
      return but;
    }
  }

  return nullptr;
}

bool UI_but_active_drop_name(const bContext *C)
{
  return UI_but_active_drop_name_button(C) != nullptr;
}

bool UI_but_active_drop_color(bContext *C)
{
  ARegion *region = CTX_wm_region(C);

  if (region) {
    uiBut *but = ui_region_find_active_but(region);

    if (but && but->type == UI_BTYPE_COLOR) {
      return true;
    }
  }

  return false;
}

/** \} */

/* -------------------------------------------------------------------- */
/** \name UI Block Interaction API
 * \{ */

void UI_block_interaction_set(uiBlock *block, uiBlockInteraction_CallbackData *callbacks)
{
  block->custom_interaction_callbacks = *callbacks;
}

static uiBlockInteraction_Handle *ui_block_interaction_begin(bContext *C,
                                                             uiBlock *block,
                                                             const bool is_click)
{
  BLI_assert(block->custom_interaction_callbacks.begin_fn != nullptr);
  uiBlockInteraction_Handle *interaction = MEM_cnew<uiBlockInteraction_Handle>(__func__);

  int unique_retval_ids_len = 0;
  LISTBASE_FOREACH (uiBut *, but, &block->buttons) {
    if (but->active || (but->flag & UI_BUT_DRAG_MULTI)) {
      unique_retval_ids_len++;
    }
  }

  int *unique_retval_ids = static_cast<int *>(
      MEM_mallocN(sizeof(*unique_retval_ids) * unique_retval_ids_len, __func__));
  unique_retval_ids_len = 0;
  LISTBASE_FOREACH (uiBut *, but, &block->buttons) {
    if (but->active || (but->flag & UI_BUT_DRAG_MULTI)) {
      unique_retval_ids[unique_retval_ids_len++] = but->retval;
    }
  }

  if (unique_retval_ids_len > 1) {
    qsort(unique_retval_ids, unique_retval_ids_len, sizeof(int), BLI_sortutil_cmp_int);
    unique_retval_ids_len = BLI_array_deduplicate_ordered(unique_retval_ids,
                                                          unique_retval_ids_len);
    unique_retval_ids = static_cast<int *>(
        MEM_reallocN(unique_retval_ids, sizeof(*unique_retval_ids) * unique_retval_ids_len));
  }

  interaction->params.is_click = is_click;
  interaction->params.unique_retval_ids = unique_retval_ids;
  interaction->params.unique_retval_ids_len = unique_retval_ids_len;

  interaction->user_data = block->custom_interaction_callbacks.begin_fn(
      C, &interaction->params, block->custom_interaction_callbacks.arg1);
  return interaction;
}

static void ui_block_interaction_end(bContext *C,
                                     uiBlockInteraction_CallbackData *callbacks,
                                     uiBlockInteraction_Handle *interaction)
{
  BLI_assert(callbacks->end_fn != nullptr);
  callbacks->end_fn(C, &interaction->params, callbacks->arg1, interaction->user_data);
  MEM_freeN(interaction->params.unique_retval_ids);
  MEM_freeN(interaction);
}

static void ui_block_interaction_update(bContext *C,
                                        uiBlockInteraction_CallbackData *callbacks,
                                        uiBlockInteraction_Handle *interaction)
{
  BLI_assert(callbacks->update_fn != nullptr);
  callbacks->update_fn(C, &interaction->params, callbacks->arg1, interaction->user_data);
}

/**
 * \note #ui_block_interaction_begin cannot be called when setting the button state
 * (e.g. #BUTTON_STATE_NUM_EDITING) for the following reasons.
 *
 * - Other buttons may still be activated using #UI_BUT_DRAG_MULTI
 *   which is necessary before gathering all the #uiBut.retval values to initialize
 *   #uiBlockInteraction_Params.unique_retval_ids.
 * - When clicking on a number button it's not known if the event is a click or a drag.
 *
 * Instead, it must be called immediately before the drag action begins.
 */
static void ui_block_interaction_begin_ensure(bContext *C,
                                              uiBlock *block,
                                              uiHandleButtonData *data,
                                              const bool is_click)
{
  if (data->custom_interaction_handle) {
    return;
  }
  if (block->custom_interaction_callbacks.begin_fn == nullptr) {
    return;
  }

  uiBlockInteraction_Handle *interaction = ui_block_interaction_begin(C, block, is_click);
  interaction->user_count = 1;
  data->custom_interaction_handle = interaction;
}

/** \} */<|MERGE_RESOLUTION|>--- conflicted
+++ resolved
@@ -3805,17 +3805,6 @@
 
       /* only select a word in button if there was no selection before */
       if (event->val == KM_DBL_CLICK && had_selection == false) {
-<<<<<<< HEAD
-        int selsta, selend;
-        BLI_str_cursor_step_bounds_utf8(data->str, strlen(data->str), but->pos, &selsta, &selend);
-        but->pos = short(selend);
-        but->selsta = short(selsta);
-        but->selend = short(selend);
-        /* Anchor selection to the left side unless the last word. */
-        data->sel_pos_init = ((selend == strlen(data->str)) && (selsta != 0)) ? selend : selsta;
-        retval = WM_UI_HANDLER_BREAK;
-        changed = true;
-=======
         if (is_press_in_button) {
           const int str_len = strlen(data->str);
           /* This may not be necessary, additional check to ensure `pos` is never out of range,
@@ -3832,7 +3821,6 @@
           retval = WM_UI_HANDLER_BREAK;
           changed = true;
         }
->>>>>>> 7f7d43b7
       }
       else if (inbox) {
         /* if we allow activation on key press,
