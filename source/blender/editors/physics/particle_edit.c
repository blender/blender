/*
 * ***** BEGIN GPL LICENSE BLOCK *****
 *
 * This program is free software; you can redistribute it and/or
 * modify it under the terms of the GNU General Public License
 * as published by the Free Software Foundation; either version 2
 * of the License, or (at your option) any later version.
 *
 * This program is distributed in the hope that it will be useful,
 * but WITHOUT ANY WARRANTY; without even the implied warranty of
 * MERCHANTABILITY or FITNESS FOR A PARTICULAR PURPOSE.  See the
 * GNU General Public License for more details.
 *
 * You should have received a copy of the GNU General Public License
 * along with this program; if not, write to the Free Software Foundation,
 * Inc., 51 Franklin Street, Fifth Floor, Boston, MA 02110-1301, USA.
 *
 * The Original Code is Copyright (C) 2007 by Janne Karhu.
 * All rights reserved.
 *
 * The Original Code is: all of this file.
 *
 * Contributor(s): none yet.
 *
 * ***** END GPL LICENSE BLOCK *****
 */

/** \file blender/editors/physics/particle_edit.c
 *  \ingroup edphys
 */

#include <stdlib.h>
#include <math.h>
#include <string.h>
#include <assert.h>

#include "MEM_guardedalloc.h"

#include "DNA_scene_types.h"
#include "DNA_mesh_types.h"
#include "DNA_meshdata_types.h"
#include "DNA_view3d_types.h"
#include "DNA_screen_types.h"
#include "DNA_space_types.h"
#include "DNA_workspace_types.h"

#include "BLI_math.h"
#include "BLI_lasso_2d.h"
#include "BLI_listbase.h"
#include "BLI_kdtree.h"
#include "BLI_rand.h"
#include "BLI_utildefines.h"

#include "BKE_context.h"
#include "BKE_DerivedMesh.h"
#include "BKE_global.h"
#include "BKE_object.h"
#include "BKE_mesh.h"
#include "BKE_modifier.h"
#include "BKE_particle.h"
#include "BKE_report.h"
#include "BKE_bvhutils.h"
#include "BKE_pointcache.h"

#include "DEG_depsgraph.h"

#include "BIF_gl.h"

#include "ED_object.h"
#include "ED_physics.h"
#include "ED_mesh.h"
#include "ED_particle.h"
#include "ED_screen.h"
#include "ED_view3d.h"

#include "GPU_immediate.h"
#include "GPU_immediate_util.h"

#include "UI_resources.h"

#include "WM_api.h"
#include "WM_types.h"

#include "RNA_access.h"
#include "RNA_define.h"

#include "physics_intern.h"

<<<<<<< HEAD
void PE_create_particle_edit(
        const EvaluationContext *eval_ctx, Scene *scene, ViewLayer *view_layer, Object *ob,
        PointCache *cache, ParticleSystem *psys);
void PTCacheUndo_clear(PTCacheEdit *edit);
void recalc_lengths(PTCacheEdit *edit);
void recalc_emitter_field(Object *ob, ParticleSystem *psys);
void update_world_cos(Object *ob, PTCacheEdit *edit);

#define KEY_K					PTCacheEditKey *key; int k
#define POINT_P					PTCacheEditPoint *point; int p
#define LOOP_POINTS				for (p=0, point=edit->points; p<edit->totpoint; p++, point++)
#define LOOP_VISIBLE_POINTS		for (p=0, point=edit->points; p<edit->totpoint; p++, point++) if (!(point->flag & PEP_HIDE))
#define LOOP_SELECTED_POINTS	for (p=0, point=edit->points; p<edit->totpoint; p++, point++) if (point_is_selected(point))
#define LOOP_UNSELECTED_POINTS	for (p=0, point=edit->points; p<edit->totpoint; p++, point++) if (!point_is_selected(point))
#define LOOP_EDITED_POINTS		for (p=0, point=edit->points; p<edit->totpoint; p++, point++) if (point->flag & PEP_EDIT_RECALC)
#define LOOP_TAGGED_POINTS		for (p=0, point=edit->points; p<edit->totpoint; p++, point++) if (point->flag & PEP_TAG)
#define LOOP_KEYS				for (k=0, key=point->keys; k<point->totkey; k++, key++)
#define LOOP_VISIBLE_KEYS		for (k=0, key=point->keys; k<point->totkey; k++, key++) if (!(key->flag & PEK_HIDE))
#define LOOP_SELECTED_KEYS		for (k=0, key=point->keys; k<point->totkey; k++, key++) if ((key->flag & PEK_SELECT) && !(key->flag & PEK_HIDE))
#define LOOP_TAGGED_KEYS		for (k=0, key=point->keys; k<point->totkey; k++, key++) if (key->flag & PEK_TAG)

#define KEY_WCO					((key->flag & PEK_USE_WCO) ? key->world_co : key->co)
=======
#include "particle_edit_utildefines.h"
>>>>>>> a3486e73

/**************************** utilities *******************************/

int PE_poll(bContext *C)
{
	const WorkSpace *workspace = CTX_wm_workspace(C);
	Scene *scene= CTX_data_scene(C);
	ViewLayer *view_layer = CTX_data_view_layer(C);
	Object *ob= CTX_data_active_object(C);

	if (!scene || !view_layer || !ob || !(workspace->object_mode & OB_MODE_PARTICLE_EDIT)) {
		return 0;
	}
	return (PE_get_current(scene, view_layer, ob) != NULL);
}

int PE_hair_poll(bContext *C)
{
	const WorkSpace *workspace = CTX_wm_workspace(C);
	Scene *scene= CTX_data_scene(C);
	ViewLayer *view_layer = CTX_data_view_layer(C);
	Object *ob= CTX_data_active_object(C);
	PTCacheEdit *edit;

	if (!scene || !ob || !(workspace->object_mode & OB_MODE_PARTICLE_EDIT)) {
		return 0;
	}
	edit= PE_get_current(scene, view_layer, ob);

	return (edit && edit->psys);
}

int PE_poll_view3d(bContext *C)
{
	ScrArea *sa = CTX_wm_area(C);
	ARegion *ar = CTX_wm_region(C);

	return (PE_poll(C) &&
	        (sa && sa->spacetype == SPACE_VIEW3D) &&
	        (ar && ar->regiontype == RGN_TYPE_WINDOW));
}

void PE_free_ptcache_edit(PTCacheEdit *edit)
{
	POINT_P;

	if (edit==0) return;

	PTCacheUndo_clear(edit);

	if (edit->points) {
		LOOP_POINTS {
			if (point->keys)
				MEM_freeN(point->keys);
		}

		MEM_freeN(edit->points);
	}

	if (edit->mirror_cache)
		MEM_freeN(edit->mirror_cache);

	if (edit->emitter_cosnos) {
		MEM_freeN(edit->emitter_cosnos);
		edit->emitter_cosnos= 0;
	}

	if (edit->emitter_field) {
		BLI_kdtree_free(edit->emitter_field);
		edit->emitter_field= 0;
	}

	psys_free_path_cache(edit->psys, edit);

	MEM_freeN(edit);
}

/************************************************/
/*			Edit Mode Helpers					*/
/************************************************/

int PE_start_edit(PTCacheEdit *edit)
{
	if (edit) {
		edit->edited = 1;
		if (edit->psys)
			edit->psys->flag |= PSYS_EDITED;
		return 1;
	}

	return 0;
}

ParticleEditSettings *PE_settings(Scene *scene)
{
	return scene->toolsettings ? &scene->toolsettings->particle : NULL;
}

static float pe_brush_size_get(const Scene *UNUSED(scene), ParticleBrushData *brush)
{
	// here we can enable unified brush size, needs more work...
	// UnifiedPaintSettings *ups = &scene->toolsettings->unified_paint_settings;
	// float size = (ups->flag & UNIFIED_PAINT_SIZE) ? ups->size : brush->size;
	
	return brush->size * U.pixelsize;
}


/* always gets at least the first particlesystem even if PSYS_CURRENT flag is not set
 *
 * note: this function runs on poll, therefor it can runs many times a second
 * keep it fast! */
static PTCacheEdit *pe_get_current(
        const EvaluationContext *eval_ctx, Scene *scene, ViewLayer *view_layer, Object *ob, int create)
{
	ParticleEditSettings *pset= PE_settings(scene);
	PTCacheEdit *edit = NULL;
	ListBase pidlist;
	PTCacheID *pid;

	if (pset==NULL || ob==NULL)
		return NULL;

	pset->scene = scene;
	pset->view_layer = view_layer;
	pset->object = ob;

	BKE_ptcache_ids_from_object(&pidlist, ob, NULL, 0);

	/* in the case of only one editable thing, set pset->edittype accordingly */
	if (BLI_listbase_is_single(&pidlist)) {
		pid = pidlist.first;
		switch (pid->type) {
			case PTCACHE_TYPE_PARTICLES:
				pset->edittype = PE_TYPE_PARTICLES;
				break;
			case PTCACHE_TYPE_SOFTBODY:
				pset->edittype = PE_TYPE_SOFTBODY;
				break;
			case PTCACHE_TYPE_CLOTH:
				pset->edittype = PE_TYPE_CLOTH;
				break;
		}
	}

	for (pid=pidlist.first; pid; pid=pid->next) {
		if (pset->edittype == PE_TYPE_PARTICLES && pid->type == PTCACHE_TYPE_PARTICLES) {
			ParticleSystem *psys = pid->calldata;

			if (psys->flag & PSYS_CURRENT) {
				if (psys->part && psys->part->type == PART_HAIR) {
					if (psys->flag & PSYS_HAIR_DYNAMICS && psys->pointcache->flag & PTCACHE_BAKED) {
						if (create && !psys->pointcache->edit)
							PE_create_particle_edit(eval_ctx, scene, view_layer, ob, pid->cache, NULL);
						edit = pid->cache->edit;
					}
					else {
						if (create && !psys->edit && psys->flag & PSYS_HAIR_DONE)
							PE_create_particle_edit(eval_ctx, scene, view_layer, ob, NULL, psys);
						edit = psys->edit;
					}
				}
				else {
					if (create && pid->cache->flag & PTCACHE_BAKED && !pid->cache->edit)
						PE_create_particle_edit(eval_ctx, scene, view_layer, ob, pid->cache, psys);
					edit = pid->cache->edit;
				}

				break;
			}
		}
		else if (pset->edittype == PE_TYPE_SOFTBODY && pid->type == PTCACHE_TYPE_SOFTBODY) {
			if (create && pid->cache->flag & PTCACHE_BAKED && !pid->cache->edit) {
				pset->flag |= PE_FADE_TIME;
				// NICE TO HAVE but doesn't work: pset->brushtype = PE_BRUSH_COMB;
				PE_create_particle_edit(eval_ctx, scene, view_layer, ob, pid->cache, NULL);
			}
			edit = pid->cache->edit;
			break;
		}
		else if (pset->edittype == PE_TYPE_CLOTH && pid->type == PTCACHE_TYPE_CLOTH) {
			if (create && pid->cache->flag & PTCACHE_BAKED && !pid->cache->edit) {
				pset->flag |= PE_FADE_TIME;
				// NICE TO HAVE but doesn't work: pset->brushtype = PE_BRUSH_COMB;
				PE_create_particle_edit(eval_ctx, scene, view_layer, ob, pid->cache, NULL);
			}
			edit = pid->cache->edit;
			break;
		}
	}

	if (edit)
		edit->pid = *pid;

	BLI_freelistN(&pidlist);

	return edit;
}

PTCacheEdit *PE_get_current(Scene *scene, ViewLayer *view_layer, Object *ob)
{
	return pe_get_current(NULL, scene, view_layer, ob, 0);
}

PTCacheEdit *PE_create_current(const EvaluationContext *eval_ctx, Scene *scene, Object *ob)
{
	return pe_get_current(eval_ctx, scene, eval_ctx->view_layer, ob, 1);
}

void PE_current_changed(const EvaluationContext *eval_ctx, Scene *scene, Object *ob)
{
	if (eval_ctx->object_mode == OB_MODE_PARTICLE_EDIT) {
		PE_create_current(eval_ctx, scene, ob);
	}
}

void PE_hide_keys_time(Scene *scene, PTCacheEdit *edit, float cfra)
{
	ParticleEditSettings *pset=PE_settings(scene);
	POINT_P; KEY_K;


	if (pset->flag & PE_FADE_TIME && pset->selectmode==SCE_SELECT_POINT) {
		LOOP_POINTS {
			LOOP_KEYS {
				if (fabsf(cfra - *key->time) < pset->fade_frames)
					key->flag &= ~PEK_HIDE;
				else {
					key->flag |= PEK_HIDE;
					//key->flag &= ~PEK_SELECT;
				}
			}
		}
	}
	else {
		LOOP_POINTS {
			LOOP_KEYS {
				key->flag &= ~PEK_HIDE;
			}
		}
	}
}

static int pe_x_mirror(Object *ob)
{
	if (ob->type == OB_MESH)
		return (((Mesh *)ob->data)->editflag & ME_EDIT_MIRROR_X);
	
	return 0;
}

/****************** common struct passed to callbacks ******************/

typedef struct PEData {
	ViewContext vc;
	
	const bContext *context;
	Scene *scene;
	ViewLayer *view_layer;
	Object *ob;
	DerivedMesh *dm;
	PTCacheEdit *edit;
	BVHTreeFromMesh shape_bvh;

	const int *mval;
	rcti *rect;
	float rad;
	float dist;
	float dval;
	int select;

	float *dvec;
	float combfac;
	float pufffac;
	float cutfac;
	float smoothfac;
	float weightfac;
	float growfac;
	int totrekey;

	int invert;
	int tot;
	float vec[3];

	int select_action;
	int select_toggle_action;
} PEData;

static void PE_set_data(bContext *C, PEData *data)
{
	memset(data, 0, sizeof(*data));

	data->scene = CTX_data_scene(C);
	data->view_layer = CTX_data_view_layer(C);
	data->ob = CTX_data_active_object(C);
	data->edit = PE_get_current(data->scene, data->view_layer, data->ob);
}

static void PE_set_view3d_data(bContext *C, PEData *data)
{
	PE_set_data(C, data);

	ED_view3d_viewcontext_init(C, &data->vc);

	if (V3D_IS_ZBUF(data->vc.v3d)) {
		if (data->vc.v3d->flag & V3D_INVALID_BACKBUF) {
			EvaluationContext eval_ctx;
			CTX_data_eval_ctx(C, &eval_ctx);

			/* needed or else the draw matrix can be incorrect */
			view3d_operator_needs_opengl(C);

			ED_view3d_backbuf_validate(&eval_ctx, &data->vc);
			/* we may need to force an update here by setting the rv3d as dirty
			 * for now it seems ok, but take care!:
			 * rv3d->depths->dirty = 1; */
			ED_view3d_depth_update(data->vc.ar);
		}
	}
}

static bool PE_create_shape_tree(PEData *data, Object *shapeob)
{
	DerivedMesh *dm = shapeob->derivedFinal;
	
	memset(&data->shape_bvh, 0, sizeof(data->shape_bvh));
	
	if (!dm) {
		return false;
	}
	
	return (bvhtree_from_mesh_looptri(&data->shape_bvh, dm, 0.0f, 4, 8) != NULL);
}

static void PE_free_shape_tree(PEData *data)
{
	free_bvhtree_from_mesh(&data->shape_bvh);
}

/*************************** selection utilities *******************************/

static bool key_test_depth(PEData *data, const float co[3], const int screen_co[2])
{
	View3D *v3d= data->vc.v3d;
	ViewDepths *vd = data->vc.rv3d->depths;
	float depth;

	/* nothing to do */
	if (!V3D_IS_ZBUF(v3d))
		return true;

	/* used to calculate here but all callers have  the screen_co already, so pass as arg */
#if 0
	if (ED_view3d_project_int_global(data->vc.ar, co, screen_co,
	                                 V3D_PROJ_TEST_CLIP_BB | V3D_PROJ_TEST_CLIP_WIN | V3D_PROJ_TEST_CLIP_NEAR) != V3D_PROJ_RET_OK)
	{
		return 0;
	}
#endif

	/* check if screen_co is within bounds because brush_cut uses out of screen coords */
	if (screen_co[0] >= 0 && screen_co[0] < vd->w && screen_co[1] >= 0 && screen_co[1] < vd->h) {
		BLI_assert(vd && vd->depths);
		/* we know its not clipped */
		depth = vd->depths[screen_co[1] * vd->w + screen_co[0]];
	}
	else
		return 0;

	float win[3];
	ED_view3d_project(data->vc.ar, co, win);

	if (win[2] - 0.00001f > depth)
		return 0;
	else
		return 1;
}

static bool key_inside_circle(PEData *data, float rad, const float co[3], float *distance)
{
	float dx, dy, dist;
	int screen_co[2];

	/* TODO, should this check V3D_PROJ_TEST_CLIP_BB too? */
	if (ED_view3d_project_int_global(data->vc.ar, co, screen_co, V3D_PROJ_TEST_CLIP_WIN) != V3D_PROJ_RET_OK) {
		return 0;
	}

	dx= data->mval[0] - screen_co[0];
	dy= data->mval[1] - screen_co[1];
	dist = sqrtf(dx * dx + dy * dy);

	if (dist > rad)
		return 0;

	if (key_test_depth(data, co, screen_co)) {
		if (distance)
			*distance=dist;

		return 1;
	}
	
	return 0;
}

static bool key_inside_rect(PEData *data, const float co[3])
{
	int screen_co[2];

	if (ED_view3d_project_int_global(data->vc.ar, co, screen_co, V3D_PROJ_TEST_CLIP_WIN) != V3D_PROJ_RET_OK) {
		return 0;
	}

	if (screen_co[0] > data->rect->xmin && screen_co[0] < data->rect->xmax &&
	    screen_co[1] > data->rect->ymin && screen_co[1] < data->rect->ymax)
	{
		return key_test_depth(data, co, screen_co);
	}

	return 0;
}

static bool key_inside_test(PEData *data, const float co[3])
{
	if (data->mval)
		return key_inside_circle(data, data->rad, co, NULL);
	else
		return key_inside_rect(data, co);
}

static bool point_is_selected(PTCacheEditPoint *point)
{
	KEY_K;

	if (point->flag & PEP_HIDE)
		return 0;

	LOOP_SELECTED_KEYS {
		return 1;
	}
	
	return 0;
}

/*************************** iterators *******************************/

typedef void (*ForPointFunc)(PEData *data, int point_index);
typedef void (*ForKeyFunc)(PEData *data, int point_index, int key_index);
typedef void (*ForKeyMatFunc)(PEData *data, float mat[4][4], float imat[4][4], int point_index, int key_index, PTCacheEditKey *key);

static void for_mouse_hit_keys(PEData *data, ForKeyFunc func, int nearest)
{
	ParticleEditSettings *pset= PE_settings(data->scene);
	PTCacheEdit *edit= data->edit;
	POINT_P; KEY_K;
	int nearest_point, nearest_key;
	float dist= data->rad;

	/* in path select mode we have no keys */
	if (pset->selectmode==SCE_SELECT_PATH)
		return;

	nearest_point= -1;
	nearest_key= -1;

	LOOP_VISIBLE_POINTS {
		if (pset->selectmode == SCE_SELECT_END) {
			if (point->totkey) {
				/* only do end keys */
				key= point->keys + point->totkey-1;

				if (nearest) {
					if (key_inside_circle(data, dist, KEY_WCO, &dist)) {
						nearest_point= p;
						nearest_key= point->totkey-1;
					}
				}
				else if (key_inside_test(data, KEY_WCO))
					func(data, p, point->totkey-1);
			}
		}
		else {
			/* do all keys */
			LOOP_VISIBLE_KEYS {
				if (nearest) {
					if (key_inside_circle(data, dist, KEY_WCO, &dist)) {
						nearest_point= p;
						nearest_key= k;
					}
				}
				else if (key_inside_test(data, KEY_WCO))
					func(data, p, k);
			}
		}
	}

	/* do nearest only */
	if (nearest && nearest_point > -1)
		func(data, nearest_point, nearest_key);
}

static void foreach_mouse_hit_point(PEData *data, ForPointFunc func, int selected)
{
	ParticleEditSettings *pset= PE_settings(data->scene);
	PTCacheEdit *edit= data->edit;
	POINT_P; KEY_K;

	/* all is selected in path mode */
	if (pset->selectmode==SCE_SELECT_PATH)
		selected=0;

	LOOP_VISIBLE_POINTS {
		if (pset->selectmode==SCE_SELECT_END) {
			if (point->totkey) {
				/* only do end keys */
				key= point->keys + point->totkey - 1;

				if (selected==0 || key->flag & PEK_SELECT)
					if (key_inside_circle(data, data->rad, KEY_WCO, &data->dist))
						func(data, p);
			}
		}
		else {
			/* do all keys */
			LOOP_VISIBLE_KEYS {
				if (selected==0 || key->flag & PEK_SELECT) {
					if (key_inside_circle(data, data->rad, KEY_WCO, &data->dist)) {
						func(data, p);
						break;
					}
				}
			}
		}
	}
}

static void foreach_mouse_hit_key(PEData *data, ForKeyMatFunc func, int selected)
{
	PTCacheEdit *edit = data->edit;
	ParticleSystem *psys = edit->psys;
	ParticleSystemModifierData *psmd = NULL;
	ParticleEditSettings *pset= PE_settings(data->scene);
	POINT_P; KEY_K;
	float mat[4][4], imat[4][4];

	unit_m4(mat);
	unit_m4(imat);

	if (edit->psys)
		psmd= psys_get_modifier(data->ob, edit->psys);

	/* all is selected in path mode */
	if (pset->selectmode==SCE_SELECT_PATH)
		selected= 0;

	LOOP_VISIBLE_POINTS {
		if (pset->selectmode==SCE_SELECT_END) {
			if (point->totkey) {
				/* only do end keys */
				key= point->keys + point->totkey-1;

				if (selected==0 || key->flag & PEK_SELECT) {
					if (key_inside_circle(data, data->rad, KEY_WCO, &data->dist)) {
						if (edit->psys && !(edit->psys->flag & PSYS_GLOBAL_HAIR)) {
							psys_mat_hair_to_global(data->ob, psmd->dm_final, psys->part->from, psys->particles + p, mat);
							invert_m4_m4(imat, mat);
						}

						func(data, mat, imat, p, point->totkey-1, key);
					}
				}
			}
		}
		else {
			/* do all keys */
			LOOP_VISIBLE_KEYS {
				if (selected==0 || key->flag & PEK_SELECT) {
					if (key_inside_circle(data, data->rad, KEY_WCO, &data->dist)) {
						if (edit->psys && !(edit->psys->flag & PSYS_GLOBAL_HAIR)) {
							psys_mat_hair_to_global(data->ob, psmd->dm_final, psys->part->from, psys->particles + p, mat);
							invert_m4_m4(imat, mat);
						}

						func(data, mat, imat, p, k, key);
					}
				}
			}
		}
	}
}

static void foreach_selected_point(PEData *data, ForPointFunc func)
{
	PTCacheEdit *edit = data->edit;
	POINT_P;

	LOOP_SELECTED_POINTS {
		func(data, p);
	}
}

static void foreach_selected_key(PEData *data, ForKeyFunc func)
{
	PTCacheEdit *edit = data->edit;
	POINT_P; KEY_K;

	LOOP_VISIBLE_POINTS {
		LOOP_SELECTED_KEYS {
			func(data, p, k);
		}
	}
}

static void foreach_point(PEData *data, ForPointFunc func)
{
	PTCacheEdit *edit = data->edit;
	POINT_P;

	LOOP_POINTS {
		func(data, p);
	}
}

static int count_selected_keys(Scene *scene, PTCacheEdit *edit)
{
	ParticleEditSettings *pset= PE_settings(scene);
	POINT_P; KEY_K;
	int sel= 0;

	LOOP_VISIBLE_POINTS {
		if (pset->selectmode==SCE_SELECT_POINT) {
			LOOP_SELECTED_KEYS {
				sel++;
			}
		}
		else if (pset->selectmode==SCE_SELECT_END) {
			if (point->totkey) {
				key = point->keys + point->totkey - 1;
				if (key->flag & PEK_SELECT)
					sel++;
			}
		}
	}

	return sel;
}

/************************************************/
/*			Particle Edit Mirroring				*/
/************************************************/

static void PE_update_mirror_cache(Object *ob, ParticleSystem *psys)
{
	PTCacheEdit *edit;
	ParticleSystemModifierData *psmd;
	KDTree *tree;
	KDTreeNearest nearest;
	HairKey *key;
	PARTICLE_P;
	float mat[4][4], co[3];
	int index, totpart;

	edit= psys->edit;
	psmd= psys_get_modifier(ob, psys);
	totpart= psys->totpart;

	if (!psmd->dm_final)
		return;

	tree= BLI_kdtree_new(totpart);

	/* insert particles into kd tree */
	LOOP_PARTICLES {
		key = pa->hair;
		psys_mat_hair_to_orco(ob, psmd->dm_final, psys->part->from, pa, mat);
		copy_v3_v3(co, key->co);
		mul_m4_v3(mat, co);
		BLI_kdtree_insert(tree, p, co);
	}

	BLI_kdtree_balance(tree);

	/* lookup particles and set in mirror cache */
	if (!edit->mirror_cache)
		edit->mirror_cache= MEM_callocN(sizeof(int)*totpart, "PE mirror cache");
	
	LOOP_PARTICLES {
		key = pa->hair;
		psys_mat_hair_to_orco(ob, psmd->dm_final, psys->part->from, pa, mat);
		copy_v3_v3(co, key->co);
		mul_m4_v3(mat, co);
		co[0] = -co[0];

		index= BLI_kdtree_find_nearest(tree, co, &nearest);

		/* this needs a custom threshold still, duplicated for editmode mirror */
		if (index != -1 && index != p && (nearest.dist <= 0.0002f))
			edit->mirror_cache[p] = index;
		else
			edit->mirror_cache[p] = -1;
	}

	/* make sure mirrors are in two directions */
	LOOP_PARTICLES {
		if (edit->mirror_cache[p]) {
			index= edit->mirror_cache[p];
			if (edit->mirror_cache[index] != p)
				edit->mirror_cache[p] = -1;
		}
	}

	BLI_kdtree_free(tree);
}

static void PE_mirror_particle(Object *ob, DerivedMesh *dm, ParticleSystem *psys, ParticleData *pa, ParticleData *mpa)
{
	HairKey *hkey, *mhkey;
	PTCacheEditPoint *point, *mpoint;
	PTCacheEditKey *key, *mkey;
	PTCacheEdit *edit;
	float mat[4][4], mmat[4][4], immat[4][4];
	int i, mi, k;

	edit= psys->edit;
	i= pa - psys->particles;

	/* find mirrored particle if needed */
	if (!mpa) {
		if (!edit->mirror_cache)
			PE_update_mirror_cache(ob, psys);
		
		if (!edit->mirror_cache)
			return; /* something went wrong! */

		mi= edit->mirror_cache[i];
		if (mi == -1)
			return;
		mpa= psys->particles + mi;
	}
	else
		mi= mpa - psys->particles;

	point = edit->points + i;
	mpoint = edit->points + mi;

	/* make sure they have the same amount of keys */
	if (pa->totkey != mpa->totkey) {
		if (mpa->hair) MEM_freeN(mpa->hair);
		if (mpoint->keys) MEM_freeN(mpoint->keys);

		mpa->hair= MEM_dupallocN(pa->hair);
		mpa->totkey= pa->totkey;
		mpoint->keys= MEM_dupallocN(point->keys);
		mpoint->totkey= point->totkey;

		mhkey= mpa->hair;
		mkey= mpoint->keys;
		for (k=0; k<mpa->totkey; k++, mkey++, mhkey++) {
			mkey->co= mhkey->co;
			mkey->time= &mhkey->time;
			mkey->flag &= ~PEK_SELECT;
		}
	}

	/* mirror positions and tags */
	psys_mat_hair_to_orco(ob, dm, psys->part->from, pa, mat);
	psys_mat_hair_to_orco(ob, dm, psys->part->from, mpa, mmat);
	invert_m4_m4(immat, mmat);

	hkey=pa->hair;
	mhkey=mpa->hair;
	key= point->keys;
	mkey= mpoint->keys;
	for (k=0; k<pa->totkey; k++, hkey++, mhkey++, key++, mkey++) {
		copy_v3_v3(mhkey->co, hkey->co);
		mul_m4_v3(mat, mhkey->co);
		mhkey->co[0] = -mhkey->co[0];
		mul_m4_v3(immat, mhkey->co);

		if (key->flag & PEK_TAG)
			mkey->flag |= PEK_TAG;

		mkey->length = key->length;
	}

	if (point->flag & PEP_TAG)
		mpoint->flag |= PEP_TAG;
	if (point->flag & PEP_EDIT_RECALC)
		mpoint->flag |= PEP_EDIT_RECALC;
}

static void PE_apply_mirror(Object *ob, ParticleSystem *psys)
{
	PTCacheEdit *edit;
	ParticleSystemModifierData *psmd;
	POINT_P;

	if (!psys)
		return;

	edit= psys->edit;
	psmd= psys_get_modifier(ob, psys);

	if (!psmd->dm_final)
		return;

	if (!edit->mirror_cache)
		PE_update_mirror_cache(ob, psys);

	if (!edit->mirror_cache)
		return; /* something went wrong */

	/* we delay settings the PARS_EDIT_RECALC for mirrored particles
	 * to avoid doing mirror twice */
	LOOP_POINTS {
		if (point->flag & PEP_EDIT_RECALC) {
			PE_mirror_particle(ob, psmd->dm_final, psys, psys->particles + p, NULL);

			if (edit->mirror_cache[p] != -1)
				edit->points[edit->mirror_cache[p]].flag &= ~PEP_EDIT_RECALC;
		}
	}

	LOOP_POINTS {
		if (point->flag & PEP_EDIT_RECALC)
			if (edit->mirror_cache[p] != -1)
				edit->points[edit->mirror_cache[p]].flag |= PEP_EDIT_RECALC;
	}
}

/************************************************/
/*			Edit Calculation					*/
/************************************************/
/* tries to stop edited particles from going through the emitter's surface */
static void pe_deflect_emitter(Scene *scene, Object *ob, PTCacheEdit *edit)
{
	ParticleEditSettings *pset= PE_settings(scene);
	ParticleSystem *psys;
	ParticleSystemModifierData *psmd;
	POINT_P; KEY_K;
	int index;
	float *vec, *nor, dvec[3], dot, dist_1st=0.0f;
	float hairimat[4][4], hairmat[4][4];
	const float dist = ED_view3d_select_dist_px() * 0.01f;

	if (edit==NULL || edit->psys==NULL || (pset->flag & PE_DEFLECT_EMITTER)==0 || (edit->psys->flag & PSYS_GLOBAL_HAIR))
		return;

	psys = edit->psys;
	psmd = psys_get_modifier(ob, psys);

	if (!psmd->dm_final)
		return;

	LOOP_EDITED_POINTS {
		psys_mat_hair_to_object(ob, psmd->dm_final, psys->part->from, psys->particles + p, hairmat);
	
		LOOP_KEYS {
			mul_m4_v3(hairmat, key->co);
		}

		LOOP_KEYS {
			if (k==0) {
				dist_1st = len_v3v3((key+1)->co, key->co);
				dist_1st *= dist * pset->emitterdist;
			}
			else {
				index= BLI_kdtree_find_nearest(edit->emitter_field, key->co, NULL);
				
				vec=edit->emitter_cosnos +index*6;
				nor=vec+3;

				sub_v3_v3v3(dvec, key->co, vec);

				dot=dot_v3v3(dvec, nor);
				copy_v3_v3(dvec, nor);

				if (dot>0.0f) {
					if (dot<dist_1st) {
						normalize_v3(dvec);
						mul_v3_fl(dvec, dist_1st-dot);
						add_v3_v3(key->co, dvec);
					}
				}
				else {
					normalize_v3(dvec);
					mul_v3_fl(dvec, dist_1st-dot);
					add_v3_v3(key->co, dvec);
				}
				if (k==1)
					dist_1st*=1.3333f;
			}
		}
		
		invert_m4_m4(hairimat, hairmat);

		LOOP_KEYS {
			mul_m4_v3(hairimat, key->co);
		}
	}
}
/* force set distances between neighboring keys */
static void PE_apply_lengths(Scene *scene, PTCacheEdit *edit)
{
	
	ParticleEditSettings *pset=PE_settings(scene);
	POINT_P; KEY_K;
	float dv1[3];

	if (edit==0 || (pset->flag & PE_KEEP_LENGTHS)==0)
		return;

	if (edit->psys && edit->psys->flag & PSYS_GLOBAL_HAIR)
		return;

	LOOP_EDITED_POINTS {
		LOOP_KEYS {
			if (k) {
				sub_v3_v3v3(dv1, key->co, (key - 1)->co);
				normalize_v3(dv1);
				mul_v3_fl(dv1, (key - 1)->length);
				add_v3_v3v3(key->co, (key - 1)->co, dv1);
			}
		}
	}
}
/* try to find a nice solution to keep distances between neighboring keys */
static void pe_iterate_lengths(Scene *scene, PTCacheEdit *edit)
{
	ParticleEditSettings *pset=PE_settings(scene);
	POINT_P;
	PTCacheEditKey *key;
	int j, k;
	float tlen;
	float dv0[3] = {0.0f, 0.0f, 0.0f};
	float dv1[3] = {0.0f, 0.0f, 0.0f};
	float dv2[3] = {0.0f, 0.0f, 0.0f};

	if (edit==0 || (pset->flag & PE_KEEP_LENGTHS)==0)
		return;

	if (edit->psys && edit->psys->flag & PSYS_GLOBAL_HAIR)
		return;

	LOOP_EDITED_POINTS {
		for (j=1; j<point->totkey; j++) {
			float mul= 1.0f / (float)point->totkey;

			if (pset->flag & PE_LOCK_FIRST) {
				key= point->keys + 1;
				k= 1;
				dv1[0] = dv1[1] = dv1[2] = 0.0;
			}
			else {
				key= point->keys;
				k= 0;
				dv0[0] = dv0[1] = dv0[2] = 0.0;
			}

			for (; k<point->totkey; k++, key++) {
				if (k) {
					sub_v3_v3v3(dv0, (key - 1)->co, key->co);
					tlen= normalize_v3(dv0);
					mul_v3_fl(dv0, (mul * (tlen - (key - 1)->length)));
				}

				if (k < point->totkey - 1) {
					sub_v3_v3v3(dv2, (key + 1)->co, key->co);
					tlen= normalize_v3(dv2);
					mul_v3_fl(dv2, mul * (tlen - key->length));
				}

				if (k) {
					add_v3_v3((key-1)->co, dv1);
				}

				add_v3_v3v3(dv1, dv0, dv2);
			}
		}
	}
}
/* set current distances to be kept between neighbouting keys */
void recalc_lengths(PTCacheEdit *edit)
{
	POINT_P; KEY_K;

	if (edit==0)
		return;

	LOOP_EDITED_POINTS {
		key= point->keys;
		for (k=0; k<point->totkey-1; k++, key++) {
			key->length= len_v3v3(key->co, (key + 1)->co);
		}
	}
}

/* calculate a tree for finding nearest emitter's vertice */
void recalc_emitter_field(Object *ob, ParticleSystem *psys)
{
	DerivedMesh *dm=psys_get_modifier(ob, psys)->dm_final;
	PTCacheEdit *edit= psys->edit;
	float *vec, *nor;
	int i, totface /*, totvert*/;

	if (!dm)
		return;

	if (edit->emitter_cosnos)
		MEM_freeN(edit->emitter_cosnos);

	BLI_kdtree_free(edit->emitter_field);

	totface=dm->getNumTessFaces(dm);
	/*totvert=dm->getNumVerts(dm);*/ /*UNSUED*/

	edit->emitter_cosnos=MEM_callocN(totface*6*sizeof(float), "emitter cosnos");

	edit->emitter_field= BLI_kdtree_new(totface);

	vec=edit->emitter_cosnos;
	nor=vec+3;

	for (i=0; i<totface; i++, vec+=6, nor+=6) {
		MFace *mface=dm->getTessFaceData(dm, i, CD_MFACE);
		MVert *mvert;

		mvert=dm->getVertData(dm, mface->v1, CD_MVERT);
		copy_v3_v3(vec, mvert->co);
		VECCOPY(nor, mvert->no);

		mvert=dm->getVertData(dm, mface->v2, CD_MVERT);
		add_v3_v3v3(vec, vec, mvert->co);
		VECADD(nor, nor, mvert->no);

		mvert=dm->getVertData(dm, mface->v3, CD_MVERT);
		add_v3_v3v3(vec, vec, mvert->co);
		VECADD(nor, nor, mvert->no);

		if (mface->v4) {
			mvert=dm->getVertData(dm, mface->v4, CD_MVERT);
			add_v3_v3v3(vec, vec, mvert->co);
			VECADD(nor, nor, mvert->no);
			
			mul_v3_fl(vec, 0.25);
		}
		else
			mul_v3_fl(vec, 1.0f / 3.0f);

		normalize_v3(nor);

		BLI_kdtree_insert(edit->emitter_field, i, vec);
	}

	BLI_kdtree_balance(edit->emitter_field);
}

static void PE_update_selection(const bContext *C, Scene *scene, ViewLayer *view_layer, Object *ob, int useflag)
{
	PTCacheEdit *edit = PE_get_current(scene, view_layer, ob);
	HairKey *hkey;
	EvaluationContext eval_ctx;
	POINT_P; KEY_K;

	CTX_data_eval_ctx(C, &eval_ctx);

	/* flag all particles to be updated if not using flag */
	if (!useflag)
		LOOP_POINTS
			point->flag |= PEP_EDIT_RECALC;

	/* flush edit key flag to hair key flag to preserve selection 
	 * on save */
	if (edit->psys) LOOP_POINTS {
		hkey = edit->psys->particles[p].hair;
		LOOP_KEYS {
			hkey->editflag= key->flag;
			hkey++;
		}
	}

	psys_cache_edit_paths(&eval_ctx, scene, ob, edit, CFRA, G.is_rendering);


	/* disable update flag */
	LOOP_POINTS
		point->flag &= ~PEP_EDIT_RECALC;
}

void update_world_cos(Object *ob, PTCacheEdit *edit)
{
	ParticleSystem *psys = edit->psys;
	ParticleSystemModifierData *psmd= psys_get_modifier(ob, psys);
	POINT_P; KEY_K;
	float hairmat[4][4];

	if (psys==0 || psys->edit==0 || psmd->dm_final==NULL)
		return;

	LOOP_POINTS {
		if (!(psys->flag & PSYS_GLOBAL_HAIR))
			psys_mat_hair_to_global(ob, psmd->dm_final, psys->part->from, psys->particles+p, hairmat);

		LOOP_KEYS {
			copy_v3_v3(key->world_co, key->co);
			if (!(psys->flag & PSYS_GLOBAL_HAIR))
				mul_m4_v3(hairmat, key->world_co);
		}
	}
}
static void update_velocities(PTCacheEdit *edit)
{
	/*TODO: get frs_sec properly */
	float vec1[3], vec2[3], frs_sec, dfra;
	POINT_P; KEY_K;

	/* hair doesn't use velocities */
	if (edit->psys || !edit->points || !edit->points->keys->vel)
		return;

	frs_sec = edit->pid.flag & PTCACHE_VEL_PER_SEC ? 25.0f : 1.0f;

	LOOP_EDITED_POINTS {
		LOOP_KEYS {
			if (k==0) {
				dfra = *(key+1)->time - *key->time;

				if (dfra <= 0.0f)
					continue;

				sub_v3_v3v3(key->vel, (key+1)->co, key->co);

				if (point->totkey>2) {
					sub_v3_v3v3(vec1, (key+1)->co, (key+2)->co);
					project_v3_v3v3(vec2, vec1, key->vel);
					sub_v3_v3v3(vec2, vec1, vec2);
					madd_v3_v3fl(key->vel, vec2, 0.5f);
				}
			}
			else if (k==point->totkey-1) {
				dfra = *key->time - *(key-1)->time;

				if (dfra <= 0.0f)
					continue;

				sub_v3_v3v3(key->vel, key->co, (key-1)->co);

				if (point->totkey>2) {
					sub_v3_v3v3(vec1, (key-2)->co, (key-1)->co);
					project_v3_v3v3(vec2, vec1, key->vel);
					sub_v3_v3v3(vec2, vec1, vec2);
					madd_v3_v3fl(key->vel, vec2, 0.5f);
				}
			}
			else {
				dfra = *(key+1)->time - *(key-1)->time;
				
				if (dfra <= 0.0f)
					continue;

				sub_v3_v3v3(key->vel, (key+1)->co, (key-1)->co);
			}
			mul_v3_fl(key->vel, frs_sec/dfra);
		}
	}
}

void PE_update_object(const EvaluationContext *eval_ctx, Scene *scene, ViewLayer *view_layer, Object *ob, int useflag)
{
	/* use this to do partial particle updates, not usable when adding or
	 * removing, then a full redo is necessary and calling this may crash */
	ParticleEditSettings *pset= PE_settings(scene);
	PTCacheEdit *edit = PE_get_current(scene, view_layer, ob);
	POINT_P;

	if (!edit)
		return;

	/* flag all particles to be updated if not using flag */
	if (!useflag)
		LOOP_POINTS {
			point->flag |= PEP_EDIT_RECALC;
		}

	/* do post process on particle edit keys */
	pe_iterate_lengths(scene, edit);
	pe_deflect_emitter(scene, ob, edit);
	PE_apply_lengths(scene, edit);
	if (pe_x_mirror(ob))
		PE_apply_mirror(ob, edit->psys);
	if (edit->psys)
		update_world_cos(ob, edit);
	if (pset->flag & PE_AUTO_VELOCITY)
		update_velocities(edit);
	PE_hide_keys_time(scene, edit, CFRA);

	/* regenerate path caches */
	psys_cache_edit_paths(eval_ctx, scene, ob, edit, CFRA, G.is_rendering);

	/* disable update flag */
	LOOP_POINTS {
		point->flag &= ~PEP_EDIT_RECALC;
	}

	if (edit->psys)
		edit->psys->flag &= ~PSYS_HAIR_UPDATED;

	DEG_id_tag_update(&ob->id, OB_RECALC_DATA);
}

/************************************************/
/*			Edit Selections						*/
/************************************************/

/*-----selection callbacks-----*/

static void select_key(PEData *data, int point_index, int key_index)
{
	PTCacheEdit *edit = data->edit;
	PTCacheEditPoint *point = edit->points + point_index;
	PTCacheEditKey *key = point->keys + key_index;

	if (data->select)
		key->flag |= PEK_SELECT;
	else
		key->flag &= ~PEK_SELECT;

	point->flag |= PEP_EDIT_RECALC;
}

static void select_keys(PEData *data, int point_index, int UNUSED(key_index))
{
	PTCacheEdit *edit = data->edit;
	PTCacheEditPoint *point = edit->points + point_index;
	KEY_K;

	LOOP_KEYS {
		if (data->select)
			key->flag |= PEK_SELECT;
		else
			key->flag &= ~PEK_SELECT;
	}

	point->flag |= PEP_EDIT_RECALC;
}

static void extend_key_select(PEData *data, int point_index, int key_index)
{
	PTCacheEdit *edit = data->edit;
	PTCacheEditPoint *point = edit->points + point_index;
	PTCacheEditKey *key = point->keys + key_index;

	key->flag |= PEK_SELECT;
	point->flag |= PEP_EDIT_RECALC;
}

static void deselect_key_select(PEData *data, int point_index, int key_index)
{
	PTCacheEdit *edit = data->edit;
	PTCacheEditPoint *point = edit->points + point_index;
	PTCacheEditKey *key = point->keys + key_index;

	key->flag &= ~PEK_SELECT;
	point->flag |= PEP_EDIT_RECALC;
}

static void toggle_key_select(PEData *data, int point_index, int key_index)
{
	PTCacheEdit *edit = data->edit;
	PTCacheEditPoint *point = edit->points + point_index;
	PTCacheEditKey *key = point->keys + key_index;

	key->flag ^= PEK_SELECT;
	point->flag |= PEP_EDIT_RECALC;
}

/************************ de select all operator ************************/

static void select_action_apply(PTCacheEditPoint *point, PTCacheEditKey *key, int action)
{
	switch (action) {
	case SEL_SELECT:
		if ((key->flag & PEK_SELECT) == 0) {
			key->flag |= PEK_SELECT;
			point->flag |= PEP_EDIT_RECALC;
		}
		break;
	case SEL_DESELECT:
		if (key->flag & PEK_SELECT) {
			key->flag &= ~PEK_SELECT;
			point->flag |= PEP_EDIT_RECALC;
		}
		break;
	case SEL_INVERT:
		if ((key->flag & PEK_SELECT) == 0) {
			key->flag |= PEK_SELECT;
			point->flag |= PEP_EDIT_RECALC;
		}
		else {
			key->flag &= ~PEK_SELECT;
			point->flag |= PEP_EDIT_RECALC;
		}
		break;
	}
}

static int pe_select_all_exec(bContext *C, wmOperator *op)
{
	Scene *scene= CTX_data_scene(C);
	ViewLayer *view_layer = CTX_data_view_layer(C);
	Object *ob= CTX_data_active_object(C);
	PTCacheEdit *edit= PE_get_current(scene, view_layer, ob);
	POINT_P; KEY_K;
	int action = RNA_enum_get(op->ptr, "action");

	if (action == SEL_TOGGLE) {
		action = SEL_SELECT;
		LOOP_VISIBLE_POINTS {
			LOOP_SELECTED_KEYS {
				action = SEL_DESELECT;
				break;
			}

			if (action == SEL_DESELECT)
				break;
		}
	}

	LOOP_VISIBLE_POINTS {
		LOOP_VISIBLE_KEYS {
			select_action_apply(point, key, action);
		}
	}

	PE_update_selection(C, scene, view_layer, ob, 1);
	WM_event_add_notifier(C, NC_OBJECT|ND_PARTICLE|NA_SELECTED, ob);

	return OPERATOR_FINISHED;
}

void PARTICLE_OT_select_all(wmOperatorType *ot)
{
	/* identifiers */
	ot->name = "(De)select All";
	ot->idname = "PARTICLE_OT_select_all";
	ot->description = "(De)select all particles' keys";
	
	/* api callbacks */
	ot->exec = pe_select_all_exec;
	ot->poll = PE_poll;

	/* flags */
	ot->flag = OPTYPE_REGISTER|OPTYPE_UNDO;

	WM_operator_properties_select_all(ot);
}

/************************ pick select operator ************************/

int PE_mouse_particles(bContext *C, const int mval[2], bool extend, bool deselect, bool toggle)
{
	PEData data;
	Scene *scene= CTX_data_scene(C);
	ViewLayer *view_layer = CTX_data_view_layer(C);
	Object *ob= CTX_data_active_object(C);
	PTCacheEdit *edit= PE_get_current(scene, view_layer, ob);
	POINT_P; KEY_K;

	if (!PE_start_edit(edit))
		return OPERATOR_CANCELLED;

	if (!extend && !deselect && !toggle) {
		LOOP_VISIBLE_POINTS {
			LOOP_SELECTED_KEYS {
				key->flag &= ~PEK_SELECT;
				point->flag |= PEP_EDIT_RECALC;
			}
		}
	}

	PE_set_view3d_data(C, &data);
	data.mval= mval;
	data.rad = ED_view3d_select_dist_px();

	/* 1 = nearest only */
	if (extend)
		for_mouse_hit_keys(&data, extend_key_select, 1);
	else if (deselect)
		for_mouse_hit_keys(&data, deselect_key_select, 1);
	else
		for_mouse_hit_keys(&data, toggle_key_select, 1);

	PE_update_selection(C, scene, view_layer, ob, 1);
	WM_event_add_notifier(C, NC_OBJECT|ND_PARTICLE|NA_SELECTED, data.ob);

	return OPERATOR_FINISHED;
}

/************************ select root operator ************************/

static void select_root(PEData *data, int point_index)
{
	PTCacheEditPoint *point = data->edit->points + point_index;
	PTCacheEditKey *key = point->keys;

	if (point->flag & PEP_HIDE)
		return;
	
	if (data->select_action != SEL_TOGGLE)
		select_action_apply(point, key, data->select_action);
	else if (key->flag & PEK_SELECT)
		data->select_toggle_action = SEL_DESELECT;
}

static int select_roots_exec(bContext *C, wmOperator *op)
{
	PEData data;
	int action = RNA_enum_get(op->ptr, "action");

	PE_set_data(C, &data);

	if (action == SEL_TOGGLE) {
		data.select_action = SEL_TOGGLE;
		data.select_toggle_action = SEL_SELECT;

		foreach_point(&data, select_root);

		action = data.select_toggle_action;
	}

	data.select_action = action;
	foreach_point(&data, select_root);

	PE_update_selection(C, data.scene, data.view_layer, data.ob, 1);
	WM_event_add_notifier(C, NC_OBJECT|ND_PARTICLE|NA_SELECTED, data.ob);

	return OPERATOR_FINISHED;
}

void PARTICLE_OT_select_roots(wmOperatorType *ot)
{
	/* identifiers */
	ot->name = "Select Roots";
	ot->idname = "PARTICLE_OT_select_roots";
	ot->description = "Select roots of all visible particles";
	
	/* api callbacks */
	ot->exec = select_roots_exec;
	ot->poll = PE_poll;

	/* flags */
	ot->flag = OPTYPE_REGISTER|OPTYPE_UNDO;

	/* properties */
	WM_operator_properties_select_action(ot, SEL_SELECT);
}

/************************ select tip operator ************************/

static void select_tip(PEData *data, int point_index)
{
	PTCacheEditPoint *point = data->edit->points + point_index;
	PTCacheEditKey *key;

	if (point->totkey == 0) {
		return;
	}

	key = &point->keys[point->totkey - 1];
	
	if (point->flag & PEP_HIDE)
		return;
	
	if (data->select_action != SEL_TOGGLE)
		select_action_apply(point, key, data->select_action);
	else if (key->flag & PEK_SELECT)
		data->select_toggle_action = SEL_DESELECT;
}

static int select_tips_exec(bContext *C, wmOperator *op)
{
	PEData data;
	int action = RNA_enum_get(op->ptr, "action");

	PE_set_data(C, &data);

	if (action == SEL_TOGGLE) {
		data.select_action = SEL_TOGGLE;
		data.select_toggle_action = SEL_SELECT;

		foreach_point(&data, select_tip);

		action = data.select_toggle_action;
	}

	data.select_action = action;
	foreach_point(&data, select_tip);

	PE_update_selection(C, data.scene, data.view_layer, data.ob, 1);
	WM_event_add_notifier(C, NC_OBJECT|ND_PARTICLE|NA_SELECTED, data.ob);

	return OPERATOR_FINISHED;
}

void PARTICLE_OT_select_tips(wmOperatorType *ot)
{
	/* identifiers */
	ot->name = "Select Tips";
	ot->idname = "PARTICLE_OT_select_tips";
	ot->description = "Select tips of all visible particles";

	/* api callbacks */
	ot->exec = select_tips_exec;
	ot->poll = PE_poll;

	/* flags */
	ot->flag = OPTYPE_REGISTER|OPTYPE_UNDO;

	/* properties */
	WM_operator_properties_select_action(ot, SEL_SELECT);
}

/*********************** select random operator ************************/

enum { RAN_HAIR, RAN_POINTS };

static const EnumPropertyItem select_random_type_items[] = {
	{RAN_HAIR, "HAIR", 0, "Hair", ""},
	{RAN_POINTS, "POINTS", 0, "Points", ""},
	{0, NULL, 0, NULL, NULL}
};

static int select_random_exec(bContext *C, wmOperator *op)
{
	PEData data;
	int type;
	Scene *scene;
	ViewLayer *view_layer;
	Object *ob;

	/* used by LOOP_VISIBLE_POINTS, LOOP_VISIBLE_KEYS and LOOP_KEYS */
	PTCacheEdit *edit;
	PTCacheEditPoint *point;
	PTCacheEditKey *key;
	int p;
	int k;

	const float randfac = RNA_float_get(op->ptr, "percent") / 100.0f;
	const int seed = WM_operator_properties_select_random_seed_increment_get(op);
	const bool select = (RNA_enum_get(op->ptr, "action") == SEL_SELECT);
	RNG *rng;

	type = RNA_enum_get(op->ptr, "type");

	PE_set_data(C, &data);
	data.select_action = SEL_SELECT;
	scene = CTX_data_scene(C);
	view_layer = CTX_data_view_layer(C);
	ob = CTX_data_active_object(C);
	edit = PE_get_current(scene, view_layer, ob);

	rng = BLI_rng_new_srandom(seed);

	switch (type) {
		case RAN_HAIR:
			LOOP_VISIBLE_POINTS {
				int flag = ((BLI_rng_get_float(rng) < randfac) == select) ? SEL_SELECT : SEL_DESELECT;
				LOOP_KEYS {
					select_action_apply (point, key, flag);
				}
			}
			break;
		case RAN_POINTS:
			LOOP_VISIBLE_POINTS {
				LOOP_VISIBLE_KEYS {
					int flag = ((BLI_rng_get_float(rng) < randfac) == select) ? SEL_SELECT : SEL_DESELECT;
					select_action_apply (point, key, flag);
				}
			}
			break;
	}

	BLI_rng_free(rng);

	PE_update_selection(C, data.scene, data.view_layer, data.ob, 1);
	WM_event_add_notifier(C, NC_OBJECT|ND_PARTICLE|NA_SELECTED, data.ob);

	return OPERATOR_FINISHED;
}

void PARTICLE_OT_select_random(wmOperatorType *ot)
{
	/* identifiers */
	ot->name = "Select Random";
	ot->idname = "PARTICLE_OT_select_random";
	ot->description = "Select a randomly distributed set of hair or points";

	/* api callbacks */
	ot->exec = select_random_exec;
	ot->poll = PE_poll;

	/* flags */
	ot->flag = OPTYPE_REGISTER|OPTYPE_UNDO;

	/* properties */
	WM_operator_properties_select_random(ot);
	ot->prop = RNA_def_enum (ot->srna, "type", select_random_type_items, RAN_HAIR,
	                         "Type", "Select either hair or points");
}

/************************ select linked operator ************************/

static int select_linked_exec(bContext *C, wmOperator *op)
{
	PEData data;
	int mval[2];
	int location[2];

	RNA_int_get_array(op->ptr, "location", location);
	mval[0] = location[0];
	mval[1] = location[1];

	PE_set_view3d_data(C, &data);
	data.mval= mval;
	data.rad=75.0f;
	data.select= !RNA_boolean_get(op->ptr, "deselect");

	for_mouse_hit_keys(&data, select_keys, 1);  /* nearest only */
	PE_update_selection(C, data.scene, data.view_layer, data.ob, 1);
	WM_event_add_notifier(C, NC_OBJECT|ND_PARTICLE|NA_SELECTED, data.ob);

	return OPERATOR_FINISHED;
}

static int select_linked_invoke(bContext *C, wmOperator *op, const wmEvent *event)
{
	RNA_int_set_array(op->ptr, "location", event->mval);
	return select_linked_exec(C, op);
}

void PARTICLE_OT_select_linked(wmOperatorType *ot)
{
	/* identifiers */
	ot->name = "Select Linked";
	ot->idname = "PARTICLE_OT_select_linked";
	ot->description = "Select nearest particle from mouse pointer";
	
	/* api callbacks */
	ot->exec = select_linked_exec;
	ot->invoke = select_linked_invoke;
	ot->poll = PE_poll_view3d;

	/* flags */
	ot->flag = OPTYPE_REGISTER|OPTYPE_UNDO;

	/* properties */
	RNA_def_boolean(ot->srna, "deselect", 0, "Deselect", "Deselect linked keys rather than selecting them");
	RNA_def_int_vector(ot->srna, "location", 2, NULL, 0, INT_MAX, "Location", "", 0, 16384);
}

/************************ border select operator ************************/
void PE_deselect_all_visible(PTCacheEdit *edit)
{
	POINT_P; KEY_K;

	LOOP_VISIBLE_POINTS {
		LOOP_SELECTED_KEYS {
			key->flag &= ~PEK_SELECT;
			point->flag |= PEP_EDIT_RECALC;
		}
	}
}

int PE_border_select(bContext *C, rcti *rect, bool select, bool extend)
{
	Scene *scene= CTX_data_scene(C);
	ViewLayer *view_layer = CTX_data_view_layer(C);
	Object *ob= CTX_data_active_object(C);
	PTCacheEdit *edit= PE_get_current(scene, view_layer, ob);
	PEData data;

	if (!PE_start_edit(edit))
		return OPERATOR_CANCELLED;

	if (extend == 0 && select)
		PE_deselect_all_visible(edit);

	PE_set_view3d_data(C, &data);
	data.rect= rect;
	data.select= select;

	for_mouse_hit_keys(&data, select_key, 0);

	PE_update_selection(C, scene, view_layer, ob, 1);
	WM_event_add_notifier(C, NC_OBJECT|ND_PARTICLE|NA_SELECTED, ob);

	return OPERATOR_FINISHED;
}

/************************ circle select operator ************************/

int PE_circle_select(bContext *C, int selecting, const int mval[2], float rad)
{
	Scene *scene= CTX_data_scene(C);
	ViewLayer *view_layer = CTX_data_view_layer(C);
	Object *ob= CTX_data_active_object(C);
	PTCacheEdit *edit= PE_get_current(scene, view_layer, ob);
	PEData data;

	if (!PE_start_edit(edit))
		return OPERATOR_FINISHED;

	PE_set_view3d_data(C, &data);
	data.mval= mval;
	data.rad= rad;
	data.select= selecting;

	for_mouse_hit_keys(&data, select_key, 0);

	PE_update_selection(C, scene, view_layer, ob, 1);
	WM_event_add_notifier(C, NC_OBJECT|ND_PARTICLE|NA_SELECTED, ob);

	return OPERATOR_FINISHED;
}

/************************ lasso select operator ************************/

int PE_lasso_select(bContext *C, const int mcords[][2], const short moves, bool extend, bool select)
{
	Scene *scene= CTX_data_scene(C);
	ViewLayer *view_layer = CTX_data_view_layer(C);
	Object *ob= CTX_data_active_object(C);
	ARegion *ar= CTX_wm_region(C);
	ParticleEditSettings *pset= PE_settings(scene);
	PTCacheEdit *edit = PE_get_current(scene, view_layer, ob);
	ParticleSystem *psys = edit->psys;
	ParticleSystemModifierData *psmd = psys_get_modifier(ob, psys);
	POINT_P; KEY_K;
	float co[3], mat[4][4];
	int screen_co[2];

	PEData data;

	unit_m4(mat);

	if (!PE_start_edit(edit))
		return OPERATOR_CANCELLED;

	if (extend == 0 && select)
		PE_deselect_all_visible(edit);

	/* only for depths */
	PE_set_view3d_data(C, &data);

	LOOP_VISIBLE_POINTS {
		if (edit->psys && !(psys->flag & PSYS_GLOBAL_HAIR))
			psys_mat_hair_to_global(ob, psmd->dm_final, psys->part->from, psys->particles + p, mat);

		if (pset->selectmode==SCE_SELECT_POINT) {
			LOOP_KEYS {
				copy_v3_v3(co, key->co);
				mul_m4_v3(mat, co);
				if ((ED_view3d_project_int_global(ar, co, screen_co, V3D_PROJ_TEST_CLIP_WIN) == V3D_PROJ_RET_OK) &&
				    BLI_lasso_is_point_inside(mcords, moves, screen_co[0], screen_co[1], IS_CLIPPED) &&
				    key_test_depth(&data, co, screen_co))
				{
					if (select) {
						if (!(key->flag & PEK_SELECT)) {
							key->flag |= PEK_SELECT;
							point->flag |= PEP_EDIT_RECALC;
						}
					}
					else {
						if (key->flag & PEK_SELECT) {
							key->flag &= ~PEK_SELECT;
							point->flag |= PEP_EDIT_RECALC;
						}
					}
				}
			}
		}
		else if (pset->selectmode==SCE_SELECT_END) {
			if (point->totkey) {
				key= point->keys + point->totkey - 1;

				copy_v3_v3(co, key->co);
				mul_m4_v3(mat, co);
				if ((ED_view3d_project_int_global(ar, co, screen_co, V3D_PROJ_TEST_CLIP_WIN) == V3D_PROJ_RET_OK) &&
				    BLI_lasso_is_point_inside(mcords, moves, screen_co[0], screen_co[1], IS_CLIPPED) &&
				    key_test_depth(&data, co, screen_co))
				{
					if (select) {
						if (!(key->flag & PEK_SELECT)) {
							key->flag |= PEK_SELECT;
							point->flag |= PEP_EDIT_RECALC;
						}
					}
					else {
						if (key->flag & PEK_SELECT) {
							key->flag &= ~PEK_SELECT;
							point->flag |= PEP_EDIT_RECALC;
						}
					}
				}
			}
		}
	}

	PE_update_selection(C, scene, view_layer, ob, 1);
	WM_event_add_notifier(C, NC_OBJECT|ND_PARTICLE|NA_SELECTED, ob);

	return OPERATOR_FINISHED;
}

/*************************** hide operator **************************/

static int hide_exec(bContext *C, wmOperator *op)
{
	Object *ob= CTX_data_active_object(C);
	Scene *scene= CTX_data_scene(C);
	ViewLayer *view_layer = CTX_data_view_layer(C);
	PTCacheEdit *edit= PE_get_current(scene, view_layer, ob);
	POINT_P; KEY_K;
	
	if (RNA_enum_get(op->ptr, "unselected")) {
		LOOP_UNSELECTED_POINTS {
			point->flag |= PEP_HIDE;
			point->flag |= PEP_EDIT_RECALC;

			LOOP_KEYS
				key->flag &= ~PEK_SELECT;
		}
	}
	else {
		LOOP_SELECTED_POINTS {
			point->flag |= PEP_HIDE;
			point->flag |= PEP_EDIT_RECALC;

			LOOP_KEYS
				key->flag &= ~PEK_SELECT;
		}
	}

	PE_update_selection(C, scene, view_layer, ob, 1);
	WM_event_add_notifier(C, NC_OBJECT|ND_PARTICLE|NA_SELECTED, ob);

	return OPERATOR_FINISHED;
}

void PARTICLE_OT_hide(wmOperatorType *ot)
{
	/* identifiers */
	ot->name = "Hide Selected";
	ot->idname = "PARTICLE_OT_hide";
	ot->description = "Hide selected particles";
	
	/* api callbacks */
	ot->exec = hide_exec;
	ot->poll = PE_poll;

	/* flags */
	ot->flag = OPTYPE_REGISTER|OPTYPE_UNDO;

	/* props */
	RNA_def_boolean(ot->srna, "unselected", 0, "Unselected", "Hide unselected rather than selected");
}

/*************************** reveal operator **************************/

static int reveal_exec(bContext *C, wmOperator *op)
{
	Object *ob= CTX_data_active_object(C);
	Scene *scene= CTX_data_scene(C);
	ViewLayer *view_layer = CTX_data_view_layer(C);
	PTCacheEdit *edit= PE_get_current(scene, view_layer, ob);
	const bool select = RNA_boolean_get(op->ptr, "select");
	POINT_P; KEY_K;

	LOOP_POINTS {
		if (point->flag & PEP_HIDE) {
			point->flag &= ~PEP_HIDE;
			point->flag |= PEP_EDIT_RECALC;

			LOOP_KEYS {
				SET_FLAG_FROM_TEST(key->flag, select, PEK_SELECT);
			}
		}
	}

	PE_update_selection(C, scene, view_layer, ob, 1);
	WM_event_add_notifier(C, NC_OBJECT|ND_PARTICLE|NA_SELECTED, ob);

	return OPERATOR_FINISHED;
}

void PARTICLE_OT_reveal(wmOperatorType *ot)
{
	/* identifiers */
	ot->name = "Reveal";
	ot->idname = "PARTICLE_OT_reveal";
	ot->description = "Show hidden particles";
	
	/* api callbacks */
	ot->exec = reveal_exec;
	ot->poll = PE_poll;

	/* flags */
	ot->flag = OPTYPE_REGISTER|OPTYPE_UNDO;

	/* props */
	RNA_def_boolean(ot->srna, "select", true, "Select", "");
}

/************************ select less operator ************************/

static void select_less_keys(PEData *data, int point_index)
{
	PTCacheEdit *edit= data->edit;
	PTCacheEditPoint *point = edit->points + point_index;
	KEY_K;

	LOOP_SELECTED_KEYS {
		if (k==0) {
			if (((key+1)->flag&PEK_SELECT)==0)
				key->flag |= PEK_TAG;
		}
		else if (k==point->totkey-1) {
			if (((key-1)->flag&PEK_SELECT)==0)
				key->flag |= PEK_TAG;
		}
		else {
			if ((((key-1)->flag & (key+1)->flag) & PEK_SELECT)==0)
				key->flag |= PEK_TAG;
		}
	}

	LOOP_KEYS {
		if (key->flag&PEK_TAG) {
			key->flag &= ~(PEK_TAG|PEK_SELECT);
			point->flag |= PEP_EDIT_RECALC; /* redraw selection only */
		}
	}
}

static int select_less_exec(bContext *C, wmOperator *UNUSED(op))
{
	PEData data;

	PE_set_data(C, &data);
	foreach_point(&data, select_less_keys);

	PE_update_selection(C, data.scene, data.view_layer, data.ob, 1);
	WM_event_add_notifier(C, NC_OBJECT|ND_PARTICLE|NA_SELECTED, data.ob);

	return OPERATOR_FINISHED;
}

void PARTICLE_OT_select_less(wmOperatorType *ot)
{
	/* identifiers */
	ot->name = "Select Less";
	ot->idname = "PARTICLE_OT_select_less";
	ot->description = "Deselect boundary selected keys of each particle";
	
	/* api callbacks */
	ot->exec = select_less_exec;
	ot->poll = PE_poll;

	/* flags */
	ot->flag = OPTYPE_REGISTER|OPTYPE_UNDO;
}

/************************ select more operator ************************/

static void select_more_keys(PEData *data, int point_index)
{
	PTCacheEdit *edit= data->edit;
	PTCacheEditPoint *point = edit->points + point_index;
	KEY_K;

	LOOP_KEYS {
		if (key->flag & PEK_SELECT) continue;

		if (k==0) {
			if ((key+1)->flag&PEK_SELECT)
				key->flag |= PEK_TAG;
		}
		else if (k==point->totkey-1) {
			if ((key-1)->flag&PEK_SELECT)
				key->flag |= PEK_TAG;
		}
		else {
			if (((key-1)->flag | (key+1)->flag) & PEK_SELECT)
				key->flag |= PEK_TAG;
		}
	}

	LOOP_KEYS {
		if (key->flag&PEK_TAG) {
			key->flag &= ~PEK_TAG;
			key->flag |= PEK_SELECT;
			point->flag |= PEP_EDIT_RECALC; /* redraw selection only */
		}
	}
}

static int select_more_exec(bContext *C, wmOperator *UNUSED(op))
{
	PEData data;

	PE_set_data(C, &data);
	foreach_point(&data, select_more_keys);

	PE_update_selection(C, data.scene, data.view_layer, data.ob, 1);
	WM_event_add_notifier(C, NC_OBJECT|ND_PARTICLE|NA_SELECTED, data.ob);

	return OPERATOR_FINISHED;
}

void PARTICLE_OT_select_more(wmOperatorType *ot)
{
	/* identifiers */
	ot->name = "Select More";
	ot->idname = "PARTICLE_OT_select_more";
	ot->description = "Select keys linked to boundary selected keys of each particle";
	
	/* api callbacks */
	ot->exec = select_more_exec;
	ot->poll = PE_poll;

	/* flags */
	ot->flag = OPTYPE_REGISTER|OPTYPE_UNDO;
}

/************************ rekey operator ************************/

static void rekey_particle(PEData *data, int pa_index)
{
	PTCacheEdit *edit= data->edit;
	ParticleSystem *psys= edit->psys;
	ParticleSimulationData sim= {0};
	ParticleData *pa= psys->particles + pa_index;
	PTCacheEditPoint *point = edit->points + pa_index;
	ParticleKey state;
	HairKey *key, *new_keys, *okey;
	PTCacheEditKey *ekey;
	EvaluationContext eval_ctx;
	float dval, sta, end;
	int k;

	CTX_data_eval_ctx(data->context, &eval_ctx);
	sim.eval_ctx = &eval_ctx;
	sim.scene = data->scene;
	sim.ob = data->ob;
	sim.psys = edit->psys;

	pa->flag |= PARS_REKEY;

	key= new_keys= MEM_callocN(data->totrekey * sizeof(HairKey), "Hair re-key keys");

	okey = pa->hair;
	/* root and tip stay the same */
	copy_v3_v3(key->co, okey->co);
	copy_v3_v3((key + data->totrekey - 1)->co, (okey + pa->totkey - 1)->co);

	sta= key->time= okey->time;
	end= (key + data->totrekey - 1)->time= (okey + pa->totkey - 1)->time;
	dval= (end - sta) / (float)(data->totrekey - 1);

	/* interpolate new keys from old ones */
	for (k=1, key++; k<data->totrekey-1; k++, key++) {
		state.time= (float)k / (float)(data->totrekey-1);
		psys_get_particle_on_path(&sim, pa_index, &state, 0);
		copy_v3_v3(key->co, state.co);
		key->time= sta + k * dval;
	}

	/* replace keys */
	if (pa->hair)
		MEM_freeN(pa->hair);
	pa->hair= new_keys;

	point->totkey=pa->totkey=data->totrekey;


	if (point->keys)
		MEM_freeN(point->keys);
	ekey= point->keys= MEM_callocN(pa->totkey * sizeof(PTCacheEditKey), "Hair re-key edit keys");
		
	for (k=0, key=pa->hair; k<pa->totkey; k++, key++, ekey++) {
		ekey->co= key->co;
		ekey->time= &key->time;
		ekey->flag |= PEK_SELECT;
		if (!(psys->flag & PSYS_GLOBAL_HAIR))
			ekey->flag |= PEK_USE_WCO;
	}

	pa->flag &= ~PARS_REKEY;
	point->flag |= PEP_EDIT_RECALC;
}

static int rekey_exec(bContext *C, wmOperator *op)
{
	PEData data;

	EvaluationContext eval_ctx;
	CTX_data_eval_ctx(C, &eval_ctx);

	PE_set_data(C, &data);

	data.dval= 1.0f / (float)(data.totrekey-1);
	data.totrekey= RNA_int_get(op->ptr, "keys_number");

	foreach_selected_point(&data, rekey_particle);
	
	recalc_lengths(data.edit);
	PE_update_object(&eval_ctx, data.scene, data.view_layer, data.ob, 1);
	WM_event_add_notifier(C, NC_OBJECT|ND_PARTICLE|NA_EDITED, data.ob);

	return OPERATOR_FINISHED;
}

void PARTICLE_OT_rekey(wmOperatorType *ot)
{
	/* identifiers */
	ot->name = "Rekey";
	ot->idname = "PARTICLE_OT_rekey";
	ot->description = "Change the number of keys of selected particles (root and tip keys included)";
	
	/* api callbacks */
	ot->exec = rekey_exec;
	ot->invoke = WM_operator_props_popup;
	ot->poll = PE_hair_poll;

	/* flags */
	ot->flag = OPTYPE_REGISTER|OPTYPE_UNDO;

	/* properties */
	RNA_def_int(ot->srna, "keys_number", 2, 2, INT_MAX, "Number of Keys", "", 2, 100);
}

static void rekey_particle_to_time(const bContext *C, Scene *scene, ViewLayer *view_layer, Object *ob, int pa_index, float path_time)
{
	PTCacheEdit *edit= PE_get_current(scene, view_layer, ob);
	ParticleSystem *psys;
	ParticleSimulationData sim = {0};
	ParticleData *pa;
	ParticleKey state;
	HairKey *new_keys, *key;
	PTCacheEditKey *ekey;
	EvaluationContext eval_ctx;
	int k;

	CTX_data_eval_ctx(C, &eval_ctx);

	if (!edit || !edit->psys) return;

	psys = edit->psys;

	sim.eval_ctx = &eval_ctx;
	sim.scene = scene;
	sim.ob = ob;
	sim.psys = psys;

	pa= psys->particles + pa_index;

	pa->flag |= PARS_REKEY;

	key= new_keys= MEM_dupallocN(pa->hair);
	
	/* interpolate new keys from old ones (roots stay the same) */
	for (k=1, key++; k < pa->totkey; k++, key++) {
		state.time= path_time * (float)k / (float)(pa->totkey-1);
		psys_get_particle_on_path(&sim, pa_index, &state, 0);
		copy_v3_v3(key->co, state.co);
	}

	/* replace hair keys */
	if (pa->hair)
		MEM_freeN(pa->hair);
	pa->hair= new_keys;

	/* update edit pointers */
	for (k=0, key=pa->hair, ekey=edit->points[pa_index].keys; k<pa->totkey; k++, key++, ekey++) {
		ekey->co= key->co;
		ekey->time= &key->time;
	}

	pa->flag &= ~PARS_REKEY;
}

/************************* utilities **************************/

static int remove_tagged_particles(Object *ob, ParticleSystem *psys, int mirror)
{
	PTCacheEdit *edit = psys->edit;
	ParticleData *pa, *npa=0, *new_pars=0;
	POINT_P;
	PTCacheEditPoint *npoint=0, *new_points=0;
	ParticleSystemModifierData *psmd;
	int i, new_totpart= psys->totpart, removed= 0;

	if (mirror) {
		/* mirror tags */
		psmd= psys_get_modifier(ob, psys);

		LOOP_TAGGED_POINTS {
			PE_mirror_particle(ob, psmd->dm_final, psys, psys->particles + p, NULL);
		}
	}

	LOOP_TAGGED_POINTS {
		new_totpart--;
		removed++;
	}

	if (new_totpart != psys->totpart) {
		if (new_totpart) {
			npa= new_pars= MEM_callocN(new_totpart * sizeof(ParticleData), "ParticleData array");
			npoint= new_points= MEM_callocN(new_totpart * sizeof(PTCacheEditPoint), "PTCacheEditKey array");

			if (ELEM(NULL, new_pars, new_points)) {
				/* allocation error! */
				if (new_pars)
					MEM_freeN(new_pars);
				if (new_points)
					MEM_freeN(new_points);
				return 0;
			}
		}

		pa= psys->particles;
		point= edit->points;
		for (i=0; i<psys->totpart; i++, pa++, point++) {
			if (point->flag & PEP_TAG) {
				if (point->keys)
					MEM_freeN(point->keys);
				if (pa->hair)
					MEM_freeN(pa->hair);
			}
			else {
				memcpy(npa, pa, sizeof(ParticleData));
				memcpy(npoint, point, sizeof(PTCacheEditPoint));
				npa++;
				npoint++;
			}
		}

		if (psys->particles) MEM_freeN(psys->particles);
		psys->particles= new_pars;

		if (edit->points) MEM_freeN(edit->points);
		edit->points= new_points;

		if (edit->mirror_cache) {
			MEM_freeN(edit->mirror_cache);
			edit->mirror_cache= NULL;
		}

		if (psys->child) {
			MEM_freeN(psys->child);
			psys->child= NULL;
			psys->totchild=0;
		}

		edit->totpoint= psys->totpart= new_totpart;
	}

	return removed;
}

static void remove_tagged_keys(Object *ob, ParticleSystem *psys)
{
	PTCacheEdit *edit= psys->edit;
	ParticleData *pa;
	HairKey *hkey, *nhkey, *new_hkeys=0;
	POINT_P; KEY_K;
	PTCacheEditKey *nkey, *new_keys;
	ParticleSystemModifierData *psmd;
	short new_totkey;

	if (pe_x_mirror(ob)) {
		/* mirror key tags */
		psmd= psys_get_modifier(ob, psys);

		LOOP_POINTS {
			LOOP_TAGGED_KEYS {
				PE_mirror_particle(ob, psmd->dm_final, psys, psys->particles + p, NULL);
				break;
			}
		}
	}

	LOOP_POINTS {
		new_totkey= point->totkey;
		LOOP_TAGGED_KEYS {
			new_totkey--;
		}
		/* we can't have elements with less than two keys*/
		if (new_totkey < 2)
			point->flag |= PEP_TAG;
	}
	remove_tagged_particles(ob, psys, pe_x_mirror(ob));

	LOOP_POINTS {
		pa = psys->particles + p;
		new_totkey= pa->totkey;

		LOOP_TAGGED_KEYS {
			new_totkey--;
		}

		if (new_totkey != pa->totkey) {
			nhkey= new_hkeys= MEM_callocN(new_totkey*sizeof(HairKey), "HairKeys");
			nkey= new_keys= MEM_callocN(new_totkey*sizeof(PTCacheEditKey), "particle edit keys");

			hkey= pa->hair;
			LOOP_KEYS {
				while (key->flag & PEK_TAG && hkey < pa->hair + pa->totkey) {
					key++;
					hkey++;
				}

				if (hkey < pa->hair + pa->totkey) {
					copy_v3_v3(nhkey->co, hkey->co);
					nhkey->editflag = hkey->editflag;
					nhkey->time= hkey->time;
					nhkey->weight= hkey->weight;
					
					nkey->co= nhkey->co;
					nkey->time= &nhkey->time;
					/* these can be copied from old edit keys */
					nkey->flag = key->flag;
					nkey->ftime = key->ftime;
					nkey->length = key->length;
					copy_v3_v3(nkey->world_co, key->world_co);
				}
				nkey++;
				nhkey++;
				hkey++;
			}

			if (pa->hair)
				MEM_freeN(pa->hair);

			if (point->keys)
				MEM_freeN(point->keys);
			
			pa->hair= new_hkeys;
			point->keys= new_keys;

			point->totkey= pa->totkey= new_totkey;

			/* flag for recalculating length */
			point->flag |= PEP_EDIT_RECALC;
		}
	}
}

/************************ subdivide opertor *********************/

/* works like normal edit mode subdivide, inserts keys between neighboring selected keys */
static void subdivide_particle(PEData *data, int pa_index)
{
	PTCacheEdit *edit= data->edit;
	ParticleSystem *psys= edit->psys;
	ParticleSimulationData sim= {0};
	ParticleData *pa= psys->particles + pa_index;
	PTCacheEditPoint *point = edit->points + pa_index;
	ParticleKey state;
	HairKey *key, *nkey, *new_keys;
	PTCacheEditKey *ekey, *nekey, *new_ekeys;
	EvaluationContext eval_ctx;

	int k;
	short totnewkey=0;
	float endtime;

	CTX_data_eval_ctx(data->context, &eval_ctx);
	sim.eval_ctx = &eval_ctx;
	sim.scene = data->scene;
	sim.ob = data->ob;
	sim.psys = edit->psys;

	for (k=0, ekey=point->keys; k<pa->totkey-1; k++, ekey++) {
		if (ekey->flag&PEK_SELECT && (ekey+1)->flag&PEK_SELECT)
			totnewkey++;
	}

	if (totnewkey==0) return;

	pa->flag |= PARS_REKEY;

	nkey= new_keys= MEM_callocN((pa->totkey+totnewkey)*(sizeof(HairKey)), "Hair subdivide keys");
	nekey= new_ekeys= MEM_callocN((pa->totkey+totnewkey)*(sizeof(PTCacheEditKey)), "Hair subdivide edit keys");
	
	key = pa->hair;
	endtime= key[pa->totkey-1].time;

	for (k=0, ekey=point->keys; k<pa->totkey-1; k++, key++, ekey++) {

		memcpy(nkey, key, sizeof(HairKey));
		memcpy(nekey, ekey, sizeof(PTCacheEditKey));

		nekey->co= nkey->co;
		nekey->time= &nkey->time;

		nkey++;
		nekey++;

		if (ekey->flag & PEK_SELECT && (ekey+1)->flag & PEK_SELECT) {
			nkey->time = (key->time + (key + 1)->time) * 0.5f;
			state.time = (endtime != 0.0f) ? nkey->time / endtime: 0.0f;
			psys_get_particle_on_path(&sim, pa_index, &state, 0);
			copy_v3_v3(nkey->co, state.co);

			nekey->co= nkey->co;
			nekey->time = &nkey->time;
			nekey->flag |= PEK_SELECT;
			if (!(psys->flag & PSYS_GLOBAL_HAIR))
				nekey->flag |= PEK_USE_WCO;

			nekey++;
			nkey++;
		}
	}
	/*tip still not copied*/
	memcpy(nkey, key, sizeof(HairKey));
	memcpy(nekey, ekey, sizeof(PTCacheEditKey));

	nekey->co= nkey->co;
	nekey->time= &nkey->time;

	if (pa->hair)
		MEM_freeN(pa->hair);
	pa->hair= new_keys;

	if (point->keys)
		MEM_freeN(point->keys);
	point->keys= new_ekeys;

	point->totkey = pa->totkey = pa->totkey + totnewkey;
	point->flag |= PEP_EDIT_RECALC;
	pa->flag &= ~PARS_REKEY;
}

static int subdivide_exec(bContext *C, wmOperator *UNUSED(op))
{
	PEData data;

	EvaluationContext eval_ctx;
	CTX_data_eval_ctx(C, &eval_ctx);

	PE_set_data(C, &data);
	foreach_point(&data, subdivide_particle);
	
	recalc_lengths(data.edit);
	PE_update_object(&eval_ctx, data.scene, data.view_layer, data.ob, 1);
	WM_event_add_notifier(C, NC_OBJECT|ND_PARTICLE|NA_EDITED, data.ob);

	return OPERATOR_FINISHED;
}

void PARTICLE_OT_subdivide(wmOperatorType *ot)
{
	/* identifiers */
	ot->name = "Subdivide";
	ot->idname = "PARTICLE_OT_subdivide";
	ot->description = "Subdivide selected particles segments (adds keys)";
	
	/* api callbacks */
	ot->exec = subdivide_exec;
	ot->poll = PE_hair_poll;

	/* flags */
	ot->flag = OPTYPE_REGISTER|OPTYPE_UNDO;
}

/************************ remove doubles opertor *********************/

static int remove_doubles_exec(bContext *C, wmOperator *op)
{
	Scene *scene= CTX_data_scene(C);
	ViewLayer *view_layer = CTX_data_view_layer(C);
	Object *ob= CTX_data_active_object(C);
	PTCacheEdit *edit= PE_get_current(scene, view_layer, ob);
	ParticleSystem *psys = edit->psys;
	ParticleSystemModifierData *psmd;
	KDTree *tree;
	KDTreeNearest nearest[10];
	POINT_P;
	float mat[4][4], co[3], threshold= RNA_float_get(op->ptr, "threshold");
	int n, totn, removed, totremoved;

	if (psys->flag & PSYS_GLOBAL_HAIR)
		return OPERATOR_CANCELLED;

	edit= psys->edit;
	psmd= psys_get_modifier(ob, psys);
	totremoved= 0;

	do {
		removed= 0;

		tree=BLI_kdtree_new(psys->totpart);
			
		/* insert particles into kd tree */
		LOOP_SELECTED_POINTS {
			psys_mat_hair_to_object(ob, psmd->dm_final, psys->part->from, psys->particles+p, mat);
			copy_v3_v3(co, point->keys->co);
			mul_m4_v3(mat, co);
			BLI_kdtree_insert(tree, p, co);
		}

		BLI_kdtree_balance(tree);

		/* tag particles to be removed */
		LOOP_SELECTED_POINTS {
			psys_mat_hair_to_object(ob, psmd->dm_final, psys->part->from, psys->particles+p, mat);
			copy_v3_v3(co, point->keys->co);
			mul_m4_v3(mat, co);

			totn = BLI_kdtree_find_nearest_n(tree, co, nearest, 10);

			for (n=0; n<totn; n++) {
				/* this needs a custom threshold still */
				if (nearest[n].index > p && nearest[n].dist < threshold) {
					if (!(point->flag & PEP_TAG)) {
						point->flag |= PEP_TAG;
						removed++;
					}
				}
			}
		}

		BLI_kdtree_free(tree);

		/* remove tagged particles - don't do mirror here! */
		remove_tagged_particles(ob, psys, 0);
		totremoved += removed;
	} while (removed);

	if (totremoved == 0)
		return OPERATOR_CANCELLED;

	BKE_reportf(op->reports, RPT_INFO, "Removed %d double particles", totremoved);

	DEG_id_tag_update(&ob->id, OB_RECALC_DATA);
	WM_event_add_notifier(C, NC_OBJECT|ND_PARTICLE|NA_EDITED, ob);

	return OPERATOR_FINISHED;
}

void PARTICLE_OT_remove_doubles(wmOperatorType *ot)
{
	/* identifiers */
	ot->name = "Remove Doubles";
	ot->idname = "PARTICLE_OT_remove_doubles";
	ot->description = "Remove selected particles close enough of others";
	
	/* api callbacks */
	ot->exec = remove_doubles_exec;
	ot->poll = PE_hair_poll;

	/* flags */
	ot->flag = OPTYPE_REGISTER|OPTYPE_UNDO;

	/* properties */
	RNA_def_float(ot->srna, "threshold", 0.0002f, 0.0f, FLT_MAX,
	              "Merge Distance", "Threshold distance withing which particles are removed", 0.00001f, 0.1f);
}


static int weight_set_exec(bContext *C, wmOperator *op)
{
	Scene *scene= CTX_data_scene(C);
	ViewLayer *view_layer = CTX_data_view_layer(C);
	ParticleEditSettings *pset= PE_settings(scene);
	Object *ob= CTX_data_active_object(C);
	PTCacheEdit *edit= PE_get_current(scene, view_layer, ob);
	ParticleSystem *psys = edit->psys;
	POINT_P;
	KEY_K;
	HairKey *hkey;
	float weight;
	ParticleBrushData *brush= &pset->brush[pset->brushtype];
	float factor= RNA_float_get(op->ptr, "factor");

	weight= brush->strength;
	edit= psys->edit;

	LOOP_SELECTED_POINTS {
		ParticleData *pa= psys->particles + p;

		LOOP_SELECTED_KEYS {
			hkey= pa->hair + k;
			hkey->weight= interpf(weight, hkey->weight, factor);
		}
	}

	DEG_id_tag_update(&ob->id, OB_RECALC_DATA);
	WM_event_add_notifier(C, NC_OBJECT|ND_PARTICLE|NA_EDITED, ob);

	return OPERATOR_FINISHED;
}

void PARTICLE_OT_weight_set(wmOperatorType *ot)
{
	/* identifiers */
	ot->name = "Weight Set";
	ot->idname = "PARTICLE_OT_weight_set";
	ot->description = "Set the weight of selected keys";

	/* api callbacks */
	ot->exec = weight_set_exec;
	ot->poll = PE_hair_poll;

	/* flags */
	ot->flag = OPTYPE_REGISTER|OPTYPE_UNDO;

	RNA_def_float(ot->srna, "factor", 1, 0, 1, "Factor",
	              "Interpolation factor between current brush weight, and keys' weights", 0, 1);
}

/************************ cursor drawing *******************************/

static void brush_drawcursor(bContext *C, int x, int y, void *UNUSED(customdata))
{
	Scene *scene = CTX_data_scene(C);
	ParticleEditSettings *pset= PE_settings(scene);
	ParticleBrushData *brush;

	if (pset->brushtype < 0) {
		return;
	}

	brush = &pset->brush[pset->brushtype];

	if (brush) {
		unsigned int pos = GWN_vertformat_attr_add(immVertexFormat(), "pos", GWN_COMP_F32, 2, GWN_FETCH_FLOAT);
		immBindBuiltinProgram(GPU_SHADER_2D_UNIFORM_COLOR);

		immUniformColor4ub(255, 255, 255, 128);

		glEnable(GL_LINE_SMOOTH);
		glEnable(GL_BLEND);

		imm_draw_circle_wire_2d(pos, (float)x, (float)y, pe_brush_size_get(scene, brush), 40);

		glDisable(GL_BLEND);
		glDisable(GL_LINE_SMOOTH);

		immUnbindProgram();
	}
}

static void toggle_particle_cursor(bContext *C, int enable)
{
	ParticleEditSettings *pset= PE_settings(CTX_data_scene(C));

	if (pset->paintcursor && !enable) {
		WM_paint_cursor_end(CTX_wm_manager(C), pset->paintcursor);
		pset->paintcursor = NULL;
	}
	else if (enable)
		pset->paintcursor= WM_paint_cursor_activate(CTX_wm_manager(C), PE_poll_view3d, brush_drawcursor, NULL);
}

/*************************** delete operator **************************/

enum { DEL_PARTICLE, DEL_KEY };

static const EnumPropertyItem delete_type_items[] = {
	{DEL_PARTICLE, "PARTICLE", 0, "Particle", ""},
	{DEL_KEY, "KEY", 0, "Key", ""},
	{0, NULL, 0, NULL, NULL}};

static void set_delete_particle(PEData *data, int pa_index)
{
	PTCacheEdit *edit= data->edit;

	edit->points[pa_index].flag |= PEP_TAG;
}

static void set_delete_particle_key(PEData *data, int pa_index, int key_index)
{
	PTCacheEdit *edit= data->edit;

	edit->points[pa_index].keys[key_index].flag |= PEK_TAG;
}

static int delete_exec(bContext *C, wmOperator *op)
{
	PEData data;
	int type= RNA_enum_get(op->ptr, "type");

	PE_set_data(C, &data);

	if (type == DEL_KEY) {
		foreach_selected_key(&data, set_delete_particle_key);
		remove_tagged_keys(data.ob, data.edit->psys);
		recalc_lengths(data.edit);
	}
	else if (type == DEL_PARTICLE) {
		foreach_selected_point(&data, set_delete_particle);
		remove_tagged_particles(data.ob, data.edit->psys, pe_x_mirror(data.ob));
		recalc_lengths(data.edit);
	}

	DEG_id_tag_update(&data.ob->id, OB_RECALC_DATA);
	WM_event_add_notifier(C, NC_OBJECT|ND_PARTICLE|NA_EDITED, data.ob);

	return OPERATOR_FINISHED;
}

void PARTICLE_OT_delete(wmOperatorType *ot)
{
	/* identifiers */
	ot->name = "Delete";
	ot->idname = "PARTICLE_OT_delete";
	ot->description = "Delete selected particles or keys";
	
	/* api callbacks */
	ot->exec = delete_exec;
	ot->invoke = WM_menu_invoke;
	ot->poll = PE_hair_poll;

	/* flags */
	ot->flag = OPTYPE_REGISTER|OPTYPE_UNDO;

	/* properties */
	ot->prop = RNA_def_enum(ot->srna, "type", delete_type_items, DEL_PARTICLE, "Type", "Delete a full particle or only keys");
}

/*************************** mirror operator **************************/

static void PE_mirror_x(
        Scene *scene, ViewLayer *view_layer, Object *ob, int tagged)
{
	Mesh *me= (Mesh *)(ob->data);
	ParticleSystemModifierData *psmd;
	PTCacheEdit *edit = PE_get_current(scene, view_layer, ob);
	ParticleSystem *psys = edit->psys;
	ParticleData *pa, *newpa, *new_pars;
	PTCacheEditPoint *newpoint, *new_points;
	POINT_P; KEY_K;
	HairKey *hkey;
	int *mirrorfaces = NULL;
	int rotation, totpart, newtotpart;

	if (psys->flag & PSYS_GLOBAL_HAIR)
		return;

	psmd= psys_get_modifier(ob, psys);
	if (!psmd->dm_final)
		return;

	const bool use_dm_final_indices = (psys->part->use_modifier_stack && !psmd->dm_final->deformedOnly);

	/* NOTE: this is not nice to use tessfaces but hard to avoid since pa->num uses tessfaces */
	BKE_mesh_tessface_ensure(me);

	/* Note: In case psys uses DM tessface indices, we mirror final DM itself, not orig mesh. Avoids an (impossible)
	 *       dm -> orig -> dm tessface indices conversion... */
	mirrorfaces = mesh_get_x_mirror_faces(ob, NULL, use_dm_final_indices ? psmd->dm_final : NULL);

	if (!edit->mirror_cache)
		PE_update_mirror_cache(ob, psys);

	totpart= psys->totpart;
	newtotpart= psys->totpart;
	LOOP_VISIBLE_POINTS {
		pa = psys->particles + p;

		if (!tagged) {
			if (point_is_selected(point)) {
				if (edit->mirror_cache[p] != -1) {
					/* already has a mirror, don't need to duplicate */
					PE_mirror_particle(ob, psmd->dm_final, psys, pa, NULL);
					continue;
				}
				else
					point->flag |= PEP_TAG;
			}
		}

		if ((point->flag & PEP_TAG) && mirrorfaces[pa->num*2] != -1)
			newtotpart++;
	}

	if (newtotpart != psys->totpart) {
		MFace *mtessface = use_dm_final_indices ? psmd->dm_final->getTessFaceArray(psmd->dm_final) : me->mface;

		/* allocate new arrays and copy existing */
		new_pars= MEM_callocN(newtotpart*sizeof(ParticleData), "ParticleData new");
		new_points= MEM_callocN(newtotpart*sizeof(PTCacheEditPoint), "PTCacheEditPoint new");

		if (psys->particles) {
			memcpy(new_pars, psys->particles, totpart*sizeof(ParticleData));
			MEM_freeN(psys->particles);
		}
		psys->particles= new_pars;

		if (edit->points) {
			memcpy(new_points, edit->points, totpart*sizeof(PTCacheEditPoint));
			MEM_freeN(edit->points);
		}
		edit->points= new_points;

		if (edit->mirror_cache) {
			MEM_freeN(edit->mirror_cache);
			edit->mirror_cache= NULL;
		}

		edit->totpoint= psys->totpart= newtotpart;
			
		/* create new elements */
		newpa= psys->particles + totpart;
		newpoint= edit->points + totpart;

		for (p=0, point=edit->points; p<totpart; p++, point++) {
			pa = psys->particles + p;
			const int pa_num = pa->num;

			if (point->flag & PEP_HIDE)
				continue;

			if (!(point->flag & PEP_TAG) || mirrorfaces[pa_num * 2] == -1)
				continue;

			/* duplicate */
			*newpa= *pa;
			*newpoint= *point;
			if (pa->hair) newpa->hair= MEM_dupallocN(pa->hair);
			if (point->keys) newpoint->keys= MEM_dupallocN(point->keys);

			/* rotate weights according to vertex index rotation */
			rotation= mirrorfaces[pa_num * 2 + 1];
			newpa->fuv[0] = pa->fuv[2];
			newpa->fuv[1] = pa->fuv[1];
			newpa->fuv[2] = pa->fuv[0];
			newpa->fuv[3] = pa->fuv[3];
			while (rotation--) {
				if (mtessface[pa_num].v4) {
					SHIFT4(float, newpa->fuv[0], newpa->fuv[1], newpa->fuv[2], newpa->fuv[3]);
				}
				else {
					SHIFT3(float, newpa->fuv[0], newpa->fuv[1], newpa->fuv[2]);
				}
			}

			/* assign face index */
			/* NOTE: mesh_get_x_mirror_faces generates -1 for non-found mirror, same as DMCACHE_NOTFOUND... */
			newpa->num = mirrorfaces[pa_num * 2];

			if (use_dm_final_indices) {
				newpa->num_dmcache = DMCACHE_ISCHILD;
			}
			else {
				newpa->num_dmcache = psys_particle_dm_face_lookup(
				                         psmd->dm_final, psmd->dm_deformed, newpa->num, newpa->fuv, NULL);
			}

			/* update edit key pointers */
			key= newpoint->keys;
			for (k=0, hkey=newpa->hair; k<newpa->totkey; k++, hkey++, key++) {
				key->co= hkey->co;
				key->time= &hkey->time;
			}

			/* map key positions as mirror over x axis */
			PE_mirror_particle(ob, psmd->dm_final, psys, pa, newpa);

			newpa++;
			newpoint++;
		}
	}

	LOOP_POINTS {
		point->flag &= ~PEP_TAG;
	}

	MEM_freeN(mirrorfaces);
}

static int mirror_exec(bContext *C, wmOperator *UNUSED(op))
{
	Scene *scene= CTX_data_scene(C);
	ViewLayer *view_layer = CTX_data_view_layer(C);
	Object *ob= CTX_data_active_object(C);
	PTCacheEdit *edit= PE_get_current(scene, view_layer, ob);
	
	PE_mirror_x(scene, view_layer, ob, 0);

	update_world_cos(ob, edit);
	WM_event_add_notifier(C, NC_OBJECT|ND_PARTICLE|NA_EDITED, ob);
	DEG_id_tag_update(&ob->id, OB_RECALC_DATA);

	return OPERATOR_FINISHED;
}

void PARTICLE_OT_mirror(wmOperatorType *ot)
{
	/* identifiers */
	ot->name = "Mirror";
	ot->idname = "PARTICLE_OT_mirror";
	ot->description = "Duplicate and mirror the selected particles along the local X axis";
	
	/* api callbacks */
	ot->exec = mirror_exec;
	ot->poll = PE_hair_poll;

	/* flags */
	ot->flag = OPTYPE_REGISTER|OPTYPE_UNDO;
}

/************************* brush edit callbacks ********************/

static void brush_comb(PEData *data, float UNUSED(mat[4][4]), float imat[4][4], int point_index, int key_index, PTCacheEditKey *key)
{
	ParticleEditSettings *pset= PE_settings(data->scene);
	float cvec[3], fac;

	if (pset->flag & PE_LOCK_FIRST && key_index == 0) return;

	fac= (float)pow((double)(1.0f - data->dist / data->rad), (double)data->combfac);

	copy_v3_v3(cvec, data->dvec);
	mul_mat3_m4_v3(imat, cvec);
	mul_v3_fl(cvec, fac);
	add_v3_v3(key->co, cvec);

	(data->edit->points + point_index)->flag |= PEP_EDIT_RECALC;
}

static void brush_cut(PEData *data, int pa_index)
{
	PTCacheEdit *edit = data->edit;
	ARegion *ar= data->vc.ar;
	Object *ob= data->ob;
	ParticleEditSettings *pset= PE_settings(data->scene);
	ParticleCacheKey *key= edit->pathcache[pa_index];
	float rad2, cut_time= 1.0;
	float x0, x1, v0, v1, o0, o1, xo0, xo1, d, dv;
	int k, cut, keys= (int)pow(2.0, (double)pset->draw_step);
	int screen_co[2];

	/* blunt scissors */
	if (BLI_frand() > data->cutfac) return;

	/* don't cut hidden */
	if (edit->points[pa_index].flag & PEP_HIDE)
		return;

	if (ED_view3d_project_int_global(ar, key->co, screen_co, V3D_PROJ_TEST_CLIP_NEAR) != V3D_PROJ_RET_OK)
		return;

	rad2= data->rad * data->rad;

	cut=0;

	x0 = (float)screen_co[0];
	x1 = (float)screen_co[1];

	o0= (float)data->mval[0];
	o1= (float)data->mval[1];
	
	xo0= x0 - o0;
	xo1= x1 - o1;

	/* check if root is inside circle */
	if (xo0*xo0 + xo1*xo1 < rad2 && key_test_depth(data, key->co, screen_co)) {
		cut_time= -1.0f;
		cut= 1;
	}
	else {
		/* calculate path time closest to root that was inside the circle */
		for (k=1, key++; k<=keys; k++, key++) {

			if ((ED_view3d_project_int_global(ar, key->co, screen_co, V3D_PROJ_TEST_CLIP_NEAR) != V3D_PROJ_RET_OK) ||
			    key_test_depth(data, key->co, screen_co) == 0)
			{
				x0 = (float)screen_co[0];
				x1 = (float)screen_co[1];

				xo0= x0 - o0;
				xo1= x1 - o1;
				continue;
			}

			v0 = (float)screen_co[0] - x0;
			v1 = (float)screen_co[1] - x1;

			dv= v0*v0 + v1*v1;

			d= (v0*xo1 - v1*xo0);
			
			d= dv * rad2 - d*d;

			if (d > 0.0f) {
				d= sqrtf(d);

				cut_time= -(v0*xo0 + v1*xo1 + d);

				if (cut_time > 0.0f) {
					cut_time /= dv;

					if (cut_time < 1.0f) {
						cut_time += (float)(k-1);
						cut_time /= (float)keys;
						cut= 1;
						break;
					}
				}
			}

			x0 = (float)screen_co[0];
			x1 = (float)screen_co[1];

			xo0= x0 - o0;
			xo1= x1 - o1;
		}
	}

	if (cut) {
		if (cut_time < 0.0f) {
			edit->points[pa_index].flag |= PEP_TAG;
		}
		else {
			rekey_particle_to_time(data->context, data->scene, data->view_layer, ob, pa_index, cut_time);
			edit->points[pa_index].flag |= PEP_EDIT_RECALC;
		}
	}
}

static void brush_length(PEData *data, int point_index)
{
	PTCacheEdit *edit= data->edit;
	PTCacheEditPoint *point = edit->points + point_index;
	KEY_K;
	float dvec[3], pvec[3] = {0.0f, 0.0f, 0.0f};

	LOOP_KEYS {
		if (k==0) {
			copy_v3_v3(pvec, key->co);
		}
		else {
			sub_v3_v3v3(dvec, key->co, pvec);
			copy_v3_v3(pvec, key->co);
			mul_v3_fl(dvec, data->growfac);
			add_v3_v3v3(key->co, (key-1)->co, dvec);
		}
	}

	point->flag |= PEP_EDIT_RECALC;
}

static void brush_puff(PEData *data, int point_index)
{
	PTCacheEdit *edit = data->edit;
	ParticleSystem *psys = edit->psys;
	PTCacheEditPoint *point = edit->points + point_index;
	KEY_K;
	float mat[4][4], imat[4][4];

	float onor_prev[3];  /* previous normal (particle-space) */
	float ofs_prev[3];  /* accumulate offset for puff_volume (particle-space) */
	float co_root[3], no_root[3];  /* root location and normal (global-space) */
	float co_prev[3], co[3];  /* track key coords as we loop (global-space) */
	float fac = 0.0f, length_accum = 0.0f;
	bool puff_volume = false;
	bool changed = false;

	zero_v3(ofs_prev);

	{
		ParticleEditSettings *pset= PE_settings(data->scene);
		ParticleBrushData *brush= &pset->brush[pset->brushtype];
		puff_volume = (brush->flag & PE_BRUSH_DATA_PUFF_VOLUME) != 0;
	}

	if (psys && !(psys->flag & PSYS_GLOBAL_HAIR)) {
		psys_mat_hair_to_global(data->ob, data->dm, psys->part->from, psys->particles + point_index, mat);
		invert_m4_m4(imat, mat);
	}
	else {
		unit_m4(mat);
		unit_m4(imat);
	}

	LOOP_KEYS {
		float kco[3];

		if (k==0) {
			/* find root coordinate and normal on emitter */
			copy_v3_v3(co, key->co);
			mul_m4_v3(mat, co);
			mul_v3_m4v3(kco, data->ob->imat, co); /* use 'kco' as the object space version of worldspace 'co', ob->imat is set before calling */

			point_index= BLI_kdtree_find_nearest(edit->emitter_field, kco, NULL);
			if (point_index == -1) return;

			copy_v3_v3(co_root, co);
			copy_v3_v3(no_root, &edit->emitter_cosnos[point_index * 6 + 3]);
			mul_mat3_m4_v3(data->ob->obmat, no_root);  /* normal into global-space */
			normalize_v3(no_root);

			if (puff_volume) {
				copy_v3_v3(onor_prev, no_root);
				mul_mat3_m4_v3(imat, onor_prev); /* global-space into particle space */
				normalize_v3(onor_prev);
			}

			fac= (float)pow((double)(1.0f - data->dist / data->rad), (double)data->pufffac);
			fac *= 0.025f;
			if (data->invert)
				fac= -fac;
		}
		else {
			/* compute position as if hair was standing up straight.
			 * */
			float length;
			copy_v3_v3(co_prev, co);
			copy_v3_v3(co, key->co);
			mul_m4_v3(mat, co);
			length = len_v3v3(co_prev, co);
			length_accum += length;

			if ((data->select==0 || (key->flag & PEK_SELECT)) && !(key->flag & PEK_HIDE)) {
				float dco[3];  /* delta temp var */

				madd_v3_v3v3fl(kco, co_root, no_root, length_accum);

				/* blend between the current and straight position */
				sub_v3_v3v3(dco, kco, co);
				madd_v3_v3fl(co, dco, fac);
				/* keep the same distance from the root or we get glitches [#35406] */
				dist_ensure_v3_v3fl(co, co_root, length_accum);

				/* re-use dco to compare before and after translation and add to the offset  */
				copy_v3_v3(dco, key->co);

				mul_v3_m4v3(key->co, imat, co);

				if (puff_volume) {
					/* accumulate the total distance moved to apply to unselected
					 * keys that come after */
					sub_v3_v3v3(ofs_prev, key->co, dco);
				}
				changed = true;
			}
			else {

				if (puff_volume) {
#if 0
					/* this is simple but looks bad, adds annoying kinks */
					add_v3_v3(key->co, ofs);
#else
					/* translate (not rotate) the rest of the hair if its not selected  */
					{
#if 0					/* kindof works but looks worse then whats below */

						/* Move the unselected point on a vector based on the
						 * hair direction and the offset */
						float c1[3], c2[3];
						sub_v3_v3v3(dco, lastco, co);
						mul_mat3_m4_v3(imat, dco); /* into particle space */

						/* move the point along a vector perpendicular to the
						 * hairs direction, reduces odd kinks, */
						cross_v3_v3v3(c1, ofs, dco);
						cross_v3_v3v3(c2, c1, dco);
						normalize_v3(c2);
						mul_v3_fl(c2, len_v3(ofs));
						add_v3_v3(key->co, c2);
#else
						/* Move the unselected point on a vector based on the
						 * the normal of the closest geometry */
						float oco[3], onor[3];
						copy_v3_v3(oco, key->co);
						mul_m4_v3(mat, oco);
						mul_v3_m4v3(kco, data->ob->imat, oco); /* use 'kco' as the object space version of worldspace 'co', ob->imat is set before calling */

						point_index= BLI_kdtree_find_nearest(edit->emitter_field, kco, NULL);
						if (point_index != -1) {
							copy_v3_v3(onor, &edit->emitter_cosnos[point_index*6+3]);
							mul_mat3_m4_v3(data->ob->obmat, onor); /* normal into worldspace */
							mul_mat3_m4_v3(imat, onor); /* worldspace into particle space */
							normalize_v3(onor);
						}
						else {
							copy_v3_v3(onor, onor_prev);
						}

						if (!is_zero_v3(ofs_prev)) {
							mul_v3_fl(onor, len_v3(ofs_prev));

							add_v3_v3(key->co, onor);
						}

						copy_v3_v3(onor_prev, onor);
#endif
					}
#endif
				}
			}
		}
	}

	if (changed)
		point->flag |= PEP_EDIT_RECALC;
}


static void BKE_brush_weight_get(PEData *data, float UNUSED(mat[4][4]), float UNUSED(imat[4][4]), int point_index, int key_index, PTCacheEditKey *UNUSED(key))
{
	/* roots have full weight always */
	if (key_index) {
		PTCacheEdit *edit = data->edit;
		ParticleSystem *psys = edit->psys;

		ParticleData *pa= psys->particles + point_index;
		pa->hair[key_index].weight = data->weightfac;

		(data->edit->points + point_index)->flag |= PEP_EDIT_RECALC;
	}
}

static void brush_smooth_get(PEData *data, float mat[4][4], float UNUSED(imat[4][4]), int UNUSED(point_index), int key_index, PTCacheEditKey *key)
{	
	if (key_index) {
		float dvec[3];

		sub_v3_v3v3(dvec, key->co, (key-1)->co);
		mul_mat3_m4_v3(mat, dvec);
		add_v3_v3(data->vec, dvec);
		data->tot++;
	}
}

static void brush_smooth_do(PEData *data, float UNUSED(mat[4][4]), float imat[4][4], int point_index, int key_index, PTCacheEditKey *key)
{
	float vec[3], dvec[3];
	
	if (key_index) {
		copy_v3_v3(vec, data->vec);
		mul_mat3_m4_v3(imat, vec);

		sub_v3_v3v3(dvec, key->co, (key-1)->co);

		sub_v3_v3v3(dvec, vec, dvec);
		mul_v3_fl(dvec, data->smoothfac);
		
		add_v3_v3(key->co, dvec);
	}

	(data->edit->points + point_index)->flag |= PEP_EDIT_RECALC;
}

/* convert from triangle barycentric weights to quad mean value weights */
static void intersect_dm_quad_weights(const float v1[3], const float v2[3], const float v3[3], const float v4[3], float w[4])
{
	float co[3], vert[4][3];

	copy_v3_v3(vert[0], v1);
	copy_v3_v3(vert[1], v2);
	copy_v3_v3(vert[2], v3);
	copy_v3_v3(vert[3], v4);

	co[0] = v1[0]*w[0] + v2[0]*w[1] + v3[0]*w[2] + v4[0]*w[3];
	co[1] = v1[1]*w[0] + v2[1]*w[1] + v3[1]*w[2] + v4[1]*w[3];
	co[2] = v1[2]*w[0] + v2[2]*w[1] + v3[2]*w[2] + v4[2]*w[3];

	interp_weights_poly_v3(w, vert, 4, co);
}

/* check intersection with a derivedmesh */
static int particle_intersect_dm(const bContext *C, Scene *scene, Object *ob, DerivedMesh *dm,
                                 float *vert_cos,
                                 const float co1[3], const float co2[3],
                                 float *min_d, int *min_face, float *min_w,
                                 float *face_minmax, float *pa_minmax,
                                 float radius, float *ipoint)
{
	EvaluationContext eval_ctx;
	MFace *mface= NULL;
	MVert *mvert= NULL;
	int i, totface, intersect=0;
	float cur_d, cur_uv[2], v1[3], v2[3], v3[3], v4[3], min[3], max[3], p_min[3], p_max[3];
	float cur_ipoint[3];
	
	CTX_data_eval_ctx(C, &eval_ctx);

	if (dm == NULL) {
		psys_disable_all(ob);

		dm = mesh_get_derived_final(&eval_ctx, scene, ob, 0);
		if (dm == NULL)
			dm = mesh_get_derived_deform(&eval_ctx, scene, ob, 0);

		psys_enable_all(ob);

		if (dm == NULL)
			return 0;
	}

	/* BMESH_ONLY, deform dm may not have tessface */
	DM_ensure_tessface(dm);
	

	if (pa_minmax==0) {
		INIT_MINMAX(p_min, p_max);
		minmax_v3v3_v3(p_min, p_max, co1);
		minmax_v3v3_v3(p_min, p_max, co2);
	}
	else {
		copy_v3_v3(p_min, pa_minmax);
		copy_v3_v3(p_max, pa_minmax+3);
	}

	totface=dm->getNumTessFaces(dm);
	mface=dm->getTessFaceDataArray(dm, CD_MFACE);
	mvert=dm->getVertDataArray(dm, CD_MVERT);

	/* lets intersect the faces */
	for (i=0; i<totface; i++, mface++) {
		if (vert_cos) {
			copy_v3_v3(v1, vert_cos+3*mface->v1);
			copy_v3_v3(v2, vert_cos+3*mface->v2);
			copy_v3_v3(v3, vert_cos+3*mface->v3);
			if (mface->v4)
				copy_v3_v3(v4, vert_cos+3*mface->v4);
		}
		else {
			copy_v3_v3(v1, mvert[mface->v1].co);
			copy_v3_v3(v2, mvert[mface->v2].co);
			copy_v3_v3(v3, mvert[mface->v3].co);
			if (mface->v4)
				copy_v3_v3(v4, mvert[mface->v4].co);
		}

		if (face_minmax==0) {
			INIT_MINMAX(min, max);
			DO_MINMAX(v1, min, max);
			DO_MINMAX(v2, min, max);
			DO_MINMAX(v3, min, max);
			if (mface->v4)
				DO_MINMAX(v4, min, max);
			if (isect_aabb_aabb_v3(min, max, p_min, p_max)==0)
				continue;
		}
		else {
			copy_v3_v3(min, face_minmax+6*i);
			copy_v3_v3(max, face_minmax+6*i+3);
			if (isect_aabb_aabb_v3(min, max, p_min, p_max)==0)
				continue;
		}

		if (radius>0.0f) {
			if (isect_sweeping_sphere_tri_v3(co1, co2, radius, v2, v3, v1, &cur_d, cur_ipoint)) {
				if (cur_d<*min_d) {
					*min_d=cur_d;
					copy_v3_v3(ipoint, cur_ipoint);
					*min_face=i;
					intersect=1;
				}
			}
			if (mface->v4) {
				if (isect_sweeping_sphere_tri_v3(co1, co2, radius, v4, v1, v3, &cur_d, cur_ipoint)) {
					if (cur_d<*min_d) {
						*min_d=cur_d;
						copy_v3_v3(ipoint, cur_ipoint);
						*min_face=i;
						intersect=1;
					}
				}
			}
		}
		else {
			if (isect_line_segment_tri_v3(co1, co2, v1, v2, v3, &cur_d, cur_uv)) {
				if (cur_d<*min_d) {
					*min_d=cur_d;
					min_w[0] = 1.0f - cur_uv[0] - cur_uv[1];
					min_w[1] = cur_uv[0];
					min_w[2] = cur_uv[1];
					min_w[3] = 0.0f;
					if (mface->v4)
						intersect_dm_quad_weights(v1, v2, v3, v4, min_w);
					*min_face=i;
					intersect=1;
				}
			}
			if (mface->v4) {
				if (isect_line_segment_tri_v3(co1, co2, v1, v3, v4, &cur_d, cur_uv)) {
					if (cur_d<*min_d) {
						*min_d=cur_d;
						min_w[0] = 1.0f - cur_uv[0] - cur_uv[1];
						min_w[1] = 0.0f;
						min_w[2] = cur_uv[0];
						min_w[3] = cur_uv[1];
						intersect_dm_quad_weights(v1, v2, v3, v4, min_w);
						*min_face=i;
						intersect=1;
					}
				}
			}
		}
	}
	return intersect;
}

static int brush_add(const bContext *C, PEData *data, short number)
{
	EvaluationContext eval_ctx;
	const Depsgraph *depsgraph = CTX_data_depsgraph(C);
	Scene *scene= data->scene;
	Object *ob= data->ob;
	DerivedMesh *dm;
	PTCacheEdit *edit = data->edit;
	ParticleSystem *psys= edit->psys;
	ParticleData *add_pars;
	ParticleSystemModifierData *psmd= psys_get_modifier(ob, psys);
	ParticleSimulationData sim= {0};
	ParticleEditSettings *pset= PE_settings(scene);
	int i, k, n= 0, totpart= psys->totpart;
	float mco[2];
	float dmx, dmy;
	float co1[3], co2[3], min_d, imat[4][4];
	float framestep, timestep;
	short size= pset->brush[PE_BRUSH_ADD].size;
	short size2= size*size;
	RNG *rng;

	invert_m4_m4(imat, ob->obmat);

	if (psys->flag & PSYS_GLOBAL_HAIR)
		return 0;

	add_pars = MEM_callocN(number * sizeof(ParticleData), "ParticleData add");

	rng = BLI_rng_new_srandom(psys->seed+data->mval[0]+data->mval[1]);

	CTX_data_eval_ctx(C, &eval_ctx);

	sim.eval_ctx = &eval_ctx;
	sim.scene= scene;
	sim.ob= ob;
	sim.psys= psys;
	sim.psmd= psmd;

	timestep= psys_get_timestep(&sim);

	if (psys->part->use_modifier_stack || psmd->dm_final->deformedOnly) {
		dm = psmd->dm_final;
	}
	else {
		dm = psmd->dm_deformed;
	}
	BLI_assert(dm);

	for (i=0; i<number; i++) {
		if (number>1) {
			dmx = size;
			dmy = size;

			/* rejection sampling to get points in circle */
			while (dmx*dmx + dmy*dmy > size2) {
				dmx= (2.0f*BLI_rng_get_float(rng) - 1.0f)*size;
				dmy= (2.0f*BLI_rng_get_float(rng) - 1.0f)*size;
			}
		}
		else {
			dmx = 0.0f;
			dmy = 0.0f;
		}

		mco[0] = data->mval[0] + dmx;
		mco[1] = data->mval[1] + dmy;
		ED_view3d_win_to_segment(depsgraph, data->vc.ar, data->vc.v3d, mco, co1, co2, true);

		mul_m4_v3(imat, co1);
		mul_m4_v3(imat, co2);
		min_d=2.0;
		
		/* warning, returns the derived mesh face */
		if (particle_intersect_dm(C, scene, ob, dm, 0, co1, co2, &min_d, &add_pars[n].num_dmcache, add_pars[n].fuv, 0, 0, 0, 0)) {
			if (psys->part->use_modifier_stack && !psmd->dm_final->deformedOnly) {
				add_pars[n].num = add_pars[n].num_dmcache;
				add_pars[n].num_dmcache = DMCACHE_ISCHILD;
			}
			else if (dm == psmd->dm_deformed) {
				/* Final DM is not same topology as orig mesh, we have to map num_dmcache to real final dm. */
				add_pars[n].num = add_pars[n].num_dmcache;
				add_pars[n].num_dmcache = psys_particle_dm_face_lookup(
				                              psmd->dm_final, psmd->dm_deformed,
				                              add_pars[n].num, add_pars[n].fuv, NULL);
			}
			else {
				add_pars[n].num = add_pars[n].num_dmcache;
			}

			if (add_pars[n].num != DMCACHE_NOTFOUND) {
				n++;
			}
		}
	}
	if (n) {
		int newtotpart=totpart+n;
		float hairmat[4][4], cur_co[3];
		KDTree *tree=0;
		ParticleData *pa, *new_pars = MEM_callocN(newtotpart*sizeof(ParticleData), "ParticleData new");
		PTCacheEditPoint *point, *new_points = MEM_callocN(newtotpart*sizeof(PTCacheEditPoint), "PTCacheEditPoint array new");
		PTCacheEditKey *key;
		HairKey *hkey;

		/* save existing elements */
		memcpy(new_pars, psys->particles, totpart * sizeof(ParticleData));
		memcpy(new_points, edit->points, totpart * sizeof(PTCacheEditPoint));

		/* change old arrays to new ones */
		if (psys->particles) MEM_freeN(psys->particles);
		psys->particles= new_pars;

		if (edit->points) MEM_freeN(edit->points);
		edit->points= new_points;

		if (edit->mirror_cache) {
			MEM_freeN(edit->mirror_cache);
			edit->mirror_cache= NULL;
		}

		/* create tree for interpolation */
		if (pset->flag & PE_INTERPOLATE_ADDED && psys->totpart) {
			tree=BLI_kdtree_new(psys->totpart);
			
			for (i=0, pa=psys->particles; i<totpart; i++, pa++) {
				psys_particle_on_dm(psmd->dm_final, psys->part->from, pa->num, pa->num_dmcache, pa->fuv, pa->foffset, cur_co, 0, 0, 0, 0, 0);
				BLI_kdtree_insert(tree, i, cur_co);
			}

			BLI_kdtree_balance(tree);
		}

		edit->totpoint= psys->totpart= newtotpart;

		/* create new elements */
		pa = psys->particles + totpart;
		point = edit->points + totpart;

		for (i=totpart; i<newtotpart; i++, pa++, point++) {
			memcpy(pa, add_pars + i - totpart, sizeof(ParticleData));
			pa->hair= MEM_callocN(pset->totaddkey * sizeof(HairKey), "BakeKey key add");
			key= point->keys= MEM_callocN(pset->totaddkey * sizeof(PTCacheEditKey), "PTCacheEditKey add");
			point->totkey= pa->totkey= pset->totaddkey;

			for (k=0, hkey=pa->hair; k<pa->totkey; k++, hkey++, key++) {
				key->co= hkey->co;
				key->time= &hkey->time;

				if (!(psys->flag & PSYS_GLOBAL_HAIR))
					key->flag |= PEK_USE_WCO;
			}
			
			pa->size= 1.0f;
			initialize_particle(&sim, pa);
			reset_particle(&sim, pa, 0.0, 1.0);
			point->flag |= PEP_EDIT_RECALC;
			if (pe_x_mirror(ob))
				point->flag |= PEP_TAG; /* signal for duplicate */
			
			framestep= pa->lifetime/(float)(pset->totaddkey-1);

			if (tree) {
				ParticleData *ppa;
				HairKey *thkey;
				ParticleKey key3[3];
				KDTreeNearest ptn[3];
				int w, maxw;
				float maxd, totw=0.0, weight[3];

				psys_particle_on_dm(psmd->dm_final, psys->part->from, pa->num, pa->num_dmcache, pa->fuv, pa->foffset, co1, 0, 0, 0, 0, 0);
				maxw = BLI_kdtree_find_nearest_n(tree, co1, ptn, 3);

				maxd= ptn[maxw-1].dist;
				
				for (w=0; w<maxw; w++) {
					weight[w] = (float)pow(2.0, (double)(-6.0f * ptn[w].dist / maxd));
					totw += weight[w];
				}
				for (;w<3; w++) {
					weight[w] = 0.0f;
				}

				if (totw > 0.0f) {
					for (w=0; w<maxw; w++)
						weight[w] /= totw;
				}
				else {
					for (w=0; w<maxw; w++)
						weight[w] = 1.0f/maxw;
				}

				ppa= psys->particles+ptn[0].index;

				for (k=0; k<pset->totaddkey; k++) {
					thkey= (HairKey *)pa->hair + k;
					thkey->time= pa->time + k * framestep;

					key3[0].time= thkey->time/ 100.0f;
					psys_get_particle_on_path(&sim, ptn[0].index, key3, 0);
					mul_v3_fl(key3[0].co, weight[0]);
					
					/* TODO: interpolating the weight would be nicer */
					thkey->weight= (ppa->hair+MIN2(k, ppa->totkey-1))->weight;
					
					if (maxw>1) {
						key3[1].time= key3[0].time;
						psys_get_particle_on_path(&sim, ptn[1].index, &key3[1], 0);
						mul_v3_fl(key3[1].co, weight[1]);
						add_v3_v3(key3[0].co, key3[1].co);

						if (maxw>2) {
							key3[2].time= key3[0].time;
							psys_get_particle_on_path(&sim, ptn[2].index, &key3[2], 0);
							mul_v3_fl(key3[2].co, weight[2]);
							add_v3_v3(key3[0].co, key3[2].co);
						}
					}

					if (k==0)
						sub_v3_v3v3(co1, pa->state.co, key3[0].co);

					add_v3_v3v3(thkey->co, key3[0].co, co1);

					thkey->time= key3[0].time;
				}
			}
			else {
				for (k=0, hkey=pa->hair; k<pset->totaddkey; k++, hkey++) {
					madd_v3_v3v3fl(hkey->co, pa->state.co, pa->state.vel, k * framestep * timestep);
					hkey->time += k * framestep;
					hkey->weight = 1.f - (float)k/(float)(pset->totaddkey-1);
				}
			}
			for (k=0, hkey=pa->hair; k<pset->totaddkey; k++, hkey++) {
				psys_mat_hair_to_global(ob, psmd->dm_final, psys->part->from, pa, hairmat);
				invert_m4_m4(imat, hairmat);
				mul_m4_v3(imat, hkey->co);
			}
		}

		if (tree)
			BLI_kdtree_free(tree);
	}

	MEM_freeN(add_pars);

	BLI_rng_free(rng);
	
	return n;
}

/************************* brush edit operator ********************/

typedef struct BrushEdit {
	Scene *scene;
	ViewLayer *view_layer;
	Object *ob;
	PTCacheEdit *edit;

	int first;
	int lastmouse[2];
	float zfac;

	/* optional cached view settings to avoid setting on every mousemove */
	PEData data;
} BrushEdit;

static int brush_edit_init(bContext *C, wmOperator *op)
{
	Scene *scene= CTX_data_scene(C);
	ViewLayer *view_layer = CTX_data_view_layer(C);
	Object *ob= CTX_data_active_object(C);
	ParticleEditSettings *pset= PE_settings(scene);
	PTCacheEdit *edit= PE_get_current(scene, view_layer, ob);
	ARegion *ar= CTX_wm_region(C);
	BrushEdit *bedit;
	float min[3], max[3];
	
	if (pset->brushtype < 0)
		return 0;

	/* set the 'distance factor' for grabbing (used in comb etc) */
	INIT_MINMAX(min, max);
	PE_minmax(scene, view_layer, min, max);
	mid_v3_v3v3(min, min, max);

	bedit= MEM_callocN(sizeof(BrushEdit), "BrushEdit");
	bedit->first= 1;
	op->customdata= bedit;

	bedit->scene= scene;
	bedit->view_layer = view_layer;
	bedit->ob= ob;
	bedit->edit= edit;

	bedit->zfac = ED_view3d_calc_zfac(ar->regiondata, min, NULL);

	/* cache view depths and settings for re-use */
	PE_set_view3d_data(C, &bedit->data);

	return 1;
}

static void brush_edit_apply(bContext *C, wmOperator *op, PointerRNA *itemptr)
{
	BrushEdit *bedit= op->customdata;
	Scene *scene= bedit->scene;
	ViewLayer *view_layer = bedit->view_layer;
	Object *ob= bedit->ob;
	PTCacheEdit *edit= bedit->edit;
	ParticleEditSettings *pset= PE_settings(scene);
	ParticleSystemModifierData *psmd= edit->psys ? psys_get_modifier(ob, edit->psys) : NULL;
	ParticleBrushData *brush= &pset->brush[pset->brushtype];
	ARegion *ar= CTX_wm_region(C);
	float vec[3], mousef[2];
	int mval[2];
	int flip, mouse[2], removed= 0, added=0, selected= 0, tot_steps= 1, step= 1;
	float dx, dy, dmax;
	int lock_root = pset->flag & PE_LOCK_FIRST;

	if (!PE_start_edit(edit))
		return;

	EvaluationContext eval_ctx;
	CTX_data_eval_ctx(C, &eval_ctx);

	RNA_float_get_array(itemptr, "mouse", mousef);
	mouse[0] = mousef[0];
	mouse[1] = mousef[1];
	flip= RNA_boolean_get(itemptr, "pen_flip");

	if (bedit->first) {
		bedit->lastmouse[0] = mouse[0];
		bedit->lastmouse[1] = mouse[1];
	}

	dx= mouse[0] - bedit->lastmouse[0];
	dy= mouse[1] - bedit->lastmouse[1];

	mval[0] = mouse[0];
	mval[1] = mouse[1];


	/* disable locking temporatily for disconnected hair */
	if (edit->psys && edit->psys->flag & PSYS_GLOBAL_HAIR)
		pset->flag &= ~PE_LOCK_FIRST;

	if (((pset->brushtype == PE_BRUSH_ADD) ?
	     (sqrtf(dx * dx + dy * dy) > pset->brush[PE_BRUSH_ADD].step) : (dx != 0 || dy != 0)) || bedit->first)
	{
		PEData data= bedit->data;
		data.context = C; // TODO(mai): why isnt this set in bedit->data?

		view3d_operator_needs_opengl(C);
		selected= (short)count_selected_keys(scene, edit);

		dmax = max_ff(fabsf(dx), fabsf(dy));
		tot_steps = dmax/(0.2f * pe_brush_size_get(scene, brush)) + 1;

		dx /= (float)tot_steps;
		dy /= (float)tot_steps;

		for (step = 1; step<=tot_steps; step++) {
			mval[0] = bedit->lastmouse[0] + step*dx;
			mval[1] = bedit->lastmouse[1] + step*dy;

			switch (pset->brushtype) {
				case PE_BRUSH_COMB:
				{
					const float mval_f[2] = {dx, dy};
					data.mval= mval;
					data.rad= pe_brush_size_get(scene, brush);

					data.combfac= (brush->strength - 0.5f) * 2.0f;
					if (data.combfac < 0.0f)
						data.combfac= 1.0f - 9.0f * data.combfac;
					else
						data.combfac= 1.0f - data.combfac;

					invert_m4_m4(ob->imat, ob->obmat);

					ED_view3d_win_to_delta(ar, mval_f, vec, bedit->zfac);
					data.dvec= vec;

					foreach_mouse_hit_key(&data, brush_comb, selected);
					break;
				}
				case PE_BRUSH_CUT:
				{
					if (edit->psys && edit->pathcache) {
						data.mval= mval;
						data.rad= pe_brush_size_get(scene, brush);
						data.cutfac= brush->strength;

						if (selected)
							foreach_selected_point(&data, brush_cut);
						else
							foreach_point(&data, brush_cut);

						removed= remove_tagged_particles(ob, edit->psys, pe_x_mirror(ob));
						if (pset->flag & PE_KEEP_LENGTHS)
							recalc_lengths(edit);
					}
					else
						removed= 0;

					break;
				}
				case PE_BRUSH_LENGTH:
				{
					data.mval= mval;
				
					data.rad= pe_brush_size_get(scene, brush);
					data.growfac= brush->strength / 50.0f;

					if (brush->invert ^ flip)
						data.growfac= 1.0f - data.growfac;
					else
						data.growfac= 1.0f + data.growfac;

					foreach_mouse_hit_point(&data, brush_length, selected);

					if (pset->flag & PE_KEEP_LENGTHS)
						recalc_lengths(edit);
					break;
				}
				case PE_BRUSH_PUFF:
				{
					if (edit->psys) {
						data.dm= psmd->dm_final;
						data.mval= mval;
						data.rad= pe_brush_size_get(scene, brush);
						data.select= selected;

						data.pufffac= (brush->strength - 0.5f) * 2.0f;
						if (data.pufffac < 0.0f)
							data.pufffac= 1.0f - 9.0f * data.pufffac;
						else
							data.pufffac= 1.0f - data.pufffac;

						data.invert= (brush->invert ^ flip);
						invert_m4_m4(ob->imat, ob->obmat);

						foreach_mouse_hit_point(&data, brush_puff, selected);
					}
					break;
				}
				case PE_BRUSH_ADD:
				{
					if (edit->psys && edit->psys->part->from==PART_FROM_FACE) {
						data.mval= mval;

						added= brush_add(C, &data, brush->count);

						if (pset->flag & PE_KEEP_LENGTHS)
							recalc_lengths(edit);
					}
					else
						added= 0;
					break;
				}
				case PE_BRUSH_SMOOTH:
				{
					data.mval= mval;
					data.rad= pe_brush_size_get(scene, brush);

					data.vec[0] = data.vec[1] = data.vec[2] = 0.0f;
					data.tot= 0;

					data.smoothfac= brush->strength;

					invert_m4_m4(ob->imat, ob->obmat);

					foreach_mouse_hit_key(&data, brush_smooth_get, selected);

					if (data.tot) {
						mul_v3_fl(data.vec, 1.0f / (float)data.tot);
						foreach_mouse_hit_key(&data, brush_smooth_do, selected);
					}

					break;
				}
				case PE_BRUSH_WEIGHT:
				{
					if (edit->psys) {
						data.dm= psmd->dm_final;
						data.mval= mval;
						data.rad= pe_brush_size_get(scene, brush);

						data.weightfac = brush->strength; /* note that this will never be zero */

						foreach_mouse_hit_key(&data, BKE_brush_weight_get, selected);
					}

					break;
				}
			}
			if ((pset->flag & PE_KEEP_LENGTHS)==0)
				recalc_lengths(edit);

			if (ELEM(pset->brushtype, PE_BRUSH_ADD, PE_BRUSH_CUT) && (added || removed)) {
				if (pset->brushtype == PE_BRUSH_ADD && pe_x_mirror(ob))
					PE_mirror_x(scene, view_layer, ob, 1);

				update_world_cos(ob, edit);
				psys_free_path_cache(NULL, edit);
				DEG_id_tag_update(&ob->id, OB_RECALC_DATA);
			}
			else {
				PE_update_object(&eval_ctx, scene, view_layer, ob, 1);
			}
		}

		if (edit->psys) {
			WM_event_add_notifier(C, NC_OBJECT|ND_PARTICLE|NA_EDITED, ob);
		}
		else {
			DEG_id_tag_update(&ob->id, OB_RECALC_DATA);
			WM_event_add_notifier(C, NC_OBJECT|ND_MODIFIER, ob);
		}

		bedit->lastmouse[0] = mouse[0];
		bedit->lastmouse[1] = mouse[1];
		bedit->first= 0;
	}

	pset->flag |= lock_root;
}

static void brush_edit_exit(wmOperator *op)
{
	BrushEdit *bedit= op->customdata;

	MEM_freeN(bedit);
}

static int brush_edit_exec(bContext *C, wmOperator *op)
{
	if (!brush_edit_init(C, op))
		return OPERATOR_CANCELLED;

	RNA_BEGIN (op->ptr, itemptr, "stroke")
	{
		brush_edit_apply(C, op, &itemptr);
	}
	RNA_END;

	brush_edit_exit(op);

	return OPERATOR_FINISHED;
}

static void brush_edit_apply_event(bContext *C, wmOperator *op, const wmEvent *event)
{
	PointerRNA itemptr;
	float mouse[2];

	VECCOPY2D(mouse, event->mval);

	/* fill in stroke */
	RNA_collection_add(op->ptr, "stroke", &itemptr);

	RNA_float_set_array(&itemptr, "mouse", mouse);
	RNA_boolean_set(&itemptr, "pen_flip", event->shift != false); // XXX hardcoded

	/* apply */
	brush_edit_apply(C, op, &itemptr);
}

static int brush_edit_invoke(bContext *C, wmOperator *op, const wmEvent *event)
{
	if (!brush_edit_init(C, op))
		return OPERATOR_CANCELLED;
	
	brush_edit_apply_event(C, op, event);

	WM_event_add_modal_handler(C, op);

	return OPERATOR_RUNNING_MODAL;
}

static int brush_edit_modal(bContext *C, wmOperator *op, const wmEvent *event)
{
	switch (event->type) {
		case LEFTMOUSE:
		case MIDDLEMOUSE:
		case RIGHTMOUSE: // XXX hardcoded
			brush_edit_exit(op);
			return OPERATOR_FINISHED;
		case MOUSEMOVE:
			brush_edit_apply_event(C, op, event);
			break;
	}

	return OPERATOR_RUNNING_MODAL;
}

static void brush_edit_cancel(bContext *UNUSED(C), wmOperator *op)
{
	brush_edit_exit(op);
}

void PARTICLE_OT_brush_edit(wmOperatorType *ot)
{
	/* identifiers */
	ot->name = "Brush Edit";
	ot->idname = "PARTICLE_OT_brush_edit";
	ot->description = "Apply a stroke of brush to the particles";
	
	/* api callbacks */
	ot->exec = brush_edit_exec;
	ot->invoke = brush_edit_invoke;
	ot->modal = brush_edit_modal;
	ot->cancel = brush_edit_cancel;
	ot->poll = PE_poll_view3d;

	/* flags */
	ot->flag = OPTYPE_REGISTER|OPTYPE_UNDO|OPTYPE_BLOCKING;

	/* properties */
	PropertyRNA *prop;
	prop = RNA_def_collection_runtime(ot->srna, "stroke", &RNA_OperatorStrokeElement, "Stroke", "");
	RNA_def_property_flag(prop, PROP_HIDDEN | PROP_SKIP_SAVE);
}

/*********************** cut shape ***************************/

static int shape_cut_poll(bContext *C)
{
	if (PE_hair_poll(C)) {
		Scene *scene = CTX_data_scene(C);
		ParticleEditSettings *pset = PE_settings(scene);
		
		if (pset->shape_object && (pset->shape_object->type == OB_MESH)) {
			return true;
		}
	}
	
	return false;
}

typedef struct PointInsideBVH {
	BVHTreeFromMesh bvhdata;
	int num_hits;
} PointInsideBVH;

static void point_inside_bvh_cb(void *userdata, int index, const BVHTreeRay *ray, BVHTreeRayHit *hit)
{
	PointInsideBVH *data = userdata;
	
	data->bvhdata.raycast_callback(&data->bvhdata, index, ray, hit);
	
	if (hit->index != -1)
		++data->num_hits;
}

/* true if the point is inside the shape mesh */
static bool shape_cut_test_point(PEData *data, ParticleCacheKey *key)
{
	BVHTreeFromMesh *shape_bvh = &data->shape_bvh;
	const float dir[3] = {1.0f, 0.0f, 0.0f};
	PointInsideBVH userdata;
	
	userdata.bvhdata = data->shape_bvh;
	userdata.num_hits = 0;
	
	BLI_bvhtree_ray_cast_all(
	        shape_bvh->tree, key->co, dir, 0.0f, BVH_RAYCAST_DIST_MAX,
	        point_inside_bvh_cb, &userdata);
	
	/* for any point inside a watertight mesh the number of hits is uneven */
	return (userdata.num_hits % 2) == 1;
}

static void shape_cut(PEData *data, int pa_index)
{
	PTCacheEdit *edit = data->edit;
	Object *ob = data->ob;
	ParticleEditSettings *pset = PE_settings(data->scene);
	ParticleCacheKey *key;
	
	bool cut;
	float cut_time = 1.0;
	int k, totkeys = 1 << pset->draw_step;
	
	/* don't cut hidden */
	if (edit->points[pa_index].flag & PEP_HIDE)
		return;
	
	cut = false;
	
	/* check if root is inside the cut shape */
	key = edit->pathcache[pa_index];
	if (!shape_cut_test_point(data, key)) {
		cut_time = -1.0f;
		cut = true;
	}
	else {
		for (k = 0; k < totkeys; k++, key++) {
			BVHTreeRayHit hit;
			float dir[3];
			float len;
			
			sub_v3_v3v3(dir, (key+1)->co, key->co);
			len = normalize_v3(dir);
			
			memset(&hit, 0, sizeof(hit));
			hit.index = -1;
			hit.dist = len;
			BLI_bvhtree_ray_cast(data->shape_bvh.tree, key->co, dir, 0.0f, &hit, data->shape_bvh.raycast_callback, &data->shape_bvh);
			if (hit.index >= 0) {
				if (hit.dist < len) {
					cut_time = (hit.dist / len + (float)k) / (float)totkeys;
					cut = true;
					break;
				}
			}
		}
	}

	if (cut) {
		if (cut_time < 0.0f) {
			edit->points[pa_index].flag |= PEP_TAG;
		}
		else {
			rekey_particle_to_time(data->context, data->scene, data->view_layer, ob, pa_index, cut_time);
			edit->points[pa_index].flag |= PEP_EDIT_RECALC;
		}
	}
}

static int shape_cut_exec(bContext *C, wmOperator *UNUSED(op))
{
	Scene *scene = CTX_data_scene(C);
	ViewLayer *view_layer = CTX_data_view_layer(C);
	Object *ob = CTX_data_active_object(C);
	ParticleEditSettings *pset = PE_settings(scene);
	PTCacheEdit *edit = PE_get_current(scene, view_layer, ob);
	Object *shapeob = pset->shape_object;
	int selected = count_selected_keys(scene, edit);
	int lock_root = pset->flag & PE_LOCK_FIRST;
	
	if (!PE_start_edit(edit))
		return OPERATOR_CANCELLED;
	
	EvaluationContext eval_ctx;
	CTX_data_eval_ctx(C, &eval_ctx);

	/* disable locking temporatily for disconnected hair */
	if (edit->psys && edit->psys->flag & PSYS_GLOBAL_HAIR)
		pset->flag &= ~PE_LOCK_FIRST;
	
	if (edit->psys && edit->pathcache) {
		PEData data;
		int removed;
		
		PE_set_data(C, &data);
		if (!PE_create_shape_tree(&data, shapeob)) {
			/* shapeob may not have faces... */
			return OPERATOR_CANCELLED;
		}
		
		if (selected)
			foreach_selected_point(&data, shape_cut);
		else
			foreach_point(&data, shape_cut);
		
		removed = remove_tagged_particles(ob, edit->psys, pe_x_mirror(ob));
		recalc_lengths(edit);
		
		if (removed) {
			update_world_cos(ob, edit);
			psys_free_path_cache(NULL, edit);
			DEG_id_tag_update(&ob->id, OB_RECALC_DATA);
		}
		else {
			PE_update_object(&eval_ctx, scene, view_layer, ob, 1);
		}
		
		if (edit->psys) {
			WM_event_add_notifier(C, NC_OBJECT|ND_PARTICLE|NA_EDITED, ob);
		}
		else {
			DEG_id_tag_update(&ob->id, OB_RECALC_DATA);
			WM_event_add_notifier(C, NC_OBJECT|ND_MODIFIER, ob);
		}
		
		PE_free_shape_tree(&data);
	}
	
	pset->flag |= lock_root;
	
	return OPERATOR_FINISHED;
}

void PARTICLE_OT_shape_cut(wmOperatorType *ot)
{
	/* identifiers */
	ot->name = "Shape Cut";
	ot->idname = "PARTICLE_OT_shape_cut";
	ot->description = "Cut hair to conform to the set shape object";
	
	/* api callbacks */
	ot->exec = shape_cut_exec;
	ot->poll = shape_cut_poll;

	/* flags */
	ot->flag = OPTYPE_REGISTER|OPTYPE_UNDO;
}

<<<<<<< HEAD
/*********************** undo ***************************/

static void free_PTCacheUndo(PTCacheUndo *undo)
{
	PTCacheEditPoint *point;
	int i;

	for (i=0, point=undo->points; i<undo->totpoint; i++, point++) {
		if (undo->particles && (undo->particles + i)->hair)
			MEM_freeN((undo->particles + i)->hair);
		if (point->keys)
			MEM_freeN(point->keys);
	}
	if (undo->points)
		MEM_freeN(undo->points);

	if (undo->particles)
		MEM_freeN(undo->particles);

	BKE_ptcache_free_mem(&undo->mem_cache);
}

static void make_PTCacheUndo(PTCacheEdit *edit, PTCacheUndo *undo)
{
	PTCacheEditPoint *point;
	int i;

	undo->totpoint= edit->totpoint;

	if (edit->psys) {
		ParticleData *pa;

		pa= undo->particles= MEM_dupallocN(edit->psys->particles);

		for (i=0; i<edit->totpoint; i++, pa++)
			pa->hair= MEM_dupallocN(pa->hair);

		undo->psys_flag = edit->psys->flag;
	}
	else {
		PTCacheMem *pm;

		BLI_duplicatelist(&undo->mem_cache, &edit->pid.cache->mem_cache);
		pm = undo->mem_cache.first;

		for (; pm; pm=pm->next) {
			for (i=0; i<BPHYS_TOT_DATA; i++)
				pm->data[i] = MEM_dupallocN(pm->data[i]);
		}
	}

	point= undo->points = MEM_dupallocN(edit->points);
	undo->totpoint = edit->totpoint;

	for (i=0; i<edit->totpoint; i++, point++) {
		point->keys= MEM_dupallocN(point->keys);
		/* no need to update edit key->co & key->time pointers here */
	}
}

static void get_PTCacheUndo(PTCacheEdit *edit, PTCacheUndo *undo)
{
	ParticleSystem *psys = edit->psys;
	ParticleData *pa;
	HairKey *hkey;
	POINT_P; KEY_K;

	LOOP_POINTS {
		if (psys && psys->particles[p].hair)
			MEM_freeN(psys->particles[p].hair);

		if (point->keys)
			MEM_freeN(point->keys);
	}
	if (psys && psys->particles)
		MEM_freeN(psys->particles);
	if (edit->points)
		MEM_freeN(edit->points);
	if (edit->mirror_cache) {
		MEM_freeN(edit->mirror_cache);
		edit->mirror_cache= NULL;
	}

	edit->points= MEM_dupallocN(undo->points);
	edit->totpoint = undo->totpoint;

	LOOP_POINTS {
		point->keys= MEM_dupallocN(point->keys);
	}

	if (psys) {
		psys->particles= MEM_dupallocN(undo->particles);

		psys->totpart= undo->totpoint;

		LOOP_POINTS {
			pa = psys->particles + p;
			hkey= pa->hair = MEM_dupallocN(pa->hair);

			LOOP_KEYS {
				key->co= hkey->co;
				key->time= &hkey->time;
				hkey++;
			}
		}

		psys->flag = undo->psys_flag;
	}
	else {
		PTCacheMem *pm;
		int i;

		BKE_ptcache_free_mem(&edit->pid.cache->mem_cache);

		BLI_duplicatelist(&edit->pid.cache->mem_cache, &undo->mem_cache);

		pm = edit->pid.cache->mem_cache.first;

		for (; pm; pm=pm->next) {
			for (i=0; i<BPHYS_TOT_DATA; i++)
				pm->data[i] = MEM_dupallocN(pm->data[i]);

			BKE_ptcache_mem_pointers_init(pm);

			LOOP_POINTS {
				LOOP_KEYS {
					if ((int)key->ftime == (int)pm->frame) {
						key->co = pm->cur[BPHYS_DATA_LOCATION];
						key->vel = pm->cur[BPHYS_DATA_VELOCITY];
						key->rot = pm->cur[BPHYS_DATA_ROTATION];
						key->time = &key->ftime;
					}
				}
				BKE_ptcache_mem_pointers_incr(pm);
			}
		}
	}
}

void PE_undo_push(Scene *scene, ViewLayer *view_layer, const char *str)
{
	PTCacheEdit *edit= PE_get_current(scene, view_layer, OBACT(view_layer));
	PTCacheUndo *undo;
	int nr;

	if (!edit) return;

	/* remove all undos after (also when curundo==NULL) */
	while (edit->undo.last != edit->curundo) {
		undo= edit->undo.last;
		BLI_remlink(&edit->undo, undo);
		free_PTCacheUndo(undo);
		MEM_freeN(undo);
	}

	/* make new */
	edit->curundo= undo= MEM_callocN(sizeof(PTCacheUndo), "particle undo file");
	BLI_strncpy(undo->name, str, sizeof(undo->name));
	BLI_addtail(&edit->undo, undo);
	
	/* and limit amount to the maximum */
	nr= 0;
	undo= edit->undo.last;
	while (undo) {
		nr++;
		if (nr==U.undosteps) break;
		undo= undo->prev;
	}
	if (undo) {
		while (edit->undo.first != undo) {
			PTCacheUndo *first= edit->undo.first;
			BLI_remlink(&edit->undo, first);
			free_PTCacheUndo(first);
			MEM_freeN(first);
		}
	}

	/* copy  */
	make_PTCacheUndo(edit, edit->curundo);
}

void PE_undo_step(Scene *scene, ViewLayer *view_layer, int step)
{	
	PTCacheEdit *edit= PE_get_current(scene, view_layer, OBACT(view_layer));

	if (!edit) return;

	if (step==0) {
		get_PTCacheUndo(edit, edit->curundo);
	}
	else if (step==1) {
		
		if (edit->curundo==NULL || edit->curundo->prev==NULL) {
			/* pass */
		}
		else {
			if (G.debug & G_DEBUG) printf("undo %s\n", edit->curundo->name);
			edit->curundo= edit->curundo->prev;
			get_PTCacheUndo(edit, edit->curundo);
		}
	}
	else {
		/* curundo has to remain current situation! */
		
		if (edit->curundo==NULL || edit->curundo->next==NULL) {
			/* pass */
		}
		else {
			get_PTCacheUndo(edit, edit->curundo->next);
			edit->curundo= edit->curundo->next;
			if (G.debug & G_DEBUG) printf("redo %s\n", edit->curundo->name);
		}
	}

	DEG_id_tag_update(&OBACT(view_layer)->id, OB_RECALC_DATA);
}

bool PE_undo_is_valid(Scene *scene, ViewLayer *view_layer)
{
	PTCacheEdit *edit= PE_get_current(scene, view_layer, OBACT(view_layer));
	
	if (edit) {
		return (edit->undo.last != edit->undo.first);
	}
	return 0;
}

void PTCacheUndo_clear(PTCacheEdit *edit)
{
	PTCacheUndo *undo;

	if (edit==NULL) return;
	
	undo= edit->undo.first;
	while (undo) {
		free_PTCacheUndo(undo);
		undo= undo->next;
	}
	BLI_freelistN(&edit->undo);
	edit->curundo= NULL;
}

void PE_undo(Scene *scene, ViewLayer *view_layer)
{
	PE_undo_step(scene, view_layer, 1);
}

void PE_redo(Scene *scene, ViewLayer *view_layer)
{
	PE_undo_step(scene, view_layer, -1);
}

void PE_undo_number(Scene *scene, ViewLayer *view_layer, int nr)
{
	PTCacheEdit *edit= PE_get_current(scene, view_layer, OBACT(view_layer));
	PTCacheUndo *undo;
	int a=0;
	
	for (undo= edit->undo.first; undo; undo= undo->next, a++) {
		if (a==nr) break;
	}
	edit->curundo= undo;
	PE_undo_step(scene, view_layer, 0);
}


/* get name of undo item, return null if no item with this index */
/* if active pointer, set it to 1 if true */
const char *PE_undo_get_name(Scene *scene, ViewLayer *view_layer, int nr, bool *r_active)
{
	PTCacheEdit *edit= PE_get_current(scene, view_layer, OBACT(view_layer));
	PTCacheUndo *undo;
	
	if (r_active) *r_active = false;
	
	if (edit) {
		undo= BLI_findlink(&edit->undo, nr);
		if (undo) {
			if (r_active && (undo == edit->curundo)) {
				*r_active = true;
			}
			return undo->name;
		}
	}
	return NULL;
}

=======
>>>>>>> a3486e73
/************************ utilities ******************************/

int PE_minmax(Scene *scene, ViewLayer *view_layer, float min[3], float max[3])
{
	Object *ob= OBACT(view_layer);
	PTCacheEdit *edit= PE_get_current(scene, view_layer, ob);
	ParticleSystem *psys;
	ParticleSystemModifierData *psmd = NULL;
	POINT_P; KEY_K;
	float co[3], mat[4][4];
	int ok= 0;

	if (!edit) return ok;

	if ((psys = edit->psys))
		psmd= psys_get_modifier(ob, psys);
	else
		unit_m4(mat);

	LOOP_VISIBLE_POINTS {
		if (psys)
			psys_mat_hair_to_global(ob, psmd->dm_final, psys->part->from, psys->particles+p, mat);

		LOOP_SELECTED_KEYS {
			copy_v3_v3(co, key->co);
			mul_m4_v3(mat, co);
			DO_MINMAX(co, min, max);
			ok= 1;
		}
	}

	if (!ok) {
		BKE_object_minmax(ob, min, max, true);
		ok= 1;
	}

	return ok;
}

/************************ particle edit toggle operator ************************/

/* initialize needed data for bake edit */
void PE_create_particle_edit(
        const EvaluationContext *eval_ctx, Scene *scene, ViewLayer *view_layer, Object *ob, PointCache *cache, ParticleSystem *psys)
{
	PTCacheEdit *edit;
	ParticleSystemModifierData *psmd = (psys) ? psys_get_modifier(ob, psys) : NULL;
	POINT_P; KEY_K;
	ParticleData *pa = NULL;
	HairKey *hkey;
	int totpoint;

	/* no psmd->dm happens in case particle system modifier is not enabled */
	if (!(psys && psmd && psmd->dm_final) && !cache)
		return;

	if (cache && cache->flag & PTCACHE_DISK_CACHE)
		return;

	if (psys == NULL && (cache && BLI_listbase_is_empty(&cache->mem_cache)))
		return;

	edit = (psys) ? psys->edit : cache->edit;

	if (!edit) {
		totpoint = psys ? psys->totpart : (int)((PTCacheMem *)cache->mem_cache.first)->totpoint;

		edit= MEM_callocN(sizeof(PTCacheEdit), "PE_create_particle_edit");
		edit->points=MEM_callocN(totpoint*sizeof(PTCacheEditPoint), "PTCacheEditPoints");
		edit->totpoint = totpoint;

		if (psys && !cache) {
			psys->edit= edit;
			edit->psys = psys;

			psys->free_edit= PE_free_ptcache_edit;

			edit->pathcache = NULL;
			BLI_listbase_clear(&edit->pathcachebufs);

			pa = psys->particles;
			LOOP_POINTS {
				point->totkey = pa->totkey;
				point->keys= MEM_callocN(point->totkey*sizeof(PTCacheEditKey), "ParticleEditKeys");
				point->flag |= PEP_EDIT_RECALC;

				hkey = pa->hair;
				LOOP_KEYS {
					key->co= hkey->co;
					key->time= &hkey->time;
					key->flag= hkey->editflag;
					if (!(psys->flag & PSYS_GLOBAL_HAIR)) {
						key->flag |= PEK_USE_WCO;
						hkey->editflag |= PEK_USE_WCO;
					}

					hkey++;
				}
				pa++;
			}
			update_world_cos(ob, edit);
		}
		else {
			PTCacheMem *pm;
			int totframe=0;

			cache->edit= edit;
			cache->free_edit= PE_free_ptcache_edit;
			edit->psys = NULL;

			for (pm=cache->mem_cache.first; pm; pm=pm->next)
				totframe++;

			for (pm=cache->mem_cache.first; pm; pm=pm->next) {
				LOOP_POINTS {
					if (BKE_ptcache_mem_pointers_seek(p, pm) == 0)
						continue;

					if (!point->totkey) {
						key = point->keys = MEM_callocN(totframe*sizeof(PTCacheEditKey), "ParticleEditKeys");
						point->flag |= PEP_EDIT_RECALC;
					}
					else
						key = point->keys + point->totkey;

					key->co = pm->cur[BPHYS_DATA_LOCATION];
					key->vel = pm->cur[BPHYS_DATA_VELOCITY];
					key->rot = pm->cur[BPHYS_DATA_ROTATION];
					key->ftime = (float)pm->frame;
					key->time = &key->ftime;
					BKE_ptcache_mem_pointers_incr(pm);

					point->totkey++;
				}
			}
			psys = NULL;
		}

		UI_GetThemeColor3ubv(TH_EDGE_SELECT, edit->sel_col);
		UI_GetThemeColor3ubv(TH_WIRE, edit->nosel_col);

		recalc_lengths(edit);
		if (psys && !cache)
			recalc_emitter_field(ob, psys);
		PE_update_object(eval_ctx, scene, view_layer, ob, 1);

		PTCacheUndo_clear(edit);
		PE_undo_push(scene, view_layer, "Original");
	}
}

static int particle_edit_toggle_poll(bContext *C)
{
	Object *ob = CTX_data_active_object(C);

	if (ob == NULL || ob->type != OB_MESH)
		return 0;
	if (!ob->data || ID_IS_LINKED(ob->data))
		return 0;
	if (CTX_data_edit_object(C))
		return 0;

	return (ob->particlesystem.first ||
	        modifiers_findByType(ob, eModifierType_Cloth) ||
	        modifiers_findByType(ob, eModifierType_Softbody));
}

static int particle_edit_toggle_exec(bContext *C, wmOperator *op)
{
	wmWindowManager *wm = CTX_wm_manager(C);
	struct WorkSpace *workspace = CTX_wm_workspace(C);
	EvaluationContext eval_ctx;
	CTX_data_eval_ctx(C, &eval_ctx);
	Scene *scene = CTX_data_scene(C);
	Object *ob = CTX_data_active_object(C);
	const int mode_flag = OB_MODE_PARTICLE_EDIT;
	const bool is_mode_set = (eval_ctx.object_mode & mode_flag) != 0;

	if (!is_mode_set) {
		if (!ED_object_mode_compat_set(C, workspace, mode_flag, op->reports)) {
			return OPERATOR_CANCELLED;
		}
	}

	if (!is_mode_set) {
		PTCacheEdit *edit;

		workspace->object_mode |= mode_flag;
		edit= PE_create_current(&eval_ctx, scene, ob);
	
		/* mesh may have changed since last entering editmode.
		 * note, this may have run before if the edit data was just created, so could avoid this and speed up a little */
		if (edit && edit->psys)
			recalc_emitter_field(ob, edit->psys);
		
		toggle_particle_cursor(C, 1);
		WM_event_add_notifier(C, NC_SCENE|ND_MODE|NS_MODE_PARTICLE, NULL);
	}
	else {
		workspace->object_mode &= ~mode_flag;
		toggle_particle_cursor(C, 0);
		WM_event_add_notifier(C, NC_SCENE|ND_MODE|NS_MODE_OBJECT, NULL);
	}

	ED_workspace_object_mode_sync_from_object(wm, workspace, ob);

	DEG_id_tag_update(&ob->id, OB_RECALC_DATA);

	return OPERATOR_FINISHED;
}

void PARTICLE_OT_particle_edit_toggle(wmOperatorType *ot)
{
	/* identifiers */
	ot->name = "Particle Edit Toggle";
	ot->idname = "PARTICLE_OT_particle_edit_toggle";
	ot->description = "Toggle particle edit mode";
	
	/* api callbacks */
	ot->exec = particle_edit_toggle_exec;
	ot->poll = particle_edit_toggle_poll;

	/* flags */
	ot->flag = OPTYPE_REGISTER|OPTYPE_UNDO;
}


/************************ set editable operator ************************/

static int clear_edited_exec(bContext *C, wmOperator *UNUSED(op))
{
	Object *ob= CTX_data_active_object(C);
	ParticleSystem *psys = psys_get_current(ob);
	
	if (psys->edit) {
		if (psys->edit->edited || 1) {
			PE_free_ptcache_edit(psys->edit);

			psys->edit = NULL;
			psys->free_edit = NULL;

			psys->recalc |= PSYS_RECALC_RESET;
			psys->flag &= ~PSYS_GLOBAL_HAIR;
			psys->flag &= ~PSYS_EDITED;

			psys_reset(psys, PSYS_RESET_DEPSGRAPH);
			WM_event_add_notifier(C, NC_OBJECT|ND_PARTICLE|NA_EDITED, ob);
			DEG_id_tag_update(&ob->id, OB_RECALC_DATA);
		}
	}
	else { /* some operation might have protected hair from editing so let's clear the flag */
		psys->recalc |= PSYS_RECALC_RESET;
		psys->flag &= ~PSYS_GLOBAL_HAIR;
		psys->flag &= ~PSYS_EDITED;
		WM_event_add_notifier(C, NC_OBJECT|ND_PARTICLE|NA_EDITED, ob);
		DEG_id_tag_update(&ob->id, OB_RECALC_DATA);
	}

	return OPERATOR_FINISHED;
}

static int clear_edited_invoke(bContext *C, wmOperator *op, const wmEvent *UNUSED(event))
{
	return WM_operator_confirm_message(C, op, "Lose changes done in particle mode? (no undo)");
}

void PARTICLE_OT_edited_clear(wmOperatorType *ot)
{
	/* identifiers */
	ot->name = "Clear Edited";
	ot->idname = "PARTICLE_OT_edited_clear";
	ot->description = "Undo all edition performed on the particle system";
	
	/* api callbacks */
	ot->exec = clear_edited_exec;
	ot->poll = particle_edit_toggle_poll;
	ot->invoke = clear_edited_invoke;

	/* flags */
	ot->flag = OPTYPE_REGISTER|OPTYPE_UNDO;
}

/************************ Unify length operator ************************/

static float calculate_point_length(PTCacheEditPoint *point)
{
	float length = 0.0f;
	KEY_K;
	LOOP_KEYS {
		if (k > 0) {
			length += len_v3v3((key - 1)->co, key->co);
		}
	}
	return length;
}

static float calculate_average_length(PTCacheEdit *edit)
{
	int num_selected = 0;
	float total_length = 0;
	POINT_P;
	LOOP_SELECTED_POINTS {
		total_length += calculate_point_length(point);
		++num_selected;
	}
	if (num_selected == 0) {
		return 0.0f;
	}
	return total_length / num_selected;
}

static void scale_point_factor(PTCacheEditPoint *point, float factor)
{
	float orig_prev_co[3], prev_co[3];
	KEY_K;
	LOOP_KEYS {
		if (k == 0) {
			copy_v3_v3(orig_prev_co, key->co);
			copy_v3_v3(prev_co, key->co);
		}
		else {
			float new_co[3];
			float delta[3];

			sub_v3_v3v3(delta, key->co, orig_prev_co);
			mul_v3_fl(delta, factor);
			add_v3_v3v3(new_co, prev_co, delta);

			copy_v3_v3(orig_prev_co, key->co);
			copy_v3_v3(key->co, new_co);
			copy_v3_v3(prev_co, key->co);
		}
	}
	point->flag |= PEP_EDIT_RECALC;
}

static void scale_point_to_length(PTCacheEditPoint *point, float length)
{
	const float point_length = calculate_point_length(point);
	if (point_length != 0.0f) {
		const float factor = length / point_length;
		scale_point_factor(point, factor);
	}
}

static void scale_points_to_length(PTCacheEdit *edit, float length)
{
	POINT_P;
	LOOP_SELECTED_POINTS {
		scale_point_to_length(point, length);
	}
	recalc_lengths(edit);
}

static int unify_length_exec(bContext *C, wmOperator *UNUSED(op))
{
	Object *ob = CTX_data_active_object(C);
	Scene *scene = CTX_data_scene(C);
	ViewLayer *view_layer = CTX_data_view_layer(C);
	PTCacheEdit *edit = PE_get_current(scene, view_layer, ob);
	float average_length = calculate_average_length(edit);

	if (average_length == 0.0f) {
		return OPERATOR_CANCELLED;
	}
	scale_points_to_length(edit, average_length);

	EvaluationContext eval_ctx;
	CTX_data_eval_ctx(C, &eval_ctx);

	PE_update_object(&eval_ctx, scene, view_layer, ob, 1);
	if (edit->psys) {
		WM_event_add_notifier(C, NC_OBJECT|ND_PARTICLE|NA_EDITED, ob);
	}
	else {
		DEG_id_tag_update(&ob->id, OB_RECALC_DATA);
		WM_event_add_notifier(C, NC_OBJECT|ND_MODIFIER, ob);
	}

	return OPERATOR_FINISHED;
}

void PARTICLE_OT_unify_length(struct wmOperatorType *ot)
{
	/* identifiers */
	ot->name = "Unify Length";
	ot->idname = "PARTICLE_OT_unify_length";
	ot->description = "Make selected hair the same length";

	/* api callbacks */
	ot->exec = unify_length_exec;
	ot->poll = PE_poll_view3d;

	/* flags */
	ot->flag = OPTYPE_REGISTER|OPTYPE_UNDO;
}
<|MERGE_RESOLUTION|>--- conflicted
+++ resolved
@@ -47,6 +47,7 @@
 #include "BLI_math.h"
 #include "BLI_lasso_2d.h"
 #include "BLI_listbase.h"
+#include "BLI_string.h"
 #include "BLI_kdtree.h"
 #include "BLI_rand.h"
 #include "BLI_utildefines.h"
@@ -86,32 +87,7 @@
 
 #include "physics_intern.h"
 
-<<<<<<< HEAD
-void PE_create_particle_edit(
-        const EvaluationContext *eval_ctx, Scene *scene, ViewLayer *view_layer, Object *ob,
-        PointCache *cache, ParticleSystem *psys);
-void PTCacheUndo_clear(PTCacheEdit *edit);
-void recalc_lengths(PTCacheEdit *edit);
-void recalc_emitter_field(Object *ob, ParticleSystem *psys);
-void update_world_cos(Object *ob, PTCacheEdit *edit);
-
-#define KEY_K					PTCacheEditKey *key; int k
-#define POINT_P					PTCacheEditPoint *point; int p
-#define LOOP_POINTS				for (p=0, point=edit->points; p<edit->totpoint; p++, point++)
-#define LOOP_VISIBLE_POINTS		for (p=0, point=edit->points; p<edit->totpoint; p++, point++) if (!(point->flag & PEP_HIDE))
-#define LOOP_SELECTED_POINTS	for (p=0, point=edit->points; p<edit->totpoint; p++, point++) if (point_is_selected(point))
-#define LOOP_UNSELECTED_POINTS	for (p=0, point=edit->points; p<edit->totpoint; p++, point++) if (!point_is_selected(point))
-#define LOOP_EDITED_POINTS		for (p=0, point=edit->points; p<edit->totpoint; p++, point++) if (point->flag & PEP_EDIT_RECALC)
-#define LOOP_TAGGED_POINTS		for (p=0, point=edit->points; p<edit->totpoint; p++, point++) if (point->flag & PEP_TAG)
-#define LOOP_KEYS				for (k=0, key=point->keys; k<point->totkey; k++, key++)
-#define LOOP_VISIBLE_KEYS		for (k=0, key=point->keys; k<point->totkey; k++, key++) if (!(key->flag & PEK_HIDE))
-#define LOOP_SELECTED_KEYS		for (k=0, key=point->keys; k<point->totkey; k++, key++) if ((key->flag & PEK_SELECT) && !(key->flag & PEK_HIDE))
-#define LOOP_TAGGED_KEYS		for (k=0, key=point->keys; k<point->totkey; k++, key++) if (key->flag & PEK_TAG)
-
-#define KEY_WCO					((key->flag & PEK_USE_WCO) ? key->world_co : key->co)
-=======
 #include "particle_edit_utildefines.h"
->>>>>>> a3486e73
 
 /**************************** utilities *******************************/
 
@@ -4333,296 +4309,6 @@
 	ot->flag = OPTYPE_REGISTER|OPTYPE_UNDO;
 }
 
-<<<<<<< HEAD
-/*********************** undo ***************************/
-
-static void free_PTCacheUndo(PTCacheUndo *undo)
-{
-	PTCacheEditPoint *point;
-	int i;
-
-	for (i=0, point=undo->points; i<undo->totpoint; i++, point++) {
-		if (undo->particles && (undo->particles + i)->hair)
-			MEM_freeN((undo->particles + i)->hair);
-		if (point->keys)
-			MEM_freeN(point->keys);
-	}
-	if (undo->points)
-		MEM_freeN(undo->points);
-
-	if (undo->particles)
-		MEM_freeN(undo->particles);
-
-	BKE_ptcache_free_mem(&undo->mem_cache);
-}
-
-static void make_PTCacheUndo(PTCacheEdit *edit, PTCacheUndo *undo)
-{
-	PTCacheEditPoint *point;
-	int i;
-
-	undo->totpoint= edit->totpoint;
-
-	if (edit->psys) {
-		ParticleData *pa;
-
-		pa= undo->particles= MEM_dupallocN(edit->psys->particles);
-
-		for (i=0; i<edit->totpoint; i++, pa++)
-			pa->hair= MEM_dupallocN(pa->hair);
-
-		undo->psys_flag = edit->psys->flag;
-	}
-	else {
-		PTCacheMem *pm;
-
-		BLI_duplicatelist(&undo->mem_cache, &edit->pid.cache->mem_cache);
-		pm = undo->mem_cache.first;
-
-		for (; pm; pm=pm->next) {
-			for (i=0; i<BPHYS_TOT_DATA; i++)
-				pm->data[i] = MEM_dupallocN(pm->data[i]);
-		}
-	}
-
-	point= undo->points = MEM_dupallocN(edit->points);
-	undo->totpoint = edit->totpoint;
-
-	for (i=0; i<edit->totpoint; i++, point++) {
-		point->keys= MEM_dupallocN(point->keys);
-		/* no need to update edit key->co & key->time pointers here */
-	}
-}
-
-static void get_PTCacheUndo(PTCacheEdit *edit, PTCacheUndo *undo)
-{
-	ParticleSystem *psys = edit->psys;
-	ParticleData *pa;
-	HairKey *hkey;
-	POINT_P; KEY_K;
-
-	LOOP_POINTS {
-		if (psys && psys->particles[p].hair)
-			MEM_freeN(psys->particles[p].hair);
-
-		if (point->keys)
-			MEM_freeN(point->keys);
-	}
-	if (psys && psys->particles)
-		MEM_freeN(psys->particles);
-	if (edit->points)
-		MEM_freeN(edit->points);
-	if (edit->mirror_cache) {
-		MEM_freeN(edit->mirror_cache);
-		edit->mirror_cache= NULL;
-	}
-
-	edit->points= MEM_dupallocN(undo->points);
-	edit->totpoint = undo->totpoint;
-
-	LOOP_POINTS {
-		point->keys= MEM_dupallocN(point->keys);
-	}
-
-	if (psys) {
-		psys->particles= MEM_dupallocN(undo->particles);
-
-		psys->totpart= undo->totpoint;
-
-		LOOP_POINTS {
-			pa = psys->particles + p;
-			hkey= pa->hair = MEM_dupallocN(pa->hair);
-
-			LOOP_KEYS {
-				key->co= hkey->co;
-				key->time= &hkey->time;
-				hkey++;
-			}
-		}
-
-		psys->flag = undo->psys_flag;
-	}
-	else {
-		PTCacheMem *pm;
-		int i;
-
-		BKE_ptcache_free_mem(&edit->pid.cache->mem_cache);
-
-		BLI_duplicatelist(&edit->pid.cache->mem_cache, &undo->mem_cache);
-
-		pm = edit->pid.cache->mem_cache.first;
-
-		for (; pm; pm=pm->next) {
-			for (i=0; i<BPHYS_TOT_DATA; i++)
-				pm->data[i] = MEM_dupallocN(pm->data[i]);
-
-			BKE_ptcache_mem_pointers_init(pm);
-
-			LOOP_POINTS {
-				LOOP_KEYS {
-					if ((int)key->ftime == (int)pm->frame) {
-						key->co = pm->cur[BPHYS_DATA_LOCATION];
-						key->vel = pm->cur[BPHYS_DATA_VELOCITY];
-						key->rot = pm->cur[BPHYS_DATA_ROTATION];
-						key->time = &key->ftime;
-					}
-				}
-				BKE_ptcache_mem_pointers_incr(pm);
-			}
-		}
-	}
-}
-
-void PE_undo_push(Scene *scene, ViewLayer *view_layer, const char *str)
-{
-	PTCacheEdit *edit= PE_get_current(scene, view_layer, OBACT(view_layer));
-	PTCacheUndo *undo;
-	int nr;
-
-	if (!edit) return;
-
-	/* remove all undos after (also when curundo==NULL) */
-	while (edit->undo.last != edit->curundo) {
-		undo= edit->undo.last;
-		BLI_remlink(&edit->undo, undo);
-		free_PTCacheUndo(undo);
-		MEM_freeN(undo);
-	}
-
-	/* make new */
-	edit->curundo= undo= MEM_callocN(sizeof(PTCacheUndo), "particle undo file");
-	BLI_strncpy(undo->name, str, sizeof(undo->name));
-	BLI_addtail(&edit->undo, undo);
-	
-	/* and limit amount to the maximum */
-	nr= 0;
-	undo= edit->undo.last;
-	while (undo) {
-		nr++;
-		if (nr==U.undosteps) break;
-		undo= undo->prev;
-	}
-	if (undo) {
-		while (edit->undo.first != undo) {
-			PTCacheUndo *first= edit->undo.first;
-			BLI_remlink(&edit->undo, first);
-			free_PTCacheUndo(first);
-			MEM_freeN(first);
-		}
-	}
-
-	/* copy  */
-	make_PTCacheUndo(edit, edit->curundo);
-}
-
-void PE_undo_step(Scene *scene, ViewLayer *view_layer, int step)
-{	
-	PTCacheEdit *edit= PE_get_current(scene, view_layer, OBACT(view_layer));
-
-	if (!edit) return;
-
-	if (step==0) {
-		get_PTCacheUndo(edit, edit->curundo);
-	}
-	else if (step==1) {
-		
-		if (edit->curundo==NULL || edit->curundo->prev==NULL) {
-			/* pass */
-		}
-		else {
-			if (G.debug & G_DEBUG) printf("undo %s\n", edit->curundo->name);
-			edit->curundo= edit->curundo->prev;
-			get_PTCacheUndo(edit, edit->curundo);
-		}
-	}
-	else {
-		/* curundo has to remain current situation! */
-		
-		if (edit->curundo==NULL || edit->curundo->next==NULL) {
-			/* pass */
-		}
-		else {
-			get_PTCacheUndo(edit, edit->curundo->next);
-			edit->curundo= edit->curundo->next;
-			if (G.debug & G_DEBUG) printf("redo %s\n", edit->curundo->name);
-		}
-	}
-
-	DEG_id_tag_update(&OBACT(view_layer)->id, OB_RECALC_DATA);
-}
-
-bool PE_undo_is_valid(Scene *scene, ViewLayer *view_layer)
-{
-	PTCacheEdit *edit= PE_get_current(scene, view_layer, OBACT(view_layer));
-	
-	if (edit) {
-		return (edit->undo.last != edit->undo.first);
-	}
-	return 0;
-}
-
-void PTCacheUndo_clear(PTCacheEdit *edit)
-{
-	PTCacheUndo *undo;
-
-	if (edit==NULL) return;
-	
-	undo= edit->undo.first;
-	while (undo) {
-		free_PTCacheUndo(undo);
-		undo= undo->next;
-	}
-	BLI_freelistN(&edit->undo);
-	edit->curundo= NULL;
-}
-
-void PE_undo(Scene *scene, ViewLayer *view_layer)
-{
-	PE_undo_step(scene, view_layer, 1);
-}
-
-void PE_redo(Scene *scene, ViewLayer *view_layer)
-{
-	PE_undo_step(scene, view_layer, -1);
-}
-
-void PE_undo_number(Scene *scene, ViewLayer *view_layer, int nr)
-{
-	PTCacheEdit *edit= PE_get_current(scene, view_layer, OBACT(view_layer));
-	PTCacheUndo *undo;
-	int a=0;
-	
-	for (undo= edit->undo.first; undo; undo= undo->next, a++) {
-		if (a==nr) break;
-	}
-	edit->curundo= undo;
-	PE_undo_step(scene, view_layer, 0);
-}
-
-
-/* get name of undo item, return null if no item with this index */
-/* if active pointer, set it to 1 if true */
-const char *PE_undo_get_name(Scene *scene, ViewLayer *view_layer, int nr, bool *r_active)
-{
-	PTCacheEdit *edit= PE_get_current(scene, view_layer, OBACT(view_layer));
-	PTCacheUndo *undo;
-	
-	if (r_active) *r_active = false;
-	
-	if (edit) {
-		undo= BLI_findlink(&edit->undo, nr);
-		if (undo) {
-			if (r_active && (undo == edit->curundo)) {
-				*r_active = true;
-			}
-			return undo->name;
-		}
-	}
-	return NULL;
-}
-
-=======
->>>>>>> a3486e73
 /************************ utilities ******************************/
 
 int PE_minmax(Scene *scene, ViewLayer *view_layer, float min[3], float max[3])
