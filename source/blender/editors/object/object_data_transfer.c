--- conflicted
+++ resolved
@@ -522,11 +522,7 @@
 	RNA_pointer_create(&wm->id, op->type->srna, op->properties, &ptr);
 
 	/* Main auto-draw call */
-<<<<<<< HEAD
-	uiDefAutoButsRNA(layout, &ptr, data_transfer_draw_check_prop, UI_BUT_LABEL_ALIGN_NONE, false);
-=======
-	uiDefAutoButsRNA(layout, &ptr, data_transfer_draw_check_prop, NULL, '\0');
->>>>>>> dbd79c09
+	uiDefAutoButsRNA(layout, &ptr, data_transfer_draw_check_prop, NULL, '\0', false);
 }
 
 /* transfers weight from active to selected */
