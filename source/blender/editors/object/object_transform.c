/*
 * This program is free software; you can redistribute it and/or
 * modify it under the terms of the GNU General Public License
 * as published by the Free Software Foundation; either version 2
 * of the License, or (at your option) any later version.
 *
 * This program is distributed in the hope that it will be useful,
 * but WITHOUT ANY WARRANTY; without even the implied warranty of
 * MERCHANTABILITY or FITNESS FOR A PARTICULAR PURPOSE.  See the
 * GNU General Public License for more details.
 *
 * You should have received a copy of the GNU General Public License
 * along with this program; if not, write to the Free Software Foundation,
 * Inc., 51 Franklin Street, Fifth Floor, Boston, MA 02110-1301, USA.
 *
 * The Original Code is Copyright (C) 2001-2002 by NaN Holding BV.
 * All rights reserved.
 */

/** \file
 * \ingroup edobj
 */

#include <stdlib.h>
#include <string.h>

#include "DNA_anim_types.h"
#include "DNA_armature_types.h"
#include "DNA_collection_types.h"
#include "DNA_gpencil_types.h"
#include "DNA_lattice_types.h"
#include "DNA_light_types.h"
#include "DNA_mesh_types.h"
#include "DNA_meta_types.h"
#include "DNA_object_types.h"
#include "DNA_scene_types.h"

#include "BLI_array.h"
#include "BLI_listbase.h"
#include "BLI_math.h"
#include "BLI_utildefines.h"

#include "BKE_armature.h"
#include "BKE_context.h"
#include "BKE_curve.h"
#include "BKE_editmesh.h"
#include "BKE_gpencil.h"
#include "BKE_gpencil_geom.h"
#include "BKE_idtype.h"
#include "BKE_lattice.h"
#include "BKE_layer.h"
#include "BKE_lib_id.h"
#include "BKE_main.h"
#include "BKE_mball.h"
#include "BKE_mesh.h"
#include "BKE_multires.h"
#include "BKE_object.h"
#include "BKE_report.h"
#include "BKE_scene.h"
#include "BKE_tracking.h"

#include "DEG_depsgraph.h"
#include "DEG_depsgraph_query.h"

#include "RNA_access.h"
#include "RNA_define.h"

#include "WM_api.h"
#include "WM_types.h"

#include "ED_armature.h"
#include "ED_gpencil.h"
#include "ED_keyframing.h"
#include "ED_mesh.h"
#include "ED_object.h"
#include "ED_screen.h"
#include "ED_view3d.h"

#include "MEM_guardedalloc.h"

#include "object_intern.h"

/* -------------------------------------------------------------------- */
/** \name Clear Transformation Utilities
 * \{ */

/* clear location of object */
static void object_clear_loc(Object *ob, const bool clear_delta)
{
  /* clear location if not locked */
  if ((ob->protectflag & OB_LOCK_LOCX) == 0) {
    ob->loc[0] = 0.0f;
    if (clear_delta) {
      ob->dloc[0] = 0.0f;
    }
  }
  if ((ob->protectflag & OB_LOCK_LOCY) == 0) {
    ob->loc[1] = 0.0f;
    if (clear_delta) {
      ob->dloc[1] = 0.0f;
    }
  }
  if ((ob->protectflag & OB_LOCK_LOCZ) == 0) {
    ob->loc[2] = 0.0f;
    if (clear_delta) {
      ob->dloc[2] = 0.0f;
    }
  }
}

/* clear rotation of object */
static void object_clear_rot(Object *ob, const bool clear_delta)
{
  /* clear rotations that aren't locked */
  if (ob->protectflag & (OB_LOCK_ROTX | OB_LOCK_ROTY | OB_LOCK_ROTZ | OB_LOCK_ROTW)) {
    if (ob->protectflag & OB_LOCK_ROT4D) {
      /* perform clamping on a component by component basis */
      if (ob->rotmode == ROT_MODE_AXISANGLE) {
        if ((ob->protectflag & OB_LOCK_ROTW) == 0) {
          ob->rotAngle = 0.0f;
          if (clear_delta) {
            ob->drotAngle = 0.0f;
          }
        }
        if ((ob->protectflag & OB_LOCK_ROTX) == 0) {
          ob->rotAxis[0] = 0.0f;
          if (clear_delta) {
            ob->drotAxis[0] = 0.0f;
          }
        }
        if ((ob->protectflag & OB_LOCK_ROTY) == 0) {
          ob->rotAxis[1] = 0.0f;
          if (clear_delta) {
            ob->drotAxis[1] = 0.0f;
          }
        }
        if ((ob->protectflag & OB_LOCK_ROTZ) == 0) {
          ob->rotAxis[2] = 0.0f;
          if (clear_delta) {
            ob->drotAxis[2] = 0.0f;
          }
        }

        /* Check validity of axis - axis should never be 0,0,0
         * (if so, then we make it rotate about y). */
        if (IS_EQF(ob->rotAxis[0], ob->rotAxis[1]) && IS_EQF(ob->rotAxis[1], ob->rotAxis[2])) {
          ob->rotAxis[1] = 1.0f;
        }
        if (IS_EQF(ob->drotAxis[0], ob->drotAxis[1]) && IS_EQF(ob->drotAxis[1], ob->drotAxis[2]) &&
            clear_delta) {
          ob->drotAxis[1] = 1.0f;
        }
      }
      else if (ob->rotmode == ROT_MODE_QUAT) {
        if ((ob->protectflag & OB_LOCK_ROTW) == 0) {
          ob->quat[0] = 1.0f;
          if (clear_delta) {
            ob->dquat[0] = 1.0f;
          }
        }
        if ((ob->protectflag & OB_LOCK_ROTX) == 0) {
          ob->quat[1] = 0.0f;
          if (clear_delta) {
            ob->dquat[1] = 0.0f;
          }
        }
        if ((ob->protectflag & OB_LOCK_ROTY) == 0) {
          ob->quat[2] = 0.0f;
          if (clear_delta) {
            ob->dquat[2] = 0.0f;
          }
        }
        if ((ob->protectflag & OB_LOCK_ROTZ) == 0) {
          ob->quat[3] = 0.0f;
          if (clear_delta) {
            ob->dquat[3] = 0.0f;
          }
        }
        /* TODO: does this quat need normalizing now? */
      }
      else {
        /* the flag may have been set for the other modes, so just ignore the extra flag... */
        if ((ob->protectflag & OB_LOCK_ROTX) == 0) {
          ob->rot[0] = 0.0f;
          if (clear_delta) {
            ob->drot[0] = 0.0f;
          }
        }
        if ((ob->protectflag & OB_LOCK_ROTY) == 0) {
          ob->rot[1] = 0.0f;
          if (clear_delta) {
            ob->drot[1] = 0.0f;
          }
        }
        if ((ob->protectflag & OB_LOCK_ROTZ) == 0) {
          ob->rot[2] = 0.0f;
          if (clear_delta) {
            ob->drot[2] = 0.0f;
          }
        }
      }
    }
    else {
      /* perform clamping using euler form (3-components) */
      /* FIXME: deltas are not handled for these cases yet... */
      float eul[3], oldeul[3], quat1[4] = {0};

      if (ob->rotmode == ROT_MODE_QUAT) {
        copy_qt_qt(quat1, ob->quat);
        quat_to_eul(oldeul, ob->quat);
      }
      else if (ob->rotmode == ROT_MODE_AXISANGLE) {
        axis_angle_to_eulO(oldeul, EULER_ORDER_DEFAULT, ob->rotAxis, ob->rotAngle);
      }
      else {
        copy_v3_v3(oldeul, ob->rot);
      }

      eul[0] = eul[1] = eul[2] = 0.0f;

      if (ob->protectflag & OB_LOCK_ROTX) {
        eul[0] = oldeul[0];
      }
      if (ob->protectflag & OB_LOCK_ROTY) {
        eul[1] = oldeul[1];
      }
      if (ob->protectflag & OB_LOCK_ROTZ) {
        eul[2] = oldeul[2];
      }

      if (ob->rotmode == ROT_MODE_QUAT) {
        eul_to_quat(ob->quat, eul);
        /* quaternions flip w sign to accumulate rotations correctly */
        if ((quat1[0] < 0.0f && ob->quat[0] > 0.0f) || (quat1[0] > 0.0f && ob->quat[0] < 0.0f)) {
          mul_qt_fl(ob->quat, -1.0f);
        }
      }
      else if (ob->rotmode == ROT_MODE_AXISANGLE) {
        eulO_to_axis_angle(ob->rotAxis, &ob->rotAngle, eul, EULER_ORDER_DEFAULT);
      }
      else {
        copy_v3_v3(ob->rot, eul);
      }
    }
  }  // Duplicated in source/blender/editors/armature/editarmature.c
  else {
    if (ob->rotmode == ROT_MODE_QUAT) {
      unit_qt(ob->quat);
      if (clear_delta) {
        unit_qt(ob->dquat);
      }
    }
    else if (ob->rotmode == ROT_MODE_AXISANGLE) {
      unit_axis_angle(ob->rotAxis, &ob->rotAngle);
      if (clear_delta) {
        unit_axis_angle(ob->drotAxis, &ob->drotAngle);
      }
    }
    else {
      zero_v3(ob->rot);
      if (clear_delta) {
        zero_v3(ob->drot);
      }
    }
  }
}

/* clear scale of object */
static void object_clear_scale(Object *ob, const bool clear_delta)
{
  /* clear scale factors which are not locked */
  if ((ob->protectflag & OB_LOCK_SCALEX) == 0) {
    ob->scale[0] = 1.0f;
    if (clear_delta) {
      ob->dscale[0] = 1.0f;
    }
  }
  if ((ob->protectflag & OB_LOCK_SCALEY) == 0) {
    ob->scale[1] = 1.0f;
    if (clear_delta) {
      ob->dscale[1] = 1.0f;
    }
  }
  if ((ob->protectflag & OB_LOCK_SCALEZ) == 0) {
    ob->scale[2] = 1.0f;
    if (clear_delta) {
      ob->dscale[2] = 1.0f;
    }
  }
}

/* generic exec for clear-transform operators */
static int object_clear_transform_generic_exec(bContext *C,
                                               wmOperator *op,
                                               void (*clear_func)(Object *, const bool),
                                               const char default_ksName[])
{
  Depsgraph *depsgraph = CTX_data_depsgraph_pointer(C);
  Main *bmain = CTX_data_main(C);
  Scene *scene = CTX_data_scene(C);
  ViewLayer *view_layer = CTX_data_view_layer(C);
  /* May be NULL. */
  View3D *v3d = CTX_wm_view3d(C);
  KeyingSet *ks;
  const bool clear_delta = RNA_boolean_get(op->ptr, "clear_delta");

  BLI_assert(!ELEM(NULL, clear_func, default_ksName));

  Object **objects = NULL;
  uint objects_len = 0;
  {
    BLI_array_declare(objects);
    FOREACH_SELECTED_EDITABLE_OBJECT_BEGIN (view_layer, v3d, ob) {
      BLI_array_append(objects, ob);
    }
    FOREACH_SELECTED_EDITABLE_OBJECT_END;
    objects_len = BLI_array_len(objects);
  }

  if (objects == NULL) {
    return OPERATOR_CANCELLED;
  }

  /* Support transforming the object data. */
  const bool use_transform_skip_children = (scene->toolsettings->transform_flag &
                                            SCE_XFORM_SKIP_CHILDREN);
  const bool use_transform_data_origin = (scene->toolsettings->transform_flag &
                                          SCE_XFORM_DATA_ORIGIN);
  struct XFormObjectSkipChild_Container *xcs = NULL;
  struct XFormObjectData_Container *xds = NULL;

  if (use_transform_skip_children) {
    BKE_scene_graph_evaluated_ensure(depsgraph, bmain);
    xcs = ED_object_xform_skip_child_container_create();
    ED_object_xform_skip_child_container_item_ensure_from_array(
        xcs, view_layer, objects, objects_len);
  }
  if (use_transform_data_origin) {
    BKE_scene_graph_evaluated_ensure(depsgraph, bmain);
    xds = ED_object_data_xform_container_create();
  }

  /* get KeyingSet to use */
  ks = ANIM_get_keyingset_for_autokeying(scene, default_ksName);

  for (uint ob_index = 0; ob_index < objects_len; ob_index++) {
    Object *ob = objects[ob_index];

    if (use_transform_data_origin) {
      ED_object_data_xform_container_item_ensure(xds, ob);
    }

    /* run provided clearing function */
    clear_func(ob, clear_delta);

    ED_autokeyframe_object(C, scene, ob, ks);

    /* tag for updates */
    DEG_id_tag_update(&ob->id, ID_RECALC_TRANSFORM);
  }
  MEM_freeN(objects);

  if (use_transform_skip_children) {
    ED_object_xform_skip_child_container_update_all(xcs, bmain, depsgraph);
    ED_object_xform_skip_child_container_destroy(xcs);
  }

  if (use_transform_data_origin) {
    ED_object_data_xform_container_update_all(xds, bmain, depsgraph);
    ED_object_data_xform_container_destroy(xds);
  }

  /* this is needed so children are also updated */
  WM_event_add_notifier(C, NC_OBJECT | ND_TRANSFORM, NULL);

  return OPERATOR_FINISHED;
}

/** \} */

/* -------------------------------------------------------------------- */
/** \name Clear Location Operator
 * \{ */

static int object_location_clear_exec(bContext *C, wmOperator *op)
{
  return object_clear_transform_generic_exec(C, op, object_clear_loc, ANIM_KS_LOCATION_ID);
}

void OBJECT_OT_location_clear(wmOperatorType *ot)
{
  /* identifiers */
  ot->name = "Clear Location";
  ot->description = "Clear the object's location";
  ot->idname = "OBJECT_OT_location_clear";

  /* api callbacks */
  ot->exec = object_location_clear_exec;
  ot->poll = ED_operator_scene_editable;

  /* flags */
  ot->flag = OPTYPE_REGISTER | OPTYPE_UNDO;

  /* properties */
  ot->prop = RNA_def_boolean(
      ot->srna,
      "clear_delta",
      false,
      "Clear Delta",
      "Clear delta location in addition to clearing the normal location transform");
}

/** \} */

/* -------------------------------------------------------------------- */
/** \name Clear Rotation Operator
 * \{ */

static int object_rotation_clear_exec(bContext *C, wmOperator *op)
{
  return object_clear_transform_generic_exec(C, op, object_clear_rot, ANIM_KS_ROTATION_ID);
}

void OBJECT_OT_rotation_clear(wmOperatorType *ot)
{
  /* identifiers */
  ot->name = "Clear Rotation";
  ot->description = "Clear the object's rotation";
  ot->idname = "OBJECT_OT_rotation_clear";

  /* api callbacks */
  ot->exec = object_rotation_clear_exec;
  ot->poll = ED_operator_scene_editable;

  /* flags */
  ot->flag = OPTYPE_REGISTER | OPTYPE_UNDO;

  /* properties */
  ot->prop = RNA_def_boolean(
      ot->srna,
      "clear_delta",
      false,
      "Clear Delta",
      "Clear delta rotation in addition to clearing the normal rotation transform");
}

/** \} */

/* -------------------------------------------------------------------- */
/** \name Clear Scale Operator
 * \{ */

static int object_scale_clear_exec(bContext *C, wmOperator *op)
{
  return object_clear_transform_generic_exec(C, op, object_clear_scale, ANIM_KS_SCALING_ID);
}

void OBJECT_OT_scale_clear(wmOperatorType *ot)
{
  /* identifiers */
  ot->name = "Clear Scale";
  ot->description = "Clear the object's scale";
  ot->idname = "OBJECT_OT_scale_clear";

  /* api callbacks */
  ot->exec = object_scale_clear_exec;
  ot->poll = ED_operator_scene_editable;

  /* flags */
  ot->flag = OPTYPE_REGISTER | OPTYPE_UNDO;

  /* properties */
  ot->prop = RNA_def_boolean(
      ot->srna,
      "clear_delta",
      false,
      "Clear Delta",
      "Clear delta scale in addition to clearing the normal scale transform");
}

/** \} */

/* -------------------------------------------------------------------- */
/** \name Clear Origin Operator
 * \{ */

static int object_origin_clear_exec(bContext *C, wmOperator *UNUSED(op))
{
  float *v1, *v3;
  float mat[3][3];

  CTX_DATA_BEGIN (C, Object *, ob, selected_editable_objects) {
    if (ob->parent) {
      /* vectors pointed to by v1 and v3 will get modified */
      v1 = ob->loc;
      v3 = ob->parentinv[3];

      copy_m3_m4(mat, ob->parentinv);
      negate_v3_v3(v3, v1);
      mul_m3_v3(mat, v3);
    }

    DEG_id_tag_update(&ob->id, ID_RECALC_TRANSFORM);
  }
  CTX_DATA_END;

  WM_event_add_notifier(C, NC_OBJECT | ND_TRANSFORM, NULL);

  return OPERATOR_FINISHED;
}

void OBJECT_OT_origin_clear(wmOperatorType *ot)
{
  /* identifiers */
  ot->name = "Clear Origin";
  ot->description = "Clear the object's origin";
  ot->idname = "OBJECT_OT_origin_clear";

  /* api callbacks */
  ot->exec = object_origin_clear_exec;
  ot->poll = ED_operator_scene_editable;

  /* flags */
  ot->flag = OPTYPE_REGISTER | OPTYPE_UNDO;
}

/** \} */

/* -------------------------------------------------------------------- */
/** \name Apply Transformation Operator
 * \{ */

/* use this when the loc/size/rot of the parent has changed but the children
 * should stay in the same place, e.g. for apply-size-rot or object center */
static void ignore_parent_tx(Main *bmain, Depsgraph *depsgraph, Scene *scene, Object *ob)
{
  Object workob;
  Object *ob_child;

  Scene *scene_eval = DEG_get_evaluated_scene(depsgraph);

  /* a change was made, adjust the children to compensate */
  for (ob_child = bmain->objects.first; ob_child; ob_child = ob_child->id.next) {
    if (ob_child->parent == ob) {
      Object *ob_child_eval = DEG_get_evaluated_object(depsgraph, ob_child);
      BKE_object_apply_mat4(ob_child_eval, ob_child_eval->obmat, true, false);
      BKE_object_workob_calc_parent(depsgraph, scene, ob_child_eval, &workob);
      invert_m4_m4(ob_child->parentinv, workob.obmat);
      /* Copy result of BKE_object_apply_mat4(). */
      BKE_object_transform_copy(ob_child, ob_child_eval);
      /* Make sure evaluated object is in a consistent state with the original one.
       * It might be needed for applying transform on its children. */
      copy_m4_m4(ob_child_eval->parentinv, ob_child->parentinv);
      BKE_object_eval_transform_all(depsgraph, scene_eval, ob_child_eval);
      /* Tag for update.
       * This is because parent matrix did change, so in theory the child object might now be
       * evaluated to a different location in another editing context. */
      DEG_id_tag_update(&ob_child->id, ID_RECALC_TRANSFORM);
    }
  }
}

static void append_sorted_object_parent_hierarchy(Object *root_object,
                                                  Object *object,
                                                  Object **sorted_objects,
                                                  int *object_index)
{
  if (object->parent != NULL && object->parent != root_object) {
    append_sorted_object_parent_hierarchy(
        root_object, object->parent, sorted_objects, object_index);
  }
  if (object->id.tag & LIB_TAG_DOIT) {
    sorted_objects[*object_index] = object;
    (*object_index)++;
    object->id.tag &= ~LIB_TAG_DOIT;
  }
}

static Object **sorted_selected_editable_objects(bContext *C, int *r_num_objects)
{
  Main *bmain = CTX_data_main(C);

  /* Count all objects, but also tag all the selected ones. */
  BKE_main_id_tag_all(bmain, LIB_TAG_DOIT, false);
  int num_objects = 0;
  CTX_DATA_BEGIN (C, Object *, object, selected_editable_objects) {
    object->id.tag |= LIB_TAG_DOIT;
    num_objects++;
  }
  CTX_DATA_END;
  if (num_objects == 0) {
    *r_num_objects = 0;
    return NULL;
  }

  /* Append all the objects. */
  Object **sorted_objects = MEM_malloc_arrayN(num_objects, sizeof(Object *), "sorted objects");
  int object_index = 0;
  CTX_DATA_BEGIN (C, Object *, object, selected_editable_objects) {
    if ((object->id.tag & LIB_TAG_DOIT) == 0) {
      continue;
    }
    append_sorted_object_parent_hierarchy(object, object, sorted_objects, &object_index);
  }
  CTX_DATA_END;

  *r_num_objects = num_objects;

  return sorted_objects;
}

static int apply_objects_internal(bContext *C,
                                  ReportList *reports,
                                  bool apply_loc,
                                  bool apply_rot,
                                  bool apply_scale,
                                  bool do_props)
{
  Main *bmain = CTX_data_main(C);
  Scene *scene = CTX_data_scene(C);
  Depsgraph *depsgraph = CTX_data_ensure_evaluated_depsgraph(C);
  float rsmat[3][3], obmat[3][3], iobmat[3][3], mat[4][4], scale;
  bool changed = true;

  /* first check if we can execute */
  CTX_DATA_BEGIN (C, Object *, ob, selected_editable_objects) {
    if (ELEM(ob->type,
             OB_MESH,
             OB_ARMATURE,
             OB_LATTICE,
             OB_MBALL,
             OB_CURVE,
             OB_SURF,
             OB_FONT,
             OB_GPENCIL)) {
      ID *obdata = ob->data;
      if (ID_REAL_USERS(obdata) > 1) {
        BKE_reportf(reports,
                    RPT_ERROR,
                    "Cannot apply to a multi user: Object \"%s\", %s \"%s\", aborting",
                    ob->id.name + 2,
                    BKE_idtype_idcode_to_name(GS(obdata->name)),
                    obdata->name + 2);
        changed = false;
      }

      if (ID_IS_LINKED(obdata)) {
        BKE_reportf(reports,
                    RPT_ERROR,
                    "Cannot apply to library data: Object \"%s\", %s \"%s\", aborting",
                    ob->id.name + 2,
                    BKE_idtype_idcode_to_name(GS(obdata->name)),
                    obdata->name + 2);
        changed = false;
      }
    }

    if (ELEM(ob->type, OB_CURVE, OB_SURF)) {
      ID *obdata = ob->data;
      Curve *cu;

      cu = ob->data;

      if (((ob->type == OB_CURVE) && !(cu->flag & CU_3D)) && (apply_rot || apply_loc)) {
        BKE_reportf(
            reports,
            RPT_ERROR,
            "Rotation/Location can't apply to a 2D curve: Object \"%s\", %s \"%s\", aborting",
            ob->id.name + 2,
            BKE_idtype_idcode_to_name(GS(obdata->name)),
            obdata->name + 2);
        changed = false;
      }
      if (cu->key) {
        BKE_reportf(reports,
                    RPT_ERROR,
                    "Can't apply to a curve with shape-keys: Object \"%s\", %s \"%s\", aborting",
                    ob->id.name + 2,
                    BKE_idtype_idcode_to_name(GS(obdata->name)),
                    obdata->name + 2);
        changed = false;
      }
    }

    if (ob->type == OB_FONT) {
      if (apply_rot || apply_loc) {
        BKE_reportf(
            reports, RPT_ERROR, "Font's can only have scale applied: \"%s\"", ob->id.name + 2);
        changed = false;
      }
    }

    if (ob->type == OB_GPENCIL) {
      bGPdata *gpd = ob->data;
      if (gpd) {
        if (gpd->layers.first) {
          /* Unsupported configuration */
          bool has_unparented_layers = false;

          LISTBASE_FOREACH (bGPDlayer *, gpl, &gpd->layers) {
            /* Parented layers aren't supported as we can't easily re-evaluate
             * the scene to sample parent movement */
            if (gpl->parent == NULL) {
              has_unparented_layers = true;
              break;
            }
          }

          if (has_unparented_layers == false) {
            BKE_reportf(reports,
                        RPT_ERROR,
                        "Can't apply to a GP datablock where all layers are parented: Object "
                        "\"%s\", %s \"%s\", aborting",
                        ob->id.name + 2,
                        BKE_idtype_idcode_to_name(ID_GD),
                        gpd->id.name + 2);
            changed = false;
          }
        }
        else {
          /* No layers/data */
          BKE_reportf(
              reports,
              RPT_ERROR,
              "Can't apply to GP datablock with no layers: Object \"%s\", %s \"%s\", aborting",
              ob->id.name + 2,
              BKE_idtype_idcode_to_name(ID_GD),
              gpd->id.name + 2);
        }
      }
    }

    if (ob->type == OB_LAMP) {
      Light *la = ob->data;
      if (la->type == LA_AREA) {
        if (apply_rot || apply_loc) {
          BKE_reportf(reports,
                      RPT_ERROR,
                      "Area Lights can only have scale applied: \"%s\"",
                      ob->id.name + 2);
          changed = false;
        }
      }
    }
  }
  CTX_DATA_END;

  if (!changed) {
    return OPERATOR_CANCELLED;
  }

  changed = false;

  /* now execute */
  int num_objects;
  Object **objects = sorted_selected_editable_objects(C, &num_objects);
  if (objects == NULL) {
    return OPERATOR_CANCELLED;
  }

  for (int object_index = 0; object_index < num_objects; object_index++) {
    Object *ob = objects[object_index];

    /* calculate rotation/scale matrix */
    if (apply_scale && apply_rot) {
      BKE_object_to_mat3(ob, rsmat);
    }
    else if (apply_scale) {
      BKE_object_scale_to_mat3(ob, rsmat);
    }
    else if (apply_rot) {
      float tmat[3][3], timat[3][3];

      /* simple rotation matrix */
      BKE_object_rot_to_mat3(ob, rsmat, true);

      /* correct for scale, note mul_m3_m3m3 has swapped args! */
      BKE_object_scale_to_mat3(ob, tmat);
      invert_m3_m3(timat, tmat);
      mul_m3_m3m3(rsmat, timat, rsmat);
      mul_m3_m3m3(rsmat, rsmat, tmat);
    }
    else {
      unit_m3(rsmat);
    }

    copy_m4_m3(mat, rsmat);

    /* calculate translation */
    if (apply_loc) {
      copy_v3_v3(mat[3], ob->loc);

      if (!(apply_scale && apply_rot)) {
        float tmat[3][3];
        /* correct for scale and rotation that is still applied */
        BKE_object_to_mat3(ob, obmat);
        invert_m3_m3(iobmat, obmat);
        mul_m3_m3m3(tmat, rsmat, iobmat);
        mul_m3_v3(tmat, mat[3]);
      }
    }

    /* apply to object data */
    if (ob->type == OB_MESH) {
      Mesh *me = ob->data;

      if (apply_scale) {
        multiresModifier_scale_disp(depsgraph, scene, ob);
      }

      /* adjust data */
      BKE_mesh_transform(me, mat, true);

      /* update normals */
      BKE_mesh_calc_normals(me);
    }
    else if (ob->type == OB_ARMATURE) {
      bArmature *arm = ob->data;
      BKE_armature_transform(arm, mat, do_props);
    }
    else if (ob->type == OB_LATTICE) {
      Lattice *lt = ob->data;

      BKE_lattice_transform(lt, mat, true);
    }
    else if (ob->type == OB_MBALL) {
      MetaBall *mb = ob->data;
      BKE_mball_transform(mb, mat, do_props);
    }
    else if (ELEM(ob->type, OB_CURVE, OB_SURF)) {
      Curve *cu = ob->data;
      scale = mat3_to_scale(rsmat);
      BKE_curve_transform_ex(cu, mat, true, do_props, scale);
    }
    else if (ob->type == OB_FONT) {
      Curve *cu = ob->data;
      int i;

      scale = mat3_to_scale(rsmat);

      for (i = 0; i < cu->totbox; i++) {
        TextBox *tb = &cu->tb[i];
        tb->x *= scale;
        tb->y *= scale;
        tb->w *= scale;
        tb->h *= scale;
      }

      if (do_props) {
        cu->fsize *= scale;
      }
    }
    else if (ob->type == OB_GPENCIL) {
      bGPdata *gpd = ob->data;
      BKE_gpencil_transform(gpd, mat);
    }
    else if (ob->type == OB_CAMERA) {
      MovieClip *clip = BKE_object_movieclip_get(scene, ob, false);

      /* applying scale on camera actually scales clip's reconstruction.
       * of there's clip assigned to camera nothing to do actually.
       */
      if (!clip) {
        continue;
      }

      if (apply_scale) {
        BKE_tracking_reconstruction_scale(&clip->tracking, ob->scale);
      }
    }
    else if (ob->type == OB_EMPTY) {
      /* It's possible for empties too, even though they don't
       * really have obdata, since we can simply apply the maximum
       * scaling to the empty's drawsize.
       *
       * Core Assumptions:
       * 1) Most scaled empties have uniform scaling
       *    (i.e. for visibility reasons), AND/OR
       * 2) Preserving non-uniform scaling is not that important,
       *    and is something that many users would be willing to
       *    sacrifice for having an easy way to do this.
       */

      if ((apply_loc == false) && (apply_rot == false) && (apply_scale == true)) {
        float max_scale = max_fff(fabsf(ob->scale[0]), fabsf(ob->scale[1]), fabsf(ob->scale[2]));
        ob->empty_drawsize *= max_scale;
      }
    }
    else if (ob->type == OB_LAMP) {
      Light *la = ob->data;
      if (la->type != LA_AREA) {
        continue;
      }

      bool keeps_aspect_ratio = compare_ff_relative(rsmat[0][0], rsmat[1][1], FLT_EPSILON, 64);
      if ((la->area_shape == LA_AREA_SQUARE) && !keeps_aspect_ratio) {
        la->area_shape = LA_AREA_RECT;
        la->area_sizey = la->area_size;
      }
      else if ((la->area_shape == LA_AREA_DISK) && !keeps_aspect_ratio) {
        la->area_shape = LA_AREA_ELLIPSE;
        la->area_sizey = la->area_size;
      }

      la->area_size *= rsmat[0][0];
      la->area_sizey *= rsmat[1][1];
      la->area_sizez *= rsmat[2][2];
    }
    else {
      continue;
    }

    if (apply_loc) {
      zero_v3(ob->loc);
    }
    if (apply_scale) {
      ob->scale[0] = ob->scale[1] = ob->scale[2] = 1.0f;
    }
    if (apply_rot) {
      zero_v3(ob->rot);
      unit_qt(ob->quat);
      unit_axis_angle(ob->rotAxis, &ob->rotAngle);
    }

    Object *ob_eval = DEG_get_evaluated_object(depsgraph, ob);
    BKE_object_transform_copy(ob_eval, ob);

    BKE_object_where_is_calc(depsgraph, scene, ob_eval);
    if (ob->type == OB_ARMATURE) {
      /* needed for bone parents */
      BKE_armature_copy_bone_transforms(ob_eval->data, ob->data);
      BKE_pose_where_is(depsgraph, scene, ob_eval);
    }

    ignore_parent_tx(bmain, depsgraph, scene, ob);

    DEG_id_tag_update(&ob->id, ID_RECALC_TRANSFORM | ID_RECALC_GEOMETRY);

    changed = true;
  }

  MEM_freeN(objects);

  if (!changed) {
    BKE_report(reports, RPT_WARNING, "Objects have no data to transform");
    return OPERATOR_CANCELLED;
  }

  WM_event_add_notifier(C, NC_OBJECT | ND_TRANSFORM, NULL);
  return OPERATOR_FINISHED;
}

static int visual_transform_apply_exec(bContext *C, wmOperator *UNUSED(op))
{
  Scene *scene = CTX_data_scene(C);
  Depsgraph *depsgraph = CTX_data_ensure_evaluated_depsgraph(C);
  bool changed = false;

  CTX_DATA_BEGIN (C, Object *, ob, selected_editable_objects) {
    Object *ob_eval = DEG_get_evaluated_object(depsgraph, ob);
    BKE_object_where_is_calc(depsgraph, scene, ob_eval);
    BKE_object_apply_mat4(ob_eval, ob_eval->obmat, true, true);
    BKE_object_transform_copy(ob, ob_eval);

    /* update for any children that may get moved */
    DEG_id_tag_update(&ob->id, ID_RECALC_TRANSFORM);

    changed = true;
  }
  CTX_DATA_END;

  if (!changed) {
    return OPERATOR_CANCELLED;
  }

  WM_event_add_notifier(C, NC_OBJECT | ND_TRANSFORM, NULL);
  return OPERATOR_FINISHED;
}

void OBJECT_OT_visual_transform_apply(wmOperatorType *ot)
{
  /* identifiers */
  ot->name = "Apply Visual Transform";
  ot->description = "Apply the object's visual transformation to its data";
  ot->idname = "OBJECT_OT_visual_transform_apply";

  /* api callbacks */
  ot->exec = visual_transform_apply_exec;
  ot->poll = ED_operator_scene_editable;

  /* flags */
  ot->flag = OPTYPE_REGISTER | OPTYPE_UNDO;
}

static int object_transform_apply_exec(bContext *C, wmOperator *op)
{
  const bool loc = RNA_boolean_get(op->ptr, "location");
  const bool rot = RNA_boolean_get(op->ptr, "rotation");
  const bool sca = RNA_boolean_get(op->ptr, "scale");
  const bool do_props = RNA_boolean_get(op->ptr, "properties");

  if (loc || rot || sca) {
    return apply_objects_internal(C, op->reports, loc, rot, sca, do_props);
  }
  else {
    /* allow for redo */
    return OPERATOR_FINISHED;
  }
}

void OBJECT_OT_transform_apply(wmOperatorType *ot)
{
  /* identifiers */
  ot->name = "Apply Object Transform";
  ot->description = "Apply the object's transformation to its data";
  ot->idname = "OBJECT_OT_transform_apply";

  /* api callbacks */
  ot->exec = object_transform_apply_exec;
  ot->poll = ED_operator_objectmode;

  /* flags */
  ot->flag = OPTYPE_REGISTER | OPTYPE_UNDO;

  RNA_def_boolean(ot->srna, "location", true, "Location", "");
  RNA_def_boolean(ot->srna, "rotation", true, "Rotation", "");
  RNA_def_boolean(ot->srna, "scale", true, "Scale", "");
  RNA_def_boolean(ot->srna,
                  "properties",
                  true,
                  "Apply Properties",
                  "Modify properties such as curve vertex radius, font size and bone envelope");
}

/** \} */

/* -------------------------------------------------------------------- */
/** \name Set Object Center Operator
 * \{ */

enum {
  GEOMETRY_TO_ORIGIN = 0,
  ORIGIN_TO_GEOMETRY,
  ORIGIN_TO_CURSOR,
  ORIGIN_TO_CENTER_OF_MASS_SURFACE,
  ORIGIN_TO_CENTER_OF_MASS_VOLUME,
};

static int object_origin_set_exec(bContext *C, wmOperator *op)
{
  Main *bmain = CTX_data_main(C);
  Scene *scene = CTX_data_scene(C);
  Object *obact = CTX_data_active_object(C);
  Object *obedit = CTX_data_edit_object(C);
  Depsgraph *depsgraph = CTX_data_ensure_evaluated_depsgraph(C);
  Object *tob;
  float cent[3], cent_neg[3], centn[3];
  const float *cursor = scene->cursor.location;
  int centermode = RNA_enum_get(op->ptr, "type");

  /* keep track of what is changed */
  int tot_change = 0, tot_lib_error = 0, tot_multiuser_arm_error = 0;

  if (obedit && centermode != GEOMETRY_TO_ORIGIN) {
    BKE_report(op->reports, RPT_ERROR, "Operation cannot be performed in edit mode");
    return OPERATOR_CANCELLED;
  }

  int around;
  {
    PropertyRNA *prop_center = RNA_struct_find_property(op->ptr, "center");
    if (RNA_property_is_set(op->ptr, prop_center)) {
      around = RNA_property_enum_get(op->ptr, prop_center);
    }
    else {
      if (scene->toolsettings->transform_pivot_point == V3D_AROUND_CENTER_BOUNDS) {
        around = V3D_AROUND_CENTER_BOUNDS;
      }
      else {
        around = V3D_AROUND_CENTER_MEDIAN;
      }
      RNA_property_enum_set(op->ptr, prop_center, around);
    }
  }

  zero_v3(cent);

  if (obedit) {
    if (obedit->type == OB_MESH) {
      Mesh *me = obedit->data;
      BMEditMesh *em = me->edit_mesh;
      BMVert *eve;
      BMIter iter;

      if (centermode == ORIGIN_TO_CURSOR) {
        copy_v3_v3(cent, cursor);
        invert_m4_m4(obedit->imat, obedit->obmat);
        mul_m4_v3(obedit->imat, cent);
      }
      else {
        if (around == V3D_AROUND_CENTER_MEDIAN) {
          if (em->bm->totvert) {
            const float total_div = 1.0f / (float)em->bm->totvert;
            BM_ITER_MESH (eve, &iter, em->bm, BM_VERTS_OF_MESH) {
              madd_v3_v3fl(cent, eve->co, total_div);
            }
          }
        }
        else {
          float min[3], max[3];
          INIT_MINMAX(min, max);
          BM_ITER_MESH (eve, &iter, em->bm, BM_VERTS_OF_MESH) {
            minmax_v3v3_v3(min, max, eve->co);
          }
          mid_v3_v3v3(cent, min, max);
        }
      }

      BM_ITER_MESH (eve, &iter, em->bm, BM_VERTS_OF_MESH) {
        sub_v3_v3(eve->co, cent);
      }

      EDBM_mesh_normals_update(em);
      tot_change++;
      DEG_id_tag_update(&obedit->id, ID_RECALC_GEOMETRY);
    }
  }

  int num_objects;
  Object **objects = sorted_selected_editable_objects(C, &num_objects);
  if (objects == NULL) {
    return OPERATOR_CANCELLED;
  }

  /* reset flags */
  for (int object_index = 0; object_index < num_objects; object_index++) {
    Object *ob = objects[object_index];
    ob->flag &= ~OB_DONE;

    /* move active first */
    if (ob == obact) {
      memmove(&objects[1], objects, object_index * sizeof(Object *));
      objects[0] = ob;
    }
  }

  for (tob = bmain->objects.first; tob; tob = tob->id.next) {
    if (tob->data) {
      ((ID *)tob->data)->tag &= ~LIB_TAG_DOIT;
    }
    if (tob->instance_collection) {
      ((ID *)tob->instance_collection)->tag &= ~LIB_TAG_DOIT;
    }
  }

  for (int object_index = 0; object_index < num_objects; object_index++) {
    Object *ob = objects[object_index];

    if ((ob->flag & OB_DONE) == 0) {
      bool do_inverse_offset = false;
      ob->flag |= OB_DONE;

      if (centermode == ORIGIN_TO_CURSOR) {
        copy_v3_v3(cent, cursor);
        invert_m4_m4(ob->imat, ob->obmat);
        mul_m4_v3(ob->imat, cent);
      }

      if (ob->data == NULL) {
        /* special support for dupligroups */
        if ((ob->transflag & OB_DUPLICOLLECTION) && ob->instance_collection &&
            (ob->instance_collection->id.tag & LIB_TAG_DOIT) == 0) {
          if (ID_IS_LINKED(ob->instance_collection)) {
            tot_lib_error++;
          }
          else {
            if (centermode == ORIGIN_TO_CURSOR) {
              /* done */
            }
            else {
              float min[3], max[3];
              /* only bounds support */
              INIT_MINMAX(min, max);
              BKE_object_minmax_dupli(depsgraph, scene, ob, min, max, true);
              mid_v3_v3v3(cent, min, max);
              invert_m4_m4(ob->imat, ob->obmat);
              mul_m4_v3(ob->imat, cent);
            }

            add_v3_v3(ob->instance_collection->instance_offset, cent);

            tot_change++;
            ob->instance_collection->id.tag |= LIB_TAG_DOIT;
            do_inverse_offset = true;
          }
        }
      }
      else if (ID_IS_LINKED(ob->data)) {
        tot_lib_error++;
      }

      if (obedit == NULL && ob->type == OB_MESH) {
        Mesh *me = ob->data;

        if (centermode == ORIGIN_TO_CURSOR) {
          /* done */
        }
        else if (centermode == ORIGIN_TO_CENTER_OF_MASS_SURFACE) {
          BKE_mesh_center_of_surface(me, cent);
        }
        else if (centermode == ORIGIN_TO_CENTER_OF_MASS_VOLUME) {
          BKE_mesh_center_of_volume(me, cent);
        }
        else if (around == V3D_AROUND_CENTER_MEDIAN) {
          BKE_mesh_center_median(me, cent);
        }
        else {
          BKE_mesh_center_bounds(me, cent);
        }

        negate_v3_v3(cent_neg, cent);
        BKE_mesh_translate(me, cent_neg, 1);

        tot_change++;
        me->id.tag |= LIB_TAG_DOIT;
        do_inverse_offset = true;
      }
      else if (ELEM(ob->type, OB_CURVE, OB_SURF)) {
        Curve *cu = ob->data;

        if (centermode == ORIGIN_TO_CURSOR) {
          /* done */
        }
        else if (around == V3D_AROUND_CENTER_MEDIAN) {
          BKE_curve_center_median(cu, cent);
        }
        else {
          BKE_curve_center_bounds(cu, cent);
        }

        /* don't allow Z change if curve is 2D */
        if ((ob->type == OB_CURVE) && !(cu->flag & CU_3D)) {
          cent[2] = 0.0;
        }

        negate_v3_v3(cent_neg, cent);
        BKE_curve_translate(cu, cent_neg, 1);

        tot_change++;
        cu->id.tag |= LIB_TAG_DOIT;
        do_inverse_offset = true;

        if (obedit) {
          if (centermode == GEOMETRY_TO_ORIGIN) {
            DEG_id_tag_update(&obedit->id, ID_RECALC_GEOMETRY);
          }
          break;
        }
      }
      else if (ob->type == OB_FONT) {
        /* get from bb */

        Curve *cu = ob->data;

        if (ob->runtime.bb == NULL && (centermode != ORIGIN_TO_CURSOR)) {
          /* do nothing*/
        }
        else {
          if (centermode == ORIGIN_TO_CURSOR) {
            /* done */
          }
          else {
            /* extra 0.5 is the height o above line */
            cent[0] = 0.5f * (ob->runtime.bb->vec[4][0] + ob->runtime.bb->vec[0][0]);
            cent[1] = 0.5f * (ob->runtime.bb->vec[0][1] + ob->runtime.bb->vec[2][1]);
          }

          cent[2] = 0.0f;

          cu->xof = cu->xof - cent[0];
          cu->yof = cu->yof - cent[1];

          tot_change++;
          cu->id.tag |= LIB_TAG_DOIT;
          do_inverse_offset = true;
        }
      }
      else if (ob->type == OB_ARMATURE) {
        bArmature *arm = ob->data;

        if (ID_REAL_USERS(arm) > 1) {
#if 0
          BKE_report(op->reports, RPT_ERROR, "Cannot apply to a multi user armature");
          return;
#endif
          tot_multiuser_arm_error++;
        }
        else {
          /* Function to recenter armatures in editarmature.c
           * Bone + object locations are handled there.
           */
          ED_armature_origin_set(bmain, ob, cursor, centermode, around);

          tot_change++;
          arm->id.tag |= LIB_TAG_DOIT;
          /* do_inverse_offset = true; */ /* docenter_armature() handles this */

          Object *ob_eval = DEG_get_evaluated_object(depsgraph, ob);
          BKE_object_transform_copy(ob_eval, ob);
          BKE_armature_copy_bone_transforms(ob_eval->data, ob->data);
          BKE_object_where_is_calc(depsgraph, scene, ob_eval);
          BKE_pose_where_is(depsgraph, scene, ob_eval); /* needed for bone parents */

          ignore_parent_tx(bmain, depsgraph, scene, ob);

          if (obedit) {
            break;
          }
        }
      }
      else if (ob->type == OB_MBALL) {
        MetaBall *mb = ob->data;

        if (centermode == ORIGIN_TO_CURSOR) {
          /* done */
        }
        else if (around == V3D_AROUND_CENTER_MEDIAN) {
          BKE_mball_center_median(mb, cent);
        }
        else {
          BKE_mball_center_bounds(mb, cent);
        }

        negate_v3_v3(cent_neg, cent);
        BKE_mball_translate(mb, cent_neg);

        tot_change++;
        mb->id.tag |= LIB_TAG_DOIT;
        do_inverse_offset = true;

        if (obedit) {
          if (centermode == GEOMETRY_TO_ORIGIN) {
            DEG_id_tag_update(&obedit->id, ID_RECALC_GEOMETRY);
          }
          break;
        }
      }
      else if (ob->type == OB_LATTICE) {
        Lattice *lt = ob->data;

        if (centermode == ORIGIN_TO_CURSOR) {
          /* done */
        }
        else if (around == V3D_AROUND_CENTER_MEDIAN) {
          BKE_lattice_center_median(lt, cent);
        }
        else {
          BKE_lattice_center_bounds(lt, cent);
        }

        negate_v3_v3(cent_neg, cent);
        BKE_lattice_translate(lt, cent_neg, 1);

        tot_change++;
        lt->id.tag |= LIB_TAG_DOIT;
        do_inverse_offset = true;
      }
      else if (ob->type == OB_GPENCIL) {
        bGPdata *gpd = ob->data;
        float gpcenter[3];
        if (gpd) {
          if (centermode == ORIGIN_TO_GEOMETRY) {
            zero_v3(gpcenter);
            BKE_gpencil_centroid_3d(gpd, gpcenter);
            add_v3_v3(gpcenter, ob->obmat[3]);
          }
          if (centermode == ORIGIN_TO_CURSOR) {
            copy_v3_v3(gpcenter, cursor);
          }
          if ((centermode == ORIGIN_TO_GEOMETRY) || (centermode == ORIGIN_TO_CURSOR)) {
            bGPDspoint *pt;
            float imat[3][3], bmat[3][3];
            float offset_global[3];
            float offset_local[3];
            int i;

            sub_v3_v3v3(offset_global, gpcenter, ob->obmat[3]);
            copy_m3_m4(bmat, obact->obmat);
            invert_m3_m3(imat, bmat);
            mul_m3_v3(imat, offset_global);
            mul_v3_m3v3(offset_local, imat, offset_global);

            float diff_mat[4][4];
            float inverse_diff_mat[4][4];

            /* recalculate all strokes
             * (all layers are considered without evaluating lock attributes) */
            LISTBASE_FOREACH (bGPDlayer *, gpl, &gpd->layers) {
              /* calculate difference matrix */
              BKE_gpencil_parent_matrix_get(depsgraph, obact, gpl, diff_mat);
              /* undo matrix */
              invert_m4_m4(inverse_diff_mat, diff_mat);
              LISTBASE_FOREACH (bGPDframe *, gpf, &gpl->frames) {
                LISTBASE_FOREACH (bGPDstroke *, gps, &gpf->strokes) {
                  for (i = 0, pt = gps->points; i < gps->totpoints; i++, pt++) {
                    float mpt[3];
                    mul_v3_m4v3(mpt, inverse_diff_mat, &pt->x);
                    sub_v3_v3(mpt, offset_local);
                    mul_v3_m4v3(&pt->x, diff_mat, mpt);
                  }
                }
              }
            }
            tot_change++;
            if (centermode == ORIGIN_TO_GEOMETRY) {
              copy_v3_v3(ob->loc, gpcenter);
            }
            DEG_id_tag_update(&gpd->id, ID_RECALC_TRANSFORM | ID_RECALC_GEOMETRY);
            DEG_id_tag_update(&ob->id, ID_RECALC_TRANSFORM);

            ob->id.tag |= LIB_TAG_DOIT;
            do_inverse_offset = true;
          }
          else {
            BKE_report(op->reports,
                       RPT_WARNING,
                       "Grease Pencil Object does not support this set origin option");
          }
        }
      }

      /* offset other selected objects */
      if (do_inverse_offset && (centermode != GEOMETRY_TO_ORIGIN)) {
        float obmat[4][4];

        /* was the object data modified
         * note: the functions above must set 'cent' */

        /* convert the offset to parent space */
        BKE_object_to_mat4(ob, obmat);
        mul_v3_mat3_m4v3(centn, obmat, cent); /* omit translation part */

        add_v3_v3(ob->loc, centn);

        Object *ob_eval = DEG_get_evaluated_object(depsgraph, ob);
        BKE_object_transform_copy(ob_eval, ob);
        BKE_object_where_is_calc(depsgraph, scene, ob_eval);
        if (ob->type == OB_ARMATURE) {
          /* needed for bone parents */
          BKE_armature_copy_bone_transforms(ob_eval->data, ob->data);
          BKE_pose_where_is(depsgraph, scene, ob_eval);
        }

        ignore_parent_tx(bmain, depsgraph, scene, ob);

        /* other users? */
        // CTX_DATA_BEGIN (C, Object *, ob_other, selected_editable_objects)
        //{

        /* use existing context looper */
        for (int other_object_index = 0; other_object_index < num_objects; other_object_index++) {
          Object *ob_other = objects[other_object_index];

          if ((ob_other->flag & OB_DONE) == 0 &&
              ((ob->data && (ob->data == ob_other->data)) ||
               (ob->instance_collection == ob_other->instance_collection &&
                (ob->transflag | ob_other->transflag) & OB_DUPLICOLLECTION))) {
            ob_other->flag |= OB_DONE;
            DEG_id_tag_update(&ob_other->id, ID_RECALC_TRANSFORM | ID_RECALC_GEOMETRY);

            mul_v3_mat3_m4v3(centn, ob_other->obmat, cent); /* omit translation part */
            add_v3_v3(ob_other->loc, centn);

            Object *ob_other_eval = DEG_get_evaluated_object(depsgraph, ob_other);
            BKE_object_transform_copy(ob_other_eval, ob_other);
            BKE_object_where_is_calc(depsgraph, scene, ob_other_eval);
            if (ob_other->type == OB_ARMATURE) {
              /* needed for bone parents */
              BKE_armature_copy_bone_transforms(ob_eval->data, ob->data);
              BKE_pose_where_is(depsgraph, scene, ob_other_eval);
            }
            ignore_parent_tx(bmain, depsgraph, scene, ob_other);
          }
        }
        // CTX_DATA_END;
      }
    }
  }
  MEM_freeN(objects);

  for (tob = bmain->objects.first; tob; tob = tob->id.next) {
    if (tob->data && (((ID *)tob->data)->tag & LIB_TAG_DOIT)) {
      BKE_object_batch_cache_dirty_tag(tob);
      DEG_id_tag_update(&tob->id, ID_RECALC_TRANSFORM | ID_RECALC_GEOMETRY);
    }
    /* special support for dupligroups */
    else if (tob->instance_collection && tob->instance_collection->id.tag & LIB_TAG_DOIT) {
      DEG_id_tag_update(&tob->id, ID_RECALC_TRANSFORM);
      DEG_id_tag_update(&tob->instance_collection->id, ID_RECALC_COPY_ON_WRITE);
    }
  }

  if (tot_change) {
    WM_event_add_notifier(C, NC_OBJECT | ND_TRANSFORM, NULL);
  }

  /* Warn if any errors occurred */
  if (tot_lib_error + tot_multiuser_arm_error) {
    BKE_reportf(op->reports,
                RPT_WARNING,
                "%i object(s) not centered, %i changed:",
                tot_lib_error + tot_multiuser_arm_error,
                tot_change);
    if (tot_lib_error) {
      BKE_reportf(op->reports, RPT_WARNING, "|%i linked library object(s)", tot_lib_error);
    }
    if (tot_multiuser_arm_error) {
      BKE_reportf(
          op->reports, RPT_WARNING, "|%i multiuser armature object(s)", tot_multiuser_arm_error);
    }
  }

  return OPERATOR_FINISHED;
}

void OBJECT_OT_origin_set(wmOperatorType *ot)
{
  static const EnumPropertyItem prop_set_center_types[] = {
      {GEOMETRY_TO_ORIGIN,
       "GEOMETRY_ORIGIN",
       0,
       "Geometry to Origin",
       "Move object geometry to object origin"},
      {ORIGIN_TO_GEOMETRY,
       "ORIGIN_GEOMETRY",
       0,
       "Origin to Geometry",
       "Calculate the center of geometry based on the current pivot point (median, otherwise "
       "bounding-box)"},
      {ORIGIN_TO_CURSOR,
       "ORIGIN_CURSOR",
       0,
       "Origin to 3D Cursor",
       "Move object origin to position of the 3D cursor"},
      /* Intentional naming mismatch since some scripts refer to this. */
      {ORIGIN_TO_CENTER_OF_MASS_SURFACE,
       "ORIGIN_CENTER_OF_MASS",
       0,
       "Origin to Center of Mass (Surface)",
       "Calculate the center of mass from the surface area"},
      {ORIGIN_TO_CENTER_OF_MASS_VOLUME,
       "ORIGIN_CENTER_OF_VOLUME",
       0,
       "Origin to Center of Mass (Volume)",
       "Calculate the center of mass from the volume (must be manifold geometry with consistent "
       "normals)"},
      {0, NULL, 0, NULL, NULL},
  };

  static const EnumPropertyItem prop_set_bounds_types[] = {
      {V3D_AROUND_CENTER_MEDIAN, "MEDIAN", 0, "Median Center", ""},
      {V3D_AROUND_CENTER_BOUNDS, "BOUNDS", 0, "Bounds Center", ""},
      {0, NULL, 0, NULL, NULL},
  };

  /* identifiers */
  ot->name = "Set Origin";
  ot->description =
      "Set the object's origin, by either moving the data, or set to center of data, or use 3D "
      "cursor";
  ot->idname = "OBJECT_OT_origin_set";

  /* api callbacks */
  ot->invoke = WM_menu_invoke;
  ot->exec = object_origin_set_exec;

  ot->poll = ED_operator_scene_editable;

  /* flags */
  ot->flag = OPTYPE_REGISTER | OPTYPE_UNDO;

  ot->prop = RNA_def_enum(ot->srna, "type", prop_set_center_types, 0, "Type", "");
  RNA_def_enum(ot->srna, "center", prop_set_bounds_types, V3D_AROUND_CENTER_MEDIAN, "Center", "");
}

/** \} */

/* -------------------------------------------------------------------- */
/** \name Transform Axis Target
 *
 * Note this is an experimental operator to point lights/cameras at objects.
 * We may re-work how this behaves based on user feedback.
 * - campbell.
 * \{ */

/** When using multiple objects, apply their relative rotational offset to the active object. */
#define USE_RELATIVE_ROTATION
/** Disable overlays, ignoring user setting (light wire gets in the way). */
#define USE_RENDER_OVERRIDE
/**
 * Calculate a depth if the cursor isn't already over a depth
 * (not essential but feels buggy without).
 */
#define USE_FAKE_DEPTH_INIT

struct XFormAxisItem {
  Object *ob;
  float rot_mat[3][3];
  void *obtfm;
  float xform_dist;
  bool is_z_flip;

#ifdef USE_RELATIVE_ROTATION
  /* use when translating multiple */
  float xform_rot_offset[3][3];
#endif
};

struct XFormAxisData {
  ViewContext vc;
  struct {
    float depth;
    float normal[3];
    bool is_depth_valid;
    bool is_normal_valid;
  } prev;

  struct XFormAxisItem *object_data;
  uint object_data_len;
  bool is_translate;

  int init_event;
};

#ifdef USE_FAKE_DEPTH_INIT
static void object_transform_axis_target_calc_depth_init(struct XFormAxisData *xfd,
                                                         const int mval[2])
{
  struct XFormAxisItem *item = xfd->object_data;
  float view_co_a[3], view_co_b[3];
  const float mval_fl[2] = {UNPACK2(mval)};
  ED_view3d_win_to_ray(xfd->vc.region, mval_fl, view_co_a, view_co_b);
  add_v3_v3(view_co_b, view_co_a);
  float center[3] = {0.0f};
  int center_tot = 0;
  for (int i = 0; i < xfd->object_data_len; i++, item++) {
    const Object *ob = item->ob;
    const float *ob_co_a = ob->obmat[3];
    float ob_co_b[3];
    add_v3_v3v3(ob_co_b, ob->obmat[3], ob->obmat[2]);
    float view_isect[3], ob_isect[3];
    if (isect_line_line_v3(view_co_a, view_co_b, ob_co_a, ob_co_b, view_isect, ob_isect)) {
      add_v3_v3(center, view_isect);
      center_tot += 1;
    }
  }
  if (center_tot) {
    mul_v3_fl(center, 1.0f / center_tot);
    float center_proj[3];
    ED_view3d_project(xfd->vc.region, center, center_proj);
    xfd->prev.depth = center_proj[2];
    xfd->prev.is_depth_valid = true;
  }
}
#endif /* USE_FAKE_DEPTH_INIT */

static bool object_is_target_compat(const Object *ob)
{
  if (ob->type == OB_LAMP) {
    const Light *la = ob->data;
    if (ELEM(la->type, LA_SUN, LA_SPOT, LA_AREA)) {
      return true;
    }
  }
  /* We might want to enable this later, for now just lights. */
#if 0
  else if (ob->type == OB_CAMERA) {
    return true;
  }
#endif
  return false;
}

static void object_transform_axis_target_free_data(wmOperator *op)
{
  struct XFormAxisData *xfd = op->customdata;
  struct XFormAxisItem *item = xfd->object_data;

#ifdef USE_RENDER_OVERRIDE
  if (xfd->vc.rv3d->depths) {
    xfd->vc.rv3d->depths->damaged = true;
  }
#endif

  for (int i = 0; i < xfd->object_data_len; i++, item++) {
    MEM_freeN(item->obtfm);
  }
  MEM_freeN(xfd->object_data);
  MEM_freeN(xfd);
  op->customdata = NULL;
}

/* We may want to expose as alternative to: BKE_object_apply_rotation */
static void object_apply_rotation(Object *ob, const float rmat[3][3])
{
  float size[3];
  float loc[3];
  float rmat4[4][4];
  copy_m4_m3(rmat4, rmat);

  copy_v3_v3(size, ob->scale);
  copy_v3_v3(loc, ob->loc);
  BKE_object_apply_mat4(ob, rmat4, true, true);
  copy_v3_v3(ob->scale, size);
  copy_v3_v3(ob->loc, loc);
}
/* We may want to extract this to: BKE_object_apply_location */
static void object_apply_location(Object *ob, const float loc[3])
{
  /* quick but weak */
  Object ob_prev = *ob;
  float mat[4][4];
  copy_m4_m4(mat, ob->obmat);
  copy_v3_v3(mat[3], loc);
  BKE_object_apply_mat4(ob, mat, true, true);
  copy_v3_v3(mat[3], ob->loc);
  *ob = ob_prev;
  copy_v3_v3(ob->loc, mat[3]);
}

static bool object_orient_to_location(Object *ob,
                                      const float rot_orig[3][3],
                                      const float axis[3],
                                      const float location[3],
                                      const bool z_flip)
{
  float delta[3];
  sub_v3_v3v3(delta, ob->obmat[3], location);
  if (normalize_v3(delta) != 0.0f) {
    if (z_flip) {
      negate_v3(delta);
    }

    if (len_squared_v3v3(delta, axis) > FLT_EPSILON) {
      float delta_rot[3][3];
      float final_rot[3][3];
      rotation_between_vecs_to_mat3(delta_rot, axis, delta);

      mul_m3_m3m3(final_rot, delta_rot, rot_orig);

      object_apply_rotation(ob, final_rot);

      return true;
    }
  }
  return false;
}

static void object_transform_axis_target_cancel(bContext *C, wmOperator *op)
{
  struct XFormAxisData *xfd = op->customdata;
  struct XFormAxisItem *item = xfd->object_data;
  for (int i = 0; i < xfd->object_data_len; i++, item++) {
    BKE_object_tfm_restore(item->ob, item->obtfm);
    DEG_id_tag_update(&item->ob->id, ID_RECALC_TRANSFORM);
    WM_event_add_notifier(C, NC_OBJECT | ND_TRANSFORM, item->ob);
  }

  object_transform_axis_target_free_data(op);
}

static int object_transform_axis_target_invoke(bContext *C, wmOperator *op, const wmEvent *event)
{
  Depsgraph *depsgraph = CTX_data_ensure_evaluated_depsgraph(C);
  ViewContext vc;
  ED_view3d_viewcontext_init(C, &vc, depsgraph);

  if (vc.obact == NULL || !object_is_target_compat(vc.obact)) {
    /* Falls back to texture space transform. */
    return OPERATOR_PASS_THROUGH;
  }

#ifdef USE_RENDER_OVERRIDE
  int flag2_prev = vc.v3d->flag2;
  vc.v3d->flag2 |= V3D_HIDE_OVERLAYS;
#endif

  ED_view3d_autodist_init(vc.depsgraph, vc.region, vc.v3d, 0);

  if (vc.rv3d->depths != NULL) {
    vc.rv3d->depths->damaged = true;
  }
  ED_view3d_depth_update(vc.region);

#ifdef USE_RENDER_OVERRIDE
  vc.v3d->flag2 = flag2_prev;
#endif

  if (vc.rv3d->depths == NULL) {
    BKE_report(op->reports, RPT_WARNING, "Unable to access depth buffer, using view plane");
    return OPERATOR_CANCELLED;
  }

  ED_region_tag_redraw(vc.region);

  struct XFormAxisData *xfd;
  xfd = op->customdata = MEM_callocN(sizeof(struct XFormAxisData), __func__);

  /* Don't change this at runtime. */
  xfd->vc = vc;
  xfd->vc.mval[0] = event->mval[0];
  xfd->vc.mval[1] = event->mval[1];

  xfd->prev.depth = 1.0f;
  xfd->prev.is_depth_valid = false;
  xfd->prev.is_normal_valid = false;
  xfd->is_translate = false;

  xfd->init_event = WM_userdef_event_type_from_keymap_type(event->type);

  {
    struct XFormAxisItem *object_data = NULL;
    BLI_array_declare(object_data);

    struct XFormAxisItem *item = BLI_array_append_ret(object_data);
    item->ob = xfd->vc.obact;

    CTX_DATA_BEGIN (C, Object *, ob, selected_editable_objects) {
      if ((ob != xfd->vc.obact) && object_is_target_compat(ob)) {
        item = BLI_array_append_ret(object_data);
        item->ob = ob;
      }
    }
    CTX_DATA_END;

    xfd->object_data = object_data;
    xfd->object_data_len = BLI_array_len(object_data);

    if (xfd->object_data_len != BLI_array_len(object_data)) {
      xfd->object_data = MEM_reallocN(xfd->object_data,
                                      xfd->object_data_len * sizeof(*xfd->object_data));
    }
  }

  {
    struct XFormAxisItem *item = xfd->object_data;
    for (int i = 0; i < xfd->object_data_len; i++, item++) {
      item->obtfm = BKE_object_tfm_backup(item->ob);
      BKE_object_rot_to_mat3(item->ob, item->rot_mat, true);

      /* Detect negative scale matrix. */
      float full_mat3[3][3];
      BKE_object_to_mat3(item->ob, full_mat3);
      item->is_z_flip = dot_v3v3(item->rot_mat[2], full_mat3[2]) < 0.0f;
    }
  }

  WM_event_add_modal_handler(C, op);

  return OPERATOR_RUNNING_MODAL;
}

static int object_transform_axis_target_modal(bContext *C, wmOperator *op, const wmEvent *event)
{
  struct XFormAxisData *xfd = op->customdata;
  ARegion *region = xfd->vc.region;

  view3d_operator_needs_opengl(C);

  const bool is_translate = (event->ctrl != 0);
  const bool is_translate_init = is_translate && (xfd->is_translate != is_translate);

  if (event->type == MOUSEMOVE || is_translate_init) {
    const ViewDepths *depths = xfd->vc.rv3d->depths;
    if (depths && ((uint)event->mval[0] < depths->w) && ((uint)event->mval[1] < depths->h)) {
      double depth = (double)ED_view3d_depth_read_cached(&xfd->vc, event->mval);
      float location_world[3];
      if (depth == 1.0f) {
        if (xfd->prev.is_depth_valid) {
          depth = (double)xfd->prev.depth;
        }
      }

#ifdef USE_FAKE_DEPTH_INIT
      /* First time only. */
      if (depth == 1.0f) {
        if (xfd->prev.is_depth_valid == false) {
          object_transform_axis_target_calc_depth_init(xfd, event->mval);
          if (xfd->prev.is_depth_valid) {
            depth = (double)xfd->prev.depth;
          }
        }
      }
#endif

      if ((depth > depths->depth_range[0]) && (depth < depths->depth_range[1])) {
        xfd->prev.depth = depth;
        xfd->prev.is_depth_valid = true;
        if (ED_view3d_depth_unproject(region, event->mval, depth, location_world)) {
          if (is_translate) {

            float normal[3];
            bool normal_found = false;
            if (ED_view3d_depth_read_cached_normal(&xfd->vc, event->mval, normal)) {
              normal_found = true;

              /* cheap attempt to smooth normals out a bit! */
              const int ofs = 2;
              for (int x = -ofs; x <= ofs; x += ofs / 2) {
                for (int y = -ofs; y <= ofs; y += ofs / 2) {
                  if (x != 0 && y != 0) {
                    int mval_ofs[2] = {event->mval[0] + x, event->mval[1] + y};
                    float n[3];
                    if (ED_view3d_depth_read_cached_normal(&xfd->vc, mval_ofs, n)) {
                      add_v3_v3(normal, n);
                    }
                  }
                }
              }
              normalize_v3(normal);
            }
            else if (xfd->prev.is_normal_valid) {
              copy_v3_v3(normal, xfd->prev.normal);
              normal_found = true;
            }

            {
#ifdef USE_RELATIVE_ROTATION
              if (is_translate_init && xfd->object_data_len > 1) {
                float xform_rot_offset_inv_first[3][3];
                struct XFormAxisItem *item = xfd->object_data;
                for (int i = 0; i < xfd->object_data_len; i++, item++) {
                  copy_m3_m4(item->xform_rot_offset, item->ob->obmat);
                  normalize_m3(item->xform_rot_offset);

                  if (i == 0) {
                    invert_m3_m3(xform_rot_offset_inv_first, xfd->object_data[0].xform_rot_offset);
                  }
                  else {
                    mul_m3_m3m3(item->xform_rot_offset,
                                item->xform_rot_offset,
                                xform_rot_offset_inv_first);
                  }
                }
              }

#endif

              struct XFormAxisItem *item = xfd->object_data;
              for (int i = 0; i < xfd->object_data_len; i++, item++) {
                if (is_translate_init) {
                  float ob_axis[3];
                  item->xform_dist = len_v3v3(item->ob->obmat[3], location_world);
                  normalize_v3_v3(ob_axis, item->ob->obmat[2]);
                  /* Scale to avoid adding distance when moving between surfaces. */
                  if (normal_found) {
                    float scale = fabsf(dot_v3v3(ob_axis, normal));
                    item->xform_dist *= scale;
                  }
                }

                float target_normal[3];

                if (normal_found) {
                  copy_v3_v3(target_normal, normal);
                }
                else {
                  normalize_v3_v3(target_normal, item->ob->obmat[2]);
                }

#ifdef USE_RELATIVE_ROTATION
                if (normal_found) {
                  if (i != 0) {
                    mul_m3_v3(item->xform_rot_offset, target_normal);
                  }
                }
#endif
                {
                  float loc[3];

                  copy_v3_v3(loc, location_world);
                  madd_v3_v3fl(loc, target_normal, item->xform_dist);
                  object_apply_location(item->ob, loc);
                  /* so orient behaves as expected */
                  copy_v3_v3(item->ob->obmat[3], loc);
                }

                object_orient_to_location(
<<<<<<< HEAD
                    item->ob, item->rot_mat, item->rot_mat[2], location_world, item->is_z_flip);
=======
                    item->ob, item->rot_mat, item->rot_mat[2], location_world);

                DEG_id_tag_update(&item->ob->id, ID_RECALC_TRANSFORM);
>>>>>>> 8dedbb17
                WM_event_add_notifier(C, NC_OBJECT | ND_TRANSFORM, item->ob);
              }
              if (normal_found) {
                copy_v3_v3(xfd->prev.normal, normal);
                xfd->prev.is_normal_valid = true;
              }
            }
          }
          else {
            struct XFormAxisItem *item = xfd->object_data;
            for (int i = 0; i < xfd->object_data_len; i++, item++) {
<<<<<<< HEAD
              object_orient_to_location(
                  item->ob, item->rot_mat, item->rot_mat[2], location_world, item->is_z_flip);
              WM_event_add_notifier(C, NC_OBJECT | ND_TRANSFORM, item->ob);
=======
              if (object_orient_to_location(
                      item->ob, item->rot_mat, item->rot_mat[2], location_world)) {
                DEG_id_tag_update(&item->ob->id, ID_RECALC_TRANSFORM);
                WM_event_add_notifier(C, NC_OBJECT | ND_TRANSFORM, item->ob);
              }
>>>>>>> 8dedbb17
            }
            xfd->prev.is_normal_valid = false;
          }
        }
      }
    }
    xfd->is_translate = is_translate;

    ED_region_tag_redraw(xfd->vc.region);
  }

  bool is_finished = false;

  if (ISMOUSE(xfd->init_event)) {
    if ((event->type == xfd->init_event) && (event->val == KM_RELEASE)) {
      is_finished = true;
    }
  }
  else {
    if (ELEM(event->type, LEFTMOUSE, EVT_RETKEY, EVT_PADENTER)) {
      is_finished = true;
    }
  }

  if (is_finished) {
    object_transform_axis_target_free_data(op);
    return OPERATOR_FINISHED;
  }
  else if (ELEM(event->type, EVT_ESCKEY, RIGHTMOUSE)) {
    object_transform_axis_target_cancel(C, op);
    return OPERATOR_CANCELLED;
  }

  return OPERATOR_RUNNING_MODAL;
}

void OBJECT_OT_transform_axis_target(wmOperatorType *ot)
{
  /* identifiers */
  ot->name = "Interactive Light Track to Cursor";
  ot->description = "Interactively point cameras and lights to a location (Ctrl translates)";
  ot->idname = "OBJECT_OT_transform_axis_target";

  /* api callbacks */
  ot->invoke = object_transform_axis_target_invoke;
  ot->cancel = object_transform_axis_target_cancel;
  ot->modal = object_transform_axis_target_modal;
  ot->poll = ED_operator_region_view3d_active;

  /* flags */
  ot->flag = OPTYPE_REGISTER | OPTYPE_UNDO | OPTYPE_BLOCKING;
}

#undef USE_RELATIVE_ROTATION

/** \} */<|MERGE_RESOLUTION|>--- conflicted
+++ resolved
@@ -1986,13 +1986,9 @@
                 }
 
                 object_orient_to_location(
-<<<<<<< HEAD
                     item->ob, item->rot_mat, item->rot_mat[2], location_world, item->is_z_flip);
-=======
-                    item->ob, item->rot_mat, item->rot_mat[2], location_world);
 
                 DEG_id_tag_update(&item->ob->id, ID_RECALC_TRANSFORM);
->>>>>>> 8dedbb17
                 WM_event_add_notifier(C, NC_OBJECT | ND_TRANSFORM, item->ob);
               }
               if (normal_found) {
@@ -2004,17 +2000,11 @@
           else {
             struct XFormAxisItem *item = xfd->object_data;
             for (int i = 0; i < xfd->object_data_len; i++, item++) {
-<<<<<<< HEAD
-              object_orient_to_location(
-                  item->ob, item->rot_mat, item->rot_mat[2], location_world, item->is_z_flip);
-              WM_event_add_notifier(C, NC_OBJECT | ND_TRANSFORM, item->ob);
-=======
               if (object_orient_to_location(
-                      item->ob, item->rot_mat, item->rot_mat[2], location_world)) {
+                      item->ob, item->rot_mat, item->rot_mat[2], location_world, item->is_z_flip)) {
                 DEG_id_tag_update(&item->ob->id, ID_RECALC_TRANSFORM);
                 WM_event_add_notifier(C, NC_OBJECT | ND_TRANSFORM, item->ob);
               }
->>>>>>> 8dedbb17
             }
             xfd->prev.is_normal_valid = false;
           }
