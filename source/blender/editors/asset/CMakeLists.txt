# SPDX-FileCopyrightText: 2023 Blender Foundation
#
# SPDX-License-Identifier: GPL-2.0-or-later

set(INC
  .
  ../include
  ../../asset_system
  ../../blenloader
  ../../makesrna
<<<<<<< HEAD
  ../../windowmanager
  ../../../../intern/clog
  # dna_type_offsets.h
  ${CMAKE_CURRENT_BINARY_DIR}/../../makesdna/intern
=======
>>>>>>> 89811cb9
  # RNA_prototypes.h
  ${CMAKE_BINARY_DIR}/source/blender/makesrna
)

set(INC_SYS
)

set(SRC
  intern/asset_catalog.cc
  intern/asset_filter.cc
  intern/asset_handle.cc
  intern/asset_import.cc
  intern/asset_indexer.cc
  intern/asset_library_reference.cc
  intern/asset_library_reference_enum.cc
  intern/asset_list.cc
  intern/asset_mark_clear.cc
  intern/asset_ops.cc
  intern/asset_shelf.cc
  intern/asset_shelf_asset_view.cc
  intern/asset_shelf_catalog_selector.cc
  intern/asset_shelf_hook.cc
  intern/asset_shelf_settings.cc
  intern/asset_temp_id_consumer.cc
  intern/asset_type.cc

  ED_asset_catalog.h
  ED_asset_catalog.hh
  ED_asset_filter.hh
  ED_asset_handle.h
  ED_asset_import.hh
  ED_asset_indexer.h
  ED_asset_library.h
  ED_asset_list.h
  ED_asset_list.hh
  ED_asset_mark_clear.h
  ED_asset_shelf.h
  ED_asset_temp_id_consumer.h
  ED_asset_type.h
  intern/asset_library_reference.hh
  intern/asset_shelf.hh
)

set(LIB
  PRIVATE bf::blenkernel
  PRIVATE bf::blenlib
  bf_blenloader
  PRIVATE bf::blentranslation
  PRIVATE bf::dna
  PRIVATE bf::intern::clog
  PRIVATE bf::intern::guardedalloc
  PRIVATE bf::windowmanager
)

blender_add_lib(bf_editor_asset "${SRC}" "${INC}" "${INC_SYS}" "${LIB}")

# RNA_prototypes.h
add_dependencies(bf_editor_asset bf_rna)<|MERGE_RESOLUTION|>--- conflicted
+++ resolved
@@ -8,13 +8,8 @@
   ../../asset_system
   ../../blenloader
   ../../makesrna
-<<<<<<< HEAD
-  ../../windowmanager
-  ../../../../intern/clog
   # dna_type_offsets.h
   ${CMAKE_CURRENT_BINARY_DIR}/../../makesdna/intern
-=======
->>>>>>> 89811cb9
   # RNA_prototypes.h
   ${CMAKE_BINARY_DIR}/source/blender/makesrna
 )
