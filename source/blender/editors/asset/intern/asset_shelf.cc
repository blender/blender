--- conflicted
+++ resolved
@@ -141,14 +141,9 @@
  *         current context (all polls failed).
  */
 static AssetShelf *update_active_shelf(const bContext &C,
-<<<<<<< HEAD
-                                       SpaceType &space_type,
+                                       const SpaceType &space_type,
                                        RegionAssetShelf &shelf_regiondata,
                                        FunctionRef<void(AssetShelf &new_shelf)> on_create)
-=======
-                                       const SpaceType &space_type,
-                                       RegionAssetShelf &shelf_regiondata)
->>>>>>> f3778c88
 {
   /* Note: Don't access #AssetShelf.type directly, use #asset_shelf_type_ensure(). */
 
