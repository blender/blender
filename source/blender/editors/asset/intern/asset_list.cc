--- conflicted
+++ resolved
@@ -122,10 +122,6 @@
   bool isLoaded() const;
   asset_system::AssetLibrary *asset_library() const;
   void iterate(AssetListIterFn fn) const;
-<<<<<<< HEAD
-  static bool listen(const wmNotifier &notifier);
-=======
->>>>>>> 56f4610a
   int size() const;
   void tagMainDataDirty() const;
   void remapID(ID *id_old, ID *id_new) const;
