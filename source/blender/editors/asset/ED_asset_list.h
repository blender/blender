/* SPDX-FileCopyrightText: 2023 Blender Authors
 *
 * SPDX-License-Identifier: GPL-2.0-or-later */

/** \file
 * \ingroup edasset
 */

#pragma once

#include "DNA_asset_types.h"

#ifdef __cplusplus
namespace blender::asset_system {
class AssetRepresentation;
}
#endif

#ifdef __cplusplus
extern "C" {
#endif

struct AssetCatalogFilterSettings;
struct AssetLibraryReference;
struct ID;
struct bContext;
struct wmNotifier;
struct wmRegionListenerParams;

/**
 * Invoke asset list reading, potentially in a parallel job. Won't wait until the job is done,
 * and may return earlier.
 *
 * \warning: Asset list reading involves an #AS_asset_library_load() call which may reload asset
 *           library data like catalogs (invalidating pointers). Refer to its warning for details.
 */
void ED_assetlist_storage_fetch(const struct AssetLibraryReference *library_reference,
                                const struct bContext *C);
void ED_assetlist_catalog_filter_set(const struct AssetLibraryReference *,
                                     const struct AssetCatalogFilterSettings *catalog_filter);
bool ED_assetlist_is_loaded(const struct AssetLibraryReference *library_reference);
void ED_assetlist_clear(const struct AssetLibraryReference *library_reference, struct bContext *C);
bool ED_assetlist_storage_has_list_for_library(const AssetLibraryReference *library_reference);

/**
 * Tag all asset lists in the storage that show main data as needing an update (re-fetch).
 *
 * This only tags the data. If the asset list is visible on screen, the space is still responsible
 * for ensuring the necessary redraw. It can use #ED_assetlist_listen() to check if the asset-list
 * needs a redraw for a given notifier.
 */
void ED_assetlist_storage_tag_main_data_dirty(void);
/**
 * Remapping of ID pointers within the asset lists. Typically called when an ID is deleted to clear
 * all references to it (\a id_new is null then).
 */
void ED_assetlist_storage_id_remap(struct ID *id_old, struct ID *id_new);
/**
 * Can't wait for static deallocation to run. There's nested data allocated with our guarded
 * allocator, it will complain about unfreed memory on exit.
 */
void ED_assetlist_storage_exit(void);

<<<<<<< HEAD
AssetHandle *ED_assetlist_asset_get_by_index(const AssetLibraryReference *library_reference,
                                             int asset_index);

struct PreviewImage *ED_assetlist_asset_preview_request(AssetHandle *asset_handle);
int ED_assetlist_asset_preview_icon_id_request(AssetHandle *asset_handle);
int ED_assetlist_asset_preview_or_type_icon_id_request(AssetHandle *asset_handle);
=======
AssetHandle ED_assetlist_asset_handle_get_by_index(const AssetLibraryReference *library_reference,
                                                   int asset_index);
#ifdef __cplusplus
blender::asset_system::AssetRepresentation *ED_assetlist_asset_get_by_index(
    const AssetLibraryReference &library_reference, int asset_index);
#endif

bool ED_assetlist_asset_image_is_loading(const AssetLibraryReference *library_reference,
                                         const AssetHandle *asset_handle);
>>>>>>> 7fb58a33
struct ImBuf *ED_assetlist_asset_image_get(const AssetHandle *asset_handle);

struct AssetLibrary *ED_assetlist_library_get(
    const struct AssetLibraryReference *library_reference);

/**
 * \return True if the region needs a UI redraw.
 */
bool ED_assetlist_listen(const struct wmNotifier *notifier);
/**
 * \return The number of assets stored in the asset list for \a library_reference, or -1 if there
 *         is no list fetched for it.
 */
int ED_assetlist_size(const struct AssetLibraryReference *library_reference);

#ifdef __cplusplus
}
#endif

#ifdef __cplusplus

namespace blender::ed::asset {

void asset_reading_region_listen_fn(const wmRegionListenerParams *params);

}  // namespace blender::ed::asset

#endif<|MERGE_RESOLUTION|>--- conflicted
+++ resolved
@@ -61,14 +61,6 @@
  */
 void ED_assetlist_storage_exit(void);
 
-<<<<<<< HEAD
-AssetHandle *ED_assetlist_asset_get_by_index(const AssetLibraryReference *library_reference,
-                                             int asset_index);
-
-struct PreviewImage *ED_assetlist_asset_preview_request(AssetHandle *asset_handle);
-int ED_assetlist_asset_preview_icon_id_request(AssetHandle *asset_handle);
-int ED_assetlist_asset_preview_or_type_icon_id_request(AssetHandle *asset_handle);
-=======
 AssetHandle ED_assetlist_asset_handle_get_by_index(const AssetLibraryReference *library_reference,
                                                    int asset_index);
 #ifdef __cplusplus
@@ -78,7 +70,6 @@
 
 bool ED_assetlist_asset_image_is_loading(const AssetLibraryReference *library_reference,
                                          const AssetHandle *asset_handle);
->>>>>>> 7fb58a33
 struct ImBuf *ED_assetlist_asset_image_get(const AssetHandle *asset_handle);
 
 struct AssetLibrary *ED_assetlist_library_get(
