/* SPDX-FileCopyrightText: 2023 Blender Authors
 *
 * SPDX-License-Identifier: GPL-2.0-or-later */

/** \file
 * \ingroup edasset
 */

#pragma once

#include <memory>

struct ARegion;
struct ARegionType;
struct AssetShelf;
struct AssetShelfSettings;
struct AssetShelfType;
struct bContext;
struct bContextDataResult;
struct BlendDataReader;
struct BlendWriter;
struct Main;
struct SpaceType;
struct uiBlock;
struct RegionPollParams;
struct wmWindowManager;

namespace blender {
<<<<<<< HEAD
class StringRefNull;
=======
class StringRef;
>>>>>>> ff4fc030
}  // namespace blender

namespace blender::ed::asset::shelf {

/* -------------------------------------------------------------------- */
/** \name Asset Shelf Regions
 *
 * Naming conventions:
 * - #regions_xxx(): Applies to both regions (#RGN_TYPE_ASSET_SHELF and
 *   #RGN_TYPE_ASSET_SHELF_HEADER).
 * - #region_xxx(): Applies to the main shelf region (#RGN_TYPE_ASSET_SHELF).
 * - #header_region_xxx(): Applies to the shelf header region
 *   (#RGN_TYPE_ASSET_SHELF_HEADER).
 *
 * \{ */

bool regions_poll(const RegionPollParams *params);

/** Only needed for #RGN_TYPE_ASSET_SHELF (not #RGN_TYPE_ASSET_SHELF_HEADER). */
void *region_duplicate(void *regiondata);
void region_free(ARegion *region);
void region_init(wmWindowManager *wm, ARegion *region);
int region_snap(const ARegion *region, int size, int axis);
void region_on_user_resize(const ARegion *region);
void region_listen(const wmRegionListenerParams *params);
void region_layout(const bContext *C, ARegion *region);
void region_draw(const bContext *C, ARegion *region);
void region_on_poll_success(const bContext *C, ARegion *region);
void region_blend_read_data(BlendDataReader *reader, ARegion *region);
void region_blend_write(BlendWriter *writer, ARegion *region);
int region_prefsizey();

void header_region_init(wmWindowManager *wm, ARegion *region);
void header_region(const bContext *C, ARegion *region);
void header_region_listen(const wmRegionListenerParams *params);
int header_region_size();
void header_regiontype_register(ARegionType *region_type, const int space_type);

/** \} */

/* -------------------------------------------------------------------- */
/** \name Asset Shelf Type
 * \{ */

<<<<<<< HEAD
bool type_poll(const bContext &C, const SpaceType &space_type, const AssetShelfType *shelf_type);
AssetShelfType *type_find_from_idname(const SpaceType &space_type, StringRefNull idname);

/** \} */

/* -------------------------------------------------------------------- */
/** \name Asset Shelf Popup
 * \{ */

uiBlock *popup_block_create(const bContext *C, ARegion *region, AssetShelfType *shelf_type);
void type_popup_unlink(const AssetShelfType &shelf_type);
=======
void type_register(std::unique_ptr<AssetShelfType> type);
void type_unregister(const AssetShelfType &shelf_type);
/**
 * Poll an asset shelf type for display as a permanent region in a space of a given type (the
 * type's #bl_space_type).
 */
bool type_poll(const bContext &C, const AssetShelfType *shelf_type, const int space_type);

AssetShelfType *type_find_from_idname(const StringRef idname);
>>>>>>> ff4fc030

/** \} */

/* -------------------------------------------------------------------- */

void type_unlink(const Main &bmain, const AssetShelfType &shelf_type);

int tile_width(const AssetShelfSettings &settings);
int tile_height(const AssetShelfSettings &settings);

AssetShelf *active_shelf_from_area(const ScrArea *area);

int context(const bContext *C, const char *member, bContextDataResult *result);

}  // namespace blender::ed::asset::shelf<|MERGE_RESOLUTION|>--- conflicted
+++ resolved
@@ -26,11 +26,7 @@
 struct wmWindowManager;
 
 namespace blender {
-<<<<<<< HEAD
-class StringRefNull;
-=======
 class StringRef;
->>>>>>> ff4fc030
 }  // namespace blender
 
 namespace blender::ed::asset::shelf {
@@ -74,10 +70,16 @@
 /* -------------------------------------------------------------------- */
 /** \name Asset Shelf Type
  * \{ */
+ 
+void type_register(std::unique_ptr<AssetShelfType> type);
+void type_unregister(const AssetShelfType &shelf_type);
+/**
+ * Poll an asset shelf type for display as a permanent region in a space of a given type (the
+ * type's #bl_space_type).
+ */
+bool type_poll(const bContext &C, const AssetShelfType *shelf_type, const int space_type);
 
-<<<<<<< HEAD
-bool type_poll(const bContext &C, const SpaceType &space_type, const AssetShelfType *shelf_type);
-AssetShelfType *type_find_from_idname(const SpaceType &space_type, StringRefNull idname);
+AssetShelfType *type_find_from_idname(const StringRef idname);
 
 /** \} */
 
@@ -87,17 +89,6 @@
 
 uiBlock *popup_block_create(const bContext *C, ARegion *region, AssetShelfType *shelf_type);
 void type_popup_unlink(const AssetShelfType &shelf_type);
-=======
-void type_register(std::unique_ptr<AssetShelfType> type);
-void type_unregister(const AssetShelfType &shelf_type);
-/**
- * Poll an asset shelf type for display as a permanent region in a space of a given type (the
- * type's #bl_space_type).
- */
-bool type_poll(const bContext &C, const AssetShelfType *shelf_type, const int space_type);
-
-AssetShelfType *type_find_from_idname(const StringRef idname);
->>>>>>> ff4fc030
 
 /** \} */
 
