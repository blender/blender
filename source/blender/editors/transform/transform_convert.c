/* SPDX-License-Identifier: GPL-2.0-or-later
 * Copyright 2001-2002 NaN Holding BV. All rights reserved. */

/** \file
 * \ingroup edtransform
 */

#include "DNA_anim_types.h"
#include "DNA_constraint_types.h"
#include "DNA_mesh_types.h"

#include "MEM_guardedalloc.h"

#include "BLI_kdtree.h"
#include "BLI_linklist_stack.h"
#include "BLI_listbase.h"
#include "BLI_math.h"

#include "BKE_action.h"
#include "BKE_anim_data.h"
#include "BKE_context.h"
#include "BKE_fcurve.h"
#include "BKE_global.h"
#include "BKE_image.h"
#include "BKE_layer.h"
#include "BKE_lib_id.h"
#include "BKE_main.h"
#include "BKE_modifier.h"
#include "BKE_nla.h"
#include "BKE_scene.h"

#include "ED_keyframes_edit.h"
#include "ED_keyframing.h"
#include "ED_particle.h"
#include "ED_screen.h"
#include "ED_screen_types.h"

#include "UI_view2d.h"

#include "WM_types.h"

#include "DEG_depsgraph_build.h"

#include "transform.h"
#include "transform_snap.h"

/* Own include. */
#include "transform_convert.h"

bool transform_mode_use_local_origins(const TransInfo *t)
{
  return ELEM(t->mode, TFM_ROTATION, TFM_RESIZE, TFM_TRACKBALL);
}

void transform_around_single_fallback_ex(TransInfo *t, int data_len_all)
{
  if (data_len_all != 1) {
    return;
  }
  if (!ELEM(t->around, V3D_AROUND_CENTER_BOUNDS, V3D_AROUND_CENTER_MEDIAN, V3D_AROUND_ACTIVE)) {
    return;
  }
  if (!transform_mode_use_local_origins(t)) {
    return;
  }
  if (t->flag & T_OVERRIDE_CENTER) {
    return;
  }

  t->around = V3D_AROUND_LOCAL_ORIGINS;
}

void transform_around_single_fallback(TransInfo *t)
{
  transform_around_single_fallback_ex(t, t->data_len_all);
}

/* -------------------------------------------------------------------- */
/** \name Proportional Editing
 * \{ */

static int trans_data_compare_dist(const void *a, const void *b)
{
  const TransData *td_a = (const TransData *)a;
  const TransData *td_b = (const TransData *)b;

  if (td_a->dist < td_b->dist) {
    return -1;
  }
  if (td_a->dist > td_b->dist) {
    return 1;
  }
  return 0;
}

static int trans_data_compare_rdist(const void *a, const void *b)
{
  const TransData *td_a = (const TransData *)a;
  const TransData *td_b = (const TransData *)b;

  if (td_a->rdist < td_b->rdist) {
    return -1;
  }
  if (td_a->rdist > td_b->rdist) {
    return 1;
  }
  return 0;
}

static void sort_trans_data_dist_container(const TransInfo *t, TransDataContainer *tc)
{
  TransData *start = tc->data;
  int i;

  for (i = 0; i < tc->data_len && start->flag & TD_SELECTED; i++) {
    start++;
  }

  if (i < tc->data_len) {
    if (t->flag & T_PROP_CONNECTED) {
      qsort(start, (size_t)tc->data_len - i, sizeof(TransData), trans_data_compare_dist);
    }
    else {
      qsort(start, (size_t)tc->data_len - i, sizeof(TransData), trans_data_compare_rdist);
    }
  }
}
void sort_trans_data_dist(TransInfo *t)
{
  FOREACH_TRANS_DATA_CONTAINER (t, tc) {
    sort_trans_data_dist_container(t, tc);
  }
}

/**
 * Make #TD_SELECTED first in the array.
 */
static void sort_trans_data_selected_first_container(TransDataContainer *tc)
{
  TransData *sel, *unsel;
  TransData temp;
  unsel = tc->data;
  sel = &tc->data[tc->data_len - 1];
  while (sel > unsel) {
    while (unsel->flag & TD_SELECTED) {
      unsel++;
      if (unsel == sel) {
        return;
      }
    }
    while (!(sel->flag & TD_SELECTED)) {
      sel--;
      if (unsel == sel) {
        return;
      }
    }
    temp = *unsel;
    *unsel = *sel;
    *sel = temp;
    sel--;
    unsel++;
  }
}
static void sort_trans_data_selected_first(TransInfo *t)
{
  FOREACH_TRANS_DATA_CONTAINER (t, tc) {
    sort_trans_data_selected_first_container(tc);
  }
}

/**
 * Distance calculated from not-selected vertex to nearest selected vertex.
 */
static void set_prop_dist(TransInfo *t, const bool with_dist)
{
  int a;

  float _proj_vec[3];
  const float *proj_vec = NULL;

  /* support for face-islands */
  const bool use_island = transdata_check_local_islands(t, t->around);

  if (t->flag & T_PROP_PROJECTED) {
    if (t->spacetype == SPACE_VIEW3D && t->region && t->region->regiontype == RGN_TYPE_WINDOW) {
      RegionView3D *rv3d = t->region->regiondata;
      normalize_v3_v3(_proj_vec, rv3d->viewinv[2]);
      proj_vec = _proj_vec;
    }
  }

  /* Count number of selected. */
  int td_table_len = 0;
  FOREACH_TRANS_DATA_CONTAINER (t, tc) {
    TransData *td = tc->data;
    for (a = 0; a < tc->data_len; a++, td++) {
      if (td->flag & TD_SELECTED) {
        td_table_len++;
      }
      else {
        /* By definition transform-data has selected items in beginning. */
        break;
      }
    }
  }

  /* Pointers to selected's #TransData.
   * Used to find #TransData from the index returned by #BLI_kdtree_find_nearest. */
  TransData **td_table = MEM_mallocN(sizeof(*td_table) * td_table_len, __func__);

  /* Create and fill KD-tree of selected's positions - in global or proj_vec space. */
  KDTree_3d *td_tree = BLI_kdtree_3d_new(td_table_len);

  int td_table_index = 0;
  FOREACH_TRANS_DATA_CONTAINER (t, tc) {
    TransData *td = tc->data;
    for (a = 0; a < tc->data_len; a++, td++) {
      if (td->flag & TD_SELECTED) {
        /* Initialize, it was mallocced. */
        float vec[3];
        td->rdist = 0.0f;

        if (use_island) {
          if (tc->use_local_mat) {
            mul_v3_m4v3(vec, tc->mat, td->iloc);
          }
          else {
            mul_v3_m3v3(vec, td->mtx, td->iloc);
          }
        }
        else {
          if (tc->use_local_mat) {
            mul_v3_m4v3(vec, tc->mat, td->center);
          }
          else {
            mul_v3_m3v3(vec, td->mtx, td->center);
          }
        }

        if (proj_vec) {
          float vec_p[3];
          project_v3_v3v3(vec_p, vec, proj_vec);
          sub_v3_v3(vec, vec_p);
        }

        BLI_kdtree_3d_insert(td_tree, td_table_index, vec);
        td_table[td_table_index++] = td;
      }
      else {
        /* By definition transform-data has selected items in beginning. */
        break;
      }
    }
  }
  BLI_assert(td_table_index == td_table_len);

  BLI_kdtree_3d_balance(td_tree);

  /* For each non-selected vertex, find distance to the nearest selected vertex. */
  FOREACH_TRANS_DATA_CONTAINER (t, tc) {
    TransData *td = tc->data;
    for (a = 0; a < tc->data_len; a++, td++) {
      if ((td->flag & TD_SELECTED) == 0) {
        float vec[3];

        if (use_island) {
          if (tc->use_local_mat) {
            mul_v3_m4v3(vec, tc->mat, td->iloc);
          }
          else {
            mul_v3_m3v3(vec, td->mtx, td->iloc);
          }
        }
        else {
          if (tc->use_local_mat) {
            mul_v3_m4v3(vec, tc->mat, td->center);
          }
          else {
            mul_v3_m3v3(vec, td->mtx, td->center);
          }
        }

        if (proj_vec) {
          float vec_p[3];
          project_v3_v3v3(vec_p, vec, proj_vec);
          sub_v3_v3(vec, vec_p);
        }

        KDTreeNearest_3d nearest;
        const int td_index = BLI_kdtree_3d_find_nearest(td_tree, vec, &nearest);

        td->rdist = -1.0f;
        if (td_index != -1) {
          td->rdist = nearest.dist;
          if (use_island) {
            copy_v3_v3(td->center, td_table[td_index]->center);
            copy_m3_m3(td->axismtx, td_table[td_index]->axismtx);
          }
        }

        if (with_dist) {
          td->dist = td->rdist;
        }
      }
    }
  }

  BLI_kdtree_3d_free(td_tree);
  MEM_freeN(td_table);
}

/** \} */

/* -------------------------------------------------------------------- */
/** \name Pose Mode (Auto-IK)
 * \{ */

/* adjust pose-channel's auto-ik chainlen */
static bool pchan_autoik_adjust(bPoseChannel *pchan, short chainlen)
{
  bConstraint *con;
  bool changed = false;

  /* don't bother to search if no valid constraints */
  if ((pchan->constflag & (PCHAN_HAS_IK | PCHAN_HAS_TARGET)) == 0) {
    return changed;
  }

  /* check if pchan has ik-constraint */
  for (con = pchan->constraints.first; con; con = con->next) {
    if (con->type == CONSTRAINT_TYPE_KINEMATIC && (con->enforce != 0.0f)) {
      bKinematicConstraint *data = con->data;

      /* only accept if a temporary one (for auto-ik) */
      if (data->flag & CONSTRAINT_IK_TEMP) {
        /* chainlen is new chainlen, but is limited by maximum chainlen */
        const int old_rootbone = data->rootbone;
        if ((chainlen == 0) || (chainlen > data->max_rootbone)) {
          data->rootbone = data->max_rootbone;
        }
        else {
          data->rootbone = chainlen;
        }
        changed |= (data->rootbone != old_rootbone);
      }
    }
  }

  return changed;
}

void transform_autoik_update(TransInfo *t, short mode)
{
  Main *bmain = CTX_data_main(t->context);

  short *chainlen = &t->settings->autoik_chainlen;
  bPoseChannel *pchan;

  /* mode determines what change to apply to chainlen */
  if (mode == 1) {
    /* mode=1 is from WHEELMOUSEDOWN... increases len */
    (*chainlen)++;
  }
  else if (mode == -1) {
    /* mode==-1 is from WHEELMOUSEUP... decreases len */
    if (*chainlen > 0) {
      (*chainlen)--;
    }
    else {
      /* IK length did not change, skip updates. */
      return;
    }
  }

  /* apply to all pose-channels */
  bool changed = false;

  FOREACH_TRANS_DATA_CONTAINER (t, tc) {

    /* sanity checks (don't assume t->poseobj is set, or that it is an armature) */
    if (ELEM(NULL, tc->poseobj, tc->poseobj->pose)) {
      continue;
    }

    for (pchan = tc->poseobj->pose->chanbase.first; pchan; pchan = pchan->next) {
      changed |= pchan_autoik_adjust(pchan, *chainlen);
    }
  }

  if (changed) {
    /* TODO(sergey): Consider doing partial update only. */
    DEG_relations_tag_update(bmain);
  }
}

/** \} */

/* -------------------------------------------------------------------- */
/** \name Curve Surface
 * \{ */

void calc_distanceCurveVerts(TransData *head, TransData *tail, bool cyclic)
{
  TransData *td;
  BLI_LINKSTACK_DECLARE(queue, TransData *);
  BLI_LINKSTACK_INIT(queue);
  for (td = head; td <= tail; td++) {
    if (td->flag & TD_SELECTED) {
      td->dist = 0.0f;
      BLI_LINKSTACK_PUSH(queue, td);
    }
    else {
      td->dist = FLT_MAX;
    }
  }

  while ((td = BLI_LINKSTACK_POP(queue))) {
    float dist;
    float vec[3];

    TransData *next_td = NULL;

    if (td + 1 <= tail) {
      next_td = td + 1;
    }
    else if (cyclic) {
      next_td = head;
    }

    if (next_td != NULL && !(next_td->flag & TD_NOTCONNECTED)) {
      sub_v3_v3v3(vec, next_td->center, td->center);
      mul_m3_v3(head->mtx, vec);
      dist = len_v3(vec) + td->dist;

      if (dist < next_td->dist) {
        next_td->dist = dist;
        BLI_LINKSTACK_PUSH(queue, next_td);
      }
    }

    next_td = NULL;

    if (td - 1 >= head) {
      next_td = td - 1;
    }
    else if (cyclic) {
      next_td = tail;
    }

    if (next_td != NULL && !(next_td->flag & TD_NOTCONNECTED)) {
      sub_v3_v3v3(vec, next_td->center, td->center);
      mul_m3_v3(head->mtx, vec);
      dist = len_v3(vec) + td->dist;

      if (dist < next_td->dist) {
        next_td->dist = dist;
        BLI_LINKSTACK_PUSH(queue, next_td);
      }
    }
  }
  BLI_LINKSTACK_FREE(queue);
}

TransDataCurveHandleFlags *initTransDataCurveHandles(TransData *td, struct BezTriple *bezt)
{
  TransDataCurveHandleFlags *hdata;
  td->flag |= TD_BEZTRIPLE;
  hdata = td->hdata = MEM_mallocN(sizeof(TransDataCurveHandleFlags), "CuHandle Data");
  hdata->ih1 = bezt->h1;
  hdata->h1 = &bezt->h1;
  hdata->ih2 = bezt->h2; /* in case the second is not selected */
  hdata->h2 = &bezt->h2;
  return hdata;
}

/** \} */

/* -------------------------------------------------------------------- */
/** \name UV Coordinates
 * \{ */

/**
 * Find the correction for the scaling factor when "Constrain to Bounds" is active.
 * \param numerator: How far the UV boundary (unit square) is from the origin of the scale.
 * \param denominator: How far the AABB is from the origin of the scale.
 * \param scale: Scale parameter to update.
 */
static void constrain_scale_to_boundary(const float numerator,
                                        const float denominator,
                                        float *scale)
{
  if (denominator == 0.0f) {
    /* The origin of the scale is on the edge of the boundary. */
    if (numerator < 0.0f) {
      /* Negative scale will wrap around and put us outside the boundary. */
      *scale = 0.0f; /* Hold at the boundary instead. */
    }
    return; /* Nothing else we can do without more info. */
  }

  const float correction = numerator / denominator;
  if (correction < 0.0f || !isfinite(correction)) {
    /* TODO: Correction is negative or invalid, but we lack context to fix `*scale`. */
    return;
  }

  if (denominator < 0.0f) {
    /* Scale origin is outside boundary, only make scale bigger. */
    if (*scale < correction) {
      *scale = correction;
    }
    return;
  }

  /* Scale origin is inside boundary, the "regular" case, limit maximum scale. */
  if (*scale > correction) {
    *scale = correction;
  }
}

bool clipUVTransform(TransInfo *t, float vec[2], const bool resize)
{
  bool clipx = true, clipy = true;
  float min[2], max[2];

  /* Check if the current image in UV editor is a tiled image or not. */
  const SpaceImage *sima = t->area->spacedata.first;
  const Image *image = sima->image;
  const bool is_tiled_image = image && (image->source == IMA_SRC_TILED);
  /* Stores the coordinates of the closest UDIM tile.
   * Also acts as an offset to the tile from the origin of UV space. */
  float base_offset[2] = {0.0f, 0.0f};

  /* If tiled image then constrain to correct/closest UDIM tile, else 0-1 UV space. */
  if (is_tiled_image) {
    int nearest_tile_index = BKE_image_find_nearest_tile(image, t->center_global);
    if (nearest_tile_index != -1) {
      nearest_tile_index -= 1001;
      /* Getting coordinates of nearest tile from the tile index. */
      base_offset[0] = nearest_tile_index % 10;
      base_offset[1] = nearest_tile_index / 10;
    }
  }

  min[0] = min[1] = FLT_MAX;
  max[0] = max[1] = FLT_MIN;

  FOREACH_TRANS_DATA_CONTAINER (t, tc) {

    TransData *td;
    int a;

    for (a = 0, td = tc->data; a < tc->data_len; a++, td++) {
      minmax_v2v2_v2(min, max, td->loc);
    }
  }

  if (resize) {
    /* Assume no change is required. */
    float scalex = 1.0f;
    float scaley = 1.0f;

    /* Update U against the left border. */
    constrain_scale_to_boundary(
        t->center_global[0] - base_offset[0], t->center_global[0] - min[0], &scalex);
    /* Now the right border, negated, because `-1.0 / -1.0 = 1.0` */
    constrain_scale_to_boundary(base_offset[0] + t->aspect[0] - t->center_global[0],
                                max[0] - t->center_global[0],
                                &scalex);

    /* Do the same for the V co-ordinate, which is called `y`. */
    constrain_scale_to_boundary(
        t->center_global[1] - base_offset[1], t->center_global[1] - min[1], &scaley);
    constrain_scale_to_boundary(base_offset[1] + t->aspect[1] - t->center_global[1],
                                max[1] - t->center_global[1],
                                &scaley);

    clipx = (scalex != 1.0f);
    clipy = (scaley != 1.0f);
    vec[0] *= scalex;
    vec[1] *= scaley;
  }
  else {
    if (min[0] < base_offset[0]) {
      vec[0] += base_offset[0] - min[0];
    }
    else if (max[0] > base_offset[0] + t->aspect[0]) {
      vec[0] -= max[0] - base_offset[0] - t->aspect[0];
    }
    else {
      clipx = 0;
    }

    if (min[1] < base_offset[1]) {
      vec[1] += base_offset[1] - min[1];
    }
    else if (max[1] > base_offset[1] + t->aspect[1]) {
      vec[1] -= max[1] - base_offset[1] - t->aspect[1];
    }
    else {
      clipy = 0;
    }
  }

  return (clipx || clipy);
}

void clipUVData(TransInfo *t)
{
  FOREACH_TRANS_DATA_CONTAINER (t, tc) {
    TransData *td = tc->data;
    for (int a = 0; a < tc->data_len; a++, td++) {
      if ((td->flag & TD_SKIP) || (!td->loc)) {
        continue;
      }

      td->loc[0] = min_ff(max_ff(0.0f, td->loc[0]), t->aspect[0]);
      td->loc[1] = min_ff(max_ff(0.0f, td->loc[1]), t->aspect[1]);
    }
  }
}

/** \} */

/* -------------------------------------------------------------------- */
/** \name Animation Editors (General)
 * \{ */

char transform_convert_frame_side_dir_get(TransInfo *t, float cframe)
{
  char r_dir;
  float center[2];
  if (t->flag & T_MODAL) {
    UI_view2d_region_to_view(
        (View2D *)t->view, t->mouse.imval[0], t->mouse.imval[1], &center[0], &center[1]);
    r_dir = (center[0] > cframe) ? 'R' : 'L';
    {
      /* XXX: This saves the direction in the "mirror" property to be used for redo! */
      if (r_dir == 'R') {
        t->flag |= T_NO_MIRROR;
      }
    }
  }
  else {
    r_dir = (t->flag & T_NO_MIRROR) ? 'R' : 'L';
  }

  return r_dir;
}

bool FrameOnMouseSide(char side, float frame, float cframe)
{
  /* both sides, so it doesn't matter */
  if (side == 'B') {
    return true;
  }

  /* only on the named side */
  if (side == 'R') {
    return (frame >= cframe);
  }
  return (frame <= cframe);
}

/** \} */

/* -------------------------------------------------------------------- */
/** \name Animation Editor
 * \{ */

/* Time + Average value */
typedef struct tRetainedKeyframe {
  struct tRetainedKeyframe *next, *prev;
  float frame; /* frame to cluster around */
  float val;   /* average value */

  size_t tot_count; /* number of keyframes that have been averaged */
  size_t del_count; /* number of keyframes of this sort that have been deleted so far */
} tRetainedKeyframe;

void posttrans_fcurve_clean(FCurve *fcu, const int sel_flag, const bool use_handle)
{
  /* NOTE: We assume that all keys are sorted */
  ListBase retained_keys = {NULL, NULL};
  const bool can_average_points = ((fcu->flag & (FCURVE_INT_VALUES | FCURVE_DISCRETE_VALUES)) ==
                                   0);

  /* sanity checks */
  if ((fcu->totvert == 0) || (fcu->bezt == NULL)) {
    return;
  }

  /* 1) Identify selected keyframes, and average the values on those
   * in case there are collisions due to multiple keys getting scaled
   * to all end up on the same frame
   */
  for (int i = 0; i < fcu->totvert; i++) {
    BezTriple *bezt = &fcu->bezt[i];

    if (BEZT_ISSEL_ANY(bezt)) {
      bool found = false;

      /* If there's another selected frame here, merge it */
      for (tRetainedKeyframe *rk = retained_keys.last; rk; rk = rk->prev) {
        if (IS_EQT(rk->frame, bezt->vec[1][0], BEZT_BINARYSEARCH_THRESH)) {
          rk->val += bezt->vec[1][1];
          rk->tot_count++;

          found = true;
          break;
        }
        if (rk->frame < bezt->vec[1][0]) {
          /* Terminate early if have passed the supposed insertion point? */
          break;
        }
      }

      /* If nothing found yet, create a new one */
      if (found == false) {
        tRetainedKeyframe *rk = MEM_callocN(sizeof(tRetainedKeyframe), "tRetainedKeyframe");

        rk->frame = bezt->vec[1][0];
        rk->val = bezt->vec[1][1];
        rk->tot_count = 1;

        BLI_addtail(&retained_keys, rk);
      }
    }
  }

  if (BLI_listbase_is_empty(&retained_keys)) {
    /* This may happen if none of the points were selected... */
    if (G.debug & G_DEBUG) {
      printf("%s: nothing to do for FCurve %p (rna_path = '%s')\n", __func__, fcu, fcu->rna_path);
    }
    return;
  }

  /* Compute the average values for each retained keyframe */
  LISTBASE_FOREACH (tRetainedKeyframe *, rk, &retained_keys) {
    rk->val = rk->val / (float)rk->tot_count;
  }

  /* 2) Delete all keyframes duplicating the "retained keys" found above
   *   - Most of these will be unselected keyframes
   *   - Some will be selected keyframes though. For those, we only keep the last one
   *     (or else everything is gone), and replace its value with the averaged value.
   */
  for (int i = fcu->totvert - 1; i >= 0; i--) {
    BezTriple *bezt = &fcu->bezt[i];

    /* Is this keyframe a candidate for deletion? */
    /* TODO: Replace loop with an O(1) lookup instead */
    for (tRetainedKeyframe *rk = retained_keys.last; rk; rk = rk->prev) {
      if (IS_EQT(bezt->vec[1][0], rk->frame, BEZT_BINARYSEARCH_THRESH)) {
        /* Selected keys are treated with greater care than unselected ones... */
        if (BEZT_ISSEL_ANY(bezt)) {
          /* - If this is the last selected key left (based on rk->del_count) ==> UPDATE IT
           *   (or else we wouldn't have any keyframe left here)
           * - Otherwise, there are still other selected keyframes on this frame
           *   to be merged down still ==> DELETE IT
           */
          if (rk->del_count == rk->tot_count - 1) {
            /* Update keyframe... */
            if (can_average_points) {
              /* TODO: update handles too? */
              bezt->vec[1][1] = rk->val;
            }
          }
          else {
            /* Delete Keyframe */
            delete_fcurve_key(fcu, i, 0);
          }

          /* Update count of how many we've deleted
           * - It should only matter that we're doing this for all but the last one
           */
          rk->del_count++;
        }
        else {
          /* Always delete - Unselected keys don't matter */
          delete_fcurve_key(fcu, i, 0);
        }

        /* Stop the RK search... we've found our match now */
        break;
      }
    }
  }

  /* 3) Recalculate handles */
  testhandles_fcurve(fcu, sel_flag, use_handle);

  /* cleanup */
  BLI_freelistN(&retained_keys);
}

/** \} */

/* -------------------------------------------------------------------- */
/** \name Transform Utilities
 * \{ */

bool constraints_list_needinv(TransInfo *t, ListBase *list)
{
  bConstraint *con;

  /* loop through constraints, checking if there's one of the mentioned
   * constraints needing special crazy-space corrections
   */
  if (list) {
    for (con = list->first; con; con = con->next) {
      /* only consider constraint if it is enabled, and has influence on result */
      if ((con->flag & CONSTRAINT_DISABLE) == 0 && (con->enforce != 0.0f)) {
        /* (affirmative) returns for specific constraints here... */
        /* constraints that require this regardless. */
        if (ELEM(con->type,
                 CONSTRAINT_TYPE_FOLLOWPATH,
                 CONSTRAINT_TYPE_CLAMPTO,
                 CONSTRAINT_TYPE_ARMATURE,
                 CONSTRAINT_TYPE_OBJECTSOLVER,
                 CONSTRAINT_TYPE_FOLLOWTRACK)) {
          return true;
        }

        /* constraints that require this only under special conditions */
        if (con->type == CONSTRAINT_TYPE_CHILDOF) {
          /* ChildOf constraint only works when using all location components, see T42256. */
          bChildOfConstraint *data = (bChildOfConstraint *)con->data;

          if ((data->flag & CHILDOF_LOCX) && (data->flag & CHILDOF_LOCY) &&
              (data->flag & CHILDOF_LOCZ)) {
            return true;
          }
        }
        else if (con->type == CONSTRAINT_TYPE_ROTLIKE) {
          /* CopyRot constraint only does this when rotating, and offset is on */
          bRotateLikeConstraint *data = (bRotateLikeConstraint *)con->data;

          if (ELEM(data->mix_mode, ROTLIKE_MIX_OFFSET, ROTLIKE_MIX_BEFORE) &&
              ELEM(t->mode, TFM_ROTATION)) {
            return true;
          }
        }
        else if (con->type == CONSTRAINT_TYPE_TRANSLIKE) {
          /* Copy Transforms constraint only does this in the Before mode. */
          bTransLikeConstraint *data = (bTransLikeConstraint *)con->data;

          if (ELEM(data->mix_mode, TRANSLIKE_MIX_BEFORE, TRANSLIKE_MIX_BEFORE_FULL) &&
              ELEM(t->mode, TFM_ROTATION, TFM_TRANSLATION)) {
            return true;
          }
          if (ELEM(data->mix_mode, TRANSLIKE_MIX_BEFORE_SPLIT) && ELEM(t->mode, TFM_ROTATION)) {
            return true;
          }
        }
        else if (con->type == CONSTRAINT_TYPE_ACTION) {
          /* The Action constraint only does this in the Before mode. */
          bActionConstraint *data = (bActionConstraint *)con->data;

          if (ELEM(data->mix_mode, ACTCON_MIX_BEFORE, ACTCON_MIX_BEFORE_FULL) &&
              ELEM(t->mode, TFM_ROTATION, TFM_TRANSLATION)) {
            return true;
          }
          if (ELEM(data->mix_mode, ACTCON_MIX_BEFORE_SPLIT) && ELEM(t->mode, TFM_ROTATION)) {
            return true;
          }
        }
        else if (con->type == CONSTRAINT_TYPE_TRANSFORM) {
          /* Transform constraint needs it for rotation at least (r.57309),
           * but doing so when translating may also mess things up, see: T36203. */
          bTransformConstraint *data = (bTransformConstraint *)con->data;

          if (data->to == TRANS_ROTATION) {
            if (t->mode == TFM_ROTATION && data->mix_mode_rot == TRANS_MIXROT_BEFORE) {
              return true;
            }
          }
        }
      }
    }
  }

  /* no appropriate candidates found */
  return false;
}

/** \} */

/* -------------------------------------------------------------------- */
/** \name Transform (After-Transform Update)
 * \{ */

void special_aftertrans_update(bContext *C, TransInfo *t)
{
  /* NOTE: Sequencer freeing has its own function now because of a conflict
   * with transform's order of freeing (campbell).
   * Order changed, the sequencer stuff should go back in here. */

  /* early out when nothing happened */
  if (t->data_len_all == 0 || t->mode == TFM_DUMMY) {
    return;
  }

  BLI_assert(CTX_data_main(t->context) == CTX_data_main(C));
  switch (t->data_type) {
    case TC_ACTION_DATA:
      special_aftertrans_update__actedit(C, t);
      break;
    case TC_POSE:
      special_aftertrans_update__pose(C, t);
      break;
    case TC_GRAPH_EDIT_DATA:
      special_aftertrans_update__graph(C, t);
      break;
    case TC_MASKING_DATA:
      special_aftertrans_update__mask(C, t);
      break;
    case TC_MESH_VERTS:
    case TC_MESH_EDGES:
      special_aftertrans_update__mesh(C, t);
      break;
    case TC_NLA_DATA:
      special_aftertrans_update__nla(C, t);
      break;
    case TC_NODE_DATA:
      special_aftertrans_update__node(C, t);
      break;
    case TC_OBJECT:
      special_aftertrans_update__object(C, t);
      break;
    case TC_SCULPT:
      special_aftertrans_update__sculpt(C, t);
      break;
    case TC_SEQ_DATA:
      special_aftertrans_update__sequencer(C, t);
      break;
    case TC_SEQ_IMAGE_DATA:
      special_aftertrans_update__sequencer_image(C, t);
      break;
    case TC_TRACKING_DATA:
      special_aftertrans_update__movieclip(C, t);
      break;
    case TC_ARMATURE_VERTS:
    case TC_CURSOR_IMAGE:
    case TC_CURSOR_SEQUENCER:
    case TC_CURSOR_VIEW3D:
    case TC_CURVE_VERTS:
    case TC_GPENCIL:
    case TC_LATTICE_VERTS:
    case TC_MBALL_VERTS:
    case TC_MESH_UV:
    case TC_MESH_SKIN:
    case TC_OBJECT_TEXSPACE:
    case TC_PAINT_CURVE_VERTS:
    case TC_PARTICLE_VERTS:
    case TC_NONE:
    default:
      break;
  }
}

int special_transform_moving(TransInfo *t)
{
  if (t->options & CTX_CURSOR) {
    return G_TRANSFORM_CURSOR;
  }
  if (t->spacetype == SPACE_SEQ) {
    return G_TRANSFORM_SEQ;
  }
  if (t->spacetype == SPACE_GRAPH) {
    return G_TRANSFORM_FCURVES;
  }
  if ((t->flag & T_EDIT) || (t->options & CTX_POSE_BONE)) {
    return G_TRANSFORM_EDIT;
  }
  if (t->options & (CTX_OBJECT | CTX_TEXTURE_SPACE)) {
    return G_TRANSFORM_OBJ;
  }

  return 0;
}

/** \} */

/* -------------------------------------------------------------------- */
/** \name Transform Data Create
 * \{ */

static int countAndCleanTransDataContainer(TransInfo *t)
{
  BLI_assert(ELEM(t->data_len_all, 0, -1));
  t->data_len_all = 0;
  int data_container_len_orig = t->data_container_len;
  for (TransDataContainer *th_end = t->data_container - 1,
                          *tc = &t->data_container[t->data_container_len - 1];
       tc != th_end;
       tc--) {
    if (tc->data_len == 0) {
      uint index = tc - t->data_container;
      if (index + 1 != t->data_container_len) {
        SWAP(TransDataContainer,
             t->data_container[index],
             t->data_container[t->data_container_len - 1]);
      }
      t->data_container_len -= 1;
    }
    else {
      t->data_len_all += tc->data_len;
    }
  }
  if (data_container_len_orig != t->data_container_len) {
    t->data_container = MEM_reallocN(t->data_container,
                                     sizeof(*t->data_container) * t->data_container_len);
  }
  return t->data_len_all;
}

static void init_proportional_edit(TransInfo *t)
{
  eTConvertType convert_type = t->data_type;
  switch (convert_type) {
    case TC_ACTION_DATA:
    case TC_CURVE_VERTS:
    case TC_GRAPH_EDIT_DATA:
    case TC_GPENCIL:
    case TC_LATTICE_VERTS:
    case TC_MASKING_DATA:
    case TC_MBALL_VERTS:
    case TC_MESH_VERTS:
    case TC_MESH_EDGES:
    case TC_MESH_SKIN:
    case TC_MESH_UV:
    case TC_NODE_DATA:
    case TC_OBJECT:
    case TC_PARTICLE_VERTS:
      break;
    case TC_POSE: /* Disable PET, its not usable in pose mode yet T32444. */
    case TC_ARMATURE_VERTS:
    case TC_CURSOR_IMAGE:
    case TC_CURSOR_SEQUENCER:
    case TC_CURSOR_VIEW3D:
    case TC_NLA_DATA:
    case TC_OBJECT_TEXSPACE:
    case TC_PAINT_CURVE_VERTS:
    case TC_SCULPT:
    case TC_SEQ_DATA:
    case TC_SEQ_IMAGE_DATA:
    case TC_TRACKING_DATA:
    case TC_NONE:
    default:
      t->options |= CTX_NO_PET;
      t->flag &= ~T_PROP_EDIT_ALL;
      return;
  }

  if (t->data_len_all && (t->flag & T_PROP_EDIT)) {
    if (convert_type == TC_OBJECT) {
      /* Selected objects are already first, no need to presort. */
    }
    else {
      sort_trans_data_selected_first(t);
    }

    if (ELEM(convert_type, TC_ACTION_DATA, TC_GRAPH_EDIT_DATA)) {
      /* Distance has already been set. */
    }
    else if (ELEM(convert_type, TC_MESH_VERTS, TC_MESH_SKIN)) {
      if (t->flag & T_PROP_CONNECTED) {
        /* Already calculated by transform_convert_mesh_connectivity_distance. */
      }
      else {
        set_prop_dist(t, false);
      }
    }
    else if (convert_type == TC_MESH_UV && t->flag & T_PROP_CONNECTED) {
      /* Already calculated by uv_set_connectivity_distance. */
    }
    else if (convert_type == TC_CURVE_VERTS) {
      BLI_assert(t->obedit_type == OB_CURVES_LEGACY);
      set_prop_dist(t, false);
    }
    else {
      set_prop_dist(t, true);
    }

    sort_trans_data_dist(t);
  }
  else if (ELEM(t->obedit_type, OB_CURVES_LEGACY)) {
    /* Needed because bezier handles can be partially selected
     * and are still added into transform data. */
    sort_trans_data_selected_first(t);
  }
}

/* For multi object editing. */
static void init_TransDataContainers(TransInfo *t,
                                     Object *obact,
                                     Object **objects,
                                     uint objects_len)
{
  switch (t->data_type) {
    case TC_POSE:
    case TC_ARMATURE_VERTS:
    case TC_CURVE_VERTS:
    case TC_GPENCIL:
    case TC_LATTICE_VERTS:
    case TC_MBALL_VERTS:
    case TC_MESH_VERTS:
    case TC_MESH_EDGES:
    case TC_MESH_SKIN:
    case TC_MESH_UV:
      break;
    case TC_ACTION_DATA:
    case TC_GRAPH_EDIT_DATA:
    case TC_CURSOR_IMAGE:
    case TC_CURSOR_SEQUENCER:
    case TC_CURSOR_VIEW3D:
    case TC_MASKING_DATA:
    case TC_NLA_DATA:
    case TC_NODE_DATA:
    case TC_OBJECT:
    case TC_OBJECT_TEXSPACE:
    case TC_PAINT_CURVE_VERTS:
    case TC_PARTICLE_VERTS:
    case TC_SCULPT:
    case TC_SEQ_DATA:
    case TC_SEQ_IMAGE_DATA:
    case TC_TRACKING_DATA:
    case TC_NONE:
    default:
      /* Does not support Multi object editing. */
      return;
  }

  const eObjectMode object_mode = obact ? obact->mode : OB_MODE_OBJECT;
  const short object_type = obact ? obact->type : -1;

  if ((object_mode & OB_MODE_EDIT) || (t->data_type == TC_GPENCIL) ||
      ((object_mode & OB_MODE_POSE) && (object_type == OB_ARMATURE))) {
    if (t->data_container) {
      MEM_freeN(t->data_container);
    }

    bool free_objects = false;
    if (objects == NULL) {
      objects = BKE_view_layer_array_from_objects_in_mode(
          t->view_layer,
          (t->spacetype == SPACE_VIEW3D) ? t->view : NULL,
          &objects_len,
          {
              .object_mode = object_mode,
              /* Pose transform operates on `ob->pose` so don't skip duplicate object-data. */
              .no_dup_data = (object_mode & OB_MODE_POSE) == 0,
          });
      free_objects = true;
    }

    t->data_container = MEM_callocN(sizeof(*t->data_container) * objects_len, __func__);
    t->data_container_len = objects_len;

    for (int i = 0; i < objects_len; i++) {
      TransDataContainer *tc = &t->data_container[i];
      if (!(t->flag & T_NO_MIRROR) && (objects[i]->type == OB_MESH)) {
        tc->use_mirror_axis_x = (((Mesh *)objects[i]->data)->symmetry & ME_SYMMETRY_X) != 0;
        tc->use_mirror_axis_y = (((Mesh *)objects[i]->data)->symmetry & ME_SYMMETRY_Y) != 0;
        tc->use_mirror_axis_z = (((Mesh *)objects[i]->data)->symmetry & ME_SYMMETRY_Z) != 0;
      }

      if (object_mode & OB_MODE_EDIT) {
        tc->obedit = objects[i];
        /* Check needed for UV's */
        if ((t->flag & T_2D_EDIT) == 0) {
          tc->use_local_mat = true;
        }
      }
      else if (object_mode & OB_MODE_POSE) {
        tc->poseobj = objects[i];
        tc->use_local_mat = true;
      }
      else if (t->data_type == TC_GPENCIL) {
        tc->use_local_mat = true;
      }

      if (tc->use_local_mat) {
        BLI_assert((t->flag & T_2D_EDIT) == 0);
        copy_m4_m4(tc->mat, objects[i]->obmat);
        copy_m3_m4(tc->mat3, tc->mat);
        /* for non-invertible scale matrices, invert_m4_m4_fallback()
         * can still provide a valid pivot */
        invert_m4_m4_fallback(tc->imat, tc->mat);
        invert_m3_m3(tc->imat3, tc->mat3);
        normalize_m3_m3(tc->mat3_unit, tc->mat3);
      }
      /* Otherwise leave as zero. */
    }

    if (free_objects) {
      MEM_freeN(objects);
    }
  }
}

static eTFlag flags_from_data_type(eTConvertType data_type)
{
  switch (data_type) {
    case TC_ACTION_DATA:
    case TC_GRAPH_EDIT_DATA:
    case TC_MASKING_DATA:
    case TC_NLA_DATA:
    case TC_NODE_DATA:
    case TC_PAINT_CURVE_VERTS:
    case TC_SEQ_DATA:
    case TC_SEQ_IMAGE_DATA:
    case TC_TRACKING_DATA:
      return T_POINTS | T_2D_EDIT;
    case TC_ARMATURE_VERTS:
    case TC_CURVE_VERTS:
    case TC_GPENCIL:
    case TC_LATTICE_VERTS:
    case TC_MBALL_VERTS:
    case TC_MESH_VERTS:
    case TC_MESH_SKIN:
      return T_EDIT | T_POINTS;
    case TC_MESH_EDGES:
      return T_EDIT;
    case TC_MESH_UV:
      return T_EDIT | T_POINTS | T_2D_EDIT;
    case TC_CURSOR_IMAGE:
    case TC_CURSOR_SEQUENCER:
      return T_2D_EDIT;
    case TC_PARTICLE_VERTS:
      return T_POINTS;
    case TC_POSE:
    case TC_CURSOR_VIEW3D:
    case TC_OBJECT:
    case TC_OBJECT_TEXSPACE:
    case TC_SCULPT:
    case TC_NONE:
    default:
      break;
  }
  return 0;
}

static eTConvertType convert_type_get(const TransInfo *t, Object **r_obj_armature)
{
  ViewLayer *view_layer = t->view_layer;
  Object *ob = OBACT(view_layer);
  eTConvertType convert_type = TC_NONE;

  /* if tests must match recalcData for correct updates */
  if (t->options & CTX_CURSOR) {
    if (t->spacetype == SPACE_IMAGE) {
      convert_type = TC_CURSOR_IMAGE;
    }
    else if (t->spacetype == SPACE_SEQ) {
      convert_type = TC_CURSOR_SEQUENCER;
    }
    else {
      convert_type = TC_CURSOR_VIEW3D;
    }
  }
  else if (!(t->options & CTX_PAINT_CURVE) && (t->spacetype == SPACE_VIEW3D) && ob &&
           (ob->mode == OB_MODE_SCULPT) && ob->sculpt) {
    convert_type = TC_SCULPT;
  }
  else if (t->options & CTX_TEXTURE_SPACE) {
    convert_type = TC_OBJECT_TEXSPACE;
  }
  else if (t->options & CTX_EDGE_DATA) {
    convert_type = TC_MESH_EDGES;
  }
  else if (t->options & CTX_GPENCIL_STROKES) {
    convert_type = TC_GPENCIL;
  }
  else if (t->spacetype == SPACE_IMAGE) {
    if (t->options & CTX_MASK) {
      convert_type = TC_MASKING_DATA;
    }
    else if (t->options & CTX_PAINT_CURVE) {
      if (!ELEM(t->mode, TFM_SHEAR, TFM_SHRINKFATTEN)) {
        convert_type = TC_PAINT_CURVE_VERTS;
      }
    }
    else if (t->obedit_type == OB_MESH) {
      convert_type = TC_MESH_UV;
    }
  }
  else if (t->spacetype == SPACE_ACTION) {
    convert_type = TC_ACTION_DATA;
  }
  else if (t->spacetype == SPACE_NLA) {
    convert_type = TC_NLA_DATA;
  }
  else if (t->spacetype == SPACE_SEQ) {
    if (t->options & CTX_SEQUENCER_IMAGE) {
      convert_type = TC_SEQ_IMAGE_DATA;
    }
    else {
      convert_type = TC_SEQ_DATA;
    }
  }
  else if (t->spacetype == SPACE_GRAPH) {
    convert_type = TC_GRAPH_EDIT_DATA;
  }
  else if (t->spacetype == SPACE_NODE) {
    convert_type = TC_NODE_DATA;
  }
  else if (t->spacetype == SPACE_CLIP) {
    if (t->options & CTX_MOVIECLIP) {
      convert_type = TC_TRACKING_DATA;
    }
    else if (t->options & CTX_MASK) {
      convert_type = TC_MASKING_DATA;
    }
  }
  else if (t->obedit_type != -1) {
    if (t->obedit_type == OB_MESH) {
      if (t->mode == TFM_SKIN_RESIZE) {
        convert_type = TC_MESH_SKIN;
      }
      else {
        convert_type = TC_MESH_VERTS;
      }
    }
    else if (ELEM(t->obedit_type, OB_CURVES_LEGACY, OB_SURF)) {
      convert_type = TC_CURVE_VERTS;
    }
    else if (t->obedit_type == OB_LATTICE) {
      convert_type = TC_LATTICE_VERTS;
    }
    else if (t->obedit_type == OB_MBALL) {
      convert_type = TC_MBALL_VERTS;
    }
    else if (t->obedit_type == OB_ARMATURE) {
      convert_type = TC_ARMATURE_VERTS;
    }
  }
  else if (ob && (ob->mode & OB_MODE_POSE)) {
    convert_type = TC_POSE;
  }
  else if (ob && (ob->mode & OB_MODE_ALL_WEIGHT_PAINT) && !(t->options & CTX_PAINT_CURVE)) {
    Object *ob_armature = transform_object_deform_pose_armature_get(t, ob);
    if (ob_armature) {
      *r_obj_armature = ob_armature;
      convert_type = TC_POSE;
    }
  }
  else if (ob && (ob->mode & OB_MODE_PARTICLE_EDIT) &&
           PE_start_edit(PE_get_current(t->depsgraph, t->scene, ob))) {
    convert_type = TC_PARTICLE_VERTS;
  }
  else if (ob && (ob->mode & OB_MODE_ALL_PAINT)) {
    if ((t->options & CTX_PAINT_CURVE) && !ELEM(t->mode, TFM_SHEAR, TFM_SHRINKFATTEN)) {
      convert_type = TC_PAINT_CURVE_VERTS;
    }
  }
  else if ((ob) && (ELEM(ob->mode,
                         OB_MODE_PAINT_GPENCIL,
                         OB_MODE_SCULPT_GPENCIL,
                         OB_MODE_WEIGHT_GPENCIL,
                         OB_MODE_VERTEX_GPENCIL))) {
    /* In grease pencil all transformations must be canceled if not Object or Edit. */
  }
  else {
    convert_type = TC_OBJECT;
  }

  return convert_type;
}

void createTransData(bContext *C, TransInfo *t)
{
  t->data_len_all = -1;

  Object *ob_armature = NULL;
  t->data_type = convert_type_get(t, &ob_armature);
  t->flag |= flags_from_data_type(t->data_type);

  if (ob_armature) {
    init_TransDataContainers(t, ob_armature, &ob_armature, 1);
  }
  else {
    ViewLayer *view_layer = t->view_layer;
    Object *ob = OBACT(view_layer);
    init_TransDataContainers(t, ob, NULL, 0);
  }

  switch (t->data_type) {
    case TC_ACTION_DATA:
      createTransActionData(C, t);
      break;
    case TC_POSE:
      t->options |= CTX_POSE_BONE;

      /* XXX active-layer checking isn't done
       * as that should probably be checked through context instead. */
      createTransPose(t);
      break;
    case TC_ARMATURE_VERTS:
      createTransArmatureVerts(t);
      break;
    case TC_CURSOR_IMAGE:
      createTransCursor_image(t);
      break;
    case TC_CURSOR_SEQUENCER:
      createTransCursor_sequencer(t);
      break;
    case TC_CURSOR_VIEW3D:
      createTransCursor_view3d(t);
      break;
    case TC_CURVE_VERTS:
      createTransCurveVerts(t);
      break;
    case TC_GRAPH_EDIT_DATA:
      createTransGraphEditData(C, t);
      break;
    case TC_GPENCIL:
      createTransGPencil(C, t);
      break;
    case TC_LATTICE_VERTS:
      createTransLatticeVerts(t);
      break;
    case TC_MASKING_DATA:
      createTransMaskingData(C, t);
      break;
    case TC_MBALL_VERTS:
      createTransMBallVerts(t);
      break;
    case TC_MESH_VERTS:
      createTransEditVerts(t);
      break;
    case TC_MESH_EDGES:
      createTransEdge(t);
      break;
    case TC_MESH_SKIN:
      createTransMeshSkin(t);
      break;
    case TC_MESH_UV:
      createTransUVs(C, t);
      break;
    case TC_NLA_DATA:
      createTransNlaData(C, t);
      break;
    case TC_NODE_DATA:
      createTransNodeData(t);
      break;
    case TC_OBJECT:
      t->options |= CTX_OBJECT;

      /* Needed for correct Object.obmat after duplication, see: T62135. */
      BKE_scene_graph_evaluated_ensure(t->depsgraph, CTX_data_main(t->context));

      if ((t->settings->transform_flag & SCE_XFORM_DATA_ORIGIN) != 0) {
        t->options |= CTX_OBMODE_XFORM_OBDATA;
      }
      if ((t->settings->transform_flag & SCE_XFORM_SKIP_CHILDREN) != 0) {
        t->options |= CTX_OBMODE_XFORM_SKIP_CHILDREN;
      }
      createTransObject(C, t);
      /* Check if we're transforming the camera from the camera */
      if ((t->spacetype == SPACE_VIEW3D) && (t->region->regiontype == RGN_TYPE_WINDOW)) {
        View3D *v3d = t->view;
        RegionView3D *rv3d = t->region->regiondata;
        if ((rv3d->persp == RV3D_CAMOB) && v3d->camera) {
          /* we could have a flag to easily check an object is being transformed */
          if (v3d->camera->id.tag & LIB_TAG_DOIT) {
            t->options |= CTX_CAMERA;
          }
        }
        else if (v3d->ob_center && v3d->ob_center->id.tag & LIB_TAG_DOIT) {
          t->options |= CTX_CAMERA;
        }
      }
      break;
    case TC_OBJECT_TEXSPACE:
      createTransTexspace(t);
      break;
    case TC_PAINT_CURVE_VERTS:
      createTransPaintCurveVerts(C, t);
      break;
    case TC_PARTICLE_VERTS:
      createTransParticleVerts(t);
      break;
    case TC_SCULPT:
      createTransSculpt(C, t);
      break;
    case TC_SEQ_DATA:
      t->num.flag |= NUM_NO_FRACTION; /* sequencer has no use for floating point transform. */
      createTransSeqData(t);
      break;
    case TC_SEQ_IMAGE_DATA:
      t->obedit_type = -1;
      createTransSeqImageData(t);
      break;
    case TC_TRACKING_DATA:
      createTransTrackingData(C, t);
      break;
    case TC_NONE:
    default:
      printf("edit type not implemented!\n");
      BLI_assert(t->data_len_all == -1);
      t->data_len_all = 0;
      return;
  }

  countAndCleanTransDataContainer(t);

  init_proportional_edit(t);
}

/** \} */

/* -------------------------------------------------------------------- */
/** \name Transform Data Recalc/Flush
 * \{ */

void transform_convert_clip_mirror_modifier_apply(TransDataContainer *tc)
{
  Object *ob = tc->obedit;
  ModifierData *md = ob->modifiers.first;
  float tolerance[3] = {0.0f, 0.0f, 0.0f};
  int axis = 0;

  for (; md; md = md->next) {
    if ((md->type == eModifierType_Mirror) && (md->mode & eModifierMode_Realtime)) {
      MirrorModifierData *mmd = (MirrorModifierData *)md;

      if (mmd->flag & MOD_MIR_CLIPPING) {
        axis = 0;
        if (mmd->flag & MOD_MIR_AXIS_X) {
          axis |= 1;
          tolerance[0] = mmd->tolerance;
        }
        if (mmd->flag & MOD_MIR_AXIS_Y) {
          axis |= 2;
          tolerance[1] = mmd->tolerance;
        }
        if (mmd->flag & MOD_MIR_AXIS_Z) {
          axis |= 4;
          tolerance[2] = mmd->tolerance;
        }
        if (axis) {
          float mtx[4][4], imtx[4][4];
          int i;

          if (mmd->mirror_ob) {
            float obinv[4][4];

            invert_m4_m4(obinv, mmd->mirror_ob->obmat);
            mul_m4_m4m4(mtx, obinv, ob->obmat);
            invert_m4_m4(imtx, mtx);
          }

          TransData *td = tc->data;
          for (i = 0; i < tc->data_len; i++, td++) {
            int clip;
            float loc[3], iloc[3];

            if (td->loc == NULL) {
              break;
            }

            if (td->flag & TD_SKIP) {
              continue;
            }

            copy_v3_v3(loc, td->loc);
            copy_v3_v3(iloc, td->iloc);

            if (mmd->mirror_ob) {
              mul_m4_v3(mtx, loc);
              mul_m4_v3(mtx, iloc);
            }

            clip = 0;
            if (axis & 1) {
              if (fabsf(iloc[0]) <= tolerance[0] || loc[0] * iloc[0] < 0.0f) {
                loc[0] = 0.0f;
                clip = 1;
              }
            }

            if (axis & 2) {
              if (fabsf(iloc[1]) <= tolerance[1] || loc[1] * iloc[1] < 0.0f) {
                loc[1] = 0.0f;
                clip = 1;
              }
            }
            if (axis & 4) {
              if (fabsf(iloc[2]) <= tolerance[2] || loc[2] * iloc[2] < 0.0f) {
                loc[2] = 0.0f;
                clip = 1;
              }
            }
            if (clip) {
              if (mmd->mirror_ob) {
                mul_m4_v3(imtx, loc);
              }
              copy_v3_v3(td->loc, loc);
            }
          }
        }
      }
    }
  }
}

<<<<<<< HEAD
void ED_transform_animrecord_check_state(Scene *scene, wmTimer *animtimer, struct Object *ob)
{
  ID *id = &ob->id;
=======
void animrecord_check_state(TransInfo *t, struct ID *id)
{
  Scene *scene = t->scene;
  wmTimer *animtimer = t->animtimer;
>>>>>>> 4ff9c0f4
  ScreenAnimData *sad = (animtimer) ? animtimer->customdata : NULL;

  /* sanity checks */
  if (ELEM(NULL, scene, id, sad)) {
    return;
  }

  /* check if we need a new strip if:
   * - if animtimer is running
   * - we're not only keying for available channels
   * - the option to add new actions for each round is not enabled
   */
  if (IS_AUTOKEY_FLAG(scene, INSERTAVAIL) == 0 &&
      (scene->toolsettings->autokey_flag & ANIMRECORD_FLAG_WITHNLA)) {
    /* if playback has just looped around,
     * we need to add a new NLA track+strip to allow a clean pass to occur */
    if ((sad) && (sad->flag & ANIMPLAY_FLAG_JUMPED)) {
      AnimData *adt = BKE_animdata_from_id(id);
      const bool is_first = (adt) && (adt->nla_tracks.first == NULL);

      /* perform push-down manually with some differences
       * NOTE: BKE_nla_action_pushdown() sync warning...
       */
      if ((adt->action) && !(adt->flag & ADT_NLA_EDIT_ON)) {
        float astart, aend;

        /* only push down if action is more than 1-2 frames long */
        calc_action_range(adt->action, &astart, &aend, 1);
        if (aend > astart + 2.0f) {
          NlaStrip *strip = BKE_nlastack_add_strip(adt, adt->action, ID_IS_OVERRIDE_LIBRARY(id));

          /* clear reference to action now that we've pushed it onto the stack */
          id_us_min(&adt->action->id);
          adt->action = NULL;

          /* adjust blending + extend so that they will behave correctly */
          strip->extendmode = NLASTRIP_EXTEND_NOTHING;
          strip->flag &= ~(NLASTRIP_FLAG_AUTO_BLENDS | NLASTRIP_FLAG_SELECT |
                           NLASTRIP_FLAG_ACTIVE);

          /* copy current "action blending" settings from adt to the strip,
           * as it was keyframed with these settings, so omitting them will
           * change the effect  [T54766]
           */
          if (is_first == false) {
            strip->blendmode = adt->act_blendmode;
            strip->influence = adt->act_influence;

            if (adt->act_influence < 1.0f) {
              /* enable "user-controlled" influence (which will insert a default keyframe)
               * so that the influence doesn't get lost on the new update
               *
               * NOTE: An alternative way would have been to instead hack the influence
               * to not get always get reset to full strength if NLASTRIP_FLAG_USR_INFLUENCE
               * is disabled but auto-blending isn't being used. However, that approach
               * is a bit hacky/hard to discover, and may cause backwards compatibility issues,
               * so it's better to just do it this way.
               */
              strip->flag |= NLASTRIP_FLAG_USR_INFLUENCE;
              BKE_nlastrip_validate_fcurves(strip);
            }
          }

          /* also, adjust the AnimData's action extend mode to be on
           * 'nothing' so that previous result still play
           */
          adt->act_extendmode = NLASTRIP_EXTEND_NOTHING;
        }
      }
    }
  }
}

void transform_convert_flush_handle2D(TransData *td, TransData2D *td2d, const float y_fac)
{
  float delta_x = td->loc[0] - td->iloc[0];
  float delta_y = (td->loc[1] - td->iloc[1]) * y_fac;

  /* If the handles are to be moved too
   * (as side-effect of keyframes moving, to keep the general effect)
   * offset them by the same amount so that the general angles are maintained
   * (i.e. won't change while handles are free-to-roam and keyframes are snap-locked).
   */
  if ((td->flag & TD_MOVEHANDLE1) && td2d->h1) {
    td2d->h1[0] = td2d->ih1[0] + delta_x;
    td2d->h1[1] = td2d->ih1[1] + delta_y;
  }
  if ((td->flag & TD_MOVEHANDLE2) && td2d->h2) {
    td2d->h2[0] = td2d->ih2[0] + delta_x;
    td2d->h2[1] = td2d->ih2[1] + delta_y;
  }
}

void recalcData(TransInfo *t)
{
  switch (t->data_type) {
    case TC_ACTION_DATA:
      recalcData_actedit(t);
      break;
    case TC_POSE:
      recalcData_pose(t);
      break;
    case TC_ARMATURE_VERTS:
      recalcData_edit_armature(t);
      break;
    case TC_CURVE_VERTS:
      recalcData_curve(t);
      break;
    case TC_CURSOR_IMAGE:
      recalcData_cursor_image(t);
      break;
    case TC_CURSOR_SEQUENCER:
      recalcData_cursor_sequencer(t);
      break;
    case TC_CURSOR_VIEW3D:
      recalcData_cursor_view3d(t);
      break;
    case TC_GRAPH_EDIT_DATA:
      recalcData_graphedit(t);
      break;
    case TC_GPENCIL:
      recalcData_gpencil_strokes(t);
      break;
    case TC_MASKING_DATA:
      recalcData_mask_common(t);
      break;
    case TC_MESH_VERTS:
      recalcData_mesh(t);
      break;
    case TC_MESH_EDGES:
      recalcData_mesh_edge(t);
      break;
    case TC_MESH_SKIN:
      recalcData_mesh_skin(t);
      break;
    case TC_MESH_UV:
      recalcData_uv(t);
      break;
    case TC_NLA_DATA:
      recalcData_nla(t);
      break;
    case TC_NODE_DATA:
      flushTransNodes(t);
      break;
    case TC_OBJECT:
      recalcData_objects(t);
      break;
    case TC_OBJECT_TEXSPACE:
      recalcData_texspace(t);
      break;
    case TC_PAINT_CURVE_VERTS:
      flushTransPaintCurve(t);
      break;
    case TC_SCULPT:
      recalcData_sculpt(t);
      break;
    case TC_SEQ_DATA:
      recalcData_sequencer(t);
      break;
    case TC_SEQ_IMAGE_DATA:
      recalcData_sequencer_image(t);
      break;
    case TC_TRACKING_DATA:
      recalcData_tracking(t);
      break;
    case TC_MBALL_VERTS:
      recalcData_mball(t);
      break;
    case TC_LATTICE_VERTS:
      recalcData_lattice(t);
      break;
    case TC_PARTICLE_VERTS:
      recalcData_particles(t);
      break;
    case TC_NONE:
    default:
      break;
  }
}

/** \} */<|MERGE_RESOLUTION|>--- conflicted
+++ resolved
@@ -1607,16 +1607,8 @@
   }
 }
 
-<<<<<<< HEAD
-void ED_transform_animrecord_check_state(Scene *scene, wmTimer *animtimer, struct Object *ob)
-{
-  ID *id = &ob->id;
-=======
-void animrecord_check_state(TransInfo *t, struct ID *id)
-{
-  Scene *scene = t->scene;
-  wmTimer *animtimer = t->animtimer;
->>>>>>> 4ff9c0f4
+void ED_transform_animrecord_check_state(Scene *scene, wmTimer *animtimer, struct ID *id)
+{
   ScreenAnimData *sad = (animtimer) ? animtimer->customdata : NULL;
 
   /* sanity checks */
