--- conflicted
+++ resolved
@@ -4705,85 +4705,10 @@
 				
 				BM_loop_interp_from_face(em->bm, l2, copyf, do_vdata, 0);
 
-<<<<<<< HEAD
 				if (final) {
 					BM_loop_interp_multires(em->bm, l2, copyf);	
 					if (copyf2 != copyf) {
 						BM_loop_interp_multires(em->bm, l2, copyf2);
-=======
-			for(ev=em->verts.first;ev;ev=ev->next) {
-				ev->tmp.l = 0;
-			}
-			look = vertlist;
-			while(look) {
-				float *uv_new;
-				tempsv  = BLI_ghash_lookup(vertgh,(EditVert*)look->link);
-
-				ev = look->link;
-				suv = NULL;
-				for(efa = em->faces.first;efa;efa=efa->next) {
-					if (ev->tmp.l != -1) { /* test for self, in this case its invalid */
-						int k=-1; /* face corner */
-
-						/* Is this vert in the faces corner? */
-						if		(efa->v1==ev)				k=0;
-						else if	(efa->v2==ev)				k=1;
-						else if	(efa->v3==ev)				k=2;
-						else if	(efa->v4 && efa->v4==ev)	k=3;
-
-						if (k != -1) {
-							MTFace *tf = CustomData_em_get_n(&em->fdata, efa->data, CD_MTFACE, uvlay_idx);
-							EditVert *ev_up, *ev_down;
-
-							uv_new = tf->uv[k];
-
-							if (ev->tmp.l) {
-								if (fabsf(suv->origuv[0]-uv_new[0]) > 0.0001f || fabsf(suv->origuv[1]-uv_new[1]) > 0.0001f) {
-									ev->tmp.l = -1; /* Tag as invalid */
-									BLI_linklist_free(suv->fuv_list,NULL);
-									suv->fuv_list = NULL;
-									BLI_ghash_remove(uvarray[uvlay_idx],ev, NULL, NULL);
-									suv = NULL;
-									break;
-								}
-							} else {
-								ev->tmp.l = 1;
-								suv = suv_last;
-
-								suv->fuv_list = NULL;
-								suv->uv_up = suv->uv_down = NULL;
-								suv->origuv[0] = uv_new[0];
-								suv->origuv[1] = uv_new[1];
-
-								BLI_linklist_prepend(&suv->fuv_list, uv_new);
-								BLI_ghash_insert(uvarray[uvlay_idx],ev,suv);
-
-								suv_last++; /* advance to next slide UV */
-								maxnum++;
-							}
-
-							/* Now get the uvs along the up or down edge if we can */
-							if (suv) {
-								if (!suv->uv_up) {
-									ev_up = editedge_getOtherVert(tempsv->up,ev);
-									if		(efa->v1==ev_up)				suv->uv_up = tf->uv[0];
-									else if	(efa->v2==ev_up)				suv->uv_up = tf->uv[1];
-									else if	(efa->v3==ev_up)				suv->uv_up = tf->uv[2];
-									else if	(efa->v4 && efa->v4==ev_up)		suv->uv_up = tf->uv[3];
-								}
-								if (!suv->uv_down) { /* if the first face was apart of the up edge, it cant be apart of the down edge */
-									ev_down = editedge_getOtherVert(tempsv->down,ev);
-									if		(efa->v1==ev_down)				suv->uv_down = tf->uv[0];
-									else if	(efa->v2==ev_down)				suv->uv_down = tf->uv[1];
-									else if	(efa->v3==ev_down)				suv->uv_down = tf->uv[2];
-									else if	(efa->v4 && efa->v4==ev_down)	suv->uv_down = tf->uv[3];
-								}
-
-								/* Copy the pointers to the face UV's */
-								BLI_linklist_prepend(&suv->fuv_list, uv_new);
-							}
-						}
->>>>>>> b1019a56
 					}
 				}
 			}
