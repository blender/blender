/**
 * $Id$
 *
 * ***** BEGIN GPL LICENSE BLOCK *****
 *
 * This program is free software; you can redistribute it and/or
 * modify it under the terms of the GNU General Public License
 * as published by the Free Software Foundation; either version 2
 * of the License, or (at your option) any later version.
 *
 * This program is distributed in the hope that it will be useful,
 * but WITHOUT ANY WARRANTY; without even the implied warranty of
 * MERCHANTABILITY or FITNESS FOR A PARTICULAR PURPOSE.  See the
 * GNU General Public License for more details.
 *
 * You should have received a copy of the GNU General Public License
 * along with this program; if not, write to the Free Software Foundation,
 * Inc., 51 Franklin Street, Fifth Floor, Boston, MA 02110-1301, USA.
 *
 * Contributor(s): Martin Poirier
 *
 * ***** END GPL LICENSE BLOCK *****
 */

#include <string.h>
#include <ctype.h>

#include "MEM_guardedalloc.h"

#include "DNA_armature_types.h"
#include "DNA_curve_types.h"
#include "DNA_object_types.h"
#include "DNA_scene_types.h"
#include "DNA_screen_types.h"
#include "DNA_view3d_types.h"

#include "BKE_global.h"
#include "BKE_utildefines.h"
#include "BKE_armature.h"
#include "BKE_context.h"
#include "BKE_tessmesh.h"
#include "BKE_report.h"

#include "BLI_math.h"
#include "BLI_blenlib.h"
#include "BLI_editVert.h"

//#include "BIF_editmesh.h"
//#include "BIF_interface.h"
//#include "BIF_space.h"
//#include "BIF_toolbox.h"

#include "ED_armature.h"
#include "ED_mesh.h"


#include "RNA_define.h"

#include "transform.h"

/* *********************** TransSpace ************************** */

void BIF_clearTransformOrientation(bContext *C)
{
	View3D *v3d = CTX_wm_view3d(C);

	ListBase *transform_spaces = &CTX_data_scene(C)->transform_spaces;
	BLI_freelistN(transform_spaces);
	
	// Need to loop over all view3d
	if(v3d && v3d->twmode >= V3D_MANIP_CUSTOM) {
		v3d->twmode = V3D_MANIP_GLOBAL;	/* fallback to global	*/
}
}
 
TransformOrientation* findOrientationName(bContext *C, char *name)
{
	ListBase *transform_spaces = &CTX_data_scene(C)->transform_spaces;
	TransformOrientation *ts= NULL;

	for (ts = transform_spaces->first; ts; ts = ts->next) {
		if (strncmp(ts->name, name, 35) == 0) {
			return ts;
		}
	}
	
	return NULL;
}

void uniqueOrientationName(bContext *C, char *name)
{
	if (findOrientationName(C, name) != NULL)
	{
		char		tempname[64];
		int			number;
		char		*dot;

		
		number = strlen(name);

		if (number && isdigit(name[number-1]))
		{
			dot = strrchr(name, '.');	// last occurrence
			if (dot)
				*dot=0;
		}

		for (number = 1; number <= 999; number++)
		{
			sprintf(tempname, "%s.%03d", name, number);
			if (findOrientationName(C, tempname) == NULL)
			{
				BLI_strncpy(name, tempname, 32);
				break;
			}
		}
	}
}

void BIF_createTransformOrientation(bContext *C, ReportList *reports, char *name, int use, int overwrite)
{
	Object *obedit = CTX_data_edit_object(C);
	Object *ob = CTX_data_active_object(C);
	TransformOrientation *ts = NULL;
	
	if (obedit) {
		if (obedit->type == OB_MESH)
			ts = createMeshSpace(C, reports, name, overwrite);
		else if (obedit->type == OB_ARMATURE)
			ts = createBoneSpace(C, reports, name, overwrite);
	}
	else if (ob && (ob->mode & OB_MODE_POSE)) {
			ts = createBoneSpace(C, reports, name, overwrite);
	}
	else {
		ts = createObjectSpace(C, reports, name, overwrite);
	}
	
	if (use && ts != NULL)
	{
		BIF_selectTransformOrientation(C, ts);
	}
}

TransformOrientation *createObjectSpace(bContext *C, ReportList *reports, char *name, int overwrite) {
	Base *base = CTX_data_active_base(C);
	Object *ob;
	float mat[3][3];

	if (base == NULL)
		return NULL;


	ob = base->object;

	copy_m3_m4(mat, ob->obmat);
	normalize_m3(mat);

	/* use object name if no name is given */
	if (name[0] == 0)
{
		strncpy(name, ob->id.name+2, 35);
	}
	
	return addMatrixSpace(C, mat, name, overwrite);	
}

TransformOrientation *createBoneSpace(bContext *C, ReportList *reports, char *name, int overwrite) {
	float mat[3][3];
	float normal[3], plane[3];

	getTransformOrientation(C, normal, plane, 0);
	
	if (createSpaceNormalTangent(mat, normal, plane) == 0) {
		BKE_reports_prepend(reports, "Cannot use zero-length bone");
		return NULL;
	}

	if (name[0] == 0)
	{
	strcpy(name, "Bone");
	}

	return addMatrixSpace(C, mat, name, overwrite);
}

TransformOrientation *createMeshSpace(bContext *C, ReportList *reports, char *name, int overwrite) {
	float mat[3][3];
	float normal[3], plane[3];
	int type;

	type = getTransformOrientation(C, normal, plane, 0);
	
	switch (type)
	{
		case ORIENTATION_VERT:
			if (createSpaceNormal(mat, normal) == 0) {
				BKE_reports_prepend(reports, "Cannot use vertex with zero-length normal");
				return NULL;
			}
	
			if (name[0] == 0)
			{
			strcpy(name, "Vertex");
			}
			break;
		case ORIENTATION_EDGE:
			if (createSpaceNormalTangent(mat, normal, plane) == 0) {
				BKE_reports_prepend(reports, "Cannot use zero-length edge");
				return NULL;
			}
	
			if (name[0] == 0)
			{
			strcpy(name, "Edge");
			}
			break;
		case ORIENTATION_FACE:
			if (createSpaceNormalTangent(mat, normal, plane) == 0) {
				BKE_reports_prepend(reports, "Cannot use zero-area face");
				return NULL;
			}
	
			if (name[0] == 0)
			{
			strcpy(name, "Face");
			}
			break;
		default:
			return NULL;
			break;
	}

	return addMatrixSpace(C, mat, name, overwrite);
}

int createSpaceNormal(float mat[3][3], float normal[3])
{
	float tangent[3] = {0.0f, 0.0f, 1.0f};
	
	VECCOPY(mat[2], normal);
	if (normalize_v3(mat[2]) == 0.0f) {
		return 0; /* error return */
	}

	cross_v3_v3v3(mat[0], mat[2], tangent);
	if (dot_v3v3(mat[0], mat[0]) == 0.0f) {
		tangent[0] = 1.0f;
		tangent[1] = tangent[2] = 0.0f;
		cross_v3_v3v3(mat[0], tangent, mat[2]);
	}

	cross_v3_v3v3(mat[1], mat[2], mat[0]);

	normalize_m3(mat);
	
	return 1;
}

int createSpaceNormalTangent(float mat[3][3], float normal[3], float tangent[3])
{
	VECCOPY(mat[2], normal);
	if (normalize_v3(mat[2]) == 0.0f) {
		return 0; /* error return */
	}
	
	/* preempt zero length tangent from causing trouble */
	if (tangent[0] == 0 && tangent[1] == 0 && tangent[2] == 0)
	{
		tangent[2] = 1;
	}

	cross_v3_v3v3(mat[0], mat[2], tangent);
	if (normalize_v3(mat[0]) == 0.0f) {
		return 0; /* error return */
	}
	
	cross_v3_v3v3(mat[1], mat[2], mat[0]);

	normalize_m3(mat);
	
	return 1;
}

TransformOrientation* addMatrixSpace(bContext *C, float mat[3][3], char name[], int overwrite) {
	ListBase *transform_spaces = &CTX_data_scene(C)->transform_spaces;
	TransformOrientation *ts = NULL;

	if (overwrite)
	{
		ts = findOrientationName(C, name);
		}
	else
	{
		uniqueOrientationName(C, name);
	}

	/* if not, create a new one */
	if (ts == NULL)
	{
		ts = MEM_callocN(sizeof(TransformOrientation), "UserTransSpace from matrix");
		BLI_addtail(transform_spaces, ts);
		strncpy(ts->name, name, 35);
	}

	/* copy matrix into transform space */
	copy_m3_m3(ts->mat, mat);

	return ts;
}

void BIF_removeTransformOrientation(bContext *C, TransformOrientation *target) {
	ListBase *transform_spaces = &CTX_data_scene(C)->transform_spaces;
	TransformOrientation *ts = transform_spaces->first;
	int i;
	
	for (i = 0, ts = transform_spaces->first; ts; ts = ts->next, i++) {
		if (ts == target) {
			View3D *v3d = CTX_wm_view3d(C);
			if(v3d) {
				int selected_index = (v3d->twmode - V3D_MANIP_CUSTOM);
				
			// Transform_fix_me NEED TO DO THIS FOR ALL VIEW3D
				if (selected_index == i) {
					v3d->twmode = V3D_MANIP_GLOBAL;	/* fallback to global	*/
				}
				else if (selected_index > i) {
					v3d->twmode--;
				}

			}

			BLI_freelinkN(transform_spaces, ts);
			break;
		}
	}
}

void BIF_removeTransformOrientationIndex(bContext *C, int index) {
	ListBase *transform_spaces = &CTX_data_scene(C)->transform_spaces;
	TransformOrientation *ts = transform_spaces->first;
	int i;
	
	for (i = 0, ts = transform_spaces->first; ts; ts = ts->next, i++) {
		if (i == index) {
			View3D *v3d = CTX_wm_view3d(C);
			if(v3d) {
				int selected_index = (v3d->twmode - V3D_MANIP_CUSTOM);
				
				// Transform_fix_me NEED TO DO THIS FOR ALL VIEW3D
				if (selected_index == i) {
					v3d->twmode = V3D_MANIP_GLOBAL;	/* fallback to global	*/
				}
				else if (selected_index > i) {
					v3d->twmode--;
				}
				
			}

			BLI_freelinkN(transform_spaces, ts);
			break;
		}
	}
}

void BIF_selectTransformOrientation(bContext *C, TransformOrientation *target) {
	ListBase *transform_spaces = &CTX_data_scene(C)->transform_spaces;
	View3D *v3d = CTX_wm_view3d(C);
	TransformOrientation *ts = transform_spaces->first;
	int i;
	
	for (i = 0, ts = transform_spaces->first; ts; ts = ts->next, i++) {
		if (ts == target) {
			v3d->twmode = V3D_MANIP_CUSTOM + i;
			break;
		}
	}
}

void BIF_selectTransformOrientationValue(bContext *C, int orientation) {
	View3D *v3d = CTX_wm_view3d(C);
	if(v3d) /* currently using generic poll */
	v3d->twmode = orientation;
}

EnumPropertyItem *BIF_enumTransformOrientation(bContext *C)
{
	Scene *scene;
	ListBase *transform_spaces;
	TransformOrientation *ts= NULL;

	EnumPropertyItem global	= {V3D_MANIP_GLOBAL, "GLOBAL", 0, "Global", ""};
	EnumPropertyItem normal = {V3D_MANIP_NORMAL, "NORMAL", 0, "Normal", ""};
	EnumPropertyItem local = {V3D_MANIP_LOCAL, "LOCAL", 0, "Local", ""};
	EnumPropertyItem view = {V3D_MANIP_VIEW, "VIEW", 0, "View", ""};
	EnumPropertyItem tmp = {0, "", 0, "", ""};
	EnumPropertyItem *item= NULL;
	int i = V3D_MANIP_CUSTOM, totitem= 0;

	RNA_enum_item_add(&item, &totitem, &global);
	RNA_enum_item_add(&item, &totitem, &normal);
	RNA_enum_item_add(&item, &totitem, &local);
	RNA_enum_item_add(&item, &totitem, &view);

	if(C) {
		scene= CTX_data_scene(C);

		if(scene) {
			transform_spaces = &scene->transform_spaces;
			ts = transform_spaces->first;
		}
	}
		
	if(ts)
		RNA_enum_item_add_separator(&item, &totitem);

	for(; ts; ts = ts->next) {
		tmp.identifier = "CUSTOM";
		tmp.name= ts->name;
		tmp.value = i++;
		RNA_enum_item_add(&item, &totitem, &tmp);
	}

	RNA_enum_item_end(&item, &totitem);

	return item;
}

char * BIF_menustringTransformOrientation(const bContext *C, char *title) {
	char menu[] = "%t|Global%x0|Local%x1|Gimbal%x4|Normal%x2|View%x3";
	ListBase *transform_spaces = &CTX_data_scene(C)->transform_spaces;
	TransformOrientation *ts;
	int i = V3D_MANIP_CUSTOM;
	char *str_menu, *p;
	
	
	str_menu = MEM_callocN(strlen(menu) + strlen(title) + 1 + 40 * BIF_countTransformOrientation(C), "UserTransSpace from matrix");
	p = str_menu;
	
	p += sprintf(str_menu, "%s", title);
	p += sprintf(p, "%s", menu);
	
	for (ts = transform_spaces->first; ts; ts = ts->next) {
		p += sprintf(p, "|%s%%x%d", ts->name, i++);
	}
	
	return str_menu;
}

int BIF_countTransformOrientation(const bContext *C) {
	ListBase *transform_spaces = &CTX_data_scene(C)->transform_spaces;
	TransformOrientation *ts;
	int count = 0;

	for (ts = transform_spaces->first; ts; ts = ts->next) {
		count++;
	}
	
	return count;
}

void applyTransformOrientation(const bContext *C, float mat[3][3], char *name) {
	TransformOrientation *ts;
	View3D *v3d = CTX_wm_view3d(C);
	int selected_index = (v3d->twmode - V3D_MANIP_CUSTOM);
	int i;
	
	if (selected_index >= 0) {
		for (i = 0, ts = CTX_data_scene(C)->transform_spaces.first; ts; ts = ts->next, i++) {
			if (selected_index == i) {
				
				if (name)
					strcpy(name, ts->name);
				
				copy_m3_m3(mat, ts->mat);
				break;
			}
		}
	  }
}

static int count_bone_select(bArmature *arm, ListBase *lb, int do_it) 
{
	Bone *bone;
	int do_next;
	int total = 0;
	
	for(bone= lb->first; bone; bone= bone->next) {
		bone->flag &= ~BONE_TRANSFORM;
		do_next = do_it;
		if(do_it) {
			if(bone->layer & arm->layer) {
				if (bone->flag & BONE_SELECTED) {
					bone->flag |= BONE_TRANSFORM;
					total++;
					do_next= 0;	// no transform on children if one parent bone is selected
				}
			}
		}
		total += count_bone_select(arm, &bone->childbase, do_next);
	}
	
	return total;
}

void initTransformOrientation(bContext *C, TransInfo *t)
{
	View3D *v3d = CTX_wm_view3d(C);
	Object *ob = CTX_data_active_object(C);
	Object *obedit = CTX_data_active_object(C);

	switch(t->current_orientation) {
	case V3D_MANIP_GLOBAL:
		unit_m3(t->spacemtx);
		strcpy(t->spacename, "global");
		break;

	case V3D_MANIP_GIMBAL:
		unit_m3(t->spacemtx);
		if (gimbal_axis(ob, t->spacemtx)) {
			strcpy(t->spacename, "gimbal");
			break;
		}
		/* no gimbal fallthrough to normal */
	case V3D_MANIP_NORMAL:
		if(obedit || (ob && ob->mode & OB_MODE_POSE)) {
			strcpy(t->spacename, "normal");
			ED_getTransformOrientationMatrix(C, t->spacemtx, (v3d->around == V3D_ACTIVE));
					break;
					}
		/* no break we define 'normal' as 'local' in Object mode */
	case V3D_MANIP_LOCAL:
		strcpy(t->spacename, "local");
		
		if(ob) {
		copy_m3_m4(t->spacemtx, ob->obmat);
		normalize_m3(t->spacemtx);
		} else {
			unit_m3(t->spacemtx);
		}
		
		break;
		
	case V3D_MANIP_VIEW:
		if (t->ar->regiontype == RGN_TYPE_WINDOW)
		{
			RegionView3D *rv3d = t->ar->regiondata;
			float mat[3][3];

			strcpy(t->spacename, "view");
			copy_m3_m4(mat, rv3d->viewinv);
			normalize_m3(mat);
			copy_m3_m3(t->spacemtx, mat);
		}
		else
		{
			unit_m3(t->spacemtx);
		}
		break;
	default: /* V3D_MANIP_CUSTOM */
		applyTransformOrientation(C, t->spacemtx, t->spacename);
		break;
	}
}

int getTransformOrientation(const bContext *C, float normal[3], float plane[3], int activeOnly)
{
	Scene *scene = CTX_data_scene(C);
	View3D *v3d = CTX_wm_view3d(C);
	Object *obedit= CTX_data_edit_object(C);
	Base *base;
	Object *ob = OBACT;
	int result = ORIENTATION_NONE;

	normal[0] = normal[1] = normal[2] = 0.0f;
	plane[0] = plane[1] = plane[2] = 0.0f;

	if(obedit)
	{
		float imat[3][3], mat[3][3];
		
		/* we need the transpose of the inverse for a normal... */
		copy_m3_m4(imat, ob->obmat);
		
		invert_m3_m3(mat, imat);
		transpose_m3(mat);

		ob= obedit;

		if(ob->type==OB_MESH)
		{
			Mesh *me= ob->data;
			BMEditMesh *em = me->edit_btmesh;
			BMVert *eve;
			BMEditSelection ese;
			float vec[3]= {0,0,0};
			
			/* USE LAST SELECTED WITH ACTIVE */
			if (activeOnly && EDBM_get_actSelection(em, &ese))
			{
				EDBM_editselection_normal(normal, &ese);
				EDBM_editselection_plane(em, plane, &ese);
				
				switch (ese.type)
				{
					case BM_VERT:
						result = ORIENTATION_VERT;
						break;
					case BM_EDGE:
						result = ORIENTATION_EDGE;
						break;
					case BM_FACE:
						result = ORIENTATION_FACE;
						break;
				}
			}
			else
			{
				if (em->bm->totfacesel >= 1)
				{
					BMFace *efa;
					BMIter iter;

					BM_ITER(efa, &iter, em->bm, BM_FACES_OF_MESH, NULL) {
						if(BM_TestHFlag(efa, BM_SELECT)) {
							VECADD(normal, normal, efa->no);
							sub_v3_v3v3(vec, ((BMLoopList*)efa->loops.first)->first->v->co, 
							        (((BMLoopList*)efa->loops.first)->first->next)->v->co);
							VECADD(plane, plane, vec);
						}
					}
					
					result = ORIENTATION_FACE;
				}
				else if (em->bm->totvertsel == 3)
				{
					BMVert *v1 = NULL, *v2 = NULL, *v3 = NULL;
					BMIter iter;
					float cotangent[3];
					
					BM_ITER(eve, &iter, em->bm, BM_VERTS_OF_MESH, NULL) {
						if (BM_TestHFlag(eve, BM_SELECT)) {
							if (v1 == NULL) {
								v1 = eve; 
							}
							else if (v2 == NULL) {
								v2 = eve;
							}
							else {
								v3 = eve;

								sub_v3_v3v3(plane, v2->co, v1->co);
								sub_v3_v3v3(cotangent, v3->co, v2->co);
								cross_v3_v3v3(normal, cotangent, plane);
								break;
							}
						}
					}

					/* if there's an edge available, use that for the tangent */
					if (em->bm->totedgesel >= 1)
					{
						BMEdge *eed = NULL;
						BMIter iter;
						
						BM_ITER(eed, &iter, em->bm, BM_EDGES_OF_MESH, NULL) {
							if(BM_TestHFlag(eed, BM_SELECT)) {
								sub_v3_v3v3(plane, eed->v2->co, eed->v1->co);
								break;
							}
						}
					}

					result = ORIENTATION_FACE;
				}
				else if (em->bm->totedgesel == 1)
				{
					BMEdge *eed = NULL;
					BMIter iter;
					
					BM_ITER(eed, &iter, em->bm, BM_EDGES_OF_MESH, NULL) {
						if(BM_TestHFlag(eed, BM_SELECT)) {
							/* use average vert normals as plane and edge vector as normal */
							VECCOPY(plane, eed->v1->no);
							VECADD(plane, plane, eed->v2->no);
							sub_v3_v3v3(normal, eed->v2->co, eed->v1->co);
							break;
						}
					}
					result = ORIENTATION_EDGE;
				}
				else if (em->bm->totvertsel == 2)
				{
					BMVert *v1 = NULL, *v2 = NULL;
					BMIter iter;

					BM_ITER(eve, &iter, em->bm, BM_VERTS_OF_MESH, NULL) {
						if (BM_TestHFlag(eve, BM_SELECT)) {
							if (v1 == NULL) {
								v1 = eve; 
							}
							else {
								v2 = eve;
								
								VECCOPY(plane, v1->no);
								VECADD(plane, plane, v2->no);
								sub_v3_v3v3(normal, v2->co, v1->co);
								break; 
							}
						}
					}
					result = ORIENTATION_EDGE;
				}
				else if (em->bm->totvertsel == 1)
				{
					BMIter iter;

					BM_ITER(eve, &iter, em->bm, BM_VERTS_OF_MESH, NULL) {
						if (BM_TestHFlag(eve, BM_SELECT)) {
							VECCOPY(normal, eve->no);
							break;
						}
					}
					result = ORIENTATION_VERT;
				}
				else if (em->bm->totvertsel > 3)
				{
<<<<<<< HEAD
					BMIter iter;
					normal[0] = normal[1] = normal[2] = 0.0f;

					BM_ITER(eve, &iter, em->bm, BM_VERTS_OF_MESH, NULL) {
						if (BM_TestHFlag(eve, BM_SELECT)) {
							add_v3_v3v3(normal, normal, eve->no);
=======
					normal[0] = normal[1] = normal[2] = 0;
					
					for (eve = em->verts.first; eve; eve = eve->next)
					{
						if ( eve->f & SELECT ) {
							add_v3_v3(normal, eve->no);
>>>>>>> 7f083c45
						}
					}
					normalize_v3(normal);
					result = ORIENTATION_VERT;
				}
			}
		} /* end editmesh */
		else if ELEM(obedit->type, OB_CURVE, OB_SURF)
		{
			Curve *cu= obedit->data;
			Nurb *nu;
			BezTriple *bezt;
			int a;
			
			for (nu = cu->editnurb->first; nu; nu = nu->next)
			{
				/* only bezier has a normal */
				if(nu->type == CU_BEZIER)
				{
					bezt= nu->bezt;
					a= nu->pntsu;
					while(a--)
					{
						/* exception */
						if ( (bezt->f1 & SELECT) + (bezt->f2 & SELECT) + (bezt->f3 & SELECT) > SELECT )
						{
							sub_v3_v3v3(normal, bezt->vec[0], bezt->vec[2]);
						}
						else
						{
							if(bezt->f1)
							{
								sub_v3_v3v3(normal, bezt->vec[0], bezt->vec[1]);
							}
							if(bezt->f2)
							{
								sub_v3_v3v3(normal, bezt->vec[0], bezt->vec[2]);
							}
							if(bezt->f3)
							{
								sub_v3_v3v3(normal, bezt->vec[1], bezt->vec[2]);
							}
						}
						bezt++;
					}
				}
			}
			
			if (normal[0] != 0 || normal[1] != 0 || normal[2] != 0)
			{
				result = ORIENTATION_NORMAL;
			}
		}
		else if(obedit->type==OB_MBALL)
		{
#if 0 // XXX
			/* editmball.c */
			extern ListBase editelems;  /* go away ! */
			MetaElem *ml, *ml_sel = NULL;
	
			/* loop and check that only one element is selected */	
			for (ml = editelems.first; ml; ml = ml->next)
			{
				if (ml->flag & SELECT) {
					if (ml_sel == NULL)
					{
						ml_sel = ml;
					}
					else
					{
						ml_sel = NULL;
						break;
					}
				}
			}
			
			if (ml_sel)
			{	
				float mat[4][4];

				/* Rotation of MetaElem is stored in quat */
				 quat_to_mat4( mat,ml_sel->quat);

				VECCOPY(normal, mat[2]);

				negate_v3_v3(plane, mat[1]);
				
				result = ORIENTATION_NORMAL;
			}
#endif
			
		}
		else if (obedit->type == OB_ARMATURE)
		{
			bArmature *arm = obedit->data;
			EditBone *ebone;
			
			for (ebone = arm->edbo->first; ebone; ebone=ebone->next) {
				if (arm->layer & ebone->layer)
				{
					if (ebone->flag & BONE_SELECTED)
					{
						float mat[3][3];
						float vec[3];
						sub_v3_v3v3(vec, ebone->tail, ebone->head);
						normalize_v3(vec);
						add_v3_v3(normal, vec);
						
						vec_roll_to_mat3(vec, ebone->roll, mat);
						add_v3_v3(plane, mat[2]);
					}
				}
			}
			
			normalize_v3(normal);
			normalize_v3(plane);

			if (plane[0] != 0 || plane[1] != 0 || plane[2] != 0)
			{
				result = ORIENTATION_EDGE;
			}

		}

		/* Vectors from edges don't need the special transpose inverse multiplication */
		if (result == ORIENTATION_EDGE)
		{
			mul_mat3_m4_v3(ob->obmat, normal);
			mul_mat3_m4_v3(ob->obmat, plane);
		}
		else
		{
			mul_m3_v3(mat, normal);
			mul_m3_v3(mat, plane);
		}
	}
	else if(ob && (ob->mode & OB_MODE_POSE))
	{
		bArmature *arm= ob->data;
		bPoseChannel *pchan;
		int totsel;
		
		totsel = count_bone_select(arm, &arm->bonebase, 1);
		if(totsel) {
			float imat[3][3], mat[3][3];

			/* use channels to get stats */
			for(pchan= ob->pose->chanbase.first; pchan; pchan= pchan->next) {
				if (pchan->bone && pchan->bone->flag & BONE_TRANSFORM) {
					add_v3_v3(normal, pchan->pose_mat[2]);
					add_v3_v3(plane, pchan->pose_mat[1]);
				}
			}
			negate_v3(plane);
			
			/* we need the transpose of the inverse for a normal... */
			copy_m3_m4(imat, ob->obmat);
			
			invert_m3_m3(mat, imat);
			transpose_m3(mat);
			mul_m3_v3(mat, normal);
			mul_m3_v3(mat, plane);
			
			result = ORIENTATION_EDGE;
		}
	}
	else if(ob && (ob->mode & (OB_MODE_SCULPT|OB_MODE_VERTEX_PAINT|OB_MODE_WEIGHT_PAINT|OB_MODE_TEXTURE_PAINT|OB_MODE_PARTICLE_EDIT)))
	{
	}
	else {
		/* we need the one selected object, if its not active */
		ob = OBACT;
		if(ob && !(ob->flag & SELECT)) ob = NULL;
		
		for(base= scene->base.first; base; base= base->next) {
			if TESTBASELIB(v3d, base) {
				if(ob == NULL) { 
					ob= base->object;
					break;
				}
			}
		}
		
		if (!ob) {
			normal[0] = 0.0f;
			normal[1] = 0.0f;
			normal[2] = 1.0f;
			plane[0] = 1.0f;
			plane[1] = 0.0f;
			plane[2] = 0.0f;
		} else {
			VECCOPY(normal, ob->obmat[2]);
			VECCOPY(plane, ob->obmat[1]);
		}

		result = ORIENTATION_NORMAL;
	}
	
	return result;
}

void ED_getTransformOrientationMatrix(const bContext *C, float orientation_mat[][3], int activeOnly)
{
	float normal[3]={0.0, 0.0, 0.0};
	float plane[3]={0.0, 0.0, 0.0};

	int type;

	type = getTransformOrientation(C, normal, plane, activeOnly);

	switch (type)
	{
		case ORIENTATION_NORMAL:
			if (createSpaceNormalTangent(orientation_mat, normal, plane) == 0)
			{
				type = ORIENTATION_NONE;
			}
			break;
		case ORIENTATION_VERT:
			if (createSpaceNormal(orientation_mat, normal) == 0)
			{
				type = ORIENTATION_NONE;
			}
			break;
		case ORIENTATION_EDGE:
			if (createSpaceNormalTangent(orientation_mat, normal, plane) == 0)
			{
				type = ORIENTATION_NONE;
			}
			break;
		case ORIENTATION_FACE:
			if (createSpaceNormalTangent(orientation_mat, normal, plane) == 0)
			{
				type = ORIENTATION_NONE;
			}
			break;
	}

	if (type == ORIENTATION_NONE)
	{
		unit_m3(orientation_mat);
	}
}<|MERGE_RESOLUTION|>--- conflicted
+++ resolved
@@ -725,21 +725,12 @@
 				}
 				else if (em->bm->totvertsel > 3)
 				{
-<<<<<<< HEAD
 					BMIter iter;
 					normal[0] = normal[1] = normal[2] = 0.0f;
 
 					BM_ITER(eve, &iter, em->bm, BM_VERTS_OF_MESH, NULL) {
 						if (BM_TestHFlag(eve, BM_SELECT)) {
-							add_v3_v3v3(normal, normal, eve->no);
-=======
-					normal[0] = normal[1] = normal[2] = 0;
-					
-					for (eve = em->verts.first; eve; eve = eve->next)
-					{
-						if ( eve->f & SELECT ) {
 							add_v3_v3(normal, eve->no);
->>>>>>> 7f083c45
 						}
 					}
 					normalize_v3(normal);
