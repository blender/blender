--- conflicted
+++ resolved
@@ -40,12 +40,8 @@
 struct Tex;
 struct bContext;
 struct bNode;
-<<<<<<< HEAD
 struct bNodeTree;
-=======
-struct ID;
 struct ScrArea;
->>>>>>> a02d7c1b
 
 /* drawnode.c */
 void ED_init_node_butfuncs(void);
