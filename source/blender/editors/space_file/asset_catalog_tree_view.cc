--- conflicted
+++ resolved
@@ -219,13 +219,8 @@
   FileAssetSelectParams *params = params_;
 
   AssetCatalogTreeViewAllItem &item = add_tree_item<AssetCatalogTreeViewAllItem>(IFACE_("All"));
-<<<<<<< HEAD
-  item.set_on_activate_fn([params](ui::BasicTreeViewItem & /*item*/) {
+  item.set_on_activate_fn([params](bContext & /*C*/, ui::BasicTreeViewItem & /*item*/) {
     params->asset_catalog_visibility = ASSET_CATALOG_SHOW_ALL_ASSETS;
-=======
-  item.set_on_activate_fn([params](bContext & /*C*/, ui::BasicTreeViewItem & /*item*/) {
-    params->asset_catalog_visibility = FILE_SHOW_ASSETS_ALL_CATALOGS;
->>>>>>> 7fb58a33
     WM_main_add_notifier(NC_SPACE | ND_SPACE_ASSET_PARAMS, nullptr);
   });
   item.set_is_active_fn(
@@ -240,13 +235,8 @@
   AssetCatalogTreeViewUnassignedItem &item = add_tree_item<AssetCatalogTreeViewUnassignedItem>(
       IFACE_("Unassigned"), ICON_FILE_HIDDEN);
 
-<<<<<<< HEAD
-  item.set_on_activate_fn([params](ui::BasicTreeViewItem & /*item*/) {
+  item.set_on_activate_fn([params](bContext & /*C*/, ui::BasicTreeViewItem & /*item*/) {
     params->asset_catalog_visibility = ASSET_CATALOG_SHOW_ASSETS_WITHOUT_CATALOG;
-=======
-  item.set_on_activate_fn([params](bContext & /*C*/, ui::BasicTreeViewItem & /*item*/) {
-    params->asset_catalog_visibility = FILE_SHOW_ASSETS_WITHOUT_CATALOG;
->>>>>>> 7fb58a33
     WM_main_add_notifier(NC_SPACE | ND_SPACE_ASSET_PARAMS, nullptr);
   });
   item.set_is_active_fn([params]() {
