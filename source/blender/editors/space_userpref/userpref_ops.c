--- conflicted
+++ resolved
@@ -134,13 +134,10 @@
   BLI_split_file_part(path, dirname, sizeof(dirname));
 
   /* NULL is a valid directory path here. A library without path will be created then. */
-<<<<<<< HEAD
-  BKE_asset_library_custom_add(&U.asset_libraries, dirname, path);
-=======
-  const bUserAssetLibrary *new_library = BKE_preferences_asset_library_add(&U, dirname, path);
+  CustomAssetLibraryDefinition *new_library = BKE_asset_library_custom_add(
+      &U.asset_libraries, dirname, path);
   /* Activate new library in the UI for further setup. */
   U.active_asset_library = BLI_findindex(&U.asset_libraries, new_library);
->>>>>>> 08f24553
   U.runtime.is_dirty = true;
 
   /* There's no dedicated notifier for the Preferences. */
@@ -201,26 +198,16 @@
 static int preferences_asset_library_remove_exec(bContext *UNUSED(C), wmOperator *op)
 {
   const int index = RNA_int_get(op->ptr, "index");
-<<<<<<< HEAD
   CustomAssetLibraryDefinition *library = BLI_findlink(&U.asset_libraries, index);
-  if (library) {
-    BKE_asset_library_custom_remove(&U.asset_libraries, library);
-    U.runtime.is_dirty = true;
-    /* Trigger refresh for the Asset Browser. */
-    WM_main_add_notifier(NC_SPACE | ND_SPACE_ASSET_PARAMS, NULL);
-=======
-  bUserAssetLibrary *library = BLI_findlink(&U.asset_libraries, index);
   if (!library) {
     return OPERATOR_CANCELLED;
->>>>>>> 08f24553
-  }
-
-  BKE_preferences_asset_library_remove(&U, library);
+  }
+
+  BKE_asset_library_custom_remove(&U.asset_libraries, library);
   const int count_remaining = BLI_listbase_count(&U.asset_libraries);
   /* Update active library index to be in range. */
   CLAMP(U.active_asset_library, 0, count_remaining - 1);
   U.runtime.is_dirty = true;
-
   /* Trigger refresh for the Asset Browser. */
   WM_main_add_notifier(NC_SPACE | ND_SPACE_ASSET_PARAMS, NULL);
 
