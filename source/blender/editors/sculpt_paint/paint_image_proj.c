/*
 * This program is free software; you can redistribute it and/or
 * modify it under the terms of the GNU General Public License
 * as published by the Free Software Foundation; either version 2
 * of the License, or (at your option) any later version.
 *
 * This program is distributed in the hope that it will be useful,
 * but WITHOUT ANY WARRANTY; without even the implied warranty of
 * MERCHANTABILITY or FITNESS FOR A PARTICULAR PURPOSE.  See the
 * GNU General Public License for more details.
 *
 * along with this program; if not, write to the Free Software Foundation,
 * Inc., 51 Franklin Street, Fifth Floor, Boston, MA 02110-1301, USA.
 *
 * The Original Code is Copyright (C) 2001-2002 by NaN Holding BV.
 * All rights reserved.
 *
 * The Original Code is: some of this file.
 */

/** \file
 * \ingroup edsculpt
 * \brief Functions to paint images in 2D and 3D.
 */

#include <float.h>
#include <math.h>
#include <stdio.h>
#include <string.h>

#include "MEM_guardedalloc.h"

#ifdef WIN32
#  include "BLI_winstuff.h"
#endif

#include "BLI_blenlib.h"
#include "BLI_linklist.h"
#include "BLI_math.h"
#include "BLI_math_bits.h"
#include "BLI_math_color_blend.h"
#include "BLI_memarena.h"
#include "BLI_task.h"
#include "BLI_threads.h"
#include "BLI_utildefines.h"

#include "atomic_ops.h"

#include "BLT_translation.h"

#include "IMB_imbuf.h"
#include "IMB_imbuf_types.h"

#include "DNA_brush_types.h"
#include "DNA_material_types.h"
#include "DNA_mesh_types.h"
#include "DNA_meshdata_types.h"
#include "DNA_node_types.h"
#include "DNA_object_types.h"

#include "BKE_brush.h"
#include "BKE_camera.h"
#include "BKE_colorband.h"
#include "BKE_colortools.h"
#include "BKE_context.h"
#include "BKE_customdata.h"
#include "BKE_global.h"
#include "BKE_idprop.h"
#include "BKE_image.h"
#include "BKE_lib_id.h"
#include "BKE_main.h"
#include "BKE_material.h"
#include "BKE_mesh.h"
#include "BKE_mesh_mapping.h"
#include "BKE_mesh_runtime.h"
#include "BKE_node.h"
#include "BKE_paint.h"
#include "BKE_report.h"
#include "BKE_scene.h"
#include "BKE_screen.h"

#include "DEG_depsgraph.h"
#include "DEG_depsgraph_query.h"

#include "ED_node.h"
#include "ED_object.h"
#include "ED_paint.h"
#include "ED_screen.h"
#include "ED_uvedit.h"
#include "ED_view3d.h"
#include "ED_view3d_offscreen.h"

#include "GPU_capabilities.h"
#include "GPU_init_exit.h"

#include "WM_api.h"
#include "WM_types.h"

#include "RNA_access.h"
#include "RNA_define.h"
#include "RNA_enum_types.h"

#include "IMB_colormanagement.h"

//#include "bmesh_tools.h"

#include "paint_intern.h"

static void partial_redraw_array_init(ImagePaintPartialRedraw *pr);

/* Defines and Structs */
/* unit_float_to_uchar_clamp as inline function */
BLI_INLINE uchar f_to_char(const float val)
{
  return unit_float_to_uchar_clamp(val);
}

/* ProjectionPaint defines */

/* approx the number of buckets to have under the brush,
 * used with the brush size to set the ps->buckets_x and ps->buckets_y value.
 *
 * When 3 - a brush should have ~9 buckets under it at once
 * ...this helps for threading while painting as well as
 * avoiding initializing pixels that won't touch the brush */
#define PROJ_BUCKET_BRUSH_DIV 4

#define PROJ_BUCKET_RECT_MIN 4
#define PROJ_BUCKET_RECT_MAX 256

#define PROJ_BOUNDBOX_DIV 8
#define PROJ_BOUNDBOX_SQUARED (PROJ_BOUNDBOX_DIV * PROJ_BOUNDBOX_DIV)

//#define PROJ_DEBUG_PAINT 1
//#define PROJ_DEBUG_NOSEAMBLEED 1
//#define PROJ_DEBUG_PRINT_CLIP 1
#define PROJ_DEBUG_WINCLIP 1

#ifndef PROJ_DEBUG_NOSEAMBLEED
/* projectFaceSeamFlags options */
//#define PROJ_FACE_IGNORE  (1<<0)  /* When the face is hidden, back-facing or occluded. */
//#define PROJ_FACE_INIT    (1<<1)  /* When we have initialized the faces data */

/* If this face has a seam on any of its edges. */
#  define PROJ_FACE_SEAM0 (1 << 0)
#  define PROJ_FACE_SEAM1 (1 << 1)
#  define PROJ_FACE_SEAM2 (1 << 2)

#  define PROJ_FACE_NOSEAM0 (1 << 4)
#  define PROJ_FACE_NOSEAM1 (1 << 5)
#  define PROJ_FACE_NOSEAM2 (1 << 6)

/* If the seam is completely initialized, including adjacent seams. */
#  define PROJ_FACE_SEAM_INIT0 (1 << 8)
#  define PROJ_FACE_SEAM_INIT1 (1 << 9)
#  define PROJ_FACE_SEAM_INIT2 (1 << 10)

#  define PROJ_FACE_DEGENERATE (1 << 12)

/* face winding */
#  define PROJ_FACE_WINDING_INIT 1
#  define PROJ_FACE_WINDING_CW 2

/* a slightly scaled down face is used to get fake 3D location for edge pixels in the seams
 * as this number approaches  1.0f the likelihood increases of float precision errors where
 * it is occluded by an adjacent face */
#  define PROJ_FACE_SCALE_SEAM 0.99f
#endif /* PROJ_DEBUG_NOSEAMBLEED */

#define PROJ_SRC_VIEW 1
#define PROJ_SRC_IMAGE_CAM 2
#define PROJ_SRC_IMAGE_VIEW 3
#define PROJ_SRC_VIEW_FILL 4

#define PROJ_VIEW_DATA_ID "view_data"
/* viewmat + winmat + clip_start + clip_end + is_ortho */
#define PROJ_VIEW_DATA_SIZE (4 * 4 + 4 * 4 + 3)

#define PROJ_BUCKET_NULL 0
#define PROJ_BUCKET_INIT (1 << 0)
// #define PROJ_BUCKET_CLONE_INIT   (1<<1)

/* used for testing doubles, if a point is on a line etc */
#define PROJ_GEOM_TOLERANCE 0.00075f
#define PROJ_PIXEL_TOLERANCE 0.01f

/* vert flags */
#define PROJ_VERT_CULL 1

/* to avoid locking in tile initialization */
#define TILE_PENDING POINTER_FROM_INT(-1)

/**
 * This is mainly a convenience struct used so we can keep an array of images we use -
 * their imbufs, etc, in 1 array, When using threads this array is copied for each thread
 * because 'partRedrawRect' and 'touch' values would not be thread safe.
 */
typedef struct ProjPaintImage {
  Image *ima;
  ImageUser iuser;
  ImBuf *ibuf;
  ImagePaintPartialRedraw *partRedrawRect;
  /** Only used to build undo tiles during painting. */
  volatile void **undoRect;
  /** The mask accumulation must happen on canvas, not on space screen bucket.
   * Here we store the mask rectangle. */
  ushort **maskRect;
  /** Store flag to enforce validation of undo rectangle. */
  bool **valid;
  bool touch;
} ProjPaintImage;

/**
 * Handle for stroke (operator customdata)
 */
typedef struct ProjStrokeHandle {
  /* Support for painting from multiple views at once,
   * currently used to implement symmetry painting,
   * we can assume at least the first is set while painting. */
  struct ProjPaintState *ps_views[8];
  int ps_views_tot;
  int symmetry_flags;

  int orig_brush_size;

  bool need_redraw;

  /* trick to bypass regular paint and allow clone picking */
  bool is_clone_cursor_pick;

  /* In ProjPaintState, only here for convenience */
  Scene *scene;
  Brush *brush;
} ProjStrokeHandle;

typedef struct LoopSeamData {
  float seam_uvs[2][2];
  float seam_puvs[2][2];
  float corner_dist_sq[2];
} LoopSeamData;

/* Main projection painting struct passed to all projection painting functions */
typedef struct ProjPaintState {
  View3D *v3d;
  RegionView3D *rv3d;
  ARegion *region;
  Depsgraph *depsgraph;
  Scene *scene;
  /* PROJ_SRC_**** */
  int source;

  /* the paint color. It can change depending of inverted mode or not */
  float paint_color[3];
  float paint_color_linear[3];
  float dither;

  Brush *brush;
  short tool, blend, mode;

  float brush_size;
  Object *ob;
  /* for symmetry, we need to store modified object matrix */
  float obmat[4][4];
  float obmat_imat[4][4];
  /* end similarities with ImagePaintState */

  Image *stencil_ima;
  Image *canvas_ima;
  Image *clone_ima;
  float stencil_value;

  /* projection painting only */
  /** for multithreading, the first item is sometimes used for non threaded cases too. */
  MemArena *arena_mt[BLENDER_MAX_THREADS];
  /** screen sized 2D array, each pixel has a linked list of ProjPixel's */
  LinkNode **bucketRect;
  /** bucketRect aligned array linkList of faces overlapping each bucket. */
  LinkNode **bucketFaces;
  /** store if the bucks have been initialized. */
  uchar *bucketFlags;

  /** store options per vert, now only store if the vert is pointing away from the view. */
  char *vertFlags;
  /** The size of the bucket grid, the grid span's screenMin/screenMax
   * so you can paint outsize the screen or with 2 brushes at once. */
  int buckets_x;
  int buckets_y;

  /** result of project_paint_pixel_sizeof(), constant per stroke. */
  int pixel_sizeof;

  /** size of projectImages array. */
  int image_tot;

  /** verts projected into floating point screen space. */
  float (*screenCoords)[4];
  /** 2D bounds for mesh verts on the screen's plane (screen-space). */
  float screenMin[2];
  float screenMax[2];
  /** Calculated from screenMin & screenMax. */
  float screen_width;
  float screen_height;
  /** From the area or from the projection render. */
  int winx, winy;

  /* options for projection painting */
  bool do_layer_clone;
  bool do_layer_stencil;
  bool do_layer_stencil_inv;
  bool do_stencil_brush;
  bool do_material_slots;

  /** Use ray-traced occlusion? - otherwise will paint right through to the back. */
  bool do_occlude;
  /** ignore faces with normals pointing away,
   * skips a lot of ray-casts if your normals are correctly flipped. */
  bool do_backfacecull;
  /** mask out pixels based on their normals. */
  bool do_mask_normal;
  /** mask out pixels based on cavity. */
  bool do_mask_cavity;
  /** what angle to mask at. */
  float normal_angle;
  /** cos(normal_angle), faster to compare. */
  float normal_angle__cos;
  float normal_angle_inner;
  float normal_angle_inner__cos;
  /** difference between normal_angle and normal_angle_inner, for easy access. */
  float normal_angle_range;

  /** quick access to (me->editflag & ME_EDIT_PAINT_FACE_SEL) */
  bool do_face_sel;
  bool is_ortho;
  /** the object is negative scaled. */
  bool is_flip_object;
  /** use masking during painting. Some operations such as airbrush may disable. */
  bool do_masking;
  /** only to avoid running. */
  bool is_texbrush;
  /** mask brush is applied before masking. */
  bool is_maskbrush;
#ifndef PROJ_DEBUG_NOSEAMBLEED
  float seam_bleed_px;
  float seam_bleed_px_sq;
#endif
  /* clone vars */
  float cloneOffset[2];

  /** Projection matrix, use for getting screen coords. */
  float projectMat[4][4];
  /** inverse of projectMat. */
  float projectMatInv[4][4];
  /** View vector, use for do_backfacecull and for ray casting with an ortho viewport. */
  float viewDir[3];
  /** View location in object relative 3D space, so can compare to verts. */
  float viewPos[3];
  float clip_start, clip_end;

  /* reproject vars */
  Image *reproject_image;
  ImBuf *reproject_ibuf;
  bool reproject_ibuf_free_float;
  bool reproject_ibuf_free_uchar;

  /* threads */
  int thread_tot;
  int bucketMin[2];
  int bucketMax[2];
  /** must lock threads while accessing these. */
  int context_bucket_index;

  struct CurveMapping *cavity_curve;
  BlurKernel *blurkernel;

  /* -------------------------------------------------------------------- */
  /* Vars shared between multiple views (keep last) */
  /**
   * This data is owned by ``ProjStrokeHandle.ps_views[0]``,
   * all other views re-use the data.
   */

#define PROJ_PAINT_STATE_SHARED_MEMCPY(ps_dst, ps_src) \
  MEMCPY_STRUCT_AFTER(ps_dst, ps_src, is_shared_user)

#define PROJ_PAINT_STATE_SHARED_CLEAR(ps) MEMSET_STRUCT_AFTER(ps, 0, is_shared_user)

  bool is_shared_user;

  ProjPaintImage *projImages;
  /** cavity amount for vertices. */
  float *cavities;

#ifndef PROJ_DEBUG_NOSEAMBLEED
  /** Store info about faces, if they are initialized etc. */
  ushort *faceSeamFlags;
  /** save the winding of the face in uv space,
   * helps as an extra validation step for seam detection. */
  char *faceWindingFlags;
  /** expanded UVs for faces to use as seams. */
  LoopSeamData *loopSeamData;
  /** Only needed for when seam_bleed_px is enabled, use to find UV seams. */
  LinkNode **vertFaces;
  /** Seams per vert, to find adjacent seams. */
  ListBase *vertSeams;
#endif

  SpinLock *tile_lock;

  Mesh *me_eval;
  int totlooptri_eval;
  int totloop_eval;
  int totpoly_eval;
  int totedge_eval;
  int totvert_eval;

  const MVert *mvert_eval;
  const MEdge *medge_eval;
  const MPoly *mpoly_eval;
  const MLoop *mloop_eval;
  const MLoopTri *mlooptri_eval;

  const MLoopUV *mloopuv_stencil_eval;

  /**
   * \note These UV layers are aligned to \a mpoly_eval
   * but each pointer references the start of the layer,
   * so a loop indirection is needed as well.
   */
  const MLoopUV **poly_to_loop_uv;
  /** other UV map, use for cloning between layers. */
  const MLoopUV **poly_to_loop_uv_clone;

  /* Actual material for each index, either from object or Mesh datablock... */
  Material **mat_array;

  bool use_colormanagement;
} ProjPaintState;

typedef union pixelPointer {
  /** float buffer. */
  float *f_pt;
  /** 2 ways to access a char buffer. */
  uint *uint_pt;
  uchar *ch_pt;
} PixelPointer;

typedef union pixelStore {
  uchar ch[4];
  uint uint;
  float f[4];
} PixelStore;

typedef struct ProjPixel {
  /** the floating point screen projection of this pixel. */
  float projCoSS[2];
  float worldCoSS[3];

  short x_px, y_px;

  /** if anyone wants to paint onto more than 65535 images they can bite me. */
  ushort image_index;
  uchar bb_cell_index;

  /* for various reasons we may want to mask out painting onto this pixel */
  ushort mask;

  /* Only used when the airbrush is disabled.
   * Store the max mask value to avoid painting over an area with a lower opacity
   * with an advantage that we can avoid touching the pixel at all, if the
   * new mask value is lower than mask_accum */
  ushort *mask_accum;

  /* horrible hack, store tile valid flag pointer here to re-validate tiles
   * used for anchored and drag-dot strokes */
  bool *valid;

  PixelPointer origColor;
  PixelStore newColor;
  PixelPointer pixel;
} ProjPixel;

typedef struct ProjPixelClone {
  struct ProjPixel __pp;
  PixelStore clonepx;
} ProjPixelClone;

/* undo tile pushing */
typedef struct {
  SpinLock *lock;
  bool masked;
  ushort tile_width;
  ImBuf **tmpibuf;
  ProjPaintImage *pjima;
} TileInfo;

typedef struct VertSeam {
  struct VertSeam *next, *prev;
  int tri;
  uint loop;
  float angle;
  bool normal_cw;
  float uv[2];
} VertSeam;

/* -------------------------------------------------------------------- */
/** \name MLoopTri accessor functions.
 * \{ */

BLI_INLINE const MPoly *ps_tri_index_to_mpoly(const ProjPaintState *ps, int tri_index)
{
  return &ps->mpoly_eval[ps->mlooptri_eval[tri_index].poly];
}

#define PS_LOOPTRI_AS_VERT_INDEX_3(ps, lt) \
  ps->mloop_eval[lt->tri[0]].v, ps->mloop_eval[lt->tri[1]].v, ps->mloop_eval[lt->tri[2]].v,

#define PS_LOOPTRI_AS_UV_3(uvlayer, lt) \
  uvlayer[lt->poly][lt->tri[0]].uv, uvlayer[lt->poly][lt->tri[1]].uv, \
      uvlayer[lt->poly][lt->tri[2]].uv,

#define PS_LOOPTRI_ASSIGN_UV_3(uv_tri, uvlayer, lt) \
  { \
    (uv_tri)[0] = uvlayer[lt->poly][lt->tri[0]].uv; \
    (uv_tri)[1] = uvlayer[lt->poly][lt->tri[1]].uv; \
    (uv_tri)[2] = uvlayer[lt->poly][lt->tri[2]].uv; \
  } \
  ((void)0)

/** \} */

/* Finish projection painting structs */

static int project_paint_face_paint_tile(Image *ima, const float *uv)
{
  if (ima == NULL || ima->source != IMA_SRC_TILED) {
    return 0;
  }

  /* Currently, faces are assumed to belong to one tile, so checking the first loop is enough. */
  int tx = (int)uv[0];
  int ty = (int)uv[1];
  return 1001 + 10 * ty + tx;
}

static TexPaintSlot *project_paint_face_paint_slot(const ProjPaintState *ps, int tri_index)
{
  const MPoly *mp = ps_tri_index_to_mpoly(ps, tri_index);
  Material *ma = ps->mat_array[mp->mat_nr];
  return ma ? ma->texpaintslot + ma->paint_active_slot : NULL;
}

static Image *project_paint_face_paint_image(const ProjPaintState *ps, int tri_index)
{
  if (ps->do_stencil_brush) {
    return ps->stencil_ima;
  }

  const MPoly *mp = ps_tri_index_to_mpoly(ps, tri_index);
  Material *ma = ps->mat_array[mp->mat_nr];
  TexPaintSlot *slot = ma ? ma->texpaintslot + ma->paint_active_slot : NULL;
  return slot ? slot->ima : ps->canvas_ima;
}

static TexPaintSlot *project_paint_face_clone_slot(const ProjPaintState *ps, int tri_index)
{
  const MPoly *mp = ps_tri_index_to_mpoly(ps, tri_index);
  Material *ma = ps->mat_array[mp->mat_nr];
  return ma ? ma->texpaintslot + ma->paint_clone_slot : NULL;
}

static Image *project_paint_face_clone_image(const ProjPaintState *ps, int tri_index)
{
  const MPoly *mp = ps_tri_index_to_mpoly(ps, tri_index);
  Material *ma = ps->mat_array[mp->mat_nr];
  TexPaintSlot *slot = ma ? ma->texpaintslot + ma->paint_clone_slot : NULL;
  return slot ? slot->ima : ps->clone_ima;
}

/**
 * Fast projection bucket array lookup, use the safe version for bound checking.
 */
static int project_bucket_offset(const ProjPaintState *ps, const float projCoSS[2])
{
  /* If we were not dealing with screen-space 2D coords we could simple do...
   * ps->bucketRect[x + (y*ps->buckets_y)] */

  /* please explain?
   * projCoSS[0] - ps->screenMin[0]   : zero origin
   * ... / ps->screen_width           : range from 0.0 to 1.0
   * ... * ps->buckets_x              : use as a bucket index
   *
   * Second multiplication does similar but for vertical offset
   */
  return ((int)(((projCoSS[0] - ps->screenMin[0]) / ps->screen_width) * ps->buckets_x)) +
         (((int)(((projCoSS[1] - ps->screenMin[1]) / ps->screen_height) * ps->buckets_y)) *
          ps->buckets_x);
}

static int project_bucket_offset_safe(const ProjPaintState *ps, const float projCoSS[2])
{
  int bucket_index = project_bucket_offset(ps, projCoSS);

  if (bucket_index < 0 || bucket_index >= ps->buckets_x * ps->buckets_y) {
    return -1;
  }
  return bucket_index;
}

static float VecZDepthOrtho(
    const float pt[2], const float v1[3], const float v2[3], const float v3[3], float w[3])
{
  barycentric_weights_v2(v1, v2, v3, pt, w);
  return (v1[2] * w[0]) + (v2[2] * w[1]) + (v3[2] * w[2]);
}

static float VecZDepthPersp(
    const float pt[2], const float v1[4], const float v2[4], const float v3[4], float w[3])
{
  float wtot_inv, wtot;
  float w_tmp[3];

  barycentric_weights_v2_persp(v1, v2, v3, pt, w);
  /* for the depth we need the weights to match what
   * barycentric_weights_v2 would return, in this case its easiest just to
   * undo the 4th axis division and make it unit-sum
   *
   * don't call barycentric_weights_v2() because our callers expect 'w'
   * to be weighted from the perspective */
  w_tmp[0] = w[0] * v1[3];
  w_tmp[1] = w[1] * v2[3];
  w_tmp[2] = w[2] * v3[3];

  wtot = w_tmp[0] + w_tmp[1] + w_tmp[2];

  if (wtot != 0.0f) {
    wtot_inv = 1.0f / wtot;

    w_tmp[0] = w_tmp[0] * wtot_inv;
    w_tmp[1] = w_tmp[1] * wtot_inv;
    w_tmp[2] = w_tmp[2] * wtot_inv;
  }
  else { /* dummy values for zero area face */
    w_tmp[0] = w_tmp[1] = w_tmp[2] = 1.0f / 3.0f;
  }
  /* done mimicking barycentric_weights_v2() */

  return (v1[2] * w_tmp[0]) + (v2[2] * w_tmp[1]) + (v3[2] * w_tmp[2]);
}

/* Return the top-most face index that the screen space coord 'pt' touches (or -1) */
static int project_paint_PickFace(const ProjPaintState *ps, const float pt[2], float w[3])
{
  LinkNode *node;
  float w_tmp[3];
  int bucket_index;
  int best_tri_index = -1;
  float z_depth_best = FLT_MAX, z_depth;

  bucket_index = project_bucket_offset_safe(ps, pt);
  if (bucket_index == -1) {
    return -1;
  }

  /* we could return 0 for 1 face buckets, as long as this function assumes
   * that the point its testing is only every originated from an existing face */

  for (node = ps->bucketFaces[bucket_index]; node; node = node->next) {
    const int tri_index = POINTER_AS_INT(node->link);
    const MLoopTri *lt = &ps->mlooptri_eval[tri_index];
    const float *vtri_ss[3] = {
        ps->screenCoords[ps->mloop_eval[lt->tri[0]].v],
        ps->screenCoords[ps->mloop_eval[lt->tri[1]].v],
        ps->screenCoords[ps->mloop_eval[lt->tri[2]].v],
    };

    if (isect_point_tri_v2(pt, UNPACK3(vtri_ss))) {
      if (ps->is_ortho) {
        z_depth = VecZDepthOrtho(pt, UNPACK3(vtri_ss), w_tmp);
      }
      else {
        z_depth = VecZDepthPersp(pt, UNPACK3(vtri_ss), w_tmp);
      }

      if (z_depth < z_depth_best) {
        best_tri_index = tri_index;
        z_depth_best = z_depth;
        copy_v3_v3(w, w_tmp);
      }
    }
  }

  /** will be -1 or a valid face. */
  return best_tri_index;
}

/* Converts a uv coord into a pixel location wrapping if the uv is outside 0-1 range */
static void uvco_to_wrapped_pxco(const float uv[2], int ibuf_x, int ibuf_y, float *x, float *y)
{
  /* use */
  *x = fmodf(uv[0], 1.0f);
  *y = fmodf(uv[1], 1.0f);

  if (*x < 0.0f) {
    *x += 1.0f;
  }
  if (*y < 0.0f) {
    *y += 1.0f;
  }

  *x = *x * ibuf_x - 0.5f;
  *y = *y * ibuf_y - 0.5f;
}

/* Set the top-most face color that the screen space coord 'pt' touches
 * (or return 0 if none touch) */
static bool project_paint_PickColor(
    const ProjPaintState *ps, const float pt[2], float *rgba_fp, uchar *rgba, const bool interp)
{
  const MLoopTri *lt;
  const float *lt_tri_uv[3];
  float w[3], uv[2];
  int tri_index;
  Image *ima;
  ImBuf *ibuf;
  int xi, yi;

  tri_index = project_paint_PickFace(ps, pt, w);

  if (tri_index == -1) {
    return false;
  }

  lt = &ps->mlooptri_eval[tri_index];
  PS_LOOPTRI_ASSIGN_UV_3(lt_tri_uv, ps->poly_to_loop_uv, lt);

  interp_v2_v2v2v2(uv, UNPACK3(lt_tri_uv), w);

  ima = project_paint_face_paint_image(ps, tri_index);
  /** we must have got the imbuf before getting here. */
  int tile_number = project_paint_face_paint_tile(ima, lt_tri_uv[0]);
  /* XXX get appropriate ImageUser instead */
  ImageUser iuser;
  BKE_imageuser_default(&iuser);
  iuser.tile = tile_number;
  iuser.framenr = ima->lastframe;
  ibuf = BKE_image_acquire_ibuf(ima, &iuser, NULL);
  if (ibuf == NULL) {
    return false;
  }

  if (interp) {
    float x, y;
    uvco_to_wrapped_pxco(uv, ibuf->x, ibuf->y, &x, &y);

    if (ibuf->rect_float) {
      if (rgba_fp) {
        bilinear_interpolation_color_wrap(ibuf, NULL, rgba_fp, x, y);
      }
      else {
        float rgba_tmp_f[4];
        bilinear_interpolation_color_wrap(ibuf, NULL, rgba_tmp_f, x, y);
        premul_float_to_straight_uchar(rgba, rgba_tmp_f);
      }
    }
    else {
      if (rgba) {
        bilinear_interpolation_color_wrap(ibuf, rgba, NULL, x, y);
      }
      else {
        uchar rgba_tmp[4];
        bilinear_interpolation_color_wrap(ibuf, rgba_tmp, NULL, x, y);
        straight_uchar_to_premul_float(rgba_fp, rgba_tmp);
      }
    }
  }
  else {
    // xi = (int)((uv[0]*ibuf->x) + 0.5f);
    // yi = (int)((uv[1]*ibuf->y) + 0.5f);
    // if (xi < 0 || xi >= ibuf->x  ||  yi < 0 || yi >= ibuf->y) return false;

    /* wrap */
    xi = mod_i((int)(uv[0] * ibuf->x), ibuf->x);
    yi = mod_i((int)(uv[1] * ibuf->y), ibuf->y);

    if (rgba) {
      if (ibuf->rect_float) {
        const float *rgba_tmp_fp = ibuf->rect_float + (xi + yi * ibuf->x * 4);
        premul_float_to_straight_uchar(rgba, rgba_tmp_fp);
      }
      else {
        *((uint *)rgba) = *(uint *)(((char *)ibuf->rect) + ((xi + yi * ibuf->x) * 4));
      }
    }

    if (rgba_fp) {
      if (ibuf->rect_float) {
        copy_v4_v4(rgba_fp, (ibuf->rect_float + ((xi + yi * ibuf->x) * 4)));
      }
      else {
        uchar *tmp_ch = ((uchar *)ibuf->rect) + ((xi + yi * ibuf->x) * 4);
        straight_uchar_to_premul_float(rgba_fp, tmp_ch);
      }
    }
  }
  BKE_image_release_ibuf(ima, ibuf, NULL);
  return true;
}

/**
 * Check if 'pt' is in front of the 3 verts on the Z axis (used for screen-space occlusion test)
 * \return
 * -  `0`:   no occlusion
 * - `-1`: no occlusion but 2D intersection is true
 * -  `1`: occluded
 * -  `2`: occluded with `w[3]` weights set (need to know in some cases)
 */
static int project_paint_occlude_ptv(const float pt[3],
                                     const float v1[4],
                                     const float v2[4],
                                     const float v3[4],
                                     float w[3],
                                     const bool is_ortho)
{
  /* if all are behind us, return false */
  if (v1[2] > pt[2] && v2[2] > pt[2] && v3[2] > pt[2]) {
    return 0;
  }

  /* do a 2D point in try intersection */
  if (!isect_point_tri_v2(pt, v1, v2, v3)) {
    return 0;
  }

  /* From here on we know there IS an intersection */
  /* if ALL of the verts are in front of us then we know it intersects ? */
  if (v1[2] < pt[2] && v2[2] < pt[2] && v3[2] < pt[2]) {
    return 1;
  }

  /* we intersect? - find the exact depth at the point of intersection */
  /* Is this point is occluded by another face? */
  if (is_ortho) {
    if (VecZDepthOrtho(pt, v1, v2, v3, w) < pt[2]) {
      return 2;
    }
  }
  else {
    if (VecZDepthPersp(pt, v1, v2, v3, w) < pt[2]) {
      return 2;
    }
  }
  return -1;
}

static int project_paint_occlude_ptv_clip(const float pt[3],
                                          const float v1[4],
                                          const float v2[4],
                                          const float v3[4],
                                          const float v1_3d[3],
                                          const float v2_3d[3],
                                          const float v3_3d[3],
                                          float w[3],
                                          const bool is_ortho,
                                          RegionView3D *rv3d)
{
  float wco[3];
  int ret = project_paint_occlude_ptv(pt, v1, v2, v3, w, is_ortho);

  if (ret <= 0) {
    return ret;
  }

  if (ret == 1) { /* weights not calculated */
    if (is_ortho) {
      barycentric_weights_v2(v1, v2, v3, pt, w);
    }
    else {
      barycentric_weights_v2_persp(v1, v2, v3, pt, w);
    }
  }

  /* Test if we're in the clipped area, */
  interp_v3_v3v3v3(wco, v1_3d, v2_3d, v3_3d, w);

  if (!ED_view3d_clipping_test(rv3d, wco, true)) {
    return 1;
  }

  return -1;
}

/* Check if a screen-space location is occluded by any other faces
 * check, pixelScreenCo must be in screen-space, its Z-Depth only needs to be used for comparison
 * and doesn't need to be correct in relation to X and Y coords
 * (this is the case in perspective view) */
static bool project_bucket_point_occluded(const ProjPaintState *ps,
                                          LinkNode *bucketFace,
                                          const int orig_face,
                                          const float pixelScreenCo[4])
{
  int isect_ret;
  const bool do_clip = RV3D_CLIPPING_ENABLED(ps->v3d, ps->rv3d);

  /* we could return false for 1 face buckets, as long as this function assumes
   * that the point its testing is only every originated from an existing face */

  for (; bucketFace; bucketFace = bucketFace->next) {
    const int tri_index = POINTER_AS_INT(bucketFace->link);

    if (orig_face != tri_index) {
      const MLoopTri *lt = &ps->mlooptri_eval[tri_index];
      const float *vtri_ss[3] = {
          ps->screenCoords[ps->mloop_eval[lt->tri[0]].v],
          ps->screenCoords[ps->mloop_eval[lt->tri[1]].v],
          ps->screenCoords[ps->mloop_eval[lt->tri[2]].v],
      };
      float w[3];

      if (do_clip) {
        const float *vtri_co[3] = {
            ps->mvert_eval[ps->mloop_eval[lt->tri[0]].v].co,
            ps->mvert_eval[ps->mloop_eval[lt->tri[1]].v].co,
            ps->mvert_eval[ps->mloop_eval[lt->tri[2]].v].co,
        };
        isect_ret = project_paint_occlude_ptv_clip(
            pixelScreenCo, UNPACK3(vtri_ss), UNPACK3(vtri_co), w, ps->is_ortho, ps->rv3d);
      }
      else {
        isect_ret = project_paint_occlude_ptv(pixelScreenCo, UNPACK3(vtri_ss), w, ps->is_ortho);
      }

      if (isect_ret >= 1) {
        /* TODO - we may want to cache the first hit,
         * it is not possible to swap the face order in the list anymore */
        return true;
      }
    }
  }
  return false;
}

/* Basic line intersection, could move to math_geom.c, 2 points with a horizontal line
 * 1 for an intersection, 2 if the first point is aligned, 3 if the second point is aligned. */
#define ISECT_TRUE 1
#define ISECT_TRUE_P1 2
#define ISECT_TRUE_P2 3
static int line_isect_y(const float p1[2], const float p2[2], const float y_level, float *x_isect)
{
  float y_diff;

  /* are we touching the first point? - no interpolation needed */
  if (y_level == p1[1]) {
    *x_isect = p1[0];
    return ISECT_TRUE_P1;
  }
  /* are we touching the second point? - no interpolation needed */
  if (y_level == p2[1]) {
    *x_isect = p2[0];
    return ISECT_TRUE_P2;
  }

  /** yuck, horizontal line, we can't do much here. */
  y_diff = fabsf(p1[1] - p2[1]);

  if (y_diff < 0.000001f) {
    *x_isect = (p1[0] + p2[0]) * 0.5f;
    return ISECT_TRUE;
  }

  if (p1[1] > y_level && p2[1] < y_level) {
    /* (p1[1] - p2[1]); */
    *x_isect = (p2[0] * (p1[1] - y_level) + p1[0] * (y_level - p2[1])) / y_diff;
    return ISECT_TRUE;
  }
  if (p1[1] < y_level && p2[1] > y_level) {
    /* (p2[1] - p1[1]); */
    *x_isect = (p2[0] * (y_level - p1[1]) + p1[0] * (p2[1] - y_level)) / y_diff;
    return ISECT_TRUE;
  }
  return 0;
}

static int line_isect_x(const float p1[2], const float p2[2], const float x_level, float *y_isect)
{
  float x_diff;

  if (x_level == p1[0]) { /* are we touching the first point? - no interpolation needed */
    *y_isect = p1[1];
    return ISECT_TRUE_P1;
  }
  if (x_level == p2[0]) { /* are we touching the second point? - no interpolation needed */
    *y_isect = p2[1];
    return ISECT_TRUE_P2;
  }

  /* yuck, horizontal line, we can't do much here */
  x_diff = fabsf(p1[0] - p2[0]);

  /* yuck, vertical line, we can't do much here */
  if (x_diff < 0.000001f) {
    *y_isect = (p1[0] + p2[0]) * 0.5f;
    return ISECT_TRUE;
  }

  if (p1[0] > x_level && p2[0] < x_level) {
    /* (p1[0] - p2[0]); */
    *y_isect = (p2[1] * (p1[0] - x_level) + p1[1] * (x_level - p2[0])) / x_diff;
    return ISECT_TRUE;
  }
  if (p1[0] < x_level && p2[0] > x_level) {
    /* (p2[0] - p1[0]); */
    *y_isect = (p2[1] * (x_level - p1[0]) + p1[1] * (p2[0] - x_level)) / x_diff;
    return ISECT_TRUE;
  }
  return 0;
}

/* simple func use for comparing UV locations to check if there are seams.
 * Its possible this gives incorrect results, when the UVs for 1 face go into the next
 * tile, but do not do this for the adjacent face, it could return a false positive.
 * This is so unlikely that Id not worry about it. */
#ifndef PROJ_DEBUG_NOSEAMBLEED
static bool cmp_uv(const float vec2a[2], const float vec2b[2])
{
  /* if the UV's are not between 0.0 and 1.0 */
  float xa = fmodf(vec2a[0], 1.0f);
  float ya = fmodf(vec2a[1], 1.0f);

  float xb = fmodf(vec2b[0], 1.0f);
  float yb = fmodf(vec2b[1], 1.0f);

  if (xa < 0.0f) {
    xa += 1.0f;
  }
  if (ya < 0.0f) {
    ya += 1.0f;
  }

  if (xb < 0.0f) {
    xb += 1.0f;
  }
  if (yb < 0.0f) {
    yb += 1.0f;
  }

  return ((fabsf(xa - xb) < PROJ_GEOM_TOLERANCE) && (fabsf(ya - yb) < PROJ_GEOM_TOLERANCE)) ?
             true :
             false;
}
#endif

/* set min_px and max_px to the image space bounds of the UV coords
 * return zero if there is no area in the returned rectangle */
#ifndef PROJ_DEBUG_NOSEAMBLEED
static bool pixel_bounds_uv(const float uv_quad[4][2],
                            rcti *bounds_px,
                            const int ibuf_x,
                            const int ibuf_y)
{
  /* UV bounds */
  float min_uv[2], max_uv[2];

  INIT_MINMAX2(min_uv, max_uv);

  minmax_v2v2_v2(min_uv, max_uv, uv_quad[0]);
  minmax_v2v2_v2(min_uv, max_uv, uv_quad[1]);
  minmax_v2v2_v2(min_uv, max_uv, uv_quad[2]);
  minmax_v2v2_v2(min_uv, max_uv, uv_quad[3]);

  bounds_px->xmin = (int)(ibuf_x * min_uv[0]);
  bounds_px->ymin = (int)(ibuf_y * min_uv[1]);

  bounds_px->xmax = (int)(ibuf_x * max_uv[0]) + 1;
  bounds_px->ymax = (int)(ibuf_y * max_uv[1]) + 1;

  // printf("%d %d %d %d\n", min_px[0], min_px[1], max_px[0], max_px[1]);

  /* face uses no UV area when quantized to pixels? */
  return (bounds_px->xmin == bounds_px->xmax || bounds_px->ymin == bounds_px->ymax) ? false : true;
}
#endif

static bool pixel_bounds_array(
    float (*in_uv)[2], rcti *bounds_px, const int ibuf_x, const int ibuf_y, int tot)
{
  /* UV bounds */
  float min_uv[2], max_uv[2];
  float(*uv)[2] = in_uv;

  if (tot < 0) {
    printf("eek!\n");
  }

  if (tot == 0) {
    return false;
  }

  INIT_MINMAX2(min_uv, max_uv);

  for (int i = 0; i < tot; i++, uv++) {
    minmax_v2v2_v2(min_uv, max_uv, (*uv));
  }

  bounds_px->xmin = (int)(ibuf_x * min_uv[0]);
  bounds_px->ymin = (int)(ibuf_y * min_uv[1]);

  bounds_px->xmax = (int)(ibuf_x * max_uv[0]) + 1;
  bounds_px->ymax = (int)(ibuf_y * max_uv[1]) + 1;

<<<<<<< HEAD
  const int d = -1000;
  if (bounds_px->xmin < d || bounds_px->ymin < d || bounds_px->xmax < d || bounds_px->ymax < d) {
    printf("error! xmin %d xmax %d ymin %d ymax %d\n",
           bounds_px->xmin,
           bounds_px->xmax,
           bounds_px->ymin,
           bounds_px->ymax);
  }

  /*printf("%d %d %d %d\n", min_px[0], min_px[1], max_px[0], max_px[1]);*/
=======
  // printf("%d %d %d %d\n", min_px[0], min_px[1], max_px[0], max_px[1]);
>>>>>>> abc62003

  /* face uses no UV area when quantized to pixels? */
  return (bounds_px->xmin == bounds_px->xmax || bounds_px->ymin == bounds_px->ymax) ? false : true;
}

#ifndef PROJ_DEBUG_NOSEAMBLEED

static void project_face_winding_init(const ProjPaintState *ps, const int tri_index)
{
  /* detect the winding of faces in uv space */
  const MLoopTri *lt = &ps->mlooptri_eval[tri_index];
  const float *lt_tri_uv[3] = {PS_LOOPTRI_AS_UV_3(ps->poly_to_loop_uv, lt)};
  float winding = cross_tri_v2(lt_tri_uv[0], lt_tri_uv[1], lt_tri_uv[2]);

  if (winding > 0) {
    ps->faceWindingFlags[tri_index] |= PROJ_FACE_WINDING_CW;
  }

  ps->faceWindingFlags[tri_index] |= PROJ_FACE_WINDING_INIT;
}

/* This function returns 1 if this face has a seam along the 2 face-vert indices
 * 'orig_i1_fidx' and 'orig_i2_fidx' */
static bool check_seam(const ProjPaintState *ps,
                       const int orig_face,
                       const int orig_i1_fidx,
                       const int orig_i2_fidx,
                       int *other_face,
                       int *orig_fidx)
{
  const MLoopTri *orig_lt = &ps->mlooptri_eval[orig_face];
  const float *orig_lt_tri_uv[3] = {PS_LOOPTRI_AS_UV_3(ps->poly_to_loop_uv, orig_lt)};
  /* vert indices from face vert order indices */
  const uint i1 = ps->mloop_eval[orig_lt->tri[orig_i1_fidx]].v;
  const uint i2 = ps->mloop_eval[orig_lt->tri[orig_i2_fidx]].v;
  LinkNode *node;
  /* index in face */
  int i1_fidx = -1, i2_fidx = -1;

  for (node = ps->vertFaces[i1]; node; node = node->next) {
    const int tri_index = POINTER_AS_INT(node->link);

    if (tri_index != orig_face) {
      const MLoopTri *lt = &ps->mlooptri_eval[tri_index];
      const int lt_vtri[3] = {PS_LOOPTRI_AS_VERT_INDEX_3(ps, lt)};
      /* could check if the 2 faces images match here,
       * but then there wouldn't be a way to return the opposite face's info */

      /* We need to know the order of the verts in the adjacent face
       * set the i1_fidx and i2_fidx to (0,1,2,3) */
      i1_fidx = BKE_MESH_TESSTRI_VINDEX_ORDER(lt_vtri, i1);
      i2_fidx = BKE_MESH_TESSTRI_VINDEX_ORDER(lt_vtri, i2);

      /* Only need to check if 'i2_fidx' is valid because
       * we know i1_fidx is the same vert on both faces. */
      if (i2_fidx != -1) {
        const float *lt_tri_uv[3] = {PS_LOOPTRI_AS_UV_3(ps->poly_to_loop_uv, lt)};
        Image *tpage = project_paint_face_paint_image(ps, tri_index);
        Image *orig_tpage = project_paint_face_paint_image(ps, orig_face);
        int tile = project_paint_face_paint_tile(tpage, lt_tri_uv[0]);
        int orig_tile = project_paint_face_paint_tile(orig_tpage, orig_lt_tri_uv[0]);

        BLI_assert(i1_fidx != -1);

        /* This IS an adjacent face!, now lets check if the UVs are ok */

        /* set up the other face */
        *other_face = tri_index;

        /* we check if difference is 1 here, else we might have a case of edge 2-0 for a tri */
        *orig_fidx = (i1_fidx < i2_fidx && (i2_fidx - i1_fidx == 1)) ? i1_fidx : i2_fidx;

        /* initialize face winding if needed */
        if ((ps->faceWindingFlags[tri_index] & PROJ_FACE_WINDING_INIT) == 0) {
          project_face_winding_init(ps, tri_index);
        }

        /* first test if they have the same image */
        if ((orig_tpage == tpage) && (orig_tile == tile) &&
            cmp_uv(orig_lt_tri_uv[orig_i1_fidx], lt_tri_uv[i1_fidx]) &&
            cmp_uv(orig_lt_tri_uv[orig_i2_fidx], lt_tri_uv[i2_fidx])) {
          /* if faces don't have the same winding in uv space,
           * they are on the same side so edge is boundary */
          if ((ps->faceWindingFlags[tri_index] & PROJ_FACE_WINDING_CW) !=
              (ps->faceWindingFlags[orig_face] & PROJ_FACE_WINDING_CW)) {
            return true;
          }

          // printf("SEAM (NONE)\n");
          return false;
        }
        // printf("SEAM (UV GAP)\n");
        return true;
      }
    }
  }
  // printf("SEAM (NO FACE)\n");
  *other_face = -1;
  return true;
}

static VertSeam *find_adjacent_seam(const ProjPaintState *ps,
                                    uint loop_index,
                                    uint vert_index,
                                    VertSeam **r_seam)
{
  ListBase *vert_seams = &ps->vertSeams[vert_index];
  VertSeam *seam = vert_seams->first;
  VertSeam *adjacent = NULL;

  while (seam->loop != loop_index) {
    seam = seam->next;
  }

  if (r_seam) {
    *r_seam = seam;
  }

  /* Circulate through the (sorted) vert seam array, in the direction of the seam normal,
   * until we find the first opposing seam, matching in UV space. */
  if (seam->normal_cw) {
    LISTBASE_CIRCULAR_BACKWARD_BEGIN (vert_seams, adjacent, seam) {
      if ((adjacent->normal_cw != seam->normal_cw) && cmp_uv(adjacent->uv, seam->uv)) {
        break;
      }
    }
    LISTBASE_CIRCULAR_BACKWARD_END(vert_seams, adjacent, seam);
  }
  else {
    LISTBASE_CIRCULAR_FORWARD_BEGIN (vert_seams, adjacent, seam) {
      if ((adjacent->normal_cw != seam->normal_cw) && cmp_uv(adjacent->uv, seam->uv)) {
        break;
      }
    }
    LISTBASE_CIRCULAR_FORWARD_END(vert_seams, adjacent, seam);
  }

  BLI_assert(adjacent);

  return adjacent;
}

/* Computes the normal of two seams at their intersection,
 * and returns the angle between the seam and its normal. */
static float compute_seam_normal(VertSeam *seam, VertSeam *adj, float r_no[2])
{
  const float PI_2 = M_PI * 2.0f;
  float angle[2];
  float angle_rel, angle_no;

  if (seam->normal_cw) {
    angle[0] = adj->angle;
    angle[1] = seam->angle;
  }
  else {
    angle[0] = seam->angle;
    angle[1] = adj->angle;
  }

  angle_rel = angle[1] - angle[0];

  if (angle_rel < 0.0f) {
    angle_rel += PI_2;
  }

  angle_rel *= 0.5f;

  angle_no = angle_rel + angle[0];

  if (angle_no > M_PI) {
    angle_no -= PI_2;
  }

  r_no[0] = cosf(angle_no);
  r_no[1] = sinf(angle_no);

  return angle_rel;
}

/* Calculate outset UV's, this is not the same as simply scaling the UVs,
 * since the outset coords are a margin that keep an even distance from the original UV's,
 * note that the image aspect is taken into account */
static void uv_image_outset(const ProjPaintState *ps,
                            float (*orig_uv)[2],
                            float (*puv)[2],
                            uint tri_index,
                            const int ibuf_x,
                            const int ibuf_y)
{
  int fidx[2];
  uint loop_index;
  uint vert[2];
  const MLoopTri *ltri = &ps->mlooptri_eval[tri_index];

  float ibuf_inv[2];

  ibuf_inv[0] = 1.0f / (float)ibuf_x;
  ibuf_inv[1] = 1.0f / (float)ibuf_y;

  for (fidx[0] = 0; fidx[0] < 3; fidx[0]++) {
    LoopSeamData *seam_data;
    float(*seam_uvs)[2];
    float ang[2];

    if ((ps->faceSeamFlags[tri_index] & (PROJ_FACE_SEAM0 << fidx[0])) == 0) {
      continue;
    }

    loop_index = ltri->tri[fidx[0]];

    seam_data = &ps->loopSeamData[loop_index];
    seam_uvs = seam_data->seam_uvs;

    if (seam_uvs[0][0] != FLT_MAX) {
      continue;
    }

    fidx[1] = (fidx[0] == 2) ? 0 : fidx[0] + 1;

    vert[0] = ps->mloop_eval[loop_index].v;
    vert[1] = ps->mloop_eval[ltri->tri[fidx[1]]].v;

    for (uint i = 0; i < 2; i++) {
      VertSeam *seam;
      VertSeam *adj = find_adjacent_seam(ps, loop_index, vert[i], &seam);
      float no[2];
      float len_fact;
      float tri_ang;

      ang[i] = compute_seam_normal(seam, adj, no);
      tri_ang = ang[i] - M_PI_2;

      if (tri_ang > 0.0f) {
        const float dist = ps->seam_bleed_px * tanf(tri_ang);
        seam_data->corner_dist_sq[i] = square_f(dist);
      }
      else {
        seam_data->corner_dist_sq[i] = 0.0f;
      }

      len_fact = cosf(tri_ang);
      len_fact = UNLIKELY(len_fact < FLT_EPSILON) ? FLT_MAX : (1.0f / len_fact);

      /* Clamp the length factor, see: T62236. */
      len_fact = MIN2(len_fact, 10.0f);

      mul_v2_fl(no, ps->seam_bleed_px * len_fact);

      add_v2_v2v2(seam_data->seam_puvs[i], puv[fidx[i]], no);

      mul_v2_v2v2(seam_uvs[i], seam_data->seam_puvs[i], ibuf_inv);
    }

    /* Handle convergent normals (can self-intersect). */
    if ((ang[0] + ang[1]) < M_PI) {
      if (isect_seg_seg_v2_simple(orig_uv[fidx[0]], seam_uvs[0], orig_uv[fidx[1]], seam_uvs[1])) {
        float isect_co[2];

        isect_seg_seg_v2_point(
            orig_uv[fidx[0]], seam_uvs[0], orig_uv[fidx[1]], seam_uvs[1], isect_co);

        copy_v2_v2(seam_uvs[0], isect_co);
        copy_v2_v2(seam_uvs[1], isect_co);
      }
    }
  }
}

static void insert_seam_vert_array(const ProjPaintState *ps,
                                   MemArena *arena,
                                   const int tri_index,
                                   const int fidx1,
                                   const int ibuf_x,
                                   const int ibuf_y)
{
  const MLoopTri *lt = &ps->mlooptri_eval[tri_index];
  const float *lt_tri_uv[3] = {PS_LOOPTRI_AS_UV_3(ps->poly_to_loop_uv, lt)};
  const int fidx[2] = {fidx1, ((fidx1 + 1) % 3)};
  float vec[2];

  VertSeam *vseam = BLI_memarena_alloc(arena, sizeof(VertSeam[2]));

  vseam->prev = NULL;
  vseam->next = NULL;

  vseam->tri = tri_index;
  vseam->loop = lt->tri[fidx[0]];

  sub_v2_v2v2(vec, lt_tri_uv[fidx[1]], lt_tri_uv[fidx[0]]);
  vec[0] *= ibuf_x;
  vec[1] *= ibuf_y;
  vseam->angle = atan2f(vec[1], vec[0]);

  /* If face windings are not initialized, something must be wrong. */
  BLI_assert((ps->faceWindingFlags[tri_index] & PROJ_FACE_WINDING_INIT) != 0);
  vseam->normal_cw = (ps->faceWindingFlags[tri_index] & PROJ_FACE_WINDING_CW);

  copy_v2_v2(vseam->uv, lt_tri_uv[fidx[0]]);

  vseam[1] = vseam[0];
  vseam[1].angle += vseam[1].angle > 0.0f ? -M_PI : M_PI;
  vseam[1].normal_cw = !vseam[1].normal_cw;
  copy_v2_v2(vseam[1].uv, lt_tri_uv[fidx[1]]);

  for (uint i = 0; i < 2; i++) {
    uint vert = ps->mloop_eval[lt->tri[fidx[i]]].v;
    ListBase *list = &ps->vertSeams[vert];
    VertSeam *item = list->first;

    while (item && item->angle < vseam[i].angle) {
      item = item->next;
    }

    BLI_insertlinkbefore(list, item, &vseam[i]);
  }
}

/**
 * Be tricky with flags, first 4 bits are #PROJ_FACE_SEAM0 to 4,
 * last 4 bits are #PROJ_FACE_NOSEAM0 to 4. `1 << i` - where i is `(0..3)`.
 *
 * If we're multi-threading, make sure threads are locked when this is called.
 */
static void project_face_seams_init(const ProjPaintState *ps,
                                    MemArena *arena,
                                    const int tri_index,
                                    const uint vert_index,
                                    bool init_all,
                                    const int ibuf_x,
                                    const int ibuf_y)
{
  /* vars for the other face, we also set its flag */
  int other_face, other_fidx;
  /* next fidx in the face (0,1,2,3) -> (1,2,3,0) or (0,1,2) -> (1,2,0) for a tri */
  int fidx[2] = {2, 0};
  const MLoopTri *lt = &ps->mlooptri_eval[tri_index];
  LinkNode *node;

  /* initialize face winding if needed */
  if ((ps->faceWindingFlags[tri_index] & PROJ_FACE_WINDING_INIT) == 0) {
    project_face_winding_init(ps, tri_index);
  }

  do {
    if (init_all || (ps->mloop_eval[lt->tri[fidx[0]]].v == vert_index) ||
        (ps->mloop_eval[lt->tri[fidx[1]]].v == vert_index)) {
      if ((ps->faceSeamFlags[tri_index] &
           (PROJ_FACE_SEAM0 << fidx[0] | PROJ_FACE_NOSEAM0 << fidx[0])) == 0) {
        if (check_seam(ps, tri_index, fidx[0], fidx[1], &other_face, &other_fidx)) {
          ps->faceSeamFlags[tri_index] |= PROJ_FACE_SEAM0 << fidx[0];
          insert_seam_vert_array(ps, arena, tri_index, fidx[0], ibuf_x, ibuf_y);

          if (other_face != -1) {
            /* Check if the other seam is already set.
             * We don't want to insert it in the list twice. */
            if ((ps->faceSeamFlags[other_face] & (PROJ_FACE_SEAM0 << other_fidx)) == 0) {
              ps->faceSeamFlags[other_face] |= PROJ_FACE_SEAM0 << other_fidx;
              insert_seam_vert_array(ps, arena, other_face, other_fidx, ibuf_x, ibuf_y);
            }
          }
        }
        else {
          ps->faceSeamFlags[tri_index] |= PROJ_FACE_NOSEAM0 << fidx[0];
          ps->faceSeamFlags[tri_index] |= PROJ_FACE_SEAM_INIT0 << fidx[0];

          if (other_face != -1) {
            /* second 4 bits for disabled */
            ps->faceSeamFlags[other_face] |= PROJ_FACE_NOSEAM0 << other_fidx;
            ps->faceSeamFlags[other_face] |= PROJ_FACE_SEAM_INIT0 << other_fidx;
          }
        }
      }
    }

    fidx[1] = fidx[0];
  } while (fidx[0]--);

  if (init_all) {
    char checked_verts = 0;

    fidx[0] = 2;
    fidx[1] = 0;

    do {
      if ((ps->faceSeamFlags[tri_index] & (PROJ_FACE_SEAM_INIT0 << fidx[0])) == 0) {
        for (uint i = 0; i < 2; i++) {
          uint vert;

          if ((checked_verts & (1 << fidx[i])) != 0) {
            continue;
          }

          vert = ps->mloop_eval[lt->tri[fidx[i]]].v;

          for (node = ps->vertFaces[vert]; node; node = node->next) {
            const int tri = POINTER_AS_INT(node->link);

            project_face_seams_init(ps, arena, tri, vert, false, ibuf_x, ibuf_y);
          }

          checked_verts |= 1 << fidx[i];
        }

        ps->faceSeamFlags[tri_index] |= PROJ_FACE_SEAM_INIT0 << fidx[0];
      }

      fidx[1] = fidx[0];
    } while (fidx[0]--);
  }
}
#endif  // PROJ_DEBUG_NOSEAMBLEED

/* Converts a UV location to a 3D screen-space location
 * Takes a 'uv' and 3 UV coords, and sets the values of pixelScreenCo
 *
 * This is used for finding a pixels location in screen-space for painting */
static void screen_px_from_ortho(const float uv[2],
                                 const float v1co[3],
                                 const float v2co[3],
                                 const float v3co[3], /* Screenspace coords */
                                 const float uv1co[2],
                                 const float uv2co[2],
                                 const float uv3co[2],
                                 float pixelScreenCo[4],
                                 float w[3])
{
  barycentric_weights_v2(uv1co, uv2co, uv3co, uv, w);
  interp_v3_v3v3v3(pixelScreenCo, v1co, v2co, v3co, w);
}

/* same as screen_px_from_ortho except we
 * do perspective correction on the pixel coordinate */
static void screen_px_from_persp(const float uv[2],
                                 const float v1co[4],
                                 const float v2co[4],
                                 const float v3co[4], /* screen-space coords */
                                 const float uv1co[2],
                                 const float uv2co[2],
                                 const float uv3co[2],
                                 float pixelScreenCo[4],
                                 float w[3])
{
  float w_int[3];
  float wtot_inv, wtot;
  barycentric_weights_v2(uv1co, uv2co, uv3co, uv, w);

  /* re-weight from the 4th coord of each screen vert */
  w_int[0] = w[0] * v1co[3];
  w_int[1] = w[1] * v2co[3];
  w_int[2] = w[2] * v3co[3];

  wtot = w_int[0] + w_int[1] + w_int[2];

  if (wtot > 0.0f) {
    wtot_inv = 1.0f / wtot;
    w_int[0] *= wtot_inv;
    w_int[1] *= wtot_inv;
    w_int[2] *= wtot_inv;
  }
  else {
    /* Dummy values for zero area face. */
    w[0] = w[1] = w[2] = w_int[0] = w_int[1] = w_int[2] = 1.0f / 3.0f;
  }
  /* done re-weighting */

  /* do interpolation based on projected weight */
  interp_v3_v3v3v3(pixelScreenCo, v1co, v2co, v3co, w_int);
}

/**
 * Set a direction vector based on a screen location.
 * (use for perspective view, else we can simply use `ps->viewDir`)
 *
 * Similar functionality to #ED_view3d_win_to_vector
 *
 * \param r_dir: Resulting direction (length is undefined).
 */
static void screen_px_to_vector_persp(int winx,
                                      int winy,
                                      const float projmat_inv[4][4],
                                      const float view_pos[3],
                                      const float co_px[2],
                                      float r_dir[3])
{
  r_dir[0] = 2.0f * (co_px[0] / winx) - 1.0f;
  r_dir[1] = 2.0f * (co_px[1] / winy) - 1.0f;
  r_dir[2] = -0.5f;
  mul_project_m4_v3((float(*)[4])projmat_inv, r_dir);
  sub_v3_v3(r_dir, view_pos);
}

/**
 * Special function to return the factor to a point along a line in pixel space.
 *
 * This is needed since we can't use #line_point_factor_v2 for perspective screen-space coords.
 *
 * \param p: 2D screen-space location.
 * \param v1, v2: 3D object-space locations.
 */
static float screen_px_line_point_factor_v2_persp(const ProjPaintState *ps,
                                                  const float p[2],
                                                  const float v1[3],
                                                  const float v2[3])
{
  const float zero[3] = {0};
  float v1_proj[3], v2_proj[3];
  float dir[3];

  screen_px_to_vector_persp(ps->winx, ps->winy, ps->projectMatInv, ps->viewPos, p, dir);

  sub_v3_v3v3(v1_proj, v1, ps->viewPos);
  sub_v3_v3v3(v2_proj, v2, ps->viewPos);

  project_plane_v3_v3v3(v1_proj, v1_proj, dir);
  project_plane_v3_v3v3(v2_proj, v2_proj, dir);

  return line_point_factor_v2(zero, v1_proj, v2_proj);
}

static void project_face_pixel(const float *lt_tri_uv[3],
                               ImBuf *ibuf_other,
                               const float w[3],
                               uchar rgba_ub[4],
                               float rgba_f[4])
{
  float uv_other[2], x, y;

  interp_v2_v2v2v2(uv_other, UNPACK3(lt_tri_uv), w);

  /* use */
  uvco_to_wrapped_pxco(uv_other, ibuf_other->x, ibuf_other->y, &x, &y);

  if (ibuf_other->rect_float) { /* from float to float */
    bilinear_interpolation_color_wrap(ibuf_other, NULL, rgba_f, x, y);
  }
  else { /* from char to float */
    bilinear_interpolation_color_wrap(ibuf_other, rgba_ub, NULL, x, y);
  }
}

/* run this outside project_paint_uvpixel_init since pixels with mask 0 don't need init */
static float project_paint_uvpixel_mask(const ProjPaintState *ps,
                                        const int tri_index,
                                        const float w[3])
{
  float mask;

  /* Image Mask */
  if (ps->do_layer_stencil) {
    /* another UV maps image is masking this one's */
    ImBuf *ibuf_other;
    Image *other_tpage = ps->stencil_ima;

    if (other_tpage && (ibuf_other = BKE_image_acquire_ibuf(other_tpage, NULL, NULL))) {
      const MLoopTri *lt_other = &ps->mlooptri_eval[tri_index];
      const float *lt_other_tri_uv[3] = {PS_LOOPTRI_AS_UV_3(ps->poly_to_loop_uv, lt_other)};

      /* BKE_image_acquire_ibuf - TODO - this may be slow */
      uchar rgba_ub[4];
      float rgba_f[4];

      project_face_pixel(lt_other_tri_uv, ibuf_other, w, rgba_ub, rgba_f);

      if (ibuf_other->rect_float) { /* from float to float */
        mask = ((rgba_f[0] + rgba_f[1] + rgba_f[2]) * (1.0f / 3.0f)) * rgba_f[3];
      }
      else { /* from char to float */
        mask = ((rgba_ub[0] + rgba_ub[1] + rgba_ub[2]) * (1.0f / (255.0f * 3.0f))) *
               (rgba_ub[3] * (1.0f / 255.0f));
      }

      BKE_image_release_ibuf(other_tpage, ibuf_other, NULL);

      if (!ps->do_layer_stencil_inv) {
        /* matching the gimps layer mask black/white rules, white==full opacity */
        mask = (1.0f - mask);
      }

      if (mask == 0.0f) {
        return 0.0f;
      }
    }
    else {
      return 0.0f;
    }
  }
  else {
    mask = 1.0f;
  }

  if (ps->do_mask_cavity) {
    const MLoopTri *lt = &ps->mlooptri_eval[tri_index];
    const int lt_vtri[3] = {PS_LOOPTRI_AS_VERT_INDEX_3(ps, lt)};
    float ca1, ca2, ca3, ca_mask;
    ca1 = ps->cavities[lt_vtri[0]];
    ca2 = ps->cavities[lt_vtri[1]];
    ca3 = ps->cavities[lt_vtri[2]];

    ca_mask = w[0] * ca1 + w[1] * ca2 + w[2] * ca3;
    ca_mask = BKE_curvemapping_evaluateF(ps->cavity_curve, 0, ca_mask);
    CLAMP(ca_mask, 0.0f, 1.0f);
    mask *= ca_mask;
  }

  /* calculate mask */
  if (ps->do_mask_normal) {
    const MLoopTri *lt = &ps->mlooptri_eval[tri_index];
    const int lt_vtri[3] = {PS_LOOPTRI_AS_VERT_INDEX_3(ps, lt)};
    const MPoly *mp = &ps->mpoly_eval[lt->poly];
    float no[3], angle_cos;

    if (mp->flag & ME_SMOOTH) {
      const short *no1, *no2, *no3;
      no1 = ps->mvert_eval[lt_vtri[0]].no;
      no2 = ps->mvert_eval[lt_vtri[1]].no;
      no3 = ps->mvert_eval[lt_vtri[2]].no;

      no[0] = w[0] * no1[0] + w[1] * no2[0] + w[2] * no3[0];
      no[1] = w[0] * no1[1] + w[1] * no2[1] + w[2] * no3[1];
      no[2] = w[0] * no1[2] + w[1] * no2[2] + w[2] * no3[2];
      normalize_v3(no);
    }
    else {
#if 1
      /* In case the normalizing per pixel isn't optimal,
       * we could cache or access from evaluated mesh. */
      normal_tri_v3(no,
                    ps->mvert_eval[lt_vtri[0]].co,
                    ps->mvert_eval[lt_vtri[1]].co,
                    ps->mvert_eval[lt_vtri[2]].co);
#else
      /* Don't use because some modifiers don't have normal data (subsurf for eg). */
      copy_v3_v3(no, (float *)ps->dm->getTessFaceData(ps->dm, tri_index, CD_NORMAL));
#endif
    }

    if (UNLIKELY(ps->is_flip_object)) {
      negate_v3(no);
    }

    /* now we can use the normal as a mask */
    if (ps->is_ortho) {
      angle_cos = dot_v3v3(ps->viewDir, no);
    }
    else {
      /* Annoying but for the perspective view we need to get the pixels location in 3D space :/ */
      float viewDirPersp[3];
      const float *co1, *co2, *co3;
      co1 = ps->mvert_eval[lt_vtri[0]].co;
      co2 = ps->mvert_eval[lt_vtri[1]].co;
      co3 = ps->mvert_eval[lt_vtri[2]].co;

      /* Get the direction from the viewPoint to the pixel and normalize */
      viewDirPersp[0] = (ps->viewPos[0] - (w[0] * co1[0] + w[1] * co2[0] + w[2] * co3[0]));
      viewDirPersp[1] = (ps->viewPos[1] - (w[0] * co1[1] + w[1] * co2[1] + w[2] * co3[1]));
      viewDirPersp[2] = (ps->viewPos[2] - (w[0] * co1[2] + w[1] * co2[2] + w[2] * co3[2]));
      normalize_v3(viewDirPersp);
      if (UNLIKELY(ps->is_flip_object)) {
        negate_v3(viewDirPersp);
      }

      angle_cos = dot_v3v3(viewDirPersp, no);
    }

    /* If backface culling is disabled, allow painting on back faces. */
    if (!ps->do_backfacecull) {
      angle_cos = fabsf(angle_cos);
    }

    if (angle_cos <= ps->normal_angle__cos) {
      /* Outsize the normal limit. */
      return 0.0f;
    }
    if (angle_cos < ps->normal_angle_inner__cos) {
      mask *= (ps->normal_angle - acosf(angle_cos)) / ps->normal_angle_range;
    } /* otherwise no mask normal is needed, we're within the limit */
  }

  /* This only works when the opacity doesn't change while painting, stylus pressure messes with
   * this so don't use it. */
  // if (ps->is_airbrush == 0) mask *= BKE_brush_alpha_get(ps->brush);

  return mask;
}

static int project_paint_pixel_sizeof(const short tool)
{
  if (ELEM(tool, PAINT_TOOL_CLONE, PAINT_TOOL_SMEAR)) {
    return sizeof(ProjPixelClone);
  }
  return sizeof(ProjPixel);
}

static int project_paint_undo_subtiles(const TileInfo *tinf, int tx, int ty)
{
  ProjPaintImage *pjIma = tinf->pjima;
  int tile_index = tx + ty * tinf->tile_width;
  bool generate_tile = false;

  /* double check lock to avoid locking */
  if (UNLIKELY(!pjIma->undoRect[tile_index])) {
    if (tinf->lock) {
      BLI_spin_lock(tinf->lock);
    }
    if (LIKELY(!pjIma->undoRect[tile_index])) {
      pjIma->undoRect[tile_index] = TILE_PENDING;
      generate_tile = true;
    }
    if (tinf->lock) {
      BLI_spin_unlock(tinf->lock);
    }
  }

  if (generate_tile) {
    ListBase *undo_tiles = ED_image_paint_tile_list_get();
    volatile void *undorect;
    if (tinf->masked) {
      undorect = ED_image_paint_tile_push(undo_tiles,
                                          pjIma->ima,
                                          pjIma->ibuf,
                                          tinf->tmpibuf,
                                          &pjIma->iuser,
                                          tx,
                                          ty,
                                          &pjIma->maskRect[tile_index],
                                          &pjIma->valid[tile_index],
                                          true,
                                          false);
    }
    else {
      undorect = ED_image_paint_tile_push(undo_tiles,
                                          pjIma->ima,
                                          pjIma->ibuf,
                                          tinf->tmpibuf,
                                          &pjIma->iuser,
                                          tx,
                                          ty,
                                          NULL,
                                          &pjIma->valid[tile_index],
                                          true,
                                          false);
    }

    BKE_image_mark_dirty(pjIma->ima, pjIma->ibuf);
    /* tile ready, publish */
    if (tinf->lock) {
      BLI_spin_lock(tinf->lock);
    }
    pjIma->undoRect[tile_index] = undorect;
    if (tinf->lock) {
      BLI_spin_unlock(tinf->lock);
    }
  }

  return tile_index;
}

/* run this function when we know a bucket's, face's pixel can be initialized,
 * return the ProjPixel which is added to 'ps->bucketRect[bucket_index]' */
static ProjPixel *project_paint_uvpixel_init(const ProjPaintState *ps,
                                             MemArena *arena,
                                             const TileInfo *tinf,
                                             int x_px,
                                             int y_px,
                                             const float mask,
                                             const int tri_index,
                                             const float pixelScreenCo[4],
                                             const float world_spaceCo[3],
                                             const float w[3])
{
  ProjPixel *projPixel;
  int x_tile, y_tile;
  int x_round, y_round;
  int tile_offset;
  /* Volatile is important here to ensure pending check is not optimized away by compiler. */
  volatile int tile_index;

  ProjPaintImage *projima = tinf->pjima;
  ImBuf *ibuf = projima->ibuf;
  /* wrap pixel location */

  x_px = mod_i(x_px, ibuf->x);
  y_px = mod_i(y_px, ibuf->y);

  BLI_assert(ps->pixel_sizeof == project_paint_pixel_sizeof(ps->tool));
  projPixel = BLI_memarena_alloc(arena, ps->pixel_sizeof);

  /* calculate the undo tile offset of the pixel, used to store the original
   * pixel color and accumulated mask if any */
  x_tile = x_px >> ED_IMAGE_UNDO_TILE_BITS;
  y_tile = y_px >> ED_IMAGE_UNDO_TILE_BITS;

  x_round = x_tile * ED_IMAGE_UNDO_TILE_SIZE;
  y_round = y_tile * ED_IMAGE_UNDO_TILE_SIZE;
  // memset(projPixel, 0, size);

  tile_offset = (x_px - x_round) + (y_px - y_round) * ED_IMAGE_UNDO_TILE_SIZE;
  tile_index = project_paint_undo_subtiles(tinf, x_tile, y_tile);

  /* other thread may be initializing the tile so wait here */
  while (projima->undoRect[tile_index] == TILE_PENDING) {
    /* pass */
  }

  BLI_assert(tile_index <
             (ED_IMAGE_UNDO_TILE_NUMBER(ibuf->x) * ED_IMAGE_UNDO_TILE_NUMBER(ibuf->y)));
  BLI_assert(tile_offset < (ED_IMAGE_UNDO_TILE_SIZE * ED_IMAGE_UNDO_TILE_SIZE));

  projPixel->valid = projima->valid[tile_index];

  if (ibuf->rect_float) {
    projPixel->pixel.f_pt = ibuf->rect_float + ((x_px + y_px * ibuf->x) * 4);
    projPixel->origColor.f_pt = (float *)projima->undoRect[tile_index] + 4 * tile_offset;
    zero_v4(projPixel->newColor.f);
  }
  else {
    projPixel->pixel.ch_pt = (uchar *)(ibuf->rect + (x_px + y_px * ibuf->x));
    projPixel->origColor.uint_pt = (uint *)projima->undoRect[tile_index] + tile_offset;
    projPixel->newColor.uint = 0;
  }

  /* Screen-space unclamped, we could keep its z and w values but don't need them at the moment. */
  if (ps->brush->mtex.brush_map_mode == MTEX_MAP_MODE_3D) {
    copy_v3_v3(projPixel->worldCoSS, world_spaceCo);
  }

  copy_v2_v2(projPixel->projCoSS, pixelScreenCo);

  projPixel->x_px = x_px;
  projPixel->y_px = y_px;

  projPixel->mask = (ushort)(mask * 65535);
  if (ps->do_masking) {
    projPixel->mask_accum = projima->maskRect[tile_index] + tile_offset;
  }
  else {
    projPixel->mask_accum = NULL;
  }

  /* which bounding box cell are we in?, needed for undo */
  projPixel->bb_cell_index = ((int)(((float)x_px / (float)ibuf->x) * PROJ_BOUNDBOX_DIV)) +
                             ((int)(((float)y_px / (float)ibuf->y) * PROJ_BOUNDBOX_DIV)) *
                                 PROJ_BOUNDBOX_DIV;

  /* done with view3d_project_float inline */
  if (ps->tool == PAINT_TOOL_CLONE) {
    if (ps->poly_to_loop_uv_clone) {
      ImBuf *ibuf_other;
      Image *other_tpage = project_paint_face_clone_image(ps, tri_index);

      if (other_tpage && (ibuf_other = BKE_image_acquire_ibuf(other_tpage, NULL, NULL))) {
        const MLoopTri *lt_other = &ps->mlooptri_eval[tri_index];
        const float *lt_other_tri_uv[3] = {
            PS_LOOPTRI_AS_UV_3(ps->poly_to_loop_uv_clone, lt_other)};

        /* BKE_image_acquire_ibuf - TODO - this may be slow */

        if (ibuf->rect_float) {
          if (ibuf_other->rect_float) { /* from float to float */
            project_face_pixel(
                lt_other_tri_uv, ibuf_other, w, NULL, ((ProjPixelClone *)projPixel)->clonepx.f);
          }
          else { /* from char to float */
            uchar rgba_ub[4];
            float rgba[4];
            project_face_pixel(lt_other_tri_uv, ibuf_other, w, rgba_ub, NULL);
            if (ps->use_colormanagement) {
              srgb_to_linearrgb_uchar4(rgba, rgba_ub);
            }
            else {
              rgba_uchar_to_float(rgba, rgba_ub);
            }
            straight_to_premul_v4_v4(((ProjPixelClone *)projPixel)->clonepx.f, rgba);
          }
        }
        else {
          if (ibuf_other->rect_float) { /* float to char */
            float rgba[4];
            project_face_pixel(lt_other_tri_uv, ibuf_other, w, NULL, rgba);
            premul_to_straight_v4(rgba);
            if (ps->use_colormanagement) {
              linearrgb_to_srgb_uchar3(((ProjPixelClone *)projPixel)->clonepx.ch, rgba);
            }
            else {
              rgb_float_to_uchar(((ProjPixelClone *)projPixel)->clonepx.ch, rgba);
            }
            ((ProjPixelClone *)projPixel)->clonepx.ch[3] = rgba[3] * 255;
          }
          else { /* char to char */
            project_face_pixel(
                lt_other_tri_uv, ibuf_other, w, ((ProjPixelClone *)projPixel)->clonepx.ch, NULL);
          }
        }

        BKE_image_release_ibuf(other_tpage, ibuf_other, NULL);
      }
      else {
        if (ibuf->rect_float) {
          ((ProjPixelClone *)projPixel)->clonepx.f[3] = 0;
        }
        else {
          ((ProjPixelClone *)projPixel)->clonepx.ch[3] = 0;
        }
      }
    }
    else {
      float co[2];
      sub_v2_v2v2(co, projPixel->projCoSS, ps->cloneOffset);

      /* no need to initialize the bucket, we're only checking buckets faces and for this
       * the faces are already initialized in project_paint_delayed_face_init(...) */
      if (ibuf->rect_float) {
        if (!project_paint_PickColor(ps, co, ((ProjPixelClone *)projPixel)->clonepx.f, NULL, 1)) {
          /* zero alpha - ignore */
          ((ProjPixelClone *)projPixel)->clonepx.f[3] = 0;
        }
      }
      else {
        if (!project_paint_PickColor(ps, co, NULL, ((ProjPixelClone *)projPixel)->clonepx.ch, 1)) {
          /* zero alpha - ignore */
          ((ProjPixelClone *)projPixel)->clonepx.ch[3] = 0;
        }
      }
    }
  }

#ifdef PROJ_DEBUG_PAINT
  if (ibuf->rect_float) {
    projPixel->pixel.f_pt[0] = 0;
  }
  else {
    projPixel->pixel.ch_pt[0] = 0;
  }
#endif
  /* pointer arithmetic */
  projPixel->image_index = projima - ps->projImages;

  return projPixel;
}

static bool line_clip_rect2f(const rctf *cliprect,
                             const rctf *rect,
                             const float l1[2],
                             const float l2[2],
                             float l1_clip[2],
                             float l2_clip[2])
{
  /* first account for horizontal, then vertical lines */
  /* horiz */
  if (fabsf(l1[1] - l2[1]) < PROJ_PIXEL_TOLERANCE) {
    /* is the line out of range on its Y axis? */
    if (l1[1] < rect->ymin || l1[1] > rect->ymax) {
      return false;
    }
    /* line is out of range on its X axis */
    if ((l1[0] < rect->xmin && l2[0] < rect->xmin) || (l1[0] > rect->xmax && l2[0] > rect->xmax)) {
      return false;
    }

    /* This is a single point  (or close to). */
    if (fabsf(l1[0] - l2[0]) < PROJ_PIXEL_TOLERANCE) {
      if (BLI_rctf_isect_pt_v(rect, l1)) {
        copy_v2_v2(l1_clip, l1);
        copy_v2_v2(l2_clip, l2);
        return true;
      }
      return false;
    }

    copy_v2_v2(l1_clip, l1);
    copy_v2_v2(l2_clip, l2);
    CLAMP(l1_clip[0], rect->xmin, rect->xmax);
    CLAMP(l2_clip[0], rect->xmin, rect->xmax);
    return true;
  }
  if (fabsf(l1[0] - l2[0]) < PROJ_PIXEL_TOLERANCE) {
    /* is the line out of range on its X axis? */
    if (l1[0] < rect->xmin || l1[0] > rect->xmax) {
      return false;
    }

    /* line is out of range on its Y axis */
    if ((l1[1] < rect->ymin && l2[1] < rect->ymin) || (l1[1] > rect->ymax && l2[1] > rect->ymax)) {
      return false;
    }

    /* This is a single point  (or close to). */
    if (fabsf(l1[1] - l2[1]) < PROJ_PIXEL_TOLERANCE) {
      if (BLI_rctf_isect_pt_v(rect, l1)) {
        copy_v2_v2(l1_clip, l1);
        copy_v2_v2(l2_clip, l2);
        return true;
      }
      return false;
    }

    copy_v2_v2(l1_clip, l1);
    copy_v2_v2(l2_clip, l2);
    CLAMP(l1_clip[1], rect->ymin, rect->ymax);
    CLAMP(l2_clip[1], rect->ymin, rect->ymax);
    return true;
  }

  float isect;
  short ok1 = 0;
  short ok2 = 0;

  /* Done with vertical lines */

  /* are either of the points inside the rectangle ? */
  if (BLI_rctf_isect_pt_v(rect, l1)) {
    copy_v2_v2(l1_clip, l1);
    ok1 = 1;
  }

  if (BLI_rctf_isect_pt_v(rect, l2)) {
    copy_v2_v2(l2_clip, l2);
    ok2 = 1;
  }

  /* line inside rect */
  if (ok1 && ok2) {
    return true;
  }

  /* top/bottom */
  if (line_isect_y(l1, l2, rect->ymin, &isect) && (isect >= cliprect->xmin) &&
      (isect <= cliprect->xmax)) {
    if (l1[1] < l2[1]) { /* line 1 is outside */
      l1_clip[0] = isect;
      l1_clip[1] = rect->ymin;
      ok1 = 1;
    }
    else {
      l2_clip[0] = isect;
      l2_clip[1] = rect->ymin;
      ok2 = 2;
    }
  }

  if (ok1 && ok2) {
    return true;
  }

  if (line_isect_y(l1, l2, rect->ymax, &isect) && (isect >= cliprect->xmin) &&
      (isect <= cliprect->xmax)) {
    if (l1[1] > l2[1]) { /* line 1 is outside */
      l1_clip[0] = isect;
      l1_clip[1] = rect->ymax;
      ok1 = 1;
    }
    else {
      l2_clip[0] = isect;
      l2_clip[1] = rect->ymax;
      ok2 = 2;
    }
  }

  if (ok1 && ok2) {
    return true;
  }

  /* left/right */
  if (line_isect_x(l1, l2, rect->xmin, &isect) && (isect >= cliprect->ymin) &&
      (isect <= cliprect->ymax)) {
    if (l1[0] < l2[0]) { /* line 1 is outside */
      l1_clip[0] = rect->xmin;
      l1_clip[1] = isect;
      ok1 = 1;
    }
    else {
      l2_clip[0] = rect->xmin;
      l2_clip[1] = isect;
      ok2 = 2;
    }
  }

  if (ok1 && ok2) {
    return true;
  }

  if (line_isect_x(l1, l2, rect->xmax, &isect) && (isect >= cliprect->ymin) &&
      (isect <= cliprect->ymax)) {
    if (l1[0] > l2[0]) { /* line 1 is outside */
      l1_clip[0] = rect->xmax;
      l1_clip[1] = isect;
      ok1 = 1;
    }
    else {
      l2_clip[0] = rect->xmax;
      l2_clip[1] = isect;
      ok2 = 2;
    }
  }

  if (ok1 && ok2) {
    return true;
  }
  return false;
}

/**
 * Scale the tri about its center
 * scaling by #PROJ_FACE_SCALE_SEAM (0.99x) is used for getting fake UV pixel coords that are on
 * the edge of the face but slightly inside it occlusion tests don't return hits on adjacent faces.
 */
#ifndef PROJ_DEBUG_NOSEAMBLEED

static void scale_tri(float insetCos[3][3], const float *origCos[3], const float inset)
{
  float cent[3];
  cent[0] = (origCos[0][0] + origCos[1][0] + origCos[2][0]) * (1.0f / 3.0f);
  cent[1] = (origCos[0][1] + origCos[1][1] + origCos[2][1]) * (1.0f / 3.0f);
  cent[2] = (origCos[0][2] + origCos[1][2] + origCos[2][2]) * (1.0f / 3.0f);

  sub_v3_v3v3(insetCos[0], origCos[0], cent);
  sub_v3_v3v3(insetCos[1], origCos[1], cent);
  sub_v3_v3v3(insetCos[2], origCos[2], cent);

  mul_v3_fl(insetCos[0], inset);
  mul_v3_fl(insetCos[1], inset);
  mul_v3_fl(insetCos[2], inset);

  add_v3_v3(insetCos[0], cent);
  add_v3_v3(insetCos[1], cent);
  add_v3_v3(insetCos[2], cent);
}
#endif  // PROJ_DEBUG_NOSEAMBLEED

static float len_squared_v2v2_alt(const float v1[2], const float v2_1, const float v2_2)
{
  float x, y;

  x = v1[0] - v2_1;
  y = v1[1] - v2_2;
  return x * x + y * y;
}

/**
 * \note Use a squared value so we can use #len_squared_v2v2
 * be sure that you have done a bounds check first or this may fail.
 *
 * Only give \a bucket_bounds as an arg because we need it elsewhere.
 */
static bool project_bucket_isect_circle(const float cent[2],
                                        const float radius_squared,
                                        const rctf *bucket_bounds)
{

  /* Would normally to a simple intersection test,
   * however we know the bounds of these 2 already intersect so we only need to test
   * if the center is inside the vertical or horizontal bounds on either axis,
   * this is even less work than an intersection test.
   */
#if 0
  if (BLI_rctf_isect_pt_v(bucket_bounds, cent)) {
    return true;
  }
#endif

  if ((bucket_bounds->xmin <= cent[0] && bucket_bounds->xmax >= cent[0]) ||
      (bucket_bounds->ymin <= cent[1] && bucket_bounds->ymax >= cent[1])) {
    return true;
  }

  /* out of bounds left */
  if (cent[0] < bucket_bounds->xmin) {
    /* lower left out of radius test */
    if (cent[1] < bucket_bounds->ymin) {
      return (len_squared_v2v2_alt(cent, bucket_bounds->xmin, bucket_bounds->ymin) <
              radius_squared) ?
                 true :
                 false;
    }
    /* top left test */
    if (cent[1] > bucket_bounds->ymax) {
      return (len_squared_v2v2_alt(cent, bucket_bounds->xmin, bucket_bounds->ymax) <
              radius_squared) ?
                 true :
                 false;
    }
  }
  else if (cent[0] > bucket_bounds->xmax) {
    /* lower right out of radius test */
    if (cent[1] < bucket_bounds->ymin) {
      return (len_squared_v2v2_alt(cent, bucket_bounds->xmax, bucket_bounds->ymin) <
              radius_squared) ?
                 true :
                 false;
    }
    /* top right test */
    if (cent[1] > bucket_bounds->ymax) {
      return (len_squared_v2v2_alt(cent, bucket_bounds->xmax, bucket_bounds->ymax) <
              radius_squared) ?
                 true :
                 false;
    }
  }

  return false;
}

/* Note for #rect_to_uvspace_ortho() and #rect_to_uvspace_persp()
 * in ortho view this function gives good results when bucket_bounds are outside the triangle
 * however in some cases, perspective view will mess up with faces
 * that have minimal screen-space area (viewed from the side).
 *
 * for this reason its not reliable in this case so we'll use the Simple Barycentric'
 * functions that only account for points inside the triangle.
 * however switching back to this for ortho is always an option. */

static void rect_to_uvspace_ortho(const rctf *bucket_bounds,
                                  const float *v1coSS,
                                  const float *v2coSS,
                                  const float *v3coSS,
                                  const float *uv1co,
                                  const float *uv2co,
                                  const float *uv3co,
                                  float bucket_bounds_uv[4][2],
                                  const int flip)
{
  float uv[2];
  float w[3];

  /* get the UV space bounding box */
  uv[0] = bucket_bounds->xmax;
  uv[1] = bucket_bounds->ymin;
  barycentric_weights_v2(v1coSS, v2coSS, v3coSS, uv, w);
  interp_v2_v2v2v2(bucket_bounds_uv[flip ? 3 : 0], uv1co, uv2co, uv3co, w);

  // uv[0] = bucket_bounds->xmax; // set above
  uv[1] = bucket_bounds->ymax;
  barycentric_weights_v2(v1coSS, v2coSS, v3coSS, uv, w);
  interp_v2_v2v2v2(bucket_bounds_uv[flip ? 2 : 1], uv1co, uv2co, uv3co, w);

  uv[0] = bucket_bounds->xmin;
  // uv[1] = bucket_bounds->ymax; // set above
  barycentric_weights_v2(v1coSS, v2coSS, v3coSS, uv, w);
  interp_v2_v2v2v2(bucket_bounds_uv[flip ? 1 : 2], uv1co, uv2co, uv3co, w);

  // uv[0] = bucket_bounds->xmin; // set above
  uv[1] = bucket_bounds->ymin;
  barycentric_weights_v2(v1coSS, v2coSS, v3coSS, uv, w);
  interp_v2_v2v2v2(bucket_bounds_uv[flip ? 0 : 3], uv1co, uv2co, uv3co, w);
}

/* same as above but use barycentric_weights_v2_persp */
static void rect_to_uvspace_persp(const rctf *bucket_bounds,
                                  const float *v1coSS,
                                  const float *v2coSS,
                                  const float *v3coSS,
                                  const float *uv1co,
                                  const float *uv2co,
                                  const float *uv3co,
                                  float bucket_bounds_uv[4][2],
                                  const int flip)
{
  float uv[2];
  float w[3];

  /* get the UV space bounding box */
  uv[0] = bucket_bounds->xmax;
  uv[1] = bucket_bounds->ymin;
  barycentric_weights_v2_persp(v1coSS, v2coSS, v3coSS, uv, w);
  interp_v2_v2v2v2(bucket_bounds_uv[flip ? 3 : 0], uv1co, uv2co, uv3co, w);

  // uv[0] = bucket_bounds->xmax; // set above
  uv[1] = bucket_bounds->ymax;
  barycentric_weights_v2_persp(v1coSS, v2coSS, v3coSS, uv, w);
  interp_v2_v2v2v2(bucket_bounds_uv[flip ? 2 : 1], uv1co, uv2co, uv3co, w);

  uv[0] = bucket_bounds->xmin;
  // uv[1] = bucket_bounds->ymax; // set above
  barycentric_weights_v2_persp(v1coSS, v2coSS, v3coSS, uv, w);
  interp_v2_v2v2v2(bucket_bounds_uv[flip ? 1 : 2], uv1co, uv2co, uv3co, w);

  // uv[0] = bucket_bounds->xmin; // set above
  uv[1] = bucket_bounds->ymin;
  barycentric_weights_v2_persp(v1coSS, v2coSS, v3coSS, uv, w);
  interp_v2_v2v2v2(bucket_bounds_uv[flip ? 0 : 3], uv1co, uv2co, uv3co, w);
}

/* This works as we need it to but we can save a few steps and not use it */

#if 0
static float angle_2d_clockwise(const float p1[2], const float p2[2], const float p3[2])
{
  float v1[2], v2[2];

  v1[0] = p1[0] - p2[0];
  v1[1] = p1[1] - p2[1];
  v2[0] = p3[0] - p2[0];
  v2[1] = p3[1] - p2[1];

  return -atan2f(v1[0] * v2[1] - v1[1] * v2[0], v1[0] * v2[0] + v1[1] * v2[1]);
}
#endif

#define ISECT_1 (1)
#define ISECT_2 (1 << 1)
#define ISECT_3 (1 << 2)
#define ISECT_4 (1 << 3)
#define ISECT_ALL3 ((1 << 3) - 1)
#define ISECT_ALL4 ((1 << 4) - 1)

/* limit must be a fraction over 1.0f */
static bool IsectPT2Df_limit(
    const float pt[2], const float v1[2], const float v2[2], const float v3[2], const float limit)
{
  return ((area_tri_v2(pt, v1, v2) + area_tri_v2(pt, v2, v3) + area_tri_v2(pt, v3, v1)) /
          (area_tri_v2(v1, v2, v3))) < limit;
}

/**
 * Clip the face by a bucket and set the uv-space bucket_bounds_uv
 * so we have the clipped UV's to do pixel intersection tests with
 */
static int float_z_sort_flip(const void *p1, const void *p2)
{
  return (((float *)p1)[2] < ((float *)p2)[2] ? 1 : -1);
}

static int float_z_sort(const void *p1, const void *p2)
{
  return (((float *)p1)[2] < ((float *)p2)[2] ? -1 : 1);
}

/* assumes one point is within the rectangle */
static bool line_rect_clip(const rctf *rect,
                           const float l1[4],
                           const float l2[4],
                           const float uv1[2],
                           const float uv2[2],
                           float uv[2],
                           bool is_ortho)
{
  float min = FLT_MAX, tmp;
  float xlen = l2[0] - l1[0];
  float ylen = l2[1] - l1[1];

  /* 0.1 might seem too much, but remember, this is pixels! */
  if (xlen > 0.1f) {
    if ((l1[0] - rect->xmin) * (l2[0] - rect->xmin) <= 0) {
      tmp = rect->xmin;
      min = min_ff((tmp - l1[0]) / xlen, min);
    }
    else if ((l1[0] - rect->xmax) * (l2[0] - rect->xmax) < 0) {
      tmp = rect->xmax;
      min = min_ff((tmp - l1[0]) / xlen, min);
    }
  }

  if (ylen > 0.1f) {
    if ((l1[1] - rect->ymin) * (l2[1] - rect->ymin) <= 0) {
      tmp = rect->ymin;
      min = min_ff((tmp - l1[1]) / ylen, min);
    }
    else if ((l1[1] - rect->ymax) * (l2[1] - rect->ymax) < 0) {
      tmp = rect->ymax;
      min = min_ff((tmp - l1[1]) / ylen, min);
    }
  }

  if (min == FLT_MAX) {
    return false;
  }

  tmp = (is_ortho) ? 1.0f : (l1[3] + min * (l2[3] - l1[3]));

  uv[0] = (uv1[0] + min / tmp * (uv2[0] - uv1[0]));
  uv[1] = (uv1[1] + min / tmp * (uv2[1] - uv1[1]));

  return true;
}

static void project_bucket_clip_face(const bool is_ortho,
                                     const bool is_flip_object,
                                     const rctf *cliprect,
                                     const rctf *bucket_bounds,
                                     const float *v1coSS,
                                     const float *v2coSS,
                                     const float *v3coSS,
                                     const float *uv1co,
                                     const float *uv2co,
                                     const float *uv3co,
                                     float bucket_bounds_uv[8][2],
                                     int *tot,
                                     bool cull)
{
  int inside_bucket_flag = 0;
  int inside_face_flag = 0;
  int flip;
  bool collinear = false;

  float bucket_bounds_ss[4][2];

  /* detect pathological case where face the three vertices are almost collinear in screen space.
   * mostly those will be culled but when flood filling or with
   * smooth shading it's a possibility */
  if (min_fff(dist_squared_to_line_v2(v1coSS, v2coSS, v3coSS),
              dist_squared_to_line_v2(v2coSS, v3coSS, v1coSS),
              dist_squared_to_line_v2(v3coSS, v1coSS, v2coSS)) < PROJ_PIXEL_TOLERANCE) {
    collinear = true;
  }

  /* get the UV space bounding box */
  inside_bucket_flag |= BLI_rctf_isect_pt_v(bucket_bounds, v1coSS);
  inside_bucket_flag |= BLI_rctf_isect_pt_v(bucket_bounds, v2coSS) << 1;
  inside_bucket_flag |= BLI_rctf_isect_pt_v(bucket_bounds, v3coSS) << 2;

  if (inside_bucket_flag == ISECT_ALL3) {
    /* is_flip_object is used here because we use the face winding */
    flip = (((line_point_side_v2(v1coSS, v2coSS, v3coSS) > 0.0f) != is_flip_object) !=
            (line_point_side_v2(uv1co, uv2co, uv3co) > 0.0f));

    /* All screen-space points are inside the bucket bounding box,
     * this means we don't need to clip and can simply return the UVs. */
    if (flip) { /* facing the back? */
      copy_v2_v2(bucket_bounds_uv[0], uv3co);
      copy_v2_v2(bucket_bounds_uv[1], uv2co);
      copy_v2_v2(bucket_bounds_uv[2], uv1co);
    }
    else {
      copy_v2_v2(bucket_bounds_uv[0], uv1co);
      copy_v2_v2(bucket_bounds_uv[1], uv2co);
      copy_v2_v2(bucket_bounds_uv[2], uv3co);
    }

    *tot = 3;
    return;
  }
  /* Handle pathological case here,
   * no need for further intersections below since triangle area is almost zero. */
  if (collinear) {
    int flag;

    (*tot) = 0;

    if (cull) {
      return;
    }

    if (inside_bucket_flag & ISECT_1) {
      copy_v2_v2(bucket_bounds_uv[*tot], uv1co);
      (*tot)++;
    }

    flag = inside_bucket_flag & (ISECT_1 | ISECT_2);
    if (flag && flag != (ISECT_1 | ISECT_2)) {
      if (line_rect_clip(
              bucket_bounds, v1coSS, v2coSS, uv1co, uv2co, bucket_bounds_uv[*tot], is_ortho)) {
        (*tot)++;
      }
    }

    if (inside_bucket_flag & ISECT_2) {
      copy_v2_v2(bucket_bounds_uv[*tot], uv2co);
      (*tot)++;
    }

    flag = inside_bucket_flag & (ISECT_2 | ISECT_3);
    if (flag && flag != (ISECT_2 | ISECT_3)) {
      if (line_rect_clip(
              bucket_bounds, v2coSS, v3coSS, uv2co, uv3co, bucket_bounds_uv[*tot], is_ortho)) {
        (*tot)++;
      }
    }

    if (inside_bucket_flag & ISECT_3) {
      copy_v2_v2(bucket_bounds_uv[*tot], uv3co);
      (*tot)++;
    }

    flag = inside_bucket_flag & (ISECT_3 | ISECT_1);
    if (flag && flag != (ISECT_3 | ISECT_1)) {
      if (line_rect_clip(
              bucket_bounds, v3coSS, v1coSS, uv3co, uv1co, bucket_bounds_uv[*tot], is_ortho)) {
        (*tot)++;
      }
    }

    if ((*tot) < 3) {
      /* no intersections to speak of, but more probable is that all face is just outside the
       * rectangle and culled due to float precision issues. Since above tests have failed,
       * just dump triangle as is for painting */
      *tot = 0;
      copy_v2_v2(bucket_bounds_uv[*tot], uv1co);
      (*tot)++;
      copy_v2_v2(bucket_bounds_uv[*tot], uv2co);
      (*tot)++;
      copy_v2_v2(bucket_bounds_uv[*tot], uv3co);
      (*tot)++;
      return;
    }

    return;
  }

  /* get the UV space bounding box */
  /* use IsectPT2Df_limit here so we catch points are are touching the tri edge
   * (or a small fraction over) */
  bucket_bounds_ss[0][0] = bucket_bounds->xmax;
  bucket_bounds_ss[0][1] = bucket_bounds->ymin;
  inside_face_flag |= (IsectPT2Df_limit(
                           bucket_bounds_ss[0], v1coSS, v2coSS, v3coSS, 1 + PROJ_GEOM_TOLERANCE) ?
                           ISECT_1 :
                           0);

  bucket_bounds_ss[1][0] = bucket_bounds->xmax;
  bucket_bounds_ss[1][1] = bucket_bounds->ymax;
  inside_face_flag |= (IsectPT2Df_limit(
                           bucket_bounds_ss[1], v1coSS, v2coSS, v3coSS, 1 + PROJ_GEOM_TOLERANCE) ?
                           ISECT_2 :
                           0);

  bucket_bounds_ss[2][0] = bucket_bounds->xmin;
  bucket_bounds_ss[2][1] = bucket_bounds->ymax;
  inside_face_flag |= (IsectPT2Df_limit(
                           bucket_bounds_ss[2], v1coSS, v2coSS, v3coSS, 1 + PROJ_GEOM_TOLERANCE) ?
                           ISECT_3 :
                           0);

  bucket_bounds_ss[3][0] = bucket_bounds->xmin;
  bucket_bounds_ss[3][1] = bucket_bounds->ymin;
  inside_face_flag |= (IsectPT2Df_limit(
                           bucket_bounds_ss[3], v1coSS, v2coSS, v3coSS, 1 + PROJ_GEOM_TOLERANCE) ?
                           ISECT_4 :
                           0);

  flip = ((line_point_side_v2(v1coSS, v2coSS, v3coSS) > 0.0f) !=
          (line_point_side_v2(uv1co, uv2co, uv3co) > 0.0f));

  if (inside_face_flag == ISECT_ALL4) {
    /* Bucket is totally inside the screen-space face, we can safely use weights. */

    if (is_ortho) {
      rect_to_uvspace_ortho(
          bucket_bounds, v1coSS, v2coSS, v3coSS, uv1co, uv2co, uv3co, bucket_bounds_uv, flip);
    }
    else {
      rect_to_uvspace_persp(
          bucket_bounds, v1coSS, v2coSS, v3coSS, uv1co, uv2co, uv3co, bucket_bounds_uv, flip);
    }

    *tot = 4;
    return;
  }

  {
    /* The Complicated Case!
     *
     * The 2 cases above are where the face is inside the bucket
     * or the bucket is inside the face.
     *
     * we need to make a convex poly-line from the intersection between the screen-space face
     * and the bucket bounds.
     *
     * There are a number of ways this could be done, currently it just collects all
     * intersecting verts, and line intersections, then sorts them clockwise, this is
     * a lot easier than evaluating the geometry to do a correct clipping on both shapes.
     */

    /* Add a bunch of points, we know must make up the convex hull
     * which is the clipped rect and triangle */

    /* Maximum possible 6 intersections when using a rectangle and triangle */

    /* The 3rd float is used to store angle for qsort(), NOT as a Z location */
    float isectVCosSS[8][3];
    float v1_clipSS[2], v2_clipSS[2];
    float w[3];

    /* calc center */
    float cent[2] = {0.0f, 0.0f};
    // float up[2] = {0.0f, 1.0f};
    bool doubles;

    (*tot) = 0;

    if (inside_face_flag & ISECT_1) {
      copy_v2_v2(isectVCosSS[*tot], bucket_bounds_ss[0]);
      (*tot)++;
    }
    if (inside_face_flag & ISECT_2) {
      copy_v2_v2(isectVCosSS[*tot], bucket_bounds_ss[1]);
      (*tot)++;
    }
    if (inside_face_flag & ISECT_3) {
      copy_v2_v2(isectVCosSS[*tot], bucket_bounds_ss[2]);
      (*tot)++;
    }
    if (inside_face_flag & ISECT_4) {
      copy_v2_v2(isectVCosSS[*tot], bucket_bounds_ss[3]);
      (*tot)++;
    }

    if (inside_bucket_flag & ISECT_1) {
      copy_v2_v2(isectVCosSS[*tot], v1coSS);
      (*tot)++;
    }
    if (inside_bucket_flag & ISECT_2) {
      copy_v2_v2(isectVCosSS[*tot], v2coSS);
      (*tot)++;
    }
    if (inside_bucket_flag & ISECT_3) {
      copy_v2_v2(isectVCosSS[*tot], v3coSS);
      (*tot)++;
    }

    if ((inside_bucket_flag & (ISECT_1 | ISECT_2)) != (ISECT_1 | ISECT_2)) {
      if (line_clip_rect2f(cliprect, bucket_bounds, v1coSS, v2coSS, v1_clipSS, v2_clipSS)) {
        if ((inside_bucket_flag & ISECT_1) == 0) {
          copy_v2_v2(isectVCosSS[*tot], v1_clipSS);
          (*tot)++;
        }
        if ((inside_bucket_flag & ISECT_2) == 0) {
          copy_v2_v2(isectVCosSS[*tot], v2_clipSS);
          (*tot)++;
        }
      }
    }

    if ((inside_bucket_flag & (ISECT_2 | ISECT_3)) != (ISECT_2 | ISECT_3)) {
      if (line_clip_rect2f(cliprect, bucket_bounds, v2coSS, v3coSS, v1_clipSS, v2_clipSS)) {
        if ((inside_bucket_flag & ISECT_2) == 0) {
          copy_v2_v2(isectVCosSS[*tot], v1_clipSS);
          (*tot)++;
        }
        if ((inside_bucket_flag & ISECT_3) == 0) {
          copy_v2_v2(isectVCosSS[*tot], v2_clipSS);
          (*tot)++;
        }
      }
    }

    if ((inside_bucket_flag & (ISECT_3 | ISECT_1)) != (ISECT_3 | ISECT_1)) {
      if (line_clip_rect2f(cliprect, bucket_bounds, v3coSS, v1coSS, v1_clipSS, v2_clipSS)) {
        if ((inside_bucket_flag & ISECT_3) == 0) {
          copy_v2_v2(isectVCosSS[*tot], v1_clipSS);
          (*tot)++;
        }
        if ((inside_bucket_flag & ISECT_1) == 0) {
          copy_v2_v2(isectVCosSS[*tot], v2_clipSS);
          (*tot)++;
        }
      }
    }

    if ((*tot) < 3) { /* no intersections to speak of */
      *tot = 0;
      return;
    }

    /* now we have all points we need, collect their angles and sort them clockwise */

    for (int i = 0; i < (*tot); i++) {
      cent[0] += isectVCosSS[i][0];
      cent[1] += isectVCosSS[i][1];
    }
    cent[0] = cent[0] / (float)(*tot);
    cent[1] = cent[1] / (float)(*tot);

    /* Collect angles for every point around the center point */

#if 0 /* uses a few more cycles than the above loop */
    for (int i = 0; i < (*tot); i++) {
      isectVCosSS[i][2] = angle_2d_clockwise(up, cent, isectVCosSS[i]);
    }
#endif

    /* Abuse this var for the loop below */
    v1_clipSS[0] = cent[0];
    v1_clipSS[1] = cent[1] + 1.0f;

    for (int i = 0; i < (*tot); i++) {
      v2_clipSS[0] = isectVCosSS[i][0] - cent[0];
      v2_clipSS[1] = isectVCosSS[i][1] - cent[1];
      isectVCosSS[i][2] = atan2f(v1_clipSS[0] * v2_clipSS[1] - v1_clipSS[1] * v2_clipSS[0],
                                 v1_clipSS[0] * v2_clipSS[0] + v1_clipSS[1] * v2_clipSS[1]);
    }

    if (flip) {
      qsort(isectVCosSS, *tot, sizeof(float[3]), float_z_sort_flip);
    }
    else {
      qsort(isectVCosSS, *tot, sizeof(float[3]), float_z_sort);
    }

    doubles = true;
    while (doubles == true) {
      doubles = false;

      for (int i = 0; i < (*tot); i++) {
        if (fabsf(isectVCosSS[(i + 1) % *tot][0] - isectVCosSS[i][0]) < PROJ_PIXEL_TOLERANCE &&
            fabsf(isectVCosSS[(i + 1) % *tot][1] - isectVCosSS[i][1]) < PROJ_PIXEL_TOLERANCE) {
          for (int j = i; j < (*tot) - 1; j++) {
            isectVCosSS[j][0] = isectVCosSS[j + 1][0];
            isectVCosSS[j][1] = isectVCosSS[j + 1][1];
          }
          /* keep looking for more doubles */
          doubles = true;
          (*tot)--;
        }
      }

      /* its possible there is only a few left after remove doubles */
      if ((*tot) < 3) {
        // printf("removed too many doubles B\n");
        *tot = 0;
        return;
      }
    }

    if (is_ortho) {
      for (int i = 0; i < (*tot); i++) {
        barycentric_weights_v2(v1coSS, v2coSS, v3coSS, isectVCosSS[i], w);
        interp_v2_v2v2v2(bucket_bounds_uv[i], uv1co, uv2co, uv3co, w);
      }
    }
    else {
      for (int i = 0; i < (*tot); i++) {
        barycentric_weights_v2_persp(v1coSS, v2coSS, v3coSS, isectVCosSS[i], w);
        interp_v2_v2v2v2(bucket_bounds_uv[i], uv1co, uv2co, uv3co, w);
      }
    }
  }

#ifdef PROJ_DEBUG_PRINT_CLIP
  /* include this at the bottom of the above function to debug the output */

  {
    /* If there are ever any problems, */
    float test_uv[4][2];
    int i;
    if (is_ortho) {
      rect_to_uvspace_ortho(
          bucket_bounds, v1coSS, v2coSS, v3coSS, uv1co, uv2co, uv3co, test_uv, flip);
    }
    else {
      rect_to_uvspace_persp(
          bucket_bounds, v1coSS, v2coSS, v3coSS, uv1co, uv2co, uv3co, test_uv, flip);
    }
    printf("(  [(%f,%f), (%f,%f), (%f,%f), (%f,%f)], ",
           test_uv[0][0],
           test_uv[0][1],
           test_uv[1][0],
           test_uv[1][1],
           test_uv[2][0],
           test_uv[2][1],
           test_uv[3][0],
           test_uv[3][1]);

    printf("  [(%f,%f), (%f,%f), (%f,%f)], ",
           uv1co[0],
           uv1co[1],
           uv2co[0],
           uv2co[1],
           uv3co[0],
           uv3co[1]);

    printf("[");
    for (int i = 0; i < (*tot); i++) {
      printf("(%f, %f),", bucket_bounds_uv[i][0], bucket_bounds_uv[i][1]);
    }
    printf("]),\\\n");
  }
#endif
}

/*
 * # This script creates faces in a blender scene from printed data above.
 *
 * project_ls = [
 * ...(output from above block)...
 * ]
 *
 * from Blender import Scene, Mesh, Window, sys, Mathutils
 *
 * import bpy
 *
 * V = Mathutils.Vector
 *
 * def main():
 *     sce = bpy.data.scenes.active
 *
 *     for item in project_ls:
 *         bb = item[0]
 *         uv = item[1]
 *         poly = item[2]
 *
 *         me = bpy.data.meshes.new()
 *         ob = sce.objects.new(me)
 *
 *         me.verts.extend([V(bb[0]).xyz, V(bb[1]).xyz, V(bb[2]).xyz, V(bb[3]).xyz])
 *         me.faces.extend([(0,1,2,3),])
 *         me.verts.extend([V(uv[0]).xyz, V(uv[1]).xyz, V(uv[2]).xyz])
 *         me.faces.extend([(4,5,6),])
 *
 *         vs = [V(p).xyz for p in poly]
 *         print len(vs)
 *         l = len(me.verts)
 *         me.verts.extend(vs)
 *
 *         i = l
 *         while i < len(me.verts):
 *             ii = i + 1
 *             if ii == len(me.verts):
 *                 ii = l
 *             me.edges.extend([i, ii])
 *             i += 1
 *
 * if __name__ == '__main__':
 *     main()
 */

#undef ISECT_1
#undef ISECT_2
#undef ISECT_3
#undef ISECT_4
#undef ISECT_ALL3
#undef ISECT_ALL4

/* checks if pt is inside a convex 2D polyline, the polyline must be ordered rotating clockwise
 * otherwise it would have to test for mixed (line_point_side_v2 > 0.0f) cases */
static bool IsectPoly2Df(const float pt[2], const float uv[][2], const int tot)
{
  int i;
  if (line_point_side_v2(uv[tot - 1], uv[0], pt) < 0.0f) {
    return false;
  }

  for (i = 1; i < tot; i++) {
    if (line_point_side_v2(uv[i - 1], uv[i], pt) < 0.0f) {
      return false;
    }
  }

  return true;
}
static bool IsectPoly2Df_twoside(const float pt[2], const float uv[][2], const int tot)
{
  const bool side = (line_point_side_v2(uv[tot - 1], uv[0], pt) > 0.0f);

  for (int i = 1; i < tot; i++) {
    if ((line_point_side_v2(uv[i - 1], uv[i], pt) > 0.0f) != side) {
      return false;
    }
  }

  return true;
}

/* One of the most important function for projection painting,
 * since it selects the pixels to be added into each bucket.
 *
 * initialize pixels from this face where it intersects with the bucket_index,
 * optionally initialize pixels for removing seams */
static void project_paint_face_init(const ProjPaintState *ps,
                                    const int thread_index,
                                    const int bucket_index,
                                    const int tri_index,
                                    const int image_index,
                                    const rctf *clip_rect,
                                    const rctf *bucket_bounds,
                                    ImBuf *ibuf,
                                    ImBuf **tmpibuf)
{
  /* Projection vars, to get the 3D locations into screen space. */
  MemArena *arena = ps->arena_mt[thread_index];
  LinkNode **bucketPixelNodes = ps->bucketRect + bucket_index;
  LinkNode *bucketFaceNodes = ps->bucketFaces[bucket_index];
  bool threaded = (ps->thread_tot > 1);

  TileInfo tinf = {
      ps->tile_lock,
      ps->do_masking,
      ED_IMAGE_UNDO_TILE_NUMBER(ibuf->x),
      tmpibuf,
      ps->projImages + image_index,
  };

  const MLoopTri *lt = &ps->mlooptri_eval[tri_index];
  const int lt_vtri[3] = {PS_LOOPTRI_AS_VERT_INDEX_3(ps, lt)};
  const float *lt_tri_uv[3] = {PS_LOOPTRI_AS_UV_3(ps->poly_to_loop_uv, lt)};

  /* UV/pixel seeking data */
  /* Image X/Y-Pixel */
  int x, y;
  float mask;
  /* Image floating point UV - same as x, y but from 0.0-1.0 */
  float uv[2];

  /* vert co screen-space, these will be assigned to lt_vtri[0-2] */
  const float *v1coSS, *v2coSS, *v3coSS;

  /* Vertex screen-space coords. */
  const float *vCo[3];

  float w[3], wco[3];

  /* for convenience only, these will be assigned to lt_tri_uv[0],1,2 or lt_tri_uv[0],2,3 */
  float *uv1co, *uv2co, *uv3co;
  float pixelScreenCo[4];
  bool do_3d_mapping = ps->brush->mtex.brush_map_mode == MTEX_MAP_MODE_3D;

  /* Image-space bounds. */
  rcti bounds_px;
  /* Variables for getting UV-space bounds. */

  /* Bucket bounds in UV space so we can init pixels only for this face. */
  float lt_uv_pxoffset[3][2];
  float xhalfpx, yhalfpx;
  const float ibuf_xf = (float)ibuf->x, ibuf_yf = (float)ibuf->y;

  /* for early loop exit */
  int has_x_isect = 0, has_isect = 0;

  float uv_clip[8][2];
  int uv_clip_tot;
  const bool is_ortho = ps->is_ortho;
  const bool is_flip_object = ps->is_flip_object;
  const bool do_backfacecull = ps->do_backfacecull;
  const bool do_clip = RV3D_CLIPPING_ENABLED(ps->v3d, ps->rv3d);

  vCo[0] = ps->mvert_eval[lt_vtri[0]].co;
  vCo[1] = ps->mvert_eval[lt_vtri[1]].co;
  vCo[2] = ps->mvert_eval[lt_vtri[2]].co;

  /* Use lt_uv_pxoffset instead of lt_tri_uv so we can offset the UV half a pixel
   * this is done so we can avoid offsetting all the pixels by 0.5 which causes
   * problems when wrapping negative coords */
  xhalfpx = (0.5f + (PROJ_PIXEL_TOLERANCE * (1.0f / 3.0f))) / ibuf_xf;
  yhalfpx = (0.5f + (PROJ_PIXEL_TOLERANCE * (1.0f / 4.0f))) / ibuf_yf;

  /* Note about (PROJ_GEOM_TOLERANCE/x) above...
   * Needed to add this offset since UV coords are often quads aligned to pixels.
   * In this case pixels can be exactly between 2 triangles causing nasty
   * artifacts.
   *
   * This workaround can be removed and painting will still work on most cases
   * but since the first thing most people try is painting onto a quad- better make it work.
   */

  lt_uv_pxoffset[0][0] = lt_tri_uv[0][0] - xhalfpx;
  lt_uv_pxoffset[0][1] = lt_tri_uv[0][1] - yhalfpx;

  lt_uv_pxoffset[1][0] = lt_tri_uv[1][0] - xhalfpx;
  lt_uv_pxoffset[1][1] = lt_tri_uv[1][1] - yhalfpx;

  lt_uv_pxoffset[2][0] = lt_tri_uv[2][0] - xhalfpx;
  lt_uv_pxoffset[2][1] = lt_tri_uv[2][1] - yhalfpx;

  {
    uv1co = lt_uv_pxoffset[0]; /* was lt_tri_uv[i1]; */
    uv2co = lt_uv_pxoffset[1]; /* was lt_tri_uv[i2]; */
    uv3co = lt_uv_pxoffset[2]; /* was lt_tri_uv[i3]; */

    v1coSS = ps->screenCoords[lt_vtri[0]];
    v2coSS = ps->screenCoords[lt_vtri[1]];
    v3coSS = ps->screenCoords[lt_vtri[2]];

    /* This function gives is a concave polyline in UV space from the clipped tri. */
    project_bucket_clip_face(is_ortho,
                             is_flip_object,
                             clip_rect,
                             bucket_bounds,
                             v1coSS,
                             v2coSS,
                             v3coSS,
                             uv1co,
                             uv2co,
                             uv3co,
                             uv_clip,
                             &uv_clip_tot,
                             do_backfacecull || ps->do_occlude);

    /* Sometimes this happens, better just allow for 8 intersections
     * even though there should be max 6 */
#if 0
    if (uv_clip_tot > 6) {
      printf("this should never happen! %d\n", uv_clip_tot);
    }
#endif

    if (pixel_bounds_array(uv_clip, &bounds_px, ibuf->x, ibuf->y, uv_clip_tot)) {
#if 0
      project_paint_undo_tiles_init(
          &bounds_px, ps->projImages + image_index, tmpibuf, tile_width, threaded, ps->do_masking);
#endif
      /* clip face and */

      has_isect = 0;
      for (y = bounds_px.ymin; y < bounds_px.ymax; y++) {
        // uv[1] = (((float)y) + 0.5f) / (float)ibuf->y;
        /* use pixel offset UV coords instead */
        uv[1] = (float)y / ibuf_yf;

        has_x_isect = 0;
        for (x = bounds_px.xmin; x < bounds_px.xmax; x++) {
          // uv[0] = (((float)x) + 0.5f) / ibuf->x;
          /* use pixel offset UV coords instead */
          uv[0] = (float)x / ibuf_xf;

          /* Note about IsectPoly2Df_twoside, checking the face or uv flipping doesn't work,
           * could check the poly direction but better to do this */
          if ((do_backfacecull == true && IsectPoly2Df(uv, uv_clip, uv_clip_tot)) ||
              (do_backfacecull == false && IsectPoly2Df_twoside(uv, uv_clip, uv_clip_tot))) {

            has_x_isect = has_isect = 1;

            if (is_ortho) {
              screen_px_from_ortho(
                  uv, v1coSS, v2coSS, v3coSS, uv1co, uv2co, uv3co, pixelScreenCo, w);
            }
            else {
              screen_px_from_persp(
                  uv, v1coSS, v2coSS, v3coSS, uv1co, uv2co, uv3co, pixelScreenCo, w);
            }

            /* a pity we need to get the worldspace pixel location here */
            if (do_clip || do_3d_mapping) {
              interp_v3_v3v3v3(wco,
                               ps->mvert_eval[lt_vtri[0]].co,
                               ps->mvert_eval[lt_vtri[1]].co,
                               ps->mvert_eval[lt_vtri[2]].co,
                               w);
              if (do_clip && ED_view3d_clipping_test(ps->rv3d, wco, true)) {
                /* Watch out that no code below this needs to run */
                continue;
              }
            }

            /* Is this UV visible from the view? - raytrace */
            /* project_paint_PickFace is less complex, use for testing */
            // if (project_paint_PickFace(ps, pixelScreenCo, w, &side) == tri_index) {
            if ((ps->do_occlude == false) ||
                !project_bucket_point_occluded(ps, bucketFaceNodes, tri_index, pixelScreenCo)) {
              mask = project_paint_uvpixel_mask(ps, tri_index, w);

              if (mask > 0.0f) {
                BLI_linklist_prepend_arena(
                    bucketPixelNodes,
                    project_paint_uvpixel_init(
                        ps, arena, &tinf, x, y, mask, tri_index, pixelScreenCo, wco, w),
                    arena);
              }
            }
          }
          //#if 0
          else if (has_x_isect) {
            /* assuming the face is not a bow-tie - we know we can't intersect again on the X */
            break;
          }
          //#endif
        }

#if 0 /* TODO - investigate why this doesn't work sometimes! it should! */
        /* no intersection for this entire row,
         * after some intersection above means we can quit now */
        if (has_x_isect == 0 && has_isect) {
          break;
        }
#endif
      }
    }
  }

#ifndef PROJ_DEBUG_NOSEAMBLEED
  if (ps->seam_bleed_px > 0.0f && !(ps->faceSeamFlags[tri_index] & PROJ_FACE_DEGENERATE)) {
    int face_seam_flag;

    if (threaded) {
      /* Other threads could be modifying these vars. */
      BLI_thread_lock(LOCK_CUSTOM1);
    }

    face_seam_flag = ps->faceSeamFlags[tri_index];

    /* are any of our edges un-initialized? */
    if ((face_seam_flag & PROJ_FACE_SEAM_INIT0) == 0 ||
        (face_seam_flag & PROJ_FACE_SEAM_INIT1) == 0 ||
        (face_seam_flag & PROJ_FACE_SEAM_INIT2) == 0) {
      project_face_seams_init(ps, arena, tri_index, 0, true, ibuf->x, ibuf->y);
      face_seam_flag = ps->faceSeamFlags[tri_index];
#  if 0
      printf("seams - %d %d %d %d\n",
             flag & PROJ_FACE_SEAM0,
             flag & PROJ_FACE_SEAM1,
             flag & PROJ_FACE_SEAM2);
#  endif
    }

    if ((face_seam_flag & (PROJ_FACE_SEAM0 | PROJ_FACE_SEAM1 | PROJ_FACE_SEAM2)) == 0) {

      if (threaded) {
        /* Other threads could be modifying these vars. */
        BLI_thread_unlock(LOCK_CUSTOM1);
      }
    }
    else {
      /* we have a seam - deal with it! */

      /* inset face coords.  NOTE!!! ScreenSace for ortho, Worldspace in perspective view */
      float insetCos[3][3];

      /* Vertex screen-space coords. */
      const float *vCoSS[3];

      /* Store the screen-space coords of the face,
       * clipped by the bucket's screen aligned rectangle. */
      float bucket_clip_edges[2][2];
      float edge_verts_inset_clip[2][3];
      /* face edge pairs - loop through these:
       * ((0,1), (1,2), (2,3), (3,0)) or ((0,1), (1,2), (2,0)) for a tri */
      int fidx1, fidx2;

      float seam_subsection[4][2];
      float fac1, fac2;

      /* Pixelspace UVs. */
      float lt_puv[3][2];

      lt_puv[0][0] = lt_uv_pxoffset[0][0] * ibuf->x;
      lt_puv[0][1] = lt_uv_pxoffset[0][1] * ibuf->y;

      lt_puv[1][0] = lt_uv_pxoffset[1][0] * ibuf->x;
      lt_puv[1][1] = lt_uv_pxoffset[1][1] * ibuf->y;

      lt_puv[2][0] = lt_uv_pxoffset[2][0] * ibuf->x;
      lt_puv[2][1] = lt_uv_pxoffset[2][1] * ibuf->y;

      if ((ps->faceSeamFlags[tri_index] & PROJ_FACE_SEAM0) ||
          (ps->faceSeamFlags[tri_index] & PROJ_FACE_SEAM1) ||
          (ps->faceSeamFlags[tri_index] & PROJ_FACE_SEAM2)) {
        uv_image_outset(ps, lt_uv_pxoffset, lt_puv, tri_index, ibuf->x, ibuf->y);
      }

      /* ps->loopSeamUVs can't be modified when threading, now this is done we can unlock. */
      if (threaded) {
        /* Other threads could be modifying these vars */
        BLI_thread_unlock(LOCK_CUSTOM1);
      }

      vCoSS[0] = ps->screenCoords[lt_vtri[0]];
      vCoSS[1] = ps->screenCoords[lt_vtri[1]];
      vCoSS[2] = ps->screenCoords[lt_vtri[2]];

      /* PROJ_FACE_SCALE_SEAM must be slightly less than 1.0f */
      if (is_ortho) {
        scale_tri(insetCos, vCoSS, PROJ_FACE_SCALE_SEAM);
      }
      else {
        scale_tri(insetCos, vCo, PROJ_FACE_SCALE_SEAM);
      }

      for (fidx1 = 0; fidx1 < 3; fidx1++) {
        /* next fidx in the face (0,1,2) -> (1,2,0) */
        fidx2 = (fidx1 == 2) ? 0 : fidx1 + 1;

        if ((face_seam_flag & (1 << fidx1)) && /* 1<<fidx1 -> PROJ_FACE_SEAM# */
            line_clip_rect2f(clip_rect,
                             bucket_bounds,
                             vCoSS[fidx1],
                             vCoSS[fidx2],
                             bucket_clip_edges[0],
                             bucket_clip_edges[1])) {
          /* Avoid div by zero. */
          if (len_squared_v2v2(vCoSS[fidx1], vCoSS[fidx2]) > FLT_EPSILON) {
            uint loop_idx = ps->mlooptri_eval[tri_index].tri[fidx1];
            LoopSeamData *seam_data = &ps->loopSeamData[loop_idx];
            float(*seam_uvs)[2] = seam_data->seam_uvs;

            if (is_ortho) {
              fac1 = line_point_factor_v2(bucket_clip_edges[0], vCoSS[fidx1], vCoSS[fidx2]);
              fac2 = line_point_factor_v2(bucket_clip_edges[1], vCoSS[fidx1], vCoSS[fidx2]);
            }
            else {
              fac1 = screen_px_line_point_factor_v2_persp(
                  ps, bucket_clip_edges[0], vCo[fidx1], vCo[fidx2]);
              fac2 = screen_px_line_point_factor_v2_persp(
                  ps, bucket_clip_edges[1], vCo[fidx1], vCo[fidx2]);
            }

            interp_v2_v2v2(seam_subsection[0], lt_uv_pxoffset[fidx1], lt_uv_pxoffset[fidx2], fac1);
            interp_v2_v2v2(seam_subsection[1], lt_uv_pxoffset[fidx1], lt_uv_pxoffset[fidx2], fac2);

            interp_v2_v2v2(seam_subsection[2], seam_uvs[0], seam_uvs[1], fac2);
            interp_v2_v2v2(seam_subsection[3], seam_uvs[0], seam_uvs[1], fac1);

            /* if the bucket_clip_edges values Z values was kept we could avoid this
             * Inset needs to be added so occlusion tests won't hit adjacent faces */
            interp_v3_v3v3(edge_verts_inset_clip[0], insetCos[fidx1], insetCos[fidx2], fac1);
            interp_v3_v3v3(edge_verts_inset_clip[1], insetCos[fidx1], insetCos[fidx2], fac2);

            if (pixel_bounds_uv(seam_subsection, &bounds_px, ibuf->x, ibuf->y)) {
              /* bounds between the seam rect and the uvspace bucket pixels */

              has_isect = 0;
              for (y = bounds_px.ymin; y < bounds_px.ymax; y++) {
                // uv[1] = (((float)y) + 0.5f) / (float)ibuf->y;
                /* use offset uvs instead */
                uv[1] = (float)y / ibuf_yf;

                has_x_isect = 0;
                for (x = bounds_px.xmin; x < bounds_px.xmax; x++) {
                  const float puv[2] = {(float)x, (float)y};
                  bool in_bounds;
                  // uv[0] = (((float)x) + 0.5f) / (float)ibuf->x;
                  /* use offset uvs instead */
                  uv[0] = (float)x / ibuf_xf;

                  /* test we're inside uvspace bucket and triangle bounds */
                  if (equals_v2v2(seam_uvs[0], seam_uvs[1])) {
                    in_bounds = isect_point_tri_v2(uv, UNPACK3(seam_subsection));
                  }
                  else {
                    in_bounds = isect_point_quad_v2(uv, UNPACK4(seam_subsection));
                  }

                  if (in_bounds) {
                    if ((seam_data->corner_dist_sq[0] > 0.0f) &&
                        (len_squared_v2v2(puv, seam_data->seam_puvs[0]) <
                         seam_data->corner_dist_sq[0]) &&
                        (len_squared_v2v2(puv, lt_puv[fidx1]) > ps->seam_bleed_px_sq)) {
                      in_bounds = false;
                    }
                    else if ((seam_data->corner_dist_sq[1] > 0.0f) &&
                             (len_squared_v2v2(puv, seam_data->seam_puvs[1]) <
                              seam_data->corner_dist_sq[1]) &&
                             (len_squared_v2v2(puv, lt_puv[fidx2]) > ps->seam_bleed_px_sq)) {
                      in_bounds = false;
                    }
                  }

                  if (in_bounds) {
                    float pixel_on_edge[4];
                    float fac;

                    if (is_ortho) {
                      screen_px_from_ortho(
                          uv, v1coSS, v2coSS, v3coSS, uv1co, uv2co, uv3co, pixelScreenCo, w);
                    }
                    else {
                      screen_px_from_persp(
                          uv, v1coSS, v2coSS, v3coSS, uv1co, uv2co, uv3co, pixelScreenCo, w);
                    }

                    /* We need the coord of the pixel on the edge, for the occlusion query. */
                    fac = resolve_quad_u_v2(uv, UNPACK4(seam_subsection));
                    interp_v3_v3v3(
                        pixel_on_edge, edge_verts_inset_clip[0], edge_verts_inset_clip[1], fac);

                    if (!is_ortho) {
                      pixel_on_edge[3] = 1.0f;
                      /* cast because of const */
                      mul_m4_v4((float(*)[4])ps->projectMat, pixel_on_edge);
                      pixel_on_edge[0] = (float)(ps->winx * 0.5f) +
                                         (ps->winx * 0.5f) * pixel_on_edge[0] / pixel_on_edge[3];
                      pixel_on_edge[1] = (float)(ps->winy * 0.5f) +
                                         (ps->winy * 0.5f) * pixel_on_edge[1] / pixel_on_edge[3];
                      /* Use the depth for bucket point occlusion */
                      pixel_on_edge[2] = pixel_on_edge[2] / pixel_on_edge[3];
                    }

                    if ((ps->do_occlude == false) ||
                        !project_bucket_point_occluded(
                            ps, bucketFaceNodes, tri_index, pixel_on_edge)) {
                      /* a pity we need to get the worldspace
                       * pixel location here */
                      if (do_clip || do_3d_mapping) {
                        interp_v3_v3v3v3(wco, vCo[0], vCo[1], vCo[2], w);

                        if (do_clip && ED_view3d_clipping_test(ps->rv3d, wco, true)) {
                          /* Watch out that no code below
                           * this needs to run */
                          continue;
                        }
                      }

                      mask = project_paint_uvpixel_mask(ps, tri_index, w);

                      if (mask > 0.0f) {
                        BLI_linklist_prepend_arena(
                            bucketPixelNodes,
                            project_paint_uvpixel_init(
                                ps, arena, &tinf, x, y, mask, tri_index, pixelScreenCo, wco, w),
                            arena);
                      }
                    }
                  }
                  else if (has_x_isect) {
                    /* assuming the face is not a bow-tie - we know
                     * we can't intersect again on the X */
                    break;
                  }
                }

#  if 0 /* TODO - investigate why this doesn't work sometimes! it should! */
                /* no intersection for this entire row,
                 * after some intersection above means we can quit now */
                if (has_x_isect == 0 && has_isect) {
                  break;
                }
#  endif
              }
            }
          }
        }
      }
    }
  }
#else
  UNUSED_VARS(vCo, threaded);
#endif /* PROJ_DEBUG_NOSEAMBLEED */
}

/**
 * Takes floating point screen-space min/max and
 * returns int min/max to be used as indices for ps->bucketRect, ps->bucketFlags
 */
static void project_paint_bucket_bounds(const ProjPaintState *ps,
                                        const float min[2],
                                        const float max[2],
                                        int bucketMin[2],
                                        int bucketMax[2])
{
  /* divide by bucketWidth & bucketHeight so the bounds are offset in bucket grid units */

  /* XXX: the offset of 0.5 is always truncated to zero and the offset of 1.5f
   * is always truncated to 1, is this really correct?? - jwilkins */

  /* these offsets of 0.5 and 1.5 seem odd but they are correct */
  bucketMin[0] =
      (int)((int)(((float)(min[0] - ps->screenMin[0]) / ps->screen_width) * ps->buckets_x) + 0.5f);
  bucketMin[1] = (int)((int)(((float)(min[1] - ps->screenMin[1]) / ps->screen_height) *
                             ps->buckets_y) +
                       0.5f);

  bucketMax[0] =
      (int)((int)(((float)(max[0] - ps->screenMin[0]) / ps->screen_width) * ps->buckets_x) + 1.5f);
  bucketMax[1] = (int)((int)(((float)(max[1] - ps->screenMin[1]) / ps->screen_height) *
                             ps->buckets_y) +
                       1.5f);

  /* in case the rect is outside the mesh 2d bounds */
  CLAMP(bucketMin[0], 0, ps->buckets_x);
  CLAMP(bucketMin[1], 0, ps->buckets_y);

  CLAMP(bucketMax[0], 0, ps->buckets_x);
  CLAMP(bucketMax[1], 0, ps->buckets_y);
}

/* set bucket_bounds to a screen space-aligned floating point bound-box */
static void project_bucket_bounds(const ProjPaintState *ps,
                                  const int bucket_x,
                                  const int bucket_y,
                                  rctf *bucket_bounds)
{
  /* left */
  bucket_bounds->xmin = (ps->screenMin[0] + ((bucket_x) * (ps->screen_width / ps->buckets_x)));
  /* right */
  bucket_bounds->xmax = (ps->screenMin[0] + ((bucket_x + 1) * (ps->screen_width / ps->buckets_x)));

  /* bottom */
  bucket_bounds->ymin = (ps->screenMin[1] + ((bucket_y) * (ps->screen_height / ps->buckets_y)));
  /* top */
  bucket_bounds->ymax = (ps->screenMin[1] +
                         ((bucket_y + 1) * (ps->screen_height / ps->buckets_y)));
}

/* Fill this bucket with pixels from the faces that intersect it.
 *
 * have bucket_bounds as an argument so we don't need to give bucket_x/y the rect function needs */
static void project_bucket_init(const ProjPaintState *ps,
                                const int thread_index,
                                const int bucket_index,
                                const rctf *clip_rect,
                                const rctf *bucket_bounds)
{
  LinkNode *node;
  int tri_index, image_index = 0;
  ImBuf *ibuf = NULL;
  Image *tpage_last = NULL, *tpage;
  ImBuf *tmpibuf = NULL;
  int tile_last = 0;

  if (ps->image_tot == 1) {
    /* Simple loop, no context switching */
    ibuf = ps->projImages[0].ibuf;

    for (node = ps->bucketFaces[bucket_index]; node; node = node->next) {
      project_paint_face_init(ps,
                              thread_index,
                              bucket_index,
                              POINTER_AS_INT(node->link),
                              0,
                              clip_rect,
                              bucket_bounds,
                              ibuf,
                              &tmpibuf);
    }
  }
  else {

    /* More complicated loop, switch between images */
    for (node = ps->bucketFaces[bucket_index]; node; node = node->next) {
      tri_index = POINTER_AS_INT(node->link);

      const MLoopTri *lt = &ps->mlooptri_eval[tri_index];
      const float *lt_tri_uv[3] = {PS_LOOPTRI_AS_UV_3(ps->poly_to_loop_uv, lt)};

      /* Image context switching */
      tpage = project_paint_face_paint_image(ps, tri_index);
      int tile = project_paint_face_paint_tile(tpage, lt_tri_uv[0]);
      if (tpage_last != tpage || tile_last != tile) {
        tpage_last = tpage;
        tile_last = tile;

        ibuf = NULL;
        for (image_index = 0; image_index < ps->image_tot; image_index++) {
          ProjPaintImage *projIma = &ps->projImages[image_index];
          if ((projIma->ima == tpage) && (projIma->iuser.tile == tile)) {
            ibuf = projIma->ibuf;
            break;
          }
        }
        BLI_assert(ibuf != NULL);
      }
      /* context switching done */

      project_paint_face_init(ps,
                              thread_index,
                              bucket_index,
                              tri_index,
                              image_index,
                              clip_rect,
                              bucket_bounds,
                              ibuf,
                              &tmpibuf);
    }
  }

  if (tmpibuf) {
    IMB_freeImBuf(tmpibuf);
  }

  ps->bucketFlags[bucket_index] |= PROJ_BUCKET_INIT;
}

/* We want to know if a bucket and a face overlap in screen-space
 *
 * Note, if this ever returns false positives its not that bad, since a face in the bounding area
 * will have its pixels calculated when it might not be needed later, (at the moment at least)
 * obviously it shouldn't have bugs though */

static bool project_bucket_face_isect(ProjPaintState *ps,
                                      int bucket_x,
                                      int bucket_y,
                                      const MLoopTri *lt)
{
  /* TODO - replace this with a trickier method that uses side-of-line for all
   * #ProjPaintState.screenCoords edges against the closest bucket corner. */
  const int lt_vtri[3] = {PS_LOOPTRI_AS_VERT_INDEX_3(ps, lt)};
  rctf bucket_bounds;
  float p1[2], p2[2], p3[2], p4[2];
  const float *v, *v1, *v2, *v3;
  int fidx;

  project_bucket_bounds(ps, bucket_x, bucket_y, &bucket_bounds);

  /* Is one of the faces verts in the bucket bounds? */

  fidx = 2;
  do {
    v = ps->screenCoords[lt_vtri[fidx]];
    if (BLI_rctf_isect_pt_v(&bucket_bounds, v)) {
      return true;
    }
  } while (fidx--);

  v1 = ps->screenCoords[lt_vtri[0]];
  v2 = ps->screenCoords[lt_vtri[1]];
  v3 = ps->screenCoords[lt_vtri[2]];

  p1[0] = bucket_bounds.xmin;
  p1[1] = bucket_bounds.ymin;
  p2[0] = bucket_bounds.xmin;
  p2[1] = bucket_bounds.ymax;
  p3[0] = bucket_bounds.xmax;
  p3[1] = bucket_bounds.ymax;
  p4[0] = bucket_bounds.xmax;
  p4[1] = bucket_bounds.ymin;

  if (isect_point_tri_v2(p1, v1, v2, v3) || isect_point_tri_v2(p2, v1, v2, v3) ||
      isect_point_tri_v2(p3, v1, v2, v3) || isect_point_tri_v2(p4, v1, v2, v3) ||
      /* we can avoid testing v3,v1 because another intersection MUST exist if this intersects */
      (isect_seg_seg_v2(p1, p2, v1, v2) || isect_seg_seg_v2(p1, p2, v2, v3)) ||
      (isect_seg_seg_v2(p2, p3, v1, v2) || isect_seg_seg_v2(p2, p3, v2, v3)) ||
      (isect_seg_seg_v2(p3, p4, v1, v2) || isect_seg_seg_v2(p3, p4, v2, v3)) ||
      (isect_seg_seg_v2(p4, p1, v1, v2) || isect_seg_seg_v2(p4, p1, v2, v3))) {
    return true;
  }

  return false;
}

/* Add faces to the bucket but don't initialize its pixels
 * TODO - when painting occluded, sort the faces on their min-Z
 * and only add faces that faces that are not occluded */
static void project_paint_delayed_face_init(ProjPaintState *ps,
                                            const MLoopTri *lt,
                                            const int tri_index)
{
  const int lt_vtri[3] = {PS_LOOPTRI_AS_VERT_INDEX_3(ps, lt)};
  float min[2], max[2], *vCoSS;
  /* for ps->bucketRect indexing */
  int bucketMin[2], bucketMax[2];
  int fidx, bucket_x, bucket_y;
  /* for early loop exit */
  int has_x_isect = -1, has_isect = 0;
  /* just use the first thread arena since threading has not started yet */
  MemArena *arena = ps->arena_mt[0];

  INIT_MINMAX2(min, max);

  fidx = 2;
  do {
    vCoSS = ps->screenCoords[lt_vtri[fidx]];
    minmax_v2v2_v2(min, max, vCoSS);
  } while (fidx--);

  project_paint_bucket_bounds(ps, min, max, bucketMin, bucketMax);

  for (bucket_y = bucketMin[1]; bucket_y < bucketMax[1]; bucket_y++) {
    has_x_isect = 0;
    for (bucket_x = bucketMin[0]; bucket_x < bucketMax[0]; bucket_x++) {
      if (project_bucket_face_isect(ps, bucket_x, bucket_y, lt)) {
        int bucket_index = bucket_x + (bucket_y * ps->buckets_x);
        BLI_linklist_prepend_arena(&ps->bucketFaces[bucket_index],
                                   /* cast to a pointer to shut up the compiler */
                                   POINTER_FROM_INT(tri_index),
                                   arena);

        has_x_isect = has_isect = 1;
      }
      else if (has_x_isect) {
        /* assuming the face is not a bow-tie - we know we can't intersect again on the X */
        break;
      }
    }

    /* no intersection for this entire row,
     * after some intersection above means we can quit now */
    if (has_x_isect == 0 && has_isect) {
      break;
    }
  }

#ifndef PROJ_DEBUG_NOSEAMBLEED
  if (ps->seam_bleed_px > 0.0f) {
    /* set as uninitialized */
    ps->loopSeamData[lt->tri[0]].seam_uvs[0][0] = FLT_MAX;
    ps->loopSeamData[lt->tri[1]].seam_uvs[0][0] = FLT_MAX;
    ps->loopSeamData[lt->tri[2]].seam_uvs[0][0] = FLT_MAX;
  }
#endif
}

static void proj_paint_state_viewport_init(ProjPaintState *ps, const char symmetry_flag)
{
  float mat[3][3];
  float viewmat[4][4];
  float viewinv[4][4];

  ps->viewDir[0] = 0.0f;
  ps->viewDir[1] = 0.0f;
  ps->viewDir[2] = 1.0f;

  copy_m4_m4(ps->obmat, ps->ob->obmat);

  if (symmetry_flag) {
    int i;
    for (i = 0; i < 3; i++) {
      if ((symmetry_flag >> i) & 1) {
        negate_v3(ps->obmat[i]);
        ps->is_flip_object = !ps->is_flip_object;
      }
    }
  }

  invert_m4_m4(ps->obmat_imat, ps->obmat);

  if (ELEM(ps->source, PROJ_SRC_VIEW, PROJ_SRC_VIEW_FILL)) {
    /* normal drawing */
    ps->winx = ps->region->winx;
    ps->winy = ps->region->winy;

    copy_m4_m4(viewmat, ps->rv3d->viewmat);
    copy_m4_m4(viewinv, ps->rv3d->viewinv);

    ED_view3d_ob_project_mat_get_from_obmat(ps->rv3d, ps->obmat, ps->projectMat);

    ps->is_ortho = ED_view3d_clip_range_get(
        ps->depsgraph, ps->v3d, ps->rv3d, &ps->clip_start, &ps->clip_end, true);
  }
  else {
    /* re-projection */
    float winmat[4][4];
    float vmat[4][4];

    ps->winx = ps->reproject_ibuf->x;
    ps->winy = ps->reproject_ibuf->y;

    if (ps->source == PROJ_SRC_IMAGE_VIEW) {
      /* image stores camera data, tricky */
      IDProperty *idgroup = IDP_GetProperties(&ps->reproject_image->id, 0);
      IDProperty *view_data = IDP_GetPropertyFromGroup(idgroup, PROJ_VIEW_DATA_ID);

      const float *array = (float *)IDP_Array(view_data);

      /* use image array, written when creating image */
      memcpy(winmat, array, sizeof(winmat));
      array += sizeof(winmat) / sizeof(float);
      memcpy(viewmat, array, sizeof(viewmat));
      array += sizeof(viewmat) / sizeof(float);
      ps->clip_start = array[0];
      ps->clip_end = array[1];
      ps->is_ortho = array[2] ? 1 : 0;

      invert_m4_m4(viewinv, viewmat);
    }
    else if (ps->source == PROJ_SRC_IMAGE_CAM) {
      Object *cam_ob_eval = DEG_get_evaluated_object(ps->depsgraph, ps->scene->camera);
      CameraParams params;

      /* viewmat & viewinv */
      copy_m4_m4(viewinv, cam_ob_eval->obmat);
      normalize_m4(viewinv);
      invert_m4_m4(viewmat, viewinv);

      /* window matrix, clipping and ortho */
      BKE_camera_params_init(&params);
      BKE_camera_params_from_object(&params, cam_ob_eval);
      BKE_camera_params_compute_viewplane(&params, ps->winx, ps->winy, 1.0f, 1.0f);
      BKE_camera_params_compute_matrix(&params);

      copy_m4_m4(winmat, params.winmat);
      ps->clip_start = params.clip_start;
      ps->clip_end = params.clip_end;
      ps->is_ortho = params.is_ortho;
    }
    else {
      BLI_assert(0);
    }

    /* same as #ED_view3d_ob_project_mat_get */
    mul_m4_m4m4(vmat, viewmat, ps->obmat);
    mul_m4_m4m4(ps->projectMat, winmat, vmat);
  }

  invert_m4_m4(ps->projectMatInv, ps->projectMat);

  /* viewDir - object relative */
  copy_m3_m4(mat, viewinv);
  mul_m3_v3(mat, ps->viewDir);
  copy_m3_m4(mat, ps->obmat_imat);
  mul_m3_v3(mat, ps->viewDir);
  normalize_v3(ps->viewDir);

  if (UNLIKELY(ps->is_flip_object)) {
    negate_v3(ps->viewDir);
  }

  /* viewPos - object relative */
  copy_v3_v3(ps->viewPos, viewinv[3]);
  copy_m3_m4(mat, ps->obmat_imat);
  mul_m3_v3(mat, ps->viewPos);
  add_v3_v3(ps->viewPos, ps->obmat_imat[3]);
}

static void proj_paint_state_screen_coords_init(ProjPaintState *ps, const int diameter)
{
  const MVert *mv;
  float *projScreenCo;
  float projMargin;
  int a;

  INIT_MINMAX2(ps->screenMin, ps->screenMax);

  ps->screenCoords = MEM_mallocN(sizeof(float) * ps->totvert_eval * 4, "ProjectPaint ScreenVerts");
  projScreenCo = *ps->screenCoords;

  if (ps->is_ortho) {
    for (a = 0, mv = ps->mvert_eval; a < ps->totvert_eval; a++, mv++, projScreenCo += 4) {
      mul_v3_m4v3(projScreenCo, ps->projectMat, mv->co);

      /* screen space, not clamped */
      projScreenCo[0] = (float)(ps->winx * 0.5f) + (ps->winx * 0.5f) * projScreenCo[0];
      projScreenCo[1] = (float)(ps->winy * 0.5f) + (ps->winy * 0.5f) * projScreenCo[1];
      minmax_v2v2_v2(ps->screenMin, ps->screenMax, projScreenCo);
    }
  }
  else {
    for (a = 0, mv = ps->mvert_eval; a < ps->totvert_eval; a++, mv++, projScreenCo += 4) {
      copy_v3_v3(projScreenCo, mv->co);
      projScreenCo[3] = 1.0f;

      mul_m4_v4(ps->projectMat, projScreenCo);

      if (projScreenCo[3] > ps->clip_start) {
        /* screen space, not clamped */
        projScreenCo[0] = (float)(ps->winx * 0.5f) +
                          (ps->winx * 0.5f) * projScreenCo[0] / projScreenCo[3];
        projScreenCo[1] = (float)(ps->winy * 0.5f) +
                          (ps->winy * 0.5f) * projScreenCo[1] / projScreenCo[3];
        /* Use the depth for bucket point occlusion */
        projScreenCo[2] = projScreenCo[2] / projScreenCo[3];
        minmax_v2v2_v2(ps->screenMin, ps->screenMax, projScreenCo);
      }
      else {
        /* TODO - deal with cases where 1 side of a face goes behind the view ?
         *
         * After some research this is actually very tricky, only option is to
         * clip the derived mesh before painting, which is a Pain */
        projScreenCo[0] = FLT_MAX;
      }
    }
  }

  /* If this border is not added we get artifacts for faces that
   * have a parallel edge and at the bounds of the 2D projected verts eg
   * - a single screen aligned quad */
  projMargin = (ps->screenMax[0] - ps->screenMin[0]) * 0.000001f;
  ps->screenMax[0] += projMargin;
  ps->screenMin[0] -= projMargin;
  projMargin = (ps->screenMax[1] - ps->screenMin[1]) * 0.000001f;
  ps->screenMax[1] += projMargin;
  ps->screenMin[1] -= projMargin;

  if (ps->source == PROJ_SRC_VIEW) {
#ifdef PROJ_DEBUG_WINCLIP
    CLAMP(ps->screenMin[0], (float)(-diameter), (float)(ps->winx + diameter));
    CLAMP(ps->screenMax[0], (float)(-diameter), (float)(ps->winx + diameter));

    CLAMP(ps->screenMin[1], (float)(-diameter), (float)(ps->winy + diameter));
    CLAMP(ps->screenMax[1], (float)(-diameter), (float)(ps->winy + diameter));
#else
    UNUSED_VARS(diameter);
#endif
  }
  else if (ps->source != PROJ_SRC_VIEW_FILL) { /* re-projection, use bounds */
    ps->screenMin[0] = 0;
    ps->screenMax[0] = (float)(ps->winx);

    ps->screenMin[1] = 0;
    ps->screenMax[1] = (float)(ps->winy);
  }
}

static void proj_paint_state_cavity_init(ProjPaintState *ps)
{
  const MVert *mv;
  const MEdge *me;
  float *cavities;
  int a;

  if (ps->do_mask_cavity) {
    int *counter = MEM_callocN(sizeof(int) * ps->totvert_eval, "counter");
    float(*edges)[3] = MEM_callocN(sizeof(float[3]) * ps->totvert_eval, "edges");
    ps->cavities = MEM_mallocN(sizeof(float) * ps->totvert_eval, "ProjectPaint Cavities");
    cavities = ps->cavities;

    for (a = 0, me = ps->medge_eval; a < ps->totedge_eval; a++, me++) {
      float e[3];
      sub_v3_v3v3(e, ps->mvert_eval[me->v1].co, ps->mvert_eval[me->v2].co);
      normalize_v3(e);
      add_v3_v3(edges[me->v2], e);
      counter[me->v2]++;
      sub_v3_v3(edges[me->v1], e);
      counter[me->v1]++;
    }
    for (a = 0, mv = ps->mvert_eval; a < ps->totvert_eval; a++, mv++) {
      if (counter[a] > 0) {
        float no[3];
        mul_v3_fl(edges[a], 1.0f / counter[a]);
        normal_short_to_float_v3(no, mv->no);
        /* Augment the difference. */
        cavities[a] = saacos(10.0f * dot_v3v3(no, edges[a])) * (float)M_1_PI;
      }
      else {
        cavities[a] = 0.0;
      }
    }

    MEM_freeN(counter);
    MEM_freeN(edges);
  }
}

#ifndef PROJ_DEBUG_NOSEAMBLEED
static void proj_paint_state_seam_bleed_init(ProjPaintState *ps)
{
  if (ps->seam_bleed_px > 0.0f) {
    ps->vertFaces = MEM_callocN(sizeof(LinkNode *) * ps->totvert_eval, "paint-vertFaces");
    ps->faceSeamFlags = MEM_callocN(sizeof(ushort) * ps->totlooptri_eval, "paint-faceSeamFlags");
    ps->faceWindingFlags = MEM_callocN(sizeof(char) * ps->totlooptri_eval,
                                       "paint-faceWindindFlags");
    ps->loopSeamData = MEM_mallocN(sizeof(LoopSeamData) * ps->totloop_eval, "paint-loopSeamUVs");
    ps->vertSeams = MEM_callocN(sizeof(ListBase) * ps->totvert_eval, "paint-vertSeams");
  }
}
#endif

static void proj_paint_state_thread_init(ProjPaintState *ps, const bool reset_threads)
{
  /* Thread stuff
   *
   * very small brushes run a lot slower multi-threaded since the advantage with
   * threads is being able to fill in multiple buckets at once.
   * Only use threads for bigger brushes. */

  ps->thread_tot = BKE_scene_num_threads(ps->scene);

  /* workaround for T35057, disable threading if diameter is less than is possible for
   * optimum bucket number generation */
  if (reset_threads) {
    ps->thread_tot = 1;
  }

  if (ps->is_shared_user == false) {
    if (ps->thread_tot > 1) {
      ps->tile_lock = MEM_mallocN(sizeof(SpinLock), "projpaint_tile_lock");
      BLI_spin_init(ps->tile_lock);
    }

    ED_image_paint_tile_lock_init();
  }

  for (int a = 0; a < ps->thread_tot; a++) {
    ps->arena_mt[a] = BLI_memarena_new(MEM_SIZE_OPTIMAL(1 << 16), "project paint arena");
  }
}

static void proj_paint_state_vert_flags_init(ProjPaintState *ps)
{
  if (ps->do_backfacecull && ps->do_mask_normal) {
    float viewDirPersp[3];
    const MVert *mv;
    float no[3];
    int a;

    ps->vertFlags = MEM_callocN(sizeof(char) * ps->totvert_eval, "paint-vertFlags");

    for (a = 0, mv = ps->mvert_eval; a < ps->totvert_eval; a++, mv++) {
      normal_short_to_float_v3(no, mv->no);
      if (UNLIKELY(ps->is_flip_object)) {
        negate_v3(no);
      }

      if (ps->is_ortho) {
        if (dot_v3v3(ps->viewDir, no) <= ps->normal_angle__cos) {
          /* 1 vert of this face is towards us */
          ps->vertFlags[a] |= PROJ_VERT_CULL;
        }
      }
      else {
        sub_v3_v3v3(viewDirPersp, ps->viewPos, mv->co);
        normalize_v3(viewDirPersp);
        if (UNLIKELY(ps->is_flip_object)) {
          negate_v3(viewDirPersp);
        }
        if (dot_v3v3(viewDirPersp, no) <= ps->normal_angle__cos) {
          /* 1 vert of this face is towards us */
          ps->vertFlags[a] |= PROJ_VERT_CULL;
        }
      }
    }
  }
  else {
    ps->vertFlags = NULL;
  }
}

#ifndef PROJ_DEBUG_NOSEAMBLEED
static void project_paint_bleed_add_face_user(const ProjPaintState *ps,
                                              MemArena *arena,
                                              const MLoopTri *lt,
                                              const int tri_index)
{
  /* add face user if we have bleed enabled, set the UV seam flags later */
  /* annoying but we need to add all faces even ones we never use elsewhere */
  if (ps->seam_bleed_px > 0.0f) {
    const float *lt_tri_uv[3] = {PS_LOOPTRI_AS_UV_3(ps->poly_to_loop_uv, lt)};

    /* Check for degenerate triangles. Degenerate faces cause trouble with bleed computations.
     * Ideally this would be checked later, not to add to the cost of computing non-degenerate
     * triangles, but that would allow other triangles to still find adjacent seams on degenerate
     * triangles, potentially causing incorrect results. */
    if (area_tri_v2(UNPACK3(lt_tri_uv)) > 0.0f) {
      const int lt_vtri[3] = {PS_LOOPTRI_AS_VERT_INDEX_3(ps, lt)};
      void *tri_index_p = POINTER_FROM_INT(tri_index);

      BLI_linklist_prepend_arena(&ps->vertFaces[lt_vtri[0]], tri_index_p, arena);
      BLI_linklist_prepend_arena(&ps->vertFaces[lt_vtri[1]], tri_index_p, arena);
      BLI_linklist_prepend_arena(&ps->vertFaces[lt_vtri[2]], tri_index_p, arena);
    }
    else {
      ps->faceSeamFlags[tri_index] |= PROJ_FACE_DEGENERATE;
    }
  }
}
#endif

/* Return true if evaluated mesh can be painted on, false otherwise */
static bool proj_paint_state_mesh_eval_init(const bContext *C, ProjPaintState *ps)
{
  Depsgraph *depsgraph = CTX_data_ensure_evaluated_depsgraph(C);
  Object *ob = ps->ob;

  Scene *scene_eval = DEG_get_evaluated_scene(depsgraph);
  Object *ob_eval = DEG_get_evaluated_object(depsgraph, ob);

  if (scene_eval == NULL || ob_eval == NULL) {
    return false;
  }

  CustomData_MeshMasks cddata_masks = scene_eval->customdata_mask;
  cddata_masks.fmask |= CD_MASK_MTFACE;
  cddata_masks.lmask |= CD_MASK_MLOOPUV;
  if (ps->do_face_sel) {
    cddata_masks.vmask |= CD_MASK_ORIGINDEX;
    cddata_masks.emask |= CD_MASK_ORIGINDEX;
    cddata_masks.pmask |= CD_MASK_ORIGINDEX;
  }
  ps->me_eval = mesh_get_eval_final(depsgraph, scene_eval, ob_eval, &cddata_masks);

  if (!CustomData_has_layer(&ps->me_eval->ldata, CD_MLOOPUV)) {
    ps->me_eval = NULL;
    return false;
  }

  /* Build final material array, we use this a lot here. */
  /* materials start from 1, default material is 0 */
  const int totmat = ob->totcol + 1;
  ps->mat_array = MEM_malloc_arrayN(totmat, sizeof(*ps->mat_array), __func__);
  /* We leave last material as empty - rationale here is being able to index
   * the materials by using the mf->mat_nr directly and leaving the last
   * material as NULL in case no materials exist on mesh, so indexing will not fail. */
  for (int i = 0; i < totmat - 1; i++) {
    ps->mat_array[i] = BKE_object_material_get(ob, i + 1);
  }
  ps->mat_array[totmat - 1] = NULL;

  ps->mvert_eval = ps->me_eval->mvert;
  if (ps->do_mask_cavity) {
    ps->medge_eval = ps->me_eval->medge;
  }
  ps->mloop_eval = ps->me_eval->mloop;
  ps->mpoly_eval = ps->me_eval->mpoly;

  ps->totvert_eval = ps->me_eval->totvert;
  ps->totedge_eval = ps->me_eval->totedge;
  ps->totpoly_eval = ps->me_eval->totpoly;
  ps->totloop_eval = ps->me_eval->totloop;

  ps->mlooptri_eval = BKE_mesh_runtime_looptri_ensure(ps->me_eval);
  ps->totlooptri_eval = ps->me_eval->runtime.looptris.len;

  ps->poly_to_loop_uv = MEM_mallocN(ps->totpoly_eval * sizeof(MLoopUV *), "proj_paint_mtfaces");

  return true;
}

typedef struct {
  const MLoopUV *mloopuv_clone_base;
  const TexPaintSlot *slot_last_clone;
  const TexPaintSlot *slot_clone;
} ProjPaintLayerClone;

static void proj_paint_layer_clone_init(ProjPaintState *ps, ProjPaintLayerClone *layer_clone)
{
  MLoopUV *mloopuv_clone_base = NULL;

  /* use clone mtface? */
  if (ps->do_layer_clone) {
    const int layer_num = CustomData_get_clone_layer(&((Mesh *)ps->ob->data)->ldata, CD_MLOOPUV);

    ps->poly_to_loop_uv_clone = MEM_mallocN(ps->totpoly_eval * sizeof(MLoopUV *),
                                            "proj_paint_mtfaces");

    if (layer_num != -1) {
      mloopuv_clone_base = CustomData_get_layer_n(&ps->me_eval->ldata, CD_MLOOPUV, layer_num);
    }

    if (mloopuv_clone_base == NULL) {
      /* get active instead */
      mloopuv_clone_base = CustomData_get_layer(&ps->me_eval->ldata, CD_MLOOPUV);
    }
  }

  memset(layer_clone, 0, sizeof(*layer_clone));
  layer_clone->mloopuv_clone_base = mloopuv_clone_base;
}

/* Return true if face should be skipped, false otherwise */
static bool project_paint_clone_face_skip(ProjPaintState *ps,
                                          ProjPaintLayerClone *lc,
                                          const TexPaintSlot *slot,
                                          const int tri_index)
{
  if (ps->do_layer_clone) {
    if (ps->do_material_slots) {
      lc->slot_clone = project_paint_face_clone_slot(ps, tri_index);
      /* all faces should have a valid slot, reassert here */
      if (ELEM(lc->slot_clone, NULL, slot)) {
        return true;
      }
    }
    else if (ps->clone_ima == ps->canvas_ima) {
      return true;
    }

    if (ps->do_material_slots) {
      if (lc->slot_clone != lc->slot_last_clone) {
        if (!slot->uvname || !(lc->mloopuv_clone_base = CustomData_get_layer_named(
                                   &ps->me_eval->ldata, CD_MLOOPUV, lc->slot_clone->uvname))) {
          lc->mloopuv_clone_base = CustomData_get_layer(&ps->me_eval->ldata, CD_MLOOPUV);
        }
        lc->slot_last_clone = lc->slot_clone;
      }
    }

    /* will set multiple times for 4+ sided poly */
    ps->poly_to_loop_uv_clone[ps->mlooptri_eval[tri_index].poly] = lc->mloopuv_clone_base;
  }
  return false;
}

typedef struct {
  const MPoly *mpoly_orig;

  const int *index_mp_to_orig;
} ProjPaintFaceLookup;

static void proj_paint_face_lookup_init(const ProjPaintState *ps, ProjPaintFaceLookup *face_lookup)
{
  memset(face_lookup, 0, sizeof(*face_lookup));
  if (ps->do_face_sel) {
    face_lookup->index_mp_to_orig = CustomData_get_layer(&ps->me_eval->pdata, CD_ORIGINDEX);
    face_lookup->mpoly_orig = ((Mesh *)ps->ob->data)->mpoly;
  }
}

/* Return true if face should be considered selected, false otherwise */
static bool project_paint_check_face_sel(const ProjPaintState *ps,
                                         const ProjPaintFaceLookup *face_lookup,
                                         const MLoopTri *lt)
{
  if (ps->do_face_sel) {
    int orig_index;
    const MPoly *mp;

    if ((face_lookup->index_mp_to_orig != NULL) &&
        (((orig_index = (face_lookup->index_mp_to_orig[lt->poly]))) != ORIGINDEX_NONE)) {
      mp = &face_lookup->mpoly_orig[orig_index];
    }
    else {
      mp = &ps->mpoly_eval[lt->poly];
    }

    return ((mp->flag & ME_FACE_SEL) != 0);
  }
  return true;
}

typedef struct {
  const float *v1;
  const float *v2;
  const float *v3;
} ProjPaintFaceCoSS;

static void proj_paint_face_coSS_init(const ProjPaintState *ps,
                                      const MLoopTri *lt,
                                      ProjPaintFaceCoSS *coSS)
{
  const int lt_vtri[3] = {PS_LOOPTRI_AS_VERT_INDEX_3(ps, lt)};
  coSS->v1 = ps->screenCoords[lt_vtri[0]];
  coSS->v2 = ps->screenCoords[lt_vtri[1]];
  coSS->v3 = ps->screenCoords[lt_vtri[2]];
}

/* Return true if face should be culled, false otherwise */
static bool project_paint_flt_max_cull(const ProjPaintState *ps, const ProjPaintFaceCoSS *coSS)
{
  if (!ps->is_ortho) {
    if (coSS->v1[0] == FLT_MAX || coSS->v2[0] == FLT_MAX || coSS->v3[0] == FLT_MAX) {
      return true;
    }
  }
  return false;
}

#ifdef PROJ_DEBUG_WINCLIP
/* Return true if face should be culled, false otherwise */
static bool project_paint_winclip(const ProjPaintState *ps, const ProjPaintFaceCoSS *coSS)
{
  /* ignore faces outside the view */
  return ((ps->source != PROJ_SRC_VIEW_FILL) &&
          ((coSS->v1[0] < ps->screenMin[0] && coSS->v2[0] < ps->screenMin[0] &&
            coSS->v3[0] < ps->screenMin[0]) ||

           (coSS->v1[0] > ps->screenMax[0] && coSS->v2[0] > ps->screenMax[0] &&
            coSS->v3[0] > ps->screenMax[0]) ||

           (coSS->v1[1] < ps->screenMin[1] && coSS->v2[1] < ps->screenMin[1] &&
            coSS->v3[1] < ps->screenMin[1]) ||

           (coSS->v1[1] > ps->screenMax[1] && coSS->v2[1] > ps->screenMax[1] &&
            coSS->v3[1] > ps->screenMax[1])));
}
#endif /* PROJ_DEBUG_WINCLIP */

typedef struct PrepareImageEntry {
  struct PrepareImageEntry *next, *prev;
  Image *ima;
  ImageUser iuser;
} PrepareImageEntry;

static void project_paint_build_proj_ima(ProjPaintState *ps,
                                         MemArena *arena,
                                         ListBase *used_images)
{
  ProjPaintImage *projIma;
  PrepareImageEntry *entry;
  int i;

  /* build an array of images we use */
  projIma = ps->projImages = BLI_memarena_alloc(arena, sizeof(ProjPaintImage) * ps->image_tot);

  for (entry = used_images->first, i = 0; entry; entry = entry->next, i++, projIma++) {
    projIma->iuser = entry->iuser;
    int size;
    projIma->ima = entry->ima;
    projIma->touch = 0;
    projIma->ibuf = BKE_image_acquire_ibuf(projIma->ima, &projIma->iuser, NULL);
    if (projIma->ibuf == NULL) {
      projIma->iuser.tile = 0;
      projIma->ibuf = BKE_image_acquire_ibuf(projIma->ima, &projIma->iuser, NULL);
      BLI_assert(projIma->ibuf != NULL);
    }
    size = sizeof(void **) * ED_IMAGE_UNDO_TILE_NUMBER(projIma->ibuf->x) *
           ED_IMAGE_UNDO_TILE_NUMBER(projIma->ibuf->y);
    projIma->partRedrawRect = BLI_memarena_alloc(
        arena, sizeof(ImagePaintPartialRedraw) * PROJ_BOUNDBOX_SQUARED);
    partial_redraw_array_init(projIma->partRedrawRect);
    projIma->undoRect = (volatile void **)BLI_memarena_alloc(arena, size);
    memset((void *)projIma->undoRect, 0, size);
    projIma->maskRect = BLI_memarena_alloc(arena, size);
    memset(projIma->maskRect, 0, size);
    projIma->valid = BLI_memarena_alloc(arena, size);
    memset(projIma->valid, 0, size);
  }
}

static void project_paint_prepare_all_faces(ProjPaintState *ps,
                                            MemArena *arena,
                                            const ProjPaintFaceLookup *face_lookup,
                                            ProjPaintLayerClone *layer_clone,
                                            const MLoopUV *mloopuv_base,
                                            const bool is_multi_view)
{
  /* Image Vars - keep track of images we have used */
  ListBase used_images = {NULL};

  Image *tpage_last = NULL, *tpage;
  TexPaintSlot *slot_last = NULL;
  TexPaintSlot *slot = NULL;
  int tile_last = -1, tile;
  const MLoopTri *lt;
  int image_index = -1, tri_index;
  int prev_poly = -1;

  BLI_assert(ps->image_tot == 0);

  for (tri_index = 0, lt = ps->mlooptri_eval; tri_index < ps->totlooptri_eval; tri_index++, lt++) {
    bool is_face_sel;
    bool skip_tri = false;

    is_face_sel = project_paint_check_face_sel(ps, face_lookup, lt);

    if (!ps->do_stencil_brush) {
      slot = project_paint_face_paint_slot(ps, tri_index);
      /* all faces should have a valid slot, reassert here */
      if (slot == NULL) {
        mloopuv_base = CustomData_get_layer(&ps->me_eval->ldata, CD_MLOOPUV);
        tpage = ps->canvas_ima;
      }
      else {
        if (slot != slot_last) {
          if (!slot->uvname || !(mloopuv_base = CustomData_get_layer_named(
                                     &ps->me_eval->ldata, CD_MLOOPUV, slot->uvname))) {
            mloopuv_base = CustomData_get_layer(&ps->me_eval->ldata, CD_MLOOPUV);
          }
          slot_last = slot;
        }

        /* Don't allow using the same image for painting and stenciling. */
        if (slot->ima == ps->stencil_ima) {
          /* Delay continuing the loop until after loop_uvs and bleed faces are initialized.
           * While this shouldn't be used, face-winding reads all polys.
           * It's less trouble to set all faces to valid UV's,
           * avoiding NULL checks all over. */
          skip_tri = true;
          tpage = NULL;
        }
        else {
          tpage = slot->ima;
        }
      }
    }
    else {
      tpage = ps->stencil_ima;
    }

    ps->poly_to_loop_uv[lt->poly] = mloopuv_base;

    tile = project_paint_face_paint_tile(tpage, mloopuv_base[lt->tri[0]].uv);

#ifndef PROJ_DEBUG_NOSEAMBLEED
    project_paint_bleed_add_face_user(ps, arena, lt, tri_index);
#endif

    if (skip_tri || project_paint_clone_face_skip(ps, layer_clone, slot, tri_index)) {
      continue;
    }

    BLI_assert(mloopuv_base != NULL);

    if (is_face_sel && tpage) {
      ProjPaintFaceCoSS coSS;
      proj_paint_face_coSS_init(ps, lt, &coSS);

      if (is_multi_view == false) {
        if (project_paint_flt_max_cull(ps, &coSS)) {
          continue;
        }

#ifdef PROJ_DEBUG_WINCLIP
        if (project_paint_winclip(ps, &coSS)) {
          continue;
        }

#endif  // PROJ_DEBUG_WINCLIP

        /* backface culls individual triangles but mask normal will use polygon */
        if (ps->do_backfacecull) {
          if (ps->do_mask_normal) {
            if (prev_poly != lt->poly) {
              int iloop;
              bool culled = true;
              const MPoly *poly = ps->mpoly_eval + lt->poly;
              int poly_loops = poly->totloop;
              prev_poly = lt->poly;
              for (iloop = 0; iloop < poly_loops; iloop++) {
                if (!(ps->vertFlags[ps->mloop_eval[poly->loopstart + iloop].v] & PROJ_VERT_CULL)) {
                  culled = false;
                  break;
                }
              }

              if (culled) {
                /* poly loops - 2 is number of triangles for poly,
                 * but counter gets incremented when continuing, so decrease by 3 */
                int poly_tri = poly_loops - 3;
                tri_index += poly_tri;
                lt += poly_tri;
                continue;
              }
            }
          }
          else {
            if ((line_point_side_v2(coSS.v1, coSS.v2, coSS.v3) < 0.0f) != ps->is_flip_object) {
              continue;
            }
          }
        }
      }

      if (tpage_last != tpage || tile_last != tile) {
        image_index = 0;
        for (PrepareImageEntry *e = used_images.first; e; e = e->next, image_index++) {
          if (e->ima == tpage && e->iuser.tile == tile) {
            break;
          }
        }

        if (image_index == ps->image_tot) {
          /* XXX get appropriate ImageUser instead */
          ImageUser iuser;
          BKE_imageuser_default(&iuser);
          iuser.tile = tile;
          iuser.framenr = tpage->lastframe;
          if (BKE_image_has_ibuf(tpage, &iuser)) {
            PrepareImageEntry *e = MEM_callocN(sizeof(PrepareImageEntry), "PrepareImageEntry");
            e->ima = tpage;
            e->iuser = iuser;
            BLI_addtail(&used_images, e);
            ps->image_tot++;
          }
          else {
            image_index = -1;
          }
        }

        tpage_last = tpage;
        tile_last = tile;
      }

      if (image_index != -1) {
        /* Initialize the faces screen pixels */
        /* Add this to a list to initialize later */
        project_paint_delayed_face_init(ps, lt, tri_index);
      }
    }
  }

  /* Build an array of images we use. */
  if (ps->is_shared_user == false) {
    project_paint_build_proj_ima(ps, arena, &used_images);
  }

  /* we have built the array, discard the linked list */
  BLI_freelistN(&used_images);
}

/* run once per stroke before projection painting */
static void project_paint_begin(const bContext *C,
                                ProjPaintState *ps,
                                const bool is_multi_view,
                                const char symmetry_flag)
{
  ProjPaintLayerClone layer_clone;
  ProjPaintFaceLookup face_lookup;
  const MLoopUV *mloopuv_base = NULL;

  /* at the moment this is just ps->arena_mt[0], but use this to show were not multithreading */
  MemArena *arena;

  const int diameter = 2 * BKE_brush_size_get(ps->scene, ps->brush);

  bool reset_threads = false;

  /* ---- end defines ---- */

  if (ps->source == PROJ_SRC_VIEW) {
    /* faster clipping lookups */
    ED_view3d_clipping_local(ps->rv3d, ps->ob->obmat);
  }

  ps->do_face_sel = ((((Mesh *)ps->ob->data)->editflag & ME_EDIT_PAINT_FACE_SEL) != 0);
  ps->is_flip_object = (ps->ob->transflag & OB_NEG_SCALE) != 0;

  /* paint onto the derived mesh */
  if (ps->is_shared_user == false) {
    if (!proj_paint_state_mesh_eval_init(C, ps)) {
      return;
    }
  }

  proj_paint_face_lookup_init(ps, &face_lookup);
  proj_paint_layer_clone_init(ps, &layer_clone);

  if (ps->do_layer_stencil || ps->do_stencil_brush) {
    // int layer_num = CustomData_get_stencil_layer(&ps->me_eval->ldata, CD_MLOOPUV);
    int layer_num = CustomData_get_stencil_layer(&((Mesh *)ps->ob->data)->ldata, CD_MLOOPUV);
    if (layer_num != -1) {
      ps->mloopuv_stencil_eval = CustomData_get_layer_n(
          &ps->me_eval->ldata, CD_MLOOPUV, layer_num);
    }

    if (ps->mloopuv_stencil_eval == NULL) {
      /* get active instead */
      ps->mloopuv_stencil_eval = CustomData_get_layer(&ps->me_eval->ldata, CD_MLOOPUV);
    }

    if (ps->do_stencil_brush) {
      mloopuv_base = ps->mloopuv_stencil_eval;
    }
  }

  /* when using subsurf or multires, mface arrays are thrown away, we need to keep a copy */
  if (ps->is_shared_user == false) {
    proj_paint_state_cavity_init(ps);
  }

  proj_paint_state_viewport_init(ps, symmetry_flag);

  /* calculate vert screen coords
   * run this early so we can calculate the x/y resolution of our bucket rect */
  proj_paint_state_screen_coords_init(ps, diameter);

  /* only for convenience */
  ps->screen_width = ps->screenMax[0] - ps->screenMin[0];
  ps->screen_height = ps->screenMax[1] - ps->screenMin[1];

  ps->buckets_x = (int)(ps->screen_width / (((float)diameter) / PROJ_BUCKET_BRUSH_DIV));
  ps->buckets_y = (int)(ps->screen_height / (((float)diameter) / PROJ_BUCKET_BRUSH_DIV));

  /* printf("\tscreenspace bucket division x:%d y:%d\n", ps->buckets_x, ps->buckets_y); */

  if (ps->buckets_x > PROJ_BUCKET_RECT_MAX || ps->buckets_y > PROJ_BUCKET_RECT_MAX) {
    reset_threads = true;
  }

  /* Really high values could cause problems since it has to allocate a few
   * `(ps->buckets_x * ps->buckets_y)` sized arrays. */
  CLAMP(ps->buckets_x, PROJ_BUCKET_RECT_MIN, PROJ_BUCKET_RECT_MAX);
  CLAMP(ps->buckets_y, PROJ_BUCKET_RECT_MIN, PROJ_BUCKET_RECT_MAX);

  ps->bucketRect = MEM_callocN(sizeof(LinkNode *) * ps->buckets_x * ps->buckets_y,
                               "paint-bucketRect");
  ps->bucketFaces = MEM_callocN(sizeof(LinkNode *) * ps->buckets_x * ps->buckets_y,
                                "paint-bucketFaces");

  ps->bucketFlags = MEM_callocN(sizeof(char) * ps->buckets_x * ps->buckets_y, "paint-bucketFaces");
#ifndef PROJ_DEBUG_NOSEAMBLEED
  if (ps->is_shared_user == false) {
    proj_paint_state_seam_bleed_init(ps);
  }
#endif

  proj_paint_state_thread_init(ps, reset_threads);
  arena = ps->arena_mt[0];

  proj_paint_state_vert_flags_init(ps);

  project_paint_prepare_all_faces(
      ps, arena, &face_lookup, &layer_clone, mloopuv_base, is_multi_view);
}

static void paint_proj_begin_clone(ProjPaintState *ps, const float mouse[2])
{
  /* setup clone offset */
  if (ps->tool == PAINT_TOOL_CLONE) {
    float projCo[4];
    copy_v3_v3(projCo, ps->scene->cursor.location);
    mul_m4_v3(ps->obmat_imat, projCo);

    projCo[3] = 1.0f;
    mul_m4_v4(ps->projectMat, projCo);
    ps->cloneOffset[0] = mouse[0] -
                         ((float)(ps->winx * 0.5f) + (ps->winx * 0.5f) * projCo[0] / projCo[3]);
    ps->cloneOffset[1] = mouse[1] -
                         ((float)(ps->winy * 0.5f) + (ps->winy * 0.5f) * projCo[1] / projCo[3]);
  }
}

static void project_paint_end(ProjPaintState *ps)
{
  int a;

  /* dereference used image buffers */
  if (ps->is_shared_user == false) {
    ProjPaintImage *projIma;
    for (a = 0, projIma = ps->projImages; a < ps->image_tot; a++, projIma++) {
      BKE_image_release_ibuf(projIma->ima, projIma->ibuf, NULL);
      DEG_id_tag_update(&projIma->ima->id, 0);
    }
  }

  if (ps->reproject_ibuf_free_float) {
    imb_freerectfloatImBuf(ps->reproject_ibuf);
  }
  if (ps->reproject_ibuf_free_uchar) {
    imb_freerectImBuf(ps->reproject_ibuf);
  }
  BKE_image_release_ibuf(ps->reproject_image, ps->reproject_ibuf, NULL);

  MEM_freeN(ps->screenCoords);
  MEM_freeN(ps->bucketRect);
  MEM_freeN(ps->bucketFaces);
  MEM_freeN(ps->bucketFlags);

  if (ps->is_shared_user == false) {
    if (ps->mat_array != NULL) {
      MEM_freeN(ps->mat_array);
    }

    /* must be set for non-shared */
    BLI_assert(ps->poly_to_loop_uv || ps->is_shared_user);
    if (ps->poly_to_loop_uv) {
      MEM_freeN((void *)ps->poly_to_loop_uv);
    }

    if (ps->do_layer_clone) {
      MEM_freeN((void *)ps->poly_to_loop_uv_clone);
    }
    if (ps->thread_tot > 1) {
      BLI_spin_end(ps->tile_lock);
      MEM_freeN((void *)ps->tile_lock);
    }

    ED_image_paint_tile_lock_end();

#ifndef PROJ_DEBUG_NOSEAMBLEED
    if (ps->seam_bleed_px > 0.0f) {
      MEM_freeN(ps->vertFaces);
      MEM_freeN(ps->faceSeamFlags);
      MEM_freeN(ps->faceWindingFlags);
      MEM_freeN(ps->loopSeamData);
      MEM_freeN(ps->vertSeams);
    }
#endif

    if (ps->do_mask_cavity) {
      MEM_freeN(ps->cavities);
    }

    ps->me_eval = NULL;
  }

  if (ps->blurkernel) {
    paint_delete_blur_kernel(ps->blurkernel);
    MEM_freeN(ps->blurkernel);
  }

  if (ps->vertFlags) {
    MEM_freeN(ps->vertFlags);
  }

  for (a = 0; a < ps->thread_tot; a++) {
    BLI_memarena_free(ps->arena_mt[a]);
  }
}

/* 1 = an undo, -1 is a redo. */
static void partial_redraw_single_init(ImagePaintPartialRedraw *pr)
{
  pr->x1 = INT_MAX;
  pr->y1 = INT_MAX;

  pr->x2 = -1;
  pr->y2 = -1;

  pr->enabled = 1;
}

static void partial_redraw_array_init(ImagePaintPartialRedraw *pr)
{
  int tot = PROJ_BOUNDBOX_SQUARED;
  while (tot--) {
    partial_redraw_single_init(pr);
    pr++;
  }
}

static bool partial_redraw_array_merge(ImagePaintPartialRedraw *pr,
                                       ImagePaintPartialRedraw *pr_other,
                                       int tot)
{
  bool touch = 0;
  while (tot--) {
    pr->x1 = min_ii(pr->x1, pr_other->x1);
    pr->y1 = min_ii(pr->y1, pr_other->y1);

    pr->x2 = max_ii(pr->x2, pr_other->x2);
    pr->y2 = max_ii(pr->y2, pr_other->y2);

    if (pr->x2 != -1) {
      touch = 1;
    }

    pr++;
    pr_other++;
  }

  return touch;
}

/* Loop over all images on this mesh and update any we have touched */
static bool project_image_refresh_tagged(ProjPaintState *ps)
{
  ImagePaintPartialRedraw *pr;
  ProjPaintImage *projIma;
  int a, i;
  bool redraw = false;

  for (a = 0, projIma = ps->projImages; a < ps->image_tot; a++, projIma++) {
    if (projIma->touch) {
      /* look over each bound cell */
      for (i = 0; i < PROJ_BOUNDBOX_SQUARED; i++) {
        pr = &(projIma->partRedrawRect[i]);
        if (pr->x2 != -1) { /* TODO - use 'enabled' ? */
          set_imapaintpartial(pr);
          imapaint_image_update(NULL, projIma->ima, projIma->ibuf, &projIma->iuser, true);
          redraw = 1;
        }

        partial_redraw_single_init(pr);
      }

      /* clear for reuse */
      projIma->touch = 0;
    }
  }

  return redraw;
}

/* run this per painting onto each mouse location */
static bool project_bucket_iter_init(ProjPaintState *ps, const float mval_f[2])
{
  if (ps->source == PROJ_SRC_VIEW) {
    float min_brush[2], max_brush[2];
    const float radius = ps->brush_size;

    /* so we don't have a bucket bounds that is way too small to paint into */
#if 0
    /* This doesn't work yet. */
    if (radius < 1.0f) {
      radius = 1.0f;
    }
#endif

    min_brush[0] = mval_f[0] - radius;
    min_brush[1] = mval_f[1] - radius;

    max_brush[0] = mval_f[0] + radius;
    max_brush[1] = mval_f[1] + radius;

    /* offset to make this a valid bucket index */
    project_paint_bucket_bounds(ps, min_brush, max_brush, ps->bucketMin, ps->bucketMax);

    /* mouse outside the model areas? */
    if (ps->bucketMin[0] == ps->bucketMax[0] || ps->bucketMin[1] == ps->bucketMax[1]) {
      return false;
    }
  }
  else { /* reproject: PROJ_SRC_* */
    ps->bucketMin[0] = 0;
    ps->bucketMin[1] = 0;

    ps->bucketMax[0] = ps->buckets_x;
    ps->bucketMax[1] = ps->buckets_y;
  }

  ps->context_bucket_index = ps->bucketMin[0] + ps->bucketMin[1] * ps->buckets_x;
  return true;
}

static bool project_bucket_iter_next(ProjPaintState *ps,
                                     int *bucket_index,
                                     rctf *bucket_bounds,
                                     const float mval[2])
{
  const int diameter = 2 * ps->brush_size;

  const int max_bucket_idx = ps->bucketMax[0] + (ps->bucketMax[1] - 1) * ps->buckets_x;

  for (int bidx = atomic_fetch_and_add_int32(&ps->context_bucket_index, 1); bidx < max_bucket_idx;
       bidx = atomic_fetch_and_add_int32(&ps->context_bucket_index, 1)) {
    const int bucket_y = bidx / ps->buckets_x;
    const int bucket_x = bidx - (bucket_y * ps->buckets_x);

    BLI_assert(bucket_y >= ps->bucketMin[1] && bucket_y < ps->bucketMax[1]);
    if (bucket_x >= ps->bucketMin[0] && bucket_x < ps->bucketMax[0]) {
      /* Use bucket_bounds for #project_bucket_isect_circle and #project_bucket_init. */
      project_bucket_bounds(ps, bucket_x, bucket_y, bucket_bounds);

      if ((ps->source != PROJ_SRC_VIEW) ||
          project_bucket_isect_circle(mval, (float)(diameter * diameter), bucket_bounds)) {
        *bucket_index = bidx;

        return true;
      }
    }
  }

  return false;
}

/* Each thread gets one of these, also used as an argument to pass to project_paint_op */
typedef struct ProjectHandle {
  /* args */
  ProjPaintState *ps;
  float prevmval[2];
  float mval[2];

  /* Annoying but we need to have image bounds per thread,
   * then merge into ps->projectPartialRedraws. */

  /* array of partial redraws */
  ProjPaintImage *projImages;

  /* thread settings */
  int thread_index;

  struct ImagePool *pool;
} ProjectHandle;

static void do_projectpaint_clone(ProjPaintState *ps, ProjPixel *projPixel, float mask)
{
  const uchar *clone_pt = ((ProjPixelClone *)projPixel)->clonepx.ch;

  if (clone_pt[3]) {
    uchar clone_rgba[4];

    clone_rgba[0] = clone_pt[0];
    clone_rgba[1] = clone_pt[1];
    clone_rgba[2] = clone_pt[2];
    clone_rgba[3] = (uchar)(clone_pt[3] * mask);

    if (ps->do_masking) {
      IMB_blend_color_byte(
          projPixel->pixel.ch_pt, projPixel->origColor.ch_pt, clone_rgba, ps->blend);
    }
    else {
      IMB_blend_color_byte(projPixel->pixel.ch_pt, projPixel->pixel.ch_pt, clone_rgba, ps->blend);
    }
  }
}

static void do_projectpaint_clone_f(ProjPaintState *ps, ProjPixel *projPixel, float mask)
{
  const float *clone_pt = ((ProjPixelClone *)projPixel)->clonepx.f;

  if (clone_pt[3]) {
    float clone_rgba[4];

    mul_v4_v4fl(clone_rgba, clone_pt, mask);

    if (ps->do_masking) {
      IMB_blend_color_float(
          projPixel->pixel.f_pt, projPixel->origColor.f_pt, clone_rgba, ps->blend);
    }
    else {
      IMB_blend_color_float(projPixel->pixel.f_pt, projPixel->pixel.f_pt, clone_rgba, ps->blend);
    }
  }
}

/**
 * \note mask is used to modify the alpha here, this is not correct since it allows
 * accumulation of color greater than 'projPixel->mask' however in the case of smear its not
 * really that important to be correct as it is with clone and painting
 */
static void do_projectpaint_smear(ProjPaintState *ps,
                                  ProjPixel *projPixel,
                                  float mask,
                                  MemArena *smearArena,
                                  LinkNode **smearPixels,
                                  const float co[2])
{
  uchar rgba_ub[4];

  if (project_paint_PickColor(ps, co, NULL, rgba_ub, 1) == 0) {
    return;
  }

  blend_color_interpolate_byte(
      ((ProjPixelClone *)projPixel)->clonepx.ch, projPixel->pixel.ch_pt, rgba_ub, mask);
  BLI_linklist_prepend_arena(smearPixels, (void *)projPixel, smearArena);
}

static void do_projectpaint_smear_f(ProjPaintState *ps,
                                    ProjPixel *projPixel,
                                    float mask,
                                    MemArena *smearArena,
                                    LinkNode **smearPixels_f,
                                    const float co[2])
{
  float rgba[4];

  if (project_paint_PickColor(ps, co, rgba, NULL, 1) == 0) {
    return;
  }

  blend_color_interpolate_float(
      ((ProjPixelClone *)projPixel)->clonepx.f, projPixel->pixel.f_pt, rgba, mask);
  BLI_linklist_prepend_arena(smearPixels_f, (void *)projPixel, smearArena);
}

static void do_projectpaint_soften_f(ProjPaintState *ps,
                                     ProjPixel *projPixel,
                                     float mask,
                                     MemArena *softenArena,
                                     LinkNode **softenPixels)
{
  float accum_tot = 0.0f;
  int xk, yk;
  BlurKernel *kernel = ps->blurkernel;
  float *rgba = projPixel->newColor.f;

  /* rather than painting, accumulate surrounding colors */
  zero_v4(rgba);

  for (yk = 0; yk < kernel->side; yk++) {
    for (xk = 0; xk < kernel->side; xk++) {
      float rgba_tmp[4];
      float co_ofs[2] = {2.0f * xk - 1.0f, 2.0f * yk - 1.0f};

      add_v2_v2(co_ofs, projPixel->projCoSS);

      if (project_paint_PickColor(ps, co_ofs, rgba_tmp, NULL, true)) {
        float weight = kernel->wdata[xk + yk * kernel->side];
        mul_v4_fl(rgba_tmp, weight);
        add_v4_v4(rgba, rgba_tmp);
        accum_tot += weight;
      }
    }
  }

  if (LIKELY(accum_tot != 0)) {
    mul_v4_fl(rgba, 1.0f / (float)accum_tot);

    if (ps->mode == BRUSH_STROKE_INVERT) {
      /* subtract blurred image from normal image gives high pass filter */
      sub_v3_v3v3(rgba, projPixel->pixel.f_pt, rgba);

      /* now rgba_ub contains the edge result, but this should be converted to luminance to avoid
       * colored speckles appearing in final image, and also to check for threshold */
      rgba[0] = rgba[1] = rgba[2] = IMB_colormanagement_get_luminance(rgba);
      if (fabsf(rgba[0]) > ps->brush->sharp_threshold) {
        float alpha = projPixel->pixel.f_pt[3];
        projPixel->pixel.f_pt[3] = rgba[3] = mask;

        /* add to enhance edges */
        blend_color_add_float(rgba, projPixel->pixel.f_pt, rgba);
        rgba[3] = alpha;
      }
      else {
        return;
      }
    }
    else {
      blend_color_interpolate_float(rgba, projPixel->pixel.f_pt, rgba, mask);
    }

    BLI_linklist_prepend_arena(softenPixels, (void *)projPixel, softenArena);
  }
}

static void do_projectpaint_soften(ProjPaintState *ps,
                                   ProjPixel *projPixel,
                                   float mask,
                                   MemArena *softenArena,
                                   LinkNode **softenPixels)
{
  float accum_tot = 0;
  int xk, yk;
  BlurKernel *kernel = ps->blurkernel;
  /* convert to byte after */
  float rgba[4];

  /* rather than painting, accumulate surrounding colors */
  zero_v4(rgba);

  for (yk = 0; yk < kernel->side; yk++) {
    for (xk = 0; xk < kernel->side; xk++) {
      float rgba_tmp[4];
      float co_ofs[2] = {2.0f * xk - 1.0f, 2.0f * yk - 1.0f};

      add_v2_v2(co_ofs, projPixel->projCoSS);

      if (project_paint_PickColor(ps, co_ofs, rgba_tmp, NULL, true)) {
        float weight = kernel->wdata[xk + yk * kernel->side];
        mul_v4_fl(rgba_tmp, weight);
        add_v4_v4(rgba, rgba_tmp);
        accum_tot += weight;
      }
    }
  }

  if (LIKELY(accum_tot != 0)) {
    uchar *rgba_ub = projPixel->newColor.ch;

    mul_v4_fl(rgba, 1.0f / (float)accum_tot);

    if (ps->mode == BRUSH_STROKE_INVERT) {
      float rgba_pixel[4];

      straight_uchar_to_premul_float(rgba_pixel, projPixel->pixel.ch_pt);

      /* subtract blurred image from normal image gives high pass filter */
      sub_v3_v3v3(rgba, rgba_pixel, rgba);
      /* now rgba_ub contains the edge result, but this should be converted to luminance to avoid
       * colored speckles appearing in final image, and also to check for threshold */
      rgba[0] = rgba[1] = rgba[2] = IMB_colormanagement_get_luminance(rgba);
      if (fabsf(rgba[0]) > ps->brush->sharp_threshold) {
        float alpha = rgba_pixel[3];
        rgba[3] = rgba_pixel[3] = mask;

        /* add to enhance edges */
        blend_color_add_float(rgba, rgba_pixel, rgba);

        rgba[3] = alpha;
        premul_float_to_straight_uchar(rgba_ub, rgba);
      }
      else {
        return;
      }
    }
    else {
      premul_float_to_straight_uchar(rgba_ub, rgba);
      blend_color_interpolate_byte(rgba_ub, projPixel->pixel.ch_pt, rgba_ub, mask);
    }
    BLI_linklist_prepend_arena(softenPixels, (void *)projPixel, softenArena);
  }
}

static void do_projectpaint_draw(ProjPaintState *ps,
                                 ProjPixel *projPixel,
                                 const float texrgb[3],
                                 float mask,
                                 float dither,
                                 float u,
                                 float v)
{
  float rgb[3];
  uchar rgba_ub[4];

  if (ps->is_texbrush) {
    mul_v3_v3v3(rgb, texrgb, ps->paint_color_linear);
    /* TODO(sergey): Support texture paint color space. */
    if (ps->use_colormanagement) {
      linearrgb_to_srgb_v3_v3(rgb, rgb);
    }
    else {
      copy_v3_v3(rgb, rgb);
    }
  }
  else {
    copy_v3_v3(rgb, ps->paint_color);
  }

  if (dither > 0.0f) {
    float_to_byte_dither_v3(rgba_ub, rgb, dither, u, v);
  }
  else {
    unit_float_to_uchar_clamp_v3(rgba_ub, rgb);
  }
  rgba_ub[3] = f_to_char(mask);

  if (ps->do_masking) {
    IMB_blend_color_byte(projPixel->pixel.ch_pt, projPixel->origColor.ch_pt, rgba_ub, ps->blend);
  }
  else {
    IMB_blend_color_byte(projPixel->pixel.ch_pt, projPixel->pixel.ch_pt, rgba_ub, ps->blend);
  }
}

static void do_projectpaint_draw_f(ProjPaintState *ps,
                                   ProjPixel *projPixel,
                                   const float texrgb[3],
                                   float mask)
{
  float rgba[4];

  copy_v3_v3(rgba, ps->paint_color_linear);

  if (ps->is_texbrush) {
    mul_v3_v3(rgba, texrgb);
  }

  mul_v3_fl(rgba, mask);
  rgba[3] = mask;

  if (ps->do_masking) {
    IMB_blend_color_float(projPixel->pixel.f_pt, projPixel->origColor.f_pt, rgba, ps->blend);
  }
  else {
    IMB_blend_color_float(projPixel->pixel.f_pt, projPixel->pixel.f_pt, rgba, ps->blend);
  }
}

static void do_projectpaint_mask(ProjPaintState *ps, ProjPixel *projPixel, float mask)
{
  uchar rgba_ub[4];
  rgba_ub[0] = rgba_ub[1] = rgba_ub[2] = ps->stencil_value * 255.0f;
  rgba_ub[3] = f_to_char(mask);

  if (ps->do_masking) {
    IMB_blend_color_byte(projPixel->pixel.ch_pt, projPixel->origColor.ch_pt, rgba_ub, ps->blend);
  }
  else {
    IMB_blend_color_byte(projPixel->pixel.ch_pt, projPixel->pixel.ch_pt, rgba_ub, ps->blend);
  }
}

static void do_projectpaint_mask_f(ProjPaintState *ps, ProjPixel *projPixel, float mask)
{
  float rgba[4];
  rgba[0] = rgba[1] = rgba[2] = ps->stencil_value;
  rgba[3] = mask;

  if (ps->do_masking) {
    IMB_blend_color_float(projPixel->pixel.f_pt, projPixel->origColor.f_pt, rgba, ps->blend);
  }
  else {
    IMB_blend_color_float(projPixel->pixel.f_pt, projPixel->pixel.f_pt, rgba, ps->blend);
  }
}

static void image_paint_partial_redraw_expand(ImagePaintPartialRedraw *cell,
                                              const ProjPixel *projPixel)
{
  cell->x1 = min_ii(cell->x1, (int)projPixel->x_px);
  cell->y1 = min_ii(cell->y1, (int)projPixel->y_px);

  cell->x2 = max_ii(cell->x2, (int)projPixel->x_px + 1);
  cell->y2 = max_ii(cell->y2, (int)projPixel->y_px + 1);
}

static void copy_original_alpha_channel(ProjPixel *pixel, bool is_floatbuf)
{
  /* Use the original alpha channel data instead of the modified one */
  if (is_floatbuf) {
    /* slightly more involved case since floats are in premultiplied space we need
     * to make sure alpha is consistent, see T44627 */
    float rgb_straight[4];
    premul_to_straight_v4_v4(rgb_straight, pixel->pixel.f_pt);
    rgb_straight[3] = pixel->origColor.f_pt[3];
    straight_to_premul_v4_v4(pixel->pixel.f_pt, rgb_straight);
  }
  else {
    pixel->pixel.ch_pt[3] = pixel->origColor.ch_pt[3];
  }
}

/* Run this for single and multi-threaded painting. */
static void do_projectpaint_thread(TaskPool *__restrict UNUSED(pool), void *ph_v)
{
  /* First unpack args from the struct */
  ProjPaintState *ps = ((ProjectHandle *)ph_v)->ps;
  ProjPaintImage *projImages = ((ProjectHandle *)ph_v)->projImages;
  const float *lastpos = ((ProjectHandle *)ph_v)->prevmval;
  const float *pos = ((ProjectHandle *)ph_v)->mval;
  const int thread_index = ((ProjectHandle *)ph_v)->thread_index;
  struct ImagePool *pool = ((ProjectHandle *)ph_v)->pool;
  /* Done with args from ProjectHandle */

  LinkNode *node;
  ProjPixel *projPixel;
  Brush *brush = ps->brush;

  int last_index = -1;
  ProjPaintImage *last_projIma = NULL;
  ImagePaintPartialRedraw *last_partial_redraw_cell;

  float dist_sq, dist;

  float falloff;
  int bucket_index;
  bool is_floatbuf = false;
  const short tool = ps->tool;
  rctf bucket_bounds;

  /* for smear only */
  float pos_ofs[2] = {0};
  float co[2];
  ushort mask_short;
  const float brush_alpha = BKE_brush_alpha_get(ps->scene, brush);
  const float brush_radius = ps->brush_size;
  /* avoid a square root with every dist comparison */
  const float brush_radius_sq = brush_radius * brush_radius;

  const bool lock_alpha = ELEM(brush->blend, IMB_BLEND_ERASE_ALPHA, IMB_BLEND_ADD_ALPHA) ?
                              0 :
                              (brush->flag & BRUSH_LOCK_ALPHA) != 0;

  LinkNode *smearPixels = NULL;
  LinkNode *smearPixels_f = NULL;
  /* mem arena for this brush projection only */
  MemArena *smearArena = NULL;

  LinkNode *softenPixels = NULL;
  LinkNode *softenPixels_f = NULL;
  /* mem arena for this brush projection only */
  MemArena *softenArena = NULL;

  if (tool == PAINT_TOOL_SMEAR) {
    pos_ofs[0] = pos[0] - lastpos[0];
    pos_ofs[1] = pos[1] - lastpos[1];

    smearArena = BLI_memarena_new(MEM_SIZE_OPTIMAL(1 << 16), "paint smear arena");
  }
  else if (tool == PAINT_TOOL_SOFTEN) {
    softenArena = BLI_memarena_new(MEM_SIZE_OPTIMAL(1 << 16), "paint soften arena");
  }

  /* printf("brush bounds %d %d %d %d\n",
   *        bucketMin[0], bucketMin[1], bucketMax[0], bucketMax[1]); */

  while (project_bucket_iter_next(ps, &bucket_index, &bucket_bounds, pos)) {

    /* Check this bucket and its faces are initialized */
    if (ps->bucketFlags[bucket_index] == PROJ_BUCKET_NULL) {
      rctf clip_rect = bucket_bounds;
      clip_rect.xmin -= PROJ_PIXEL_TOLERANCE;
      clip_rect.xmax += PROJ_PIXEL_TOLERANCE;
      clip_rect.ymin -= PROJ_PIXEL_TOLERANCE;
      clip_rect.ymax += PROJ_PIXEL_TOLERANCE;
      /* No pixels initialized */
      project_bucket_init(ps, thread_index, bucket_index, &clip_rect, &bucket_bounds);
    }

    if (ps->source != PROJ_SRC_VIEW) {

      /* Re-Projection, simple, no brushes! */

      for (node = ps->bucketRect[bucket_index]; node; node = node->next) {
        projPixel = (ProjPixel *)node->link;

        /* copy of code below */
        if (last_index != projPixel->image_index) {
          last_index = projPixel->image_index;
          last_projIma = projImages + last_index;

          last_projIma->touch = 1;
          is_floatbuf = (last_projIma->ibuf->rect_float != NULL);
        }
        /* end copy */

        /* fill tools */
        if (ps->source == PROJ_SRC_VIEW_FILL) {
          if (brush->flag & BRUSH_USE_GRADIENT) {
            /* these could probably be cached instead of being done per pixel */
            float tangent[2];
            float line_len_sq_inv, line_len;
            float f;
            float color_f[4];
            const float p[2] = {
                projPixel->projCoSS[0] - lastpos[0],
                projPixel->projCoSS[1] - lastpos[1],
            };

            sub_v2_v2v2(tangent, pos, lastpos);
            line_len = len_squared_v2(tangent);
            line_len_sq_inv = 1.0f / line_len;
            line_len = sqrtf(line_len);

            switch (brush->gradient_fill_mode) {
              case BRUSH_GRADIENT_LINEAR: {
                f = dot_v2v2(p, tangent) * line_len_sq_inv;
                break;
              }
              case BRUSH_GRADIENT_RADIAL:
              default: {
                f = len_v2(p) / line_len;
                break;
              }
            }
            BKE_colorband_evaluate(brush->gradient, f, color_f);
            color_f[3] *= ((float)projPixel->mask) * (1.0f / 65535.0f) * brush_alpha;

            if (is_floatbuf) {
              /* convert to premultipied */
              mul_v3_fl(color_f, color_f[3]);
              IMB_blend_color_float(
                  projPixel->pixel.f_pt, projPixel->origColor.f_pt, color_f, ps->blend);
            }
            else {
              linearrgb_to_srgb_v3_v3(color_f, color_f);

              if (ps->dither > 0.0f) {
                float_to_byte_dither_v3(
                    projPixel->newColor.ch, color_f, ps->dither, projPixel->x_px, projPixel->y_px);
              }
              else {
                unit_float_to_uchar_clamp_v3(projPixel->newColor.ch, color_f);
              }
              projPixel->newColor.ch[3] = unit_float_to_uchar_clamp(color_f[3]);
              IMB_blend_color_byte(projPixel->pixel.ch_pt,
                                   projPixel->origColor.ch_pt,
                                   projPixel->newColor.ch,
                                   ps->blend);
            }
          }
          else {
            if (is_floatbuf) {
              float newColor_f[4];
              newColor_f[3] = ((float)projPixel->mask) * (1.0f / 65535.0f) * brush_alpha;
              copy_v3_v3(newColor_f, ps->paint_color_linear);

              IMB_blend_color_float(
                  projPixel->pixel.f_pt, projPixel->origColor.f_pt, newColor_f, ps->blend);
            }
            else {
              float mask = ((float)projPixel->mask) * (1.0f / 65535.0f);
              projPixel->newColor.ch[3] = mask * 255 * brush_alpha;

              rgb_float_to_uchar(projPixel->newColor.ch, ps->paint_color);
              IMB_blend_color_byte(projPixel->pixel.ch_pt,
                                   projPixel->origColor.ch_pt,
                                   projPixel->newColor.ch,
                                   ps->blend);
            }
          }

          if (lock_alpha) {
            copy_original_alpha_channel(projPixel, is_floatbuf);
          }

          last_partial_redraw_cell = last_projIma->partRedrawRect + projPixel->bb_cell_index;
          image_paint_partial_redraw_expand(last_partial_redraw_cell, projPixel);
        }
        else {
          if (is_floatbuf) {
            BLI_assert(ps->reproject_ibuf->rect_float != NULL);

            bicubic_interpolation_color(ps->reproject_ibuf,
                                        NULL,
                                        projPixel->newColor.f,
                                        projPixel->projCoSS[0],
                                        projPixel->projCoSS[1]);
            if (projPixel->newColor.f[3]) {
              float mask = ((float)projPixel->mask) * (1.0f / 65535.0f);

              mul_v4_v4fl(projPixel->newColor.f, projPixel->newColor.f, mask);

              blend_color_mix_float(
                  projPixel->pixel.f_pt, projPixel->origColor.f_pt, projPixel->newColor.f);
            }
          }
          else {
            BLI_assert(ps->reproject_ibuf->rect != NULL);

            bicubic_interpolation_color(ps->reproject_ibuf,
                                        projPixel->newColor.ch,
                                        NULL,
                                        projPixel->projCoSS[0],
                                        projPixel->projCoSS[1]);
            if (projPixel->newColor.ch[3]) {
              float mask = ((float)projPixel->mask) * (1.0f / 65535.0f);
              projPixel->newColor.ch[3] *= mask;

              blend_color_mix_byte(
                  projPixel->pixel.ch_pt, projPixel->origColor.ch_pt, projPixel->newColor.ch);
            }
          }
        }
      }
    }
    else {
      /* Normal brush painting */

      for (node = ps->bucketRect[bucket_index]; node; node = node->next) {

        projPixel = (ProjPixel *)node->link;

        dist_sq = len_squared_v2v2(projPixel->projCoSS, pos);

        /* Faster alternative to `dist < radius` without a #sqrtf. */
        if (dist_sq <= brush_radius_sq) {
          dist = sqrtf(dist_sq);

          falloff = BKE_brush_curve_strength_clamped(ps->brush, dist, brush_radius);

          if (falloff > 0.0f) {
            float texrgb[3];
            float mask;

            /* Extra mask for normal, layer stencil, etc. */
            float custom_mask = ((float)projPixel->mask) * (1.0f / 65535.0f);

            /* Mask texture. */
            if (ps->is_maskbrush) {
              float texmask = BKE_brush_sample_masktex(
                  ps->scene, ps->brush, projPixel->projCoSS, thread_index, pool);
              CLAMP(texmask, 0.0f, 1.0f);
              custom_mask *= texmask;
            }

            /* Color texture (alpha used as mask). */
            if (ps->is_texbrush) {
              MTex *mtex = &brush->mtex;
              float samplecos[3];
              float texrgba[4];

              /* taking 3d copy to account for 3D mapping too.
               * It gets concatenated during sampling */
              if (mtex->brush_map_mode == MTEX_MAP_MODE_3D) {
                copy_v3_v3(samplecos, projPixel->worldCoSS);
              }
              else {
                copy_v2_v2(samplecos, projPixel->projCoSS);
                samplecos[2] = 0.0f;
              }

              /* note, for clone and smear,
               * we only use the alpha, could be a special function */
              BKE_brush_sample_tex_3d(ps->scene, brush, samplecos, texrgba, thread_index, pool);

              copy_v3_v3(texrgb, texrgba);
              custom_mask *= texrgba[3];
            }
            else {
              zero_v3(texrgb);
            }

            if (ps->do_masking) {
              /* masking to keep brush contribution to a pixel limited. note we do not do
               * a simple max(mask, mask_accum), as this is very sensitive to spacing and
               * gives poor results for strokes crossing themselves.
               *
               * Instead we use a formula that adds up but approaches brush_alpha slowly
               * and never exceeds it, which gives nice smooth results. */
              float mask_accum = *projPixel->mask_accum;
              float max_mask = brush_alpha * custom_mask * falloff * 65535.0f;

              if (brush->flag & BRUSH_ACCUMULATE) {
                mask = mask_accum + max_mask;
              }
              else {
                mask = mask_accum + (max_mask - mask_accum * falloff);
              }

              mask = min_ff(mask, 65535.0f);
              mask_short = (ushort)mask;

              if (mask_short > *projPixel->mask_accum) {
                *projPixel->mask_accum = mask_short;
                mask = mask_short * (1.0f / 65535.0f);
              }
              else {
                /* Go onto the next pixel */
                continue;
              }
            }
            else {
              mask = brush_alpha * custom_mask * falloff;
            }

            if (mask > 0.0f) {

              /* copy of code above */
              if (last_index != projPixel->image_index) {
                last_index = projPixel->image_index;
                last_projIma = projImages + last_index;

                last_projIma->touch = 1;
                is_floatbuf = (last_projIma->ibuf->rect_float != NULL);
              }
              /* end copy */

              /* Validate undo tile, since we will modify it. */
              *projPixel->valid = true;

              last_partial_redraw_cell = last_projIma->partRedrawRect + projPixel->bb_cell_index;
              image_paint_partial_redraw_expand(last_partial_redraw_cell, projPixel);

              /* texrgb is not used for clone, smear or soften */
              switch (tool) {
                case PAINT_TOOL_CLONE:
                  if (is_floatbuf) {
                    do_projectpaint_clone_f(ps, projPixel, mask);
                  }
                  else {
                    do_projectpaint_clone(ps, projPixel, mask);
                  }
                  break;
                case PAINT_TOOL_SMEAR:
                  sub_v2_v2v2(co, projPixel->projCoSS, pos_ofs);

                  if (is_floatbuf) {
                    do_projectpaint_smear_f(ps, projPixel, mask, smearArena, &smearPixels_f, co);
                  }
                  else {
                    do_projectpaint_smear(ps, projPixel, mask, smearArena, &smearPixels, co);
                  }
                  break;
                case PAINT_TOOL_SOFTEN:
                  if (is_floatbuf) {
                    do_projectpaint_soften_f(ps, projPixel, mask, softenArena, &softenPixels_f);
                  }
                  else {
                    do_projectpaint_soften(ps, projPixel, mask, softenArena, &softenPixels);
                  }
                  break;
                case PAINT_TOOL_MASK:
                  if (is_floatbuf) {
                    do_projectpaint_mask_f(ps, projPixel, mask);
                  }
                  else {
                    do_projectpaint_mask(ps, projPixel, mask);
                  }
                  break;
                default:
                  if (is_floatbuf) {
                    do_projectpaint_draw_f(ps, projPixel, texrgb, mask);
                  }
                  else {
                    do_projectpaint_draw(
                        ps, projPixel, texrgb, mask, ps->dither, projPixel->x_px, projPixel->y_px);
                  }
                  break;
              }

              if (lock_alpha) {
                copy_original_alpha_channel(projPixel, is_floatbuf);
              }
            }

            /* done painting */
          }
        }
      }
    }
  }

  if (tool == PAINT_TOOL_SMEAR) {

    for (node = smearPixels; node; node = node->next) { /* this won't run for a float image */
      projPixel = node->link;
      *projPixel->pixel.uint_pt = ((ProjPixelClone *)projPixel)->clonepx.uint;
      if (lock_alpha) {
        copy_original_alpha_channel(projPixel, false);
      }
    }

    for (node = smearPixels_f; node; node = node->next) {
      projPixel = node->link;
      copy_v4_v4(projPixel->pixel.f_pt, ((ProjPixelClone *)projPixel)->clonepx.f);
      if (lock_alpha) {
        copy_original_alpha_channel(projPixel, true);
      }
    }

    BLI_memarena_free(smearArena);
  }
  else if (tool == PAINT_TOOL_SOFTEN) {

    for (node = softenPixels; node; node = node->next) { /* this won't run for a float image */
      projPixel = node->link;
      *projPixel->pixel.uint_pt = projPixel->newColor.uint;
      if (lock_alpha) {
        copy_original_alpha_channel(projPixel, false);
      }
    }

    for (node = softenPixels_f; node; node = node->next) {
      projPixel = node->link;
      copy_v4_v4(projPixel->pixel.f_pt, projPixel->newColor.f);
      if (lock_alpha) {
        copy_original_alpha_channel(projPixel, true);
      }
    }

    BLI_memarena_free(softenArena);
  }
}

static bool project_paint_op(void *state, const float lastpos[2], const float pos[2])
{
  /* First unpack args from the struct */
  ProjPaintState *ps = (ProjPaintState *)state;
  bool touch_any = false;

  ProjectHandle handles[BLENDER_MAX_THREADS];
  TaskPool *task_pool = NULL;
  int a, i;

  struct ImagePool *image_pool;

  if (!project_bucket_iter_init(ps, pos)) {
    return touch_any;
  }

  if (ps->thread_tot > 1) {
    task_pool = BLI_task_pool_create_suspended(NULL, TASK_PRIORITY_HIGH);
  }

  image_pool = BKE_image_pool_new();

  if (!ELEM(ps->source, PROJ_SRC_VIEW, PROJ_SRC_VIEW_FILL)) {
    /* This means we are reprojecting an image, make sure the image has the needed data available.
     */
    bool float_dest = false;
    bool uchar_dest = false;
    /* Check if the destination images are float or uchar. */
    for (i = 0; i < ps->image_tot; i++) {
      if (ps->projImages[i].ibuf->rect != NULL) {
        uchar_dest = true;
      }
      if (ps->projImages[i].ibuf->rect_float != NULL) {
        float_dest = true;
      }
    }

    /* Generate missing data if needed. */
    if (float_dest && ps->reproject_ibuf->rect_float == NULL) {
      IMB_float_from_rect(ps->reproject_ibuf);
      ps->reproject_ibuf_free_float = true;
    }
    if (uchar_dest && ps->reproject_ibuf->rect == NULL) {
      IMB_rect_from_float(ps->reproject_ibuf);
      ps->reproject_ibuf_free_uchar = true;
    }
  }

  /* get the threads running */
  for (a = 0; a < ps->thread_tot; a++) {

    /* set defaults in handles */
    // memset(&handles[a], 0, sizeof(BakeShade));

    handles[a].ps = ps;
    copy_v2_v2(handles[a].mval, pos);
    copy_v2_v2(handles[a].prevmval, lastpos);

    /* thread specific */
    handles[a].thread_index = a;

    handles[a].projImages = BLI_memarena_alloc(ps->arena_mt[a],
                                               ps->image_tot * sizeof(ProjPaintImage));

    memcpy(handles[a].projImages, ps->projImages, ps->image_tot * sizeof(ProjPaintImage));

    /* image bounds */
    for (i = 0; i < ps->image_tot; i++) {
      handles[a].projImages[i].partRedrawRect = BLI_memarena_alloc(
          ps->arena_mt[a], sizeof(ImagePaintPartialRedraw) * PROJ_BOUNDBOX_SQUARED);
      memcpy(handles[a].projImages[i].partRedrawRect,
             ps->projImages[i].partRedrawRect,
             sizeof(ImagePaintPartialRedraw) * PROJ_BOUNDBOX_SQUARED);
    }

    handles[a].pool = image_pool;

    if (task_pool != NULL) {
      BLI_task_pool_push(task_pool, do_projectpaint_thread, &handles[a], false, NULL);
    }
  }

  if (task_pool != NULL) { /* wait for everything to be done */
    BLI_task_pool_work_and_wait(task_pool);
    BLI_task_pool_free(task_pool);
  }
  else {
    do_projectpaint_thread(NULL, &handles[0]);
  }

  BKE_image_pool_free(image_pool);

  /* move threaded bounds back into ps->projectPartialRedraws */
  for (i = 0; i < ps->image_tot; i++) {
    int touch = 0;
    for (a = 0; a < ps->thread_tot; a++) {
      touch |= partial_redraw_array_merge(ps->projImages[i].partRedrawRect,
                                          handles[a].projImages[i].partRedrawRect,
                                          PROJ_BOUNDBOX_SQUARED);
    }

    if (touch) {
      ps->projImages[i].touch = 1;
      touch_any = 1;
    }
  }

  /* Calculate pivot for rotation around selection if needed. */
  if (U.uiflag & USER_ORBIT_SELECTION) {
    float w[3];
    int tri_index;

    tri_index = project_paint_PickFace(ps, pos, w);

    if (tri_index != -1) {
      const MLoopTri *lt = &ps->mlooptri_eval[tri_index];
      const int lt_vtri[3] = {PS_LOOPTRI_AS_VERT_INDEX_3(ps, lt)};
      float world[3];
      UnifiedPaintSettings *ups = &ps->scene->toolsettings->unified_paint_settings;

      interp_v3_v3v3v3(world,
                       ps->mvert_eval[lt_vtri[0]].co,
                       ps->mvert_eval[lt_vtri[1]].co,
                       ps->mvert_eval[lt_vtri[2]].co,
                       w);

      ups->average_stroke_counter++;
      mul_m4_v3(ps->obmat, world);
      add_v3_v3(ups->average_stroke_accum, world);
      ups->last_stroke_valid = true;
    }
  }

  return touch_any;
}

static void paint_proj_stroke_ps(const bContext *UNUSED(C),
                                 void *ps_handle_p,
                                 const float prev_pos[2],
                                 const float pos[2],
                                 const bool eraser,
                                 float pressure,
                                 float distance,
                                 float size,
                                 /* extra view */
                                 ProjPaintState *ps)
{
  ProjStrokeHandle *ps_handle = ps_handle_p;
  Brush *brush = ps->brush;
  Scene *scene = ps->scene;

  ps->brush_size = size;
  ps->blend = brush->blend;
  if (eraser) {
    ps->blend = IMB_BLEND_ERASE_ALPHA;
  }

  /* handle gradient and inverted stroke color here */
  if (ELEM(ps->tool, PAINT_TOOL_DRAW, PAINT_TOOL_FILL)) {
    paint_brush_color_get(scene,
                          brush,
                          false,
                          ps->mode == BRUSH_STROKE_INVERT,
                          distance,
                          pressure,
                          ps->paint_color,
                          NULL);
    if (ps->use_colormanagement) {
      srgb_to_linearrgb_v3_v3(ps->paint_color_linear, ps->paint_color);
    }
    else {
      copy_v3_v3(ps->paint_color_linear, ps->paint_color);
    }
  }
  else if (ps->tool == PAINT_TOOL_MASK) {
    ps->stencil_value = brush->weight;

    if ((ps->mode == BRUSH_STROKE_INVERT) ^
        ((scene->toolsettings->imapaint.flag & IMAGEPAINT_PROJECT_LAYER_STENCIL_INV) != 0)) {
      ps->stencil_value = 1.0f - ps->stencil_value;
    }
  }

  if (project_paint_op(ps, prev_pos, pos)) {
    ps_handle->need_redraw = true;
    project_image_refresh_tagged(ps);
  }
}

void paint_proj_stroke(const bContext *C,
                       void *ps_handle_p,
                       const float prev_pos[2],
                       const float pos[2],
                       const bool eraser,
                       float pressure,
                       float distance,
                       float size)
{
  int i;
  ProjStrokeHandle *ps_handle = ps_handle_p;

  /* clone gets special treatment here to avoid going through image initialization */
  if (ps_handle->is_clone_cursor_pick) {
    Scene *scene = ps_handle->scene;
    struct Depsgraph *depsgraph = CTX_data_ensure_evaluated_depsgraph(C);
    View3D *v3d = CTX_wm_view3d(C);
    ARegion *region = CTX_wm_region(C);
    float *cursor = scene->cursor.location;
    const int mval_i[2] = {(int)pos[0], (int)pos[1]};

    view3d_operator_needs_opengl(C);

    if (!ED_view3d_autodist(depsgraph, region, v3d, mval_i, cursor, false, NULL)) {
      return;
    }

    DEG_id_tag_update(&scene->id, ID_RECALC_COPY_ON_WRITE);
    ED_region_tag_redraw(region);

    return;
  }

  for (i = 0; i < ps_handle->ps_views_tot; i++) {
    ProjPaintState *ps = ps_handle->ps_views[i];
    paint_proj_stroke_ps(C, ps_handle_p, prev_pos, pos, eraser, pressure, distance, size, ps);
  }
}

/* initialize project paint settings from context */
static void project_state_init(bContext *C, Object *ob, ProjPaintState *ps, int mode)
{
  Scene *scene = CTX_data_scene(C);
  ToolSettings *settings = scene->toolsettings;

  /* brush */
  ps->mode = mode;
  ps->brush = BKE_paint_brush(&settings->imapaint.paint);
  if (ps->brush) {
    Brush *brush = ps->brush;
    ps->tool = brush->imagepaint_tool;
    ps->blend = brush->blend;
    /* only check for inversion for the soften tool, elsewhere,
     * a resident brush inversion flag can cause issues */
    if (brush->imagepaint_tool == PAINT_TOOL_SOFTEN) {
      ps->mode = (((ps->mode == BRUSH_STROKE_INVERT) ^ ((brush->flag & BRUSH_DIR_IN) != 0)) ?
                      BRUSH_STROKE_INVERT :
                      BRUSH_STROKE_NORMAL);

      ps->blurkernel = paint_new_blur_kernel(brush, true);
    }

    /* disable for 3d mapping also because painting on mirrored mesh can create "stripes" */
    ps->do_masking = paint_use_opacity_masking(brush);
    ps->is_texbrush = (brush->mtex.tex && brush->imagepaint_tool == PAINT_TOOL_DRAW) ? true :
                                                                                       false;
    ps->is_maskbrush = (brush->mask_mtex.tex) ? true : false;
  }
  else {
    /* Brush may be NULL. */
    ps->do_masking = false;
    ps->is_texbrush = false;
    ps->is_maskbrush = false;
  }

  /* sizeof(ProjPixel), since we alloc this a _lot_ */
  ps->pixel_sizeof = project_paint_pixel_sizeof(ps->tool);
  BLI_assert(ps->pixel_sizeof >= sizeof(ProjPixel));

  /* these can be NULL */
  ps->v3d = CTX_wm_view3d(C);
  ps->rv3d = CTX_wm_region_view3d(C);
  ps->region = CTX_wm_region(C);

  ps->depsgraph = CTX_data_ensure_evaluated_depsgraph(C);
  ps->scene = scene;
  /* allow override of active object */
  ps->ob = ob;

  ps->do_material_slots = (settings->imapaint.mode == IMAGEPAINT_MODE_MATERIAL);
  ps->stencil_ima = settings->imapaint.stencil;
  ps->canvas_ima = (!ps->do_material_slots) ? settings->imapaint.canvas : NULL;
  ps->clone_ima = (!ps->do_material_slots) ? settings->imapaint.clone : NULL;

  ps->do_mask_cavity = (settings->imapaint.paint.flags & PAINT_USE_CAVITY_MASK) ? true : false;
  ps->cavity_curve = settings->imapaint.paint.cavity_curve;

  /* setup projection painting data */
  if (ps->tool != PAINT_TOOL_FILL) {
    ps->do_backfacecull = (settings->imapaint.flag & IMAGEPAINT_PROJECT_BACKFACE) ? false : true;
    ps->do_occlude = (settings->imapaint.flag & IMAGEPAINT_PROJECT_XRAY) ? false : true;
    ps->do_mask_normal = (settings->imapaint.flag & IMAGEPAINT_PROJECT_FLAT) ? false : true;
  }
  else {
    ps->do_backfacecull = ps->do_occlude = ps->do_mask_normal = 0;
  }

  if (ps->tool == PAINT_TOOL_CLONE) {
    ps->do_layer_clone = (settings->imapaint.flag & IMAGEPAINT_PROJECT_LAYER_CLONE) ? 1 : 0;
  }

  ps->do_stencil_brush = (ps->brush && ps->brush->imagepaint_tool == PAINT_TOOL_MASK);
  /* deactivate stenciling for the stencil brush :) */
  ps->do_layer_stencil = ((settings->imapaint.flag & IMAGEPAINT_PROJECT_LAYER_STENCIL) &&
                          !(ps->do_stencil_brush) && ps->stencil_ima);
  ps->do_layer_stencil_inv = ((settings->imapaint.flag & IMAGEPAINT_PROJECT_LAYER_STENCIL_INV) !=
                              0);

#ifndef PROJ_DEBUG_NOSEAMBLEED
  /* pixel num to bleed */
  ps->seam_bleed_px = settings->imapaint.seam_bleed;
  ps->seam_bleed_px_sq = square_s(settings->imapaint.seam_bleed);
#endif

  if (ps->do_mask_normal) {
    ps->normal_angle_inner = settings->imapaint.normal_angle;
    ps->normal_angle = (ps->normal_angle_inner + 90.0f) * 0.5f;
  }
  else {
    ps->normal_angle_inner = ps->normal_angle = settings->imapaint.normal_angle;
  }

  ps->normal_angle_inner *= (float)(M_PI_2 / 90);
  ps->normal_angle *= (float)(M_PI_2 / 90);
  ps->normal_angle_range = ps->normal_angle - ps->normal_angle_inner;

  if (ps->normal_angle_range <= 0.0f) {
    /* no need to do blending */
    ps->do_mask_normal = false;
  }

  ps->normal_angle__cos = cosf(ps->normal_angle);
  ps->normal_angle_inner__cos = cosf(ps->normal_angle_inner);

  ps->dither = settings->imapaint.dither;

  ps->use_colormanagement = BKE_scene_check_color_management_enabled(CTX_data_scene(C));
}

void *paint_proj_new_stroke(bContext *C, Object *ob, const float mouse[2], int mode)
{
  ProjStrokeHandle *ps_handle;
  Scene *scene = CTX_data_scene(C);
  ToolSettings *settings = scene->toolsettings;
  char symmetry_flag_views[ARRAY_SIZE(ps_handle->ps_views)] = {0};

  ps_handle = MEM_callocN(sizeof(ProjStrokeHandle), "ProjStrokeHandle");
  ps_handle->scene = scene;
  ps_handle->brush = BKE_paint_brush(&settings->imapaint.paint);

  /* bypass regular stroke logic */
  if ((ps_handle->brush->imagepaint_tool == PAINT_TOOL_CLONE) && (mode == BRUSH_STROKE_INVERT)) {
    view3d_operator_needs_opengl(C);
    ps_handle->is_clone_cursor_pick = true;
    return ps_handle;
  }

  ps_handle->orig_brush_size = BKE_brush_size_get(scene, ps_handle->brush);

  Mesh *mesh = BKE_mesh_from_object(ob);
  ps_handle->symmetry_flags = mesh->symmetry;
  ps_handle->ps_views_tot = 1 + (pow_i(2, count_bits_i(ps_handle->symmetry_flags)) - 1);
  bool is_multi_view = (ps_handle->ps_views_tot != 1);

  for (int i = 0; i < ps_handle->ps_views_tot; i++) {
    ProjPaintState *ps = MEM_callocN(sizeof(ProjPaintState), "ProjectionPaintState");
    ps_handle->ps_views[i] = ps;
  }

  if (ps_handle->symmetry_flags) {
    int index = 0;

    int x = 0;
    do {
      int y = 0;
      do {
        int z = 0;
        do {
          symmetry_flag_views[index++] = ((x ? PAINT_SYMM_X : 0) | (y ? PAINT_SYMM_Y : 0) |
                                          (z ? PAINT_SYMM_Z : 0));
          BLI_assert(index <= ps_handle->ps_views_tot);
        } while ((z++ == 0) && (ps_handle->symmetry_flags & PAINT_SYMM_Z));
      } while ((y++ == 0) && (ps_handle->symmetry_flags & PAINT_SYMM_Y));
    } while ((x++ == 0) && (ps_handle->symmetry_flags & PAINT_SYMM_X));
    BLI_assert(index == ps_handle->ps_views_tot);
  }

  for (int i = 0; i < ps_handle->ps_views_tot; i++) {
    ProjPaintState *ps = ps_handle->ps_views[i];

    project_state_init(C, ob, ps, mode);

    if (ps->ob == NULL) {
      ps_handle->ps_views_tot = i + 1;
      goto fail;
    }
  }

  /* Don't allow brush size below 2 */
  if (BKE_brush_size_get(scene, ps_handle->brush) < 2) {
    BKE_brush_size_set(scene, ps_handle->brush, 2 * U.pixelsize);
  }

  /* allocate and initialize spatial data structures */

  for (int i = 0; i < ps_handle->ps_views_tot; i++) {
    ProjPaintState *ps = ps_handle->ps_views[i];

    ps->source = (ps->tool == PAINT_TOOL_FILL) ? PROJ_SRC_VIEW_FILL : PROJ_SRC_VIEW;
    project_image_refresh_tagged(ps);

    /* re-use! */
    if (i != 0) {
      ps->is_shared_user = true;
      PROJ_PAINT_STATE_SHARED_MEMCPY(ps, ps_handle->ps_views[0]);
    }

    project_paint_begin(C, ps, is_multi_view, symmetry_flag_views[i]);
    if (ps->me_eval == NULL) {
      goto fail;
    }

    paint_proj_begin_clone(ps, mouse);
  }

  paint_brush_init_tex(ps_handle->brush);

  return ps_handle;

fail:
  for (int i = 0; i < ps_handle->ps_views_tot; i++) {
    ProjPaintState *ps = ps_handle->ps_views[i];
    MEM_freeN(ps);
  }
  MEM_freeN(ps_handle);
  return NULL;
}

void paint_proj_redraw(const bContext *C, void *ps_handle_p, bool final)
{
  ProjStrokeHandle *ps_handle = ps_handle_p;

  if (ps_handle->need_redraw) {
    ps_handle->need_redraw = false;
  }
  else if (!final) {
    return;
  }

  if (final) {
    /* compositor listener deals with updating */
    WM_event_add_notifier(C, NC_IMAGE | NA_EDITED, NULL);
  }
  else {
    ED_region_tag_redraw(CTX_wm_region(C));
  }
}

void paint_proj_stroke_done(void *ps_handle_p)
{
  ProjStrokeHandle *ps_handle = ps_handle_p;
  Scene *scene = ps_handle->scene;

  if (ps_handle->is_clone_cursor_pick) {
    MEM_freeN(ps_handle);
    return;
  }

  for (int i = 1; i < ps_handle->ps_views_tot; i++) {
    PROJ_PAINT_STATE_SHARED_CLEAR(ps_handle->ps_views[i]);
  }

  BKE_brush_size_set(scene, ps_handle->brush, ps_handle->orig_brush_size);

  paint_brush_exit_tex(ps_handle->brush);

  for (int i = 0; i < ps_handle->ps_views_tot; i++) {
    ProjPaintState *ps;
    ps = ps_handle->ps_views[i];
    project_paint_end(ps);
    MEM_freeN(ps);
  }

  MEM_freeN(ps_handle);
}
/* use project paint to re-apply an image */
static int texture_paint_camera_project_exec(bContext *C, wmOperator *op)
{
  Main *bmain = CTX_data_main(C);
  Image *image = BLI_findlink(&bmain->images, RNA_enum_get(op->ptr, "image"));
  Scene *scene = CTX_data_scene(C);
  ViewLayer *view_layer = CTX_data_view_layer(C);
  ProjPaintState ps = {NULL};
  int orig_brush_size;
  IDProperty *idgroup;
  IDProperty *view_data = NULL;
  Object *ob = OBACT(view_layer);
  bool uvs, mat, tex;

  if (ob == NULL || ob->type != OB_MESH) {
    BKE_report(op->reports, RPT_ERROR, "No active mesh object");
    return OPERATOR_CANCELLED;
  }

  if (!ED_paint_proj_mesh_data_check(scene, ob, &uvs, &mat, &tex, NULL)) {
    ED_paint_data_warning(op->reports, uvs, mat, tex, true);
    WM_event_add_notifier(C, NC_SCENE | ND_TOOLSETTINGS, NULL);
    return OPERATOR_CANCELLED;
  }

  project_state_init(C, ob, &ps, BRUSH_STROKE_NORMAL);

  if (image == NULL) {
    BKE_report(op->reports, RPT_ERROR, "Image could not be found");
    return OPERATOR_CANCELLED;
  }

  ps.reproject_image = image;
  ps.reproject_ibuf = BKE_image_acquire_ibuf(image, NULL, NULL);

  if ((ps.reproject_ibuf == NULL) ||
      ((ps.reproject_ibuf->rect || ps.reproject_ibuf->rect_float) == false)) {
    BKE_report(op->reports, RPT_ERROR, "Image data could not be found");
    return OPERATOR_CANCELLED;
  }

  idgroup = IDP_GetProperties(&image->id, 0);

  if (idgroup) {
    view_data = IDP_GetPropertyTypeFromGroup(idgroup, PROJ_VIEW_DATA_ID, IDP_ARRAY);

    /* type check to make sure its ok */
    if (view_data->len != PROJ_VIEW_DATA_SIZE || view_data->subtype != IDP_FLOAT) {
      BKE_report(op->reports, RPT_ERROR, "Image project data invalid");
      return OPERATOR_CANCELLED;
    }
  }

  if (view_data) {
    /* image has stored view projection info */
    ps.source = PROJ_SRC_IMAGE_VIEW;
  }
  else {
    ps.source = PROJ_SRC_IMAGE_CAM;

    if (scene->camera == NULL) {
      BKE_report(op->reports, RPT_ERROR, "No active camera set");
      return OPERATOR_CANCELLED;
    }
  }

  /* override */
  ps.is_texbrush = false;
  ps.is_maskbrush = false;
  ps.do_masking = false;
  orig_brush_size = BKE_brush_size_get(scene, ps.brush);
  /* cover the whole image */
  BKE_brush_size_set(scene, ps.brush, 32 * U.pixelsize);

  /* so pixels are initialized with minimal info */
  ps.tool = PAINT_TOOL_DRAW;

  scene->toolsettings->imapaint.flag |= IMAGEPAINT_DRAWING;

  /* allocate and initialize spatial data structures */
  project_paint_begin(C, &ps, false, 0);

  if (ps.me_eval == NULL) {
    BKE_brush_size_set(scene, ps.brush, orig_brush_size);
    BKE_report(op->reports, RPT_ERROR, "Could not get valid evaluated mesh");
    return OPERATOR_CANCELLED;
  }

  ED_image_undo_push_begin(op->type->name, PAINT_MODE_TEXTURE_3D);

  const float pos[2] = {0.0, 0.0};
  const float lastpos[2] = {0.0, 0.0};
  int a;

  project_paint_op(&ps, lastpos, pos);

  project_image_refresh_tagged(&ps);

  for (a = 0; a < ps.image_tot; a++) {
    BKE_image_free_gputextures(ps.projImages[a].ima);
    WM_event_add_notifier(C, NC_IMAGE | NA_EDITED, ps.projImages[a].ima);
  }

  project_paint_end(&ps);

  ED_image_undo_push_end();

  scene->toolsettings->imapaint.flag &= ~IMAGEPAINT_DRAWING;
  BKE_brush_size_set(scene, ps.brush, orig_brush_size);

  return OPERATOR_FINISHED;
}

void PAINT_OT_project_image(wmOperatorType *ot)
{
  PropertyRNA *prop;

  /* identifiers */
  ot->name = "Project Image";
  ot->idname = "PAINT_OT_project_image";
  ot->description = "Project an edited render from the active camera back onto the object";

  /* api callbacks */
  ot->invoke = WM_enum_search_invoke;
  ot->exec = texture_paint_camera_project_exec;

  /* flags */
  ot->flag = OPTYPE_REGISTER | OPTYPE_UNDO;

  prop = RNA_def_enum(ot->srna, "image", DummyRNA_NULL_items, 0, "Image", "");
  RNA_def_enum_funcs(prop, RNA_image_itemf);
  RNA_def_property_flag(prop, PROP_ENUM_NO_TRANSLATE);
  ot->prop = prop;
}

static bool texture_paint_image_from_view_poll(bContext *C)
{
  bScreen *screen = CTX_wm_screen(C);
  if (!(screen && BKE_screen_find_big_area(screen, SPACE_VIEW3D, 0))) {
    CTX_wm_operator_poll_msg_set(C, "No 3D viewport found to create image from");
    return false;
  }
  if (G.background || !GPU_is_init()) {
    return false;
  }
  return true;
}

static int texture_paint_image_from_view_exec(bContext *C, wmOperator *op)
{
  Image *image;
  ImBuf *ibuf;
  char filename[FILE_MAX];

  Main *bmain = CTX_data_main(C);
  Depsgraph *depsgraph = CTX_data_ensure_evaluated_depsgraph(C);
  Scene *scene = CTX_data_scene(C);
  ToolSettings *settings = scene->toolsettings;
  int w = settings->imapaint.screen_grab_size[0];
  int h = settings->imapaint.screen_grab_size[1];
  int maxsize;
  char err_out[256] = "unknown";

  ScrArea *area = BKE_screen_find_big_area(CTX_wm_screen(C), SPACE_VIEW3D, 0);
  if (!area) {
    BKE_report(op->reports, RPT_ERROR, "No 3D viewport found to create image from");
    return OPERATOR_CANCELLED;
  }

  ARegion *region = BKE_area_find_region_active_win(area);
  if (!region) {
    BKE_report(op->reports, RPT_ERROR, "No 3D viewport found to create image from");
    return OPERATOR_CANCELLED;
  }
  RegionView3D *rv3d = region->regiondata;

  RNA_string_get(op->ptr, "filepath", filename);

  maxsize = GPU_max_texture_size();

  if (w > maxsize) {
    w = maxsize;
  }
  if (h > maxsize) {
    h = maxsize;
  }

  /* Create a copy of the overlays where they are all turned off, except the
   * texture paint overlay opacity */
  View3D *v3d = area->spacedata.first;
  View3D v3d_copy = *v3d;
  v3d_copy.gridflag = 0;
  v3d_copy.flag2 = 0;
  v3d_copy.flag = V3D_HIDE_HELPLINES;
  v3d_copy.gizmo_flag = V3D_GIZMO_HIDE;

  memset(&v3d_copy.overlay, 0, sizeof(View3DOverlay));
  v3d_copy.overlay.flag = V3D_OVERLAY_HIDE_CURSOR | V3D_OVERLAY_HIDE_TEXT |
                          V3D_OVERLAY_HIDE_MOTION_PATHS | V3D_OVERLAY_HIDE_BONES |
                          V3D_OVERLAY_HIDE_OBJECT_XTRAS | V3D_OVERLAY_HIDE_OBJECT_ORIGINS;
  v3d_copy.overlay.texture_paint_mode_opacity = v3d->overlay.texture_paint_mode_opacity;

  ibuf = ED_view3d_draw_offscreen_imbuf(depsgraph,
                                        scene,
                                        v3d_copy.shading.type,
                                        &v3d_copy,
                                        region,
                                        w,
                                        h,
                                        IB_rect,
                                        R_ALPHAPREMUL,
                                        NULL,
                                        false,
                                        NULL,
                                        err_out);

  if (!ibuf) {
    /* Mostly happens when OpenGL offscreen buffer was failed to create, */
    /* but could be other reasons. Should be handled in the future. nazgul */
    BKE_reportf(op->reports, RPT_ERROR, "Failed to create OpenGL off-screen buffer: %s", err_out);
    return OPERATOR_CANCELLED;
  }

  image = BKE_image_add_from_imbuf(bmain, ibuf, "image_view");

  /* Drop reference to ibuf so that the image owns it */
  IMB_freeImBuf(ibuf);

  if (image) {
    /* now for the trickiness. store the view projection here!
     * re-projection will reuse this */
    IDPropertyTemplate val;
    IDProperty *idgroup = IDP_GetProperties(&image->id, 1);
    IDProperty *view_data;
    bool is_ortho;
    float *array;

    val.array.len = PROJ_VIEW_DATA_SIZE;
    val.array.type = IDP_FLOAT;
    view_data = IDP_New(IDP_ARRAY, &val, PROJ_VIEW_DATA_ID);

    array = (float *)IDP_Array(view_data);
    memcpy(array, rv3d->winmat, sizeof(rv3d->winmat));
    array += sizeof(rv3d->winmat) / sizeof(float);
    memcpy(array, rv3d->viewmat, sizeof(rv3d->viewmat));
    array += sizeof(rv3d->viewmat) / sizeof(float);
    is_ortho = ED_view3d_clip_range_get(depsgraph, v3d, rv3d, &array[0], &array[1], true);
    /* using float for a bool is dodgy but since its an extra member in the array...
     * easier than adding a single bool prop */
    array[2] = is_ortho ? 1.0f : 0.0f;

    IDP_AddToGroup(idgroup, view_data);
  }

  return OPERATOR_FINISHED;
}

void PAINT_OT_image_from_view(wmOperatorType *ot)
{
  /* identifiers */
  ot->name = "Image from View";
  ot->idname = "PAINT_OT_image_from_view";
  ot->description = "Make an image from biggest 3D view for reprojection";

  /* api callbacks */
  ot->exec = texture_paint_image_from_view_exec;
  ot->poll = texture_paint_image_from_view_poll;

  /* flags */
  ot->flag = OPTYPE_REGISTER;

  RNA_def_string_file_name(ot->srna, "filepath", NULL, FILE_MAX, "File Path", "Name of the file");
}

/*********************************************
 * Data generation for projective texturing  *
 * *******************************************/

void ED_paint_data_warning(struct ReportList *reports, bool uvs, bool mat, bool tex, bool stencil)
{
  BKE_reportf(reports,
              RPT_WARNING,
              "Missing%s%s%s%s detected!",
              !uvs ? " UVs," : "",
              !mat ? " Materials," : "",
              !tex ? " Textures," : "",
              !stencil ? " Stencil," : "");
}

/* Make sure that active object has a material,
 * and assign UVs and image layers if they do not exist */
bool ED_paint_proj_mesh_data_check(
    Scene *scene, Object *ob, bool *uvs, bool *mat, bool *tex, bool *stencil)
{
  Mesh *me;
  int layernum;
  ImagePaintSettings *imapaint = &scene->toolsettings->imapaint;
  Brush *br = BKE_paint_brush(&imapaint->paint);
  bool hasmat = true;
  bool hastex = true;
  bool hasstencil = true;
  bool hasuvs = true;

  imapaint->missing_data = 0;

  BLI_assert(ob->type == OB_MESH);

  if (imapaint->mode == IMAGEPAINT_MODE_MATERIAL) {
    /* no material, add one */
    if (ob->totcol == 0) {
      hasmat = false;
      hastex = false;
    }
    else {
      /* there may be material slots but they may be empty, check */
      hasmat = false;
      hastex = false;

      for (int i = 1; i < ob->totcol + 1; i++) {
        Material *ma = BKE_object_material_get(ob, i);

        if (ma && !ID_IS_LINKED(ma)) {
          hasmat = true;
          if (ma->texpaintslot == NULL) {
            /* refresh here just in case */
            BKE_texpaint_slot_refresh_cache(scene, ma);
          }
          if (ma->texpaintslot != NULL &&
              (ma->texpaintslot[ma->paint_active_slot].ima == NULL ||
               !ID_IS_LINKED(ma->texpaintslot[ma->paint_active_slot].ima))) {
            hastex = true;
            break;
          }
        }
      }
    }
  }
  else if (imapaint->mode == IMAGEPAINT_MODE_IMAGE) {
    if (imapaint->canvas == NULL || ID_IS_LINKED(imapaint->canvas)) {
      hastex = false;
    }
  }

  me = BKE_mesh_from_object(ob);
  layernum = CustomData_number_of_layers(&me->ldata, CD_MLOOPUV);

  if (layernum == 0) {
    hasuvs = false;
  }

  /* Make sure we have a stencil to paint on! */
  if (br && br->imagepaint_tool == PAINT_TOOL_MASK) {
    imapaint->flag |= IMAGEPAINT_PROJECT_LAYER_STENCIL;

    if (imapaint->stencil == NULL) {
      hasstencil = false;
    }
  }

  if (!hasuvs) {
    imapaint->missing_data |= IMAGEPAINT_MISSING_UVS;
  }
  if (!hasmat) {
    imapaint->missing_data |= IMAGEPAINT_MISSING_MATERIAL;
  }
  if (!hastex) {
    imapaint->missing_data |= IMAGEPAINT_MISSING_TEX;
  }
  if (!hasstencil) {
    imapaint->missing_data |= IMAGEPAINT_MISSING_STENCIL;
  }

  if (uvs) {
    *uvs = hasuvs;
  }
  if (mat) {
    *mat = hasmat;
  }
  if (tex) {
    *tex = hastex;
  }
  if (stencil) {
    *stencil = hasstencil;
  }

  return hasuvs && hasmat && hastex && hasstencil;
}

/* Add layer operator */
enum {
  LAYER_BASE_COLOR,
  LAYER_SPECULAR,
  LAYER_ROUGHNESS,
  LAYER_METALLIC,
  LAYER_NORMAL,
  LAYER_BUMP,
  LAYER_DISPLACEMENT,
};

static const EnumPropertyItem layer_type_items[] = {
    {LAYER_BASE_COLOR, "BASE_COLOR", 0, "Base Color", ""},
    {LAYER_SPECULAR, "SPECULAR", 0, "Specular", ""},
    {LAYER_ROUGHNESS, "ROUGHNESS", 0, "Roughness", ""},
    {LAYER_METALLIC, "METALLIC", 0, "Metallic", ""},
    {LAYER_NORMAL, "NORMAL", 0, "Normal", ""},
    {LAYER_BUMP, "BUMP", 0, "Bump", ""},
    {LAYER_DISPLACEMENT, "DISPLACEMENT", 0, "Displacement", ""},
    {0, NULL, 0, NULL, NULL},
};

static Image *proj_paint_image_create(wmOperator *op, Main *bmain, bool is_data)
{
  Image *ima;
  float color[4] = {0.0f, 0.0f, 0.0f, 1.0f};
  char imagename[MAX_ID_NAME - 2] = "Material Diffuse Color";
  int width = 1024;
  int height = 1024;
  bool use_float = false;
  short gen_type = IMA_GENTYPE_BLANK;
  bool alpha = false;

  if (op) {
    width = RNA_int_get(op->ptr, "width");
    height = RNA_int_get(op->ptr, "height");
    use_float = RNA_boolean_get(op->ptr, "float");
    gen_type = RNA_enum_get(op->ptr, "generated_type");
    RNA_float_get_array(op->ptr, "color", color);
    alpha = RNA_boolean_get(op->ptr, "alpha");
    RNA_string_get(op->ptr, "name", imagename);
  }

  /* TODO(lukas): Add option for tiled image. */
  ima = BKE_image_add_generated(bmain,
                                width,
                                height,
                                imagename,
                                alpha ? 32 : 24,
                                use_float,
                                gen_type,
                                color,
                                false,
                                is_data,
                                false);

  return ima;
}

static void proj_paint_default_color(wmOperator *op, int type, Material *ma)
{
  if (RNA_struct_property_is_set(op->ptr, "color")) {
    return;
  }

  bNode *in_node = ntreeFindType(ma->nodetree, SH_NODE_BSDF_PRINCIPLED);
  if (in_node == NULL) {
    return;
  }

  float color[4];

  if (type >= LAYER_BASE_COLOR && type < LAYER_NORMAL) {
    /* Copy color from node, so result is unchanged after assigning textures. */
    bNodeSocket *in_sock = nodeFindSocket(in_node, SOCK_IN, layer_type_items[type].name);

    switch (in_sock->type) {
      case SOCK_FLOAT: {
        bNodeSocketValueFloat *socket_data = in_sock->default_value;
        copy_v3_fl(color, socket_data->value);
        color[3] = 1.0f;
        break;
      }
      case SOCK_VECTOR:
      case SOCK_RGBA: {
        bNodeSocketValueRGBA *socket_data = in_sock->default_value;
        copy_v3_v3(color, socket_data->value);
        color[3] = 1.0f;
        break;
      }
      default: {
        return;
      }
    }
  }
  else if (type == LAYER_NORMAL) {
    /* Neutral tangent space normal map. */
    rgba_float_args_set(color, 0.5f, 0.5f, 1.0f, 1.0f);
  }
  else if (ELEM(type, LAYER_BUMP, LAYER_DISPLACEMENT)) {
    /* Neutral displacement and bump map. */
    rgba_float_args_set(color, 0.5f, 0.5f, 0.5f, 1.0f);
  }
  else {
    return;
  }

  RNA_float_set_array(op->ptr, "color", color);
}

static bool proj_paint_add_slot(bContext *C, wmOperator *op)
{
  Object *ob = ED_object_active_context(C);
  Scene *scene = CTX_data_scene(C);
  Material *ma;
  Image *ima = NULL;

  if (!ob) {
    return false;
  }

  ma = BKE_object_material_get(ob, ob->actcol);

  if (ma) {
    Main *bmain = CTX_data_main(C);
    int type = RNA_enum_get(op->ptr, "type");
    bool is_data = (type > LAYER_BASE_COLOR);

    bNode *imanode;
    bNodeTree *ntree = ma->nodetree;

    if (!ntree) {
      ED_node_shader_default(C, &ma->id);
      ntree = ma->nodetree;
    }

    ma->use_nodes = true;

    /* try to add an image node */
    imanode = nodeAddStaticNode(C, ntree, SH_NODE_TEX_IMAGE);

    ima = proj_paint_image_create(op, bmain, is_data);
    imanode->id = &ima->id;

    nodeSetActive(ntree, imanode);

    /* Connect to first available principled bsdf node. */
    bNode *in_node = ntreeFindType(ntree, SH_NODE_BSDF_PRINCIPLED);
    bNode *out_node = imanode;

    if (in_node != NULL) {
      bNodeSocket *out_sock = nodeFindSocket(out_node, SOCK_OUT, "Color");
      bNodeSocket *in_sock = NULL;

      if (type >= LAYER_BASE_COLOR && type < LAYER_NORMAL) {
        in_sock = nodeFindSocket(in_node, SOCK_IN, layer_type_items[type].name);
      }
      else if (type == LAYER_NORMAL) {
        bNode *nor_node;
        nor_node = nodeAddStaticNode(C, ntree, SH_NODE_NORMAL_MAP);

        in_sock = nodeFindSocket(nor_node, SOCK_IN, "Color");
        nodeAddLink(ntree, out_node, out_sock, nor_node, in_sock);

        in_sock = nodeFindSocket(in_node, SOCK_IN, "Normal");
        out_sock = nodeFindSocket(nor_node, SOCK_OUT, "Normal");

        out_node = nor_node;
      }
      else if (type == LAYER_BUMP) {
        bNode *bump_node;
        bump_node = nodeAddStaticNode(C, ntree, SH_NODE_BUMP);

        in_sock = nodeFindSocket(bump_node, SOCK_IN, "Height");
        nodeAddLink(ntree, out_node, out_sock, bump_node, in_sock);

        in_sock = nodeFindSocket(in_node, SOCK_IN, "Normal");
        out_sock = nodeFindSocket(bump_node, SOCK_OUT, "Normal");

        out_node = bump_node;
      }
      else if (type == LAYER_DISPLACEMENT) {
        /* Connect to the displacement output socket */
        in_node = ntreeFindType(ntree, SH_NODE_OUTPUT_MATERIAL);

        if (in_node != NULL) {
          in_sock = nodeFindSocket(in_node, SOCK_IN, layer_type_items[type].name);
        }
        else {
          in_sock = NULL;
        }
      }

      /* Check if the socket in already connected to something */
      bNodeLink *link = in_sock ? in_sock->link : NULL;
      if (in_sock != NULL && link == NULL) {
        nodeAddLink(ntree, out_node, out_sock, in_node, in_sock);

        nodePositionRelative(out_node, in_node, out_sock, in_sock);
      }
    }

    ntreeUpdateTree(CTX_data_main(C), ntree);
    /* In case we added more than one node, position them too. */
    nodePositionPropagate(out_node);

    if (ima) {
      BKE_texpaint_slot_refresh_cache(scene, ma);
      BKE_image_signal(bmain, ima, NULL, IMA_SIGNAL_USER_NEW_IMAGE);
      WM_event_add_notifier(C, NC_IMAGE | NA_ADDED, ima);
    }

    DEG_id_tag_update(&ntree->id, 0);
    DEG_id_tag_update(&ma->id, ID_RECALC_SHADING);
    ED_area_tag_redraw(CTX_wm_area(C));

    ED_paint_proj_mesh_data_check(scene, ob, NULL, NULL, NULL, NULL);

    return true;
  }

  return false;
}

static int get_texture_layer_type(wmOperator *op, const char *prop_name)
{
  int type_value = RNA_enum_get(op->ptr, prop_name);
  int type = RNA_enum_from_value(layer_type_items, type_value);
  BLI_assert(type != -1);
  return type;
}

static Material *get_or_create_current_material(bContext *C, Object *ob)
{
  Material *ma = BKE_object_material_get(ob, ob->actcol);
  if (!ma) {
    Main *bmain = CTX_data_main(C);
    ma = BKE_material_add(bmain, "Material");
    BKE_object_material_assign(bmain, ob, ma, ob->actcol, BKE_MAT_ASSIGN_USERPREF);
  }
  return ma;
}

static int texture_paint_add_texture_paint_slot_exec(bContext *C, wmOperator *op)
{
  Object *ob = ED_object_active_context(C);
  Material *ma = get_or_create_current_material(C, ob);

  int type = get_texture_layer_type(op, "type");
  proj_paint_default_color(op, type, ma);

  if (proj_paint_add_slot(C, op)) {
    return OPERATOR_FINISHED;
  }
  return OPERATOR_CANCELLED;
}

static void get_default_texture_layer_name_for_object(Object *ob,
                                                      int texture_type,
                                                      char *dst,
                                                      int dst_length)
{
  Material *ma = BKE_object_material_get(ob, ob->actcol);
  const char *base_name = ma ? &ma->id.name[2] : &ob->id.name[2];
  BLI_snprintf(dst, dst_length, "%s %s", base_name, layer_type_items[texture_type].name);
}

static int texture_paint_add_texture_paint_slot_invoke(bContext *C,
                                                       wmOperator *op,
                                                       const wmEvent *UNUSED(event))
{
  /* Get material and default color to display in the popup. */
  Object *ob = ED_object_active_context(C);
  Material *ma = get_or_create_current_material(C, ob);

  int type = get_texture_layer_type(op, "type");
  proj_paint_default_color(op, type, ma);

  char imagename[MAX_ID_NAME - 2];
  get_default_texture_layer_name_for_object(ob, type, (char *)&imagename, sizeof(imagename));
  RNA_string_set(op->ptr, "name", imagename);

  return WM_operator_props_dialog_popup(C, op, 300);
}

#define IMA_DEF_NAME N_("Untitled")

void PAINT_OT_add_texture_paint_slot(wmOperatorType *ot)
{
  PropertyRNA *prop;
  static float default_color[4] = {0.0f, 0.0f, 0.0f, 1.0f};

  /* identifiers */
  ot->name = "Add Texture Paint Slot";
  ot->description = "Add a texture paint slot";
  ot->idname = "PAINT_OT_add_texture_paint_slot";

  /* api callbacks */
  ot->invoke = texture_paint_add_texture_paint_slot_invoke;
  ot->exec = texture_paint_add_texture_paint_slot_exec;
  ot->poll = ED_operator_object_active_editable_mesh;

  /* flags */
  ot->flag = OPTYPE_UNDO;

  /* properties */
  prop = RNA_def_enum(ot->srna, "type", layer_type_items, 0, "Type", "Merge method to use");
  RNA_def_property_flag(prop, PROP_HIDDEN);
  RNA_def_string(ot->srna, "name", IMA_DEF_NAME, MAX_ID_NAME - 2, "Name", "Image data-block name");
  prop = RNA_def_int(ot->srna, "width", 1024, 1, INT_MAX, "Width", "Image width", 1, 16384);
  RNA_def_property_subtype(prop, PROP_PIXEL);
  prop = RNA_def_int(ot->srna, "height", 1024, 1, INT_MAX, "Height", "Image height", 1, 16384);
  RNA_def_property_subtype(prop, PROP_PIXEL);
  prop = RNA_def_float_color(
      ot->srna, "color", 4, NULL, 0.0f, FLT_MAX, "Color", "Default fill color", 0.0f, 1.0f);
  RNA_def_property_subtype(prop, PROP_COLOR_GAMMA);
  RNA_def_property_float_array_default(prop, default_color);
  RNA_def_boolean(ot->srna, "alpha", true, "Alpha", "Create an image with an alpha channel");
  RNA_def_enum(ot->srna,
               "generated_type",
               rna_enum_image_generated_type_items,
               IMA_GENTYPE_BLANK,
               "Generated Type",
               "Fill the image with a grid for UV map testing");
  RNA_def_boolean(
      ot->srna, "float", 0, "32-bit Float", "Create image with 32-bit floating-point bit depth");
}

static int add_simple_uvs_exec(bContext *C, wmOperator *UNUSED(op))
{
  /* no checks here, poll function does them for us */
  Main *bmain = CTX_data_main(C);
  Object *ob = CTX_data_active_object(C);
  Scene *scene = CTX_data_scene(C);

  ED_uvedit_add_simple_uvs(bmain, scene, ob);

  ED_paint_proj_mesh_data_check(scene, ob, NULL, NULL, NULL, NULL);

  DEG_id_tag_update(ob->data, 0);
  WM_event_add_notifier(C, NC_GEOM | ND_DATA, ob->data);
  WM_event_add_notifier(C, NC_SCENE | ND_TOOLSETTINGS, scene);
  return OPERATOR_FINISHED;
}

static bool add_simple_uvs_poll(bContext *C)
{
  Object *ob = CTX_data_active_object(C);

  if (!ob || ob->type != OB_MESH || ob->mode != OB_MODE_TEXTURE_PAINT) {
    return false;
  }
  return true;
}

void PAINT_OT_add_simple_uvs(wmOperatorType *ot)
{
  /* identifiers */
  ot->name = "Add Simple UVs";
  ot->description = "Add cube map uvs on mesh";
  ot->idname = "PAINT_OT_add_simple_uvs";

  /* api callbacks */
  ot->exec = add_simple_uvs_exec;
  ot->poll = add_simple_uvs_poll;

  /* flags */
  ot->flag = OPTYPE_REGISTER | OPTYPE_UNDO;
}<|MERGE_RESOLUTION|>--- conflicted
+++ resolved
@@ -1107,7 +1107,6 @@
   bounds_px->xmax = (int)(ibuf_x * max_uv[0]) + 1;
   bounds_px->ymax = (int)(ibuf_y * max_uv[1]) + 1;
 
-<<<<<<< HEAD
   const int d = -1000;
   if (bounds_px->xmin < d || bounds_px->ymin < d || bounds_px->xmax < d || bounds_px->ymax < d) {
     printf("error! xmin %d xmax %d ymin %d ymax %d\n",
@@ -1117,10 +1116,7 @@
            bounds_px->ymax);
   }
 
-  /*printf("%d %d %d %d\n", min_px[0], min_px[1], max_px[0], max_px[1]);*/
-=======
   // printf("%d %d %d %d\n", min_px[0], min_px[1], max_px[0], max_px[1]);
->>>>>>> abc62003
 
   /* face uses no UV area when quantized to pixels? */
   return (bounds_px->xmin == bounds_px->xmax || bounds_px->ymin == bounds_px->ymax) ? false : true;
