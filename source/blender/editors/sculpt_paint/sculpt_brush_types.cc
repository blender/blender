--- conflicted
+++ resolved
@@ -1059,11 +1059,7 @@
       data->ob, ss, ss->cache->automasking, &automask_data, data->nodes[n]);
 
   BKE_pbvh_vertex_iter_begin (ss->pbvh, data->nodes[n], vd, PBVH_ITER_UNIQUE) {
-<<<<<<< HEAD
-    if (!SCULPT_brush_test_cube(&test, vd.co, mat, brush->tip_roundness, true)) {
-=======
-    if (!SCULPT_brush_test_cube(&test, vd.co, mat, brush->tip_roundness, brush->tip_scale_x)) {
->>>>>>> c6adafd8
+    if (!SCULPT_brush_test_cube(&test, vd.co, mat, brush->tip_roundness, brush->tip_scale_x, true)) {
       continue;
     }
 
