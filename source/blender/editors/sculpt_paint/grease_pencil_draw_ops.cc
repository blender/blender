/* SPDX-FileCopyrightText: 2023 Blender Authors
 *
 * SPDX-License-Identifier: GPL-2.0-or-later */

#include "BKE_context.hh"
#include "BKE_deform.hh"
#include "BKE_grease_pencil.hh"
#include "BKE_object_deform.h"
#include "BKE_report.hh"

#include "DEG_depsgraph_query.hh"

#include "DNA_brush_types.h"
#include "DNA_grease_pencil_types.h"

#include "DNA_scene_types.h"
#include "ED_grease_pencil.hh"
#include "ED_image.hh"
#include "ED_object.hh"
#include "ED_screen.hh"

#include "ANIM_keyframing.hh"

#include "RNA_access.hh"

#include "WM_api.hh"
#include "WM_message.hh"
#include "WM_toolsystem.hh"

#include "grease_pencil_intern.hh"
#include "paint_intern.hh"

namespace blender::ed::sculpt_paint {

/* -------------------------------------------------------------------- */
/** \name Common Paint Operator Functions
 * \{ */

static bool stroke_get_location(bContext * /*C*/,
                                float out[3],
                                const float mouse[2],
                                bool /*force_original*/)
{
  out[0] = mouse[0];
  out[1] = mouse[1];
  out[2] = 0;
  return true;
}

static void stroke_start(bContext &C,
                         wmOperator &op,
                         const float2 &mouse,
                         GreasePencilStrokeOperation &operation)
{
  PaintStroke *paint_stroke = static_cast<PaintStroke *>(op.customdata);

  InputSample start_sample;
  start_sample.mouse_position = float2(mouse);
  start_sample.pressure = 0.0f;

  paint_stroke_set_mode_data(paint_stroke, &operation);
  operation.on_stroke_begin(C, start_sample);
}

static void stroke_update_step(bContext *C,
                               wmOperator * /*op*/,
                               PaintStroke *stroke,
                               PointerRNA *stroke_element)
{
  GreasePencilStrokeOperation *operation = static_cast<GreasePencilStrokeOperation *>(
      paint_stroke_mode_data(stroke));

  InputSample extension_sample;
  RNA_float_get_array(stroke_element, "mouse", extension_sample.mouse_position);
  extension_sample.pressure = RNA_float_get(stroke_element, "pressure");

  if (operation) {
    operation->on_stroke_extended(*C, extension_sample);
  }
}

static void stroke_redraw(const bContext *C, PaintStroke * /*stroke*/, bool /*final*/)
{
  ED_region_tag_redraw(CTX_wm_region(C));
}

static void stroke_done(const bContext *C, PaintStroke *stroke)
{
  GreasePencilStrokeOperation *operation = static_cast<GreasePencilStrokeOperation *>(
      paint_stroke_mode_data(stroke));
  operation->on_stroke_done(*C);
  operation->~GreasePencilStrokeOperation();
}

/** \} */

/* -------------------------------------------------------------------- */
/** \name Brush Stroke Operator
 * \{ */

static bool grease_pencil_brush_stroke_poll(bContext *C)
{
  if (!ed::greasepencil::grease_pencil_painting_poll(C)) {
    return false;
  }
  if (!WM_toolsystem_active_tool_is_brush(C)) {
    return false;
  }
  return true;
}

static GreasePencilStrokeOperation *grease_pencil_brush_stroke_operation(bContext &C)
{
  const Scene &scene = *CTX_data_scene(&C);
  const GpPaint &gp_paint = *scene.toolsettings->gp_paint;
  const Brush &brush = *BKE_paint_brush_for_read(&gp_paint.paint);
  switch (eBrushGPaintTool(brush.gpencil_tool)) {
    case GPAINT_TOOL_DRAW:
      /* FIXME: Somehow store the unique_ptr in the PaintStroke. */
      return greasepencil::new_paint_operation().release();
    case GPAINT_TOOL_ERASE:
      return greasepencil::new_erase_operation().release();
    case GPAINT_TOOL_FILL:
      return nullptr;
    case GPAINT_TOOL_TINT:
      return greasepencil::new_tint_operation().release();
  }
  return nullptr;
}

static bool grease_pencil_brush_stroke_test_start(bContext *C,
                                                  wmOperator *op,
                                                  const float mouse[2])
{
  GreasePencilStrokeOperation *operation = grease_pencil_brush_stroke_operation(*C);
  if (operation) {
    stroke_start(*C, *op, float2(mouse), *operation);
    return true;
  }
  return false;
}

static int grease_pencil_brush_stroke_invoke(bContext *C, wmOperator *op, const wmEvent *event)
{
  int return_value = ed::greasepencil::grease_pencil_draw_operator_invoke(C, op);
  if (return_value != OPERATOR_RUNNING_MODAL) {
    return return_value;
  }

  op->customdata = paint_stroke_new(C,
                                    op,
                                    stroke_get_location,
                                    grease_pencil_brush_stroke_test_start,
                                    stroke_update_step,
                                    stroke_redraw,
                                    stroke_done,
                                    event->type);

  return_value = op->type->modal(C, op, event);
  if (return_value == OPERATOR_FINISHED) {
    return OPERATOR_FINISHED;
  }

  WM_event_add_modal_handler(C, op);
  return OPERATOR_RUNNING_MODAL;
}

static int grease_pencil_brush_stroke_modal(bContext *C, wmOperator *op, const wmEvent *event)
{
  return paint_stroke_modal(C, op, event, reinterpret_cast<PaintStroke **>(&op->customdata));
}

static void grease_pencil_brush_stroke_cancel(bContext *C, wmOperator *op)
{
  paint_stroke_cancel(C, op, static_cast<PaintStroke *>(op->customdata));
}

static void GREASE_PENCIL_OT_brush_stroke(wmOperatorType *ot)
{
  ot->name = "Grease Pencil Draw";
  ot->idname = "GREASE_PENCIL_OT_brush_stroke";
  ot->description = "Draw a new stroke in the active Grease Pencil object";

  ot->poll = grease_pencil_brush_stroke_poll;
  ot->invoke = grease_pencil_brush_stroke_invoke;
  ot->modal = grease_pencil_brush_stroke_modal;
  ot->cancel = grease_pencil_brush_stroke_cancel;

  ot->flag = OPTYPE_REGISTER | OPTYPE_UNDO;

  paint_stroke_operator_properties(ot);
}

/** \} */

/* -------------------------------------------------------------------- */
/** \name Sculpt Operator
 * \{ */

static bool grease_pencil_sculpt_paint_poll(bContext *C)
{
  if (!ed::greasepencil::grease_pencil_sculpting_poll(C)) {
    return false;
  }
  if (!WM_toolsystem_active_tool_is_brush(C)) {
    return false;
  }
  return true;
}

static GreasePencilStrokeOperation *grease_pencil_sculpt_paint_operation(bContext &C)
{
  const Scene &scene = *CTX_data_scene(&C);
  const GpSculptPaint &gp_sculptpaint = *scene.toolsettings->gp_sculptpaint;
  const Brush &brush = *BKE_paint_brush_for_read(&gp_sculptpaint.paint);
  switch (eBrushGPSculptTool(brush.gpencil_sculpt_tool)) {
    case GPSCULPT_TOOL_SMOOTH:
      return nullptr;
    case GPSCULPT_TOOL_THICKNESS:
      return nullptr;
    case GPSCULPT_TOOL_STRENGTH:
      return nullptr;
    case GPSCULPT_TOOL_GRAB:
      return nullptr;
    case GPSCULPT_TOOL_PUSH:
      return nullptr;
    case GPSCULPT_TOOL_TWIST:
      return nullptr;
    case GPSCULPT_TOOL_PINCH:
      return nullptr;
    case GPSCULPT_TOOL_RANDOMIZE:
      return nullptr;
    case GPSCULPT_TOOL_CLONE:
      return nullptr;
  }
  return nullptr;
}

static bool grease_pencil_sculpt_paint_test_start(bContext *C,
                                                  wmOperator *op,
                                                  const float mouse[2])
{
  GreasePencilStrokeOperation *operation = grease_pencil_sculpt_paint_operation(*C);
  if (operation) {
    stroke_start(*C, *op, float2(mouse), *operation);
    return true;
  }
  return false;
}

static int grease_pencil_sculpt_paint_invoke(bContext *C, wmOperator *op, const wmEvent *event)
{
  const Scene *scene = CTX_data_scene(C);
  const Object *object = CTX_data_active_object(C);
  if (!object || object->type != OB_GREASE_PENCIL) {
    return OPERATOR_CANCELLED;
  }

  GreasePencil &grease_pencil = *static_cast<GreasePencil *>(object->data);
  if (!grease_pencil.has_active_layer()) {
    BKE_report(op->reports, RPT_ERROR, "No active Grease Pencil layer");
    return OPERATOR_CANCELLED;
  }

  const Paint *paint = BKE_paint_get_active_from_context(C);
  const Brush *brush = BKE_paint_brush_for_read(paint);
  if (brush == nullptr) {
    return OPERATOR_CANCELLED;
  }

  bke::greasepencil::Layer &active_layer = *grease_pencil.get_active_layer();

  if (!active_layer.is_editable()) {
    BKE_report(op->reports, RPT_ERROR, "Active layer is locked or hidden");
    return OPERATOR_CANCELLED;
  }

  /* Ensure a drawing at the current keyframe. */
  if (!ed::greasepencil::ensure_active_keyframe(*scene, grease_pencil)) {
    BKE_report(op->reports, RPT_ERROR, "No Grease Pencil frame to draw on");
    return OPERATOR_CANCELLED;
  }

  op->customdata = paint_stroke_new(C,
                                    op,
                                    stroke_get_location,
                                    grease_pencil_sculpt_paint_test_start,
                                    stroke_update_step,
                                    stroke_redraw,
                                    stroke_done,
                                    event->type);

  const int return_value = op->type->modal(C, op, event);
  if (return_value == OPERATOR_FINISHED) {
    return OPERATOR_FINISHED;
  }

  WM_event_add_modal_handler(C, op);
  return OPERATOR_RUNNING_MODAL;
}

static int grease_pencil_sculpt_paint_modal(bContext *C, wmOperator *op, const wmEvent *event)
{
  return paint_stroke_modal(C, op, event, reinterpret_cast<PaintStroke **>(&op->customdata));
}

static void grease_pencil_sculpt_paint_cancel(bContext *C, wmOperator *op)
{
  paint_stroke_cancel(C, op, static_cast<PaintStroke *>(op->customdata));
}

static void GREASE_PENCIL_OT_sculpt_paint(wmOperatorType *ot)
{
  ot->name = "Grease Pencil Draw";
  ot->idname = "GREASE_PENCIL_OT_sculpt_paint";
  ot->description = "Draw a new stroke in the active Grease Pencil object";

  ot->poll = grease_pencil_sculpt_paint_poll;
  ot->invoke = grease_pencil_sculpt_paint_invoke;
  ot->modal = grease_pencil_sculpt_paint_modal;
  ot->cancel = grease_pencil_sculpt_paint_cancel;

  ot->flag = OPTYPE_REGISTER | OPTYPE_UNDO;

  paint_stroke_operator_properties(ot);
}

/** \} */

/* -------------------------------------------------------------------- */
/** \name Weight Brush Stroke Operator
 * \{ */

static bool weight_stroke_test_start(bContext *C, wmOperator *op, const float mouse[2])
{
  InputSample start_sample;
  start_sample.mouse_position = float2(mouse);
  start_sample.pressure = 0.0f;

  GreasePencilStrokeOperation *operation = nullptr;
  Paint *paint = BKE_paint_get_active_from_context(C);
  Brush *brush = BKE_paint_brush(paint);
  const BrushStrokeMode brush_mode = BrushStrokeMode(RNA_enum_get(op->ptr, "mode"));

  switch (eBrushGPWeightTool(brush->gpencil_weight_tool)) {
    case GPWEIGHT_TOOL_DRAW:
      operation = greasepencil::new_weight_paint_draw_operation(brush_mode).release();
      break;
    case GPWEIGHT_TOOL_BLUR:
      operation = greasepencil::new_weight_paint_blur_operation().release();
      break;
    case GPWEIGHT_TOOL_AVERAGE:
      operation = greasepencil::new_weight_paint_average_operation().release();
      break;
    case GPWEIGHT_TOOL_SMEAR:
      operation = greasepencil::new_weight_paint_smear_operation().release();
      break;
  }

  if (operation == nullptr) {
    return false;
  }

  PaintStroke *paint_stroke = static_cast<PaintStroke *>(op->customdata);
  paint_stroke_set_mode_data(paint_stroke, operation);
  operation->on_stroke_begin(*C, start_sample);
  return true;
}

static int grease_pencil_weight_brush_stroke_invoke(bContext *C,
                                                    wmOperator *op,
                                                    const wmEvent *event)
{
  const Scene *scene = CTX_data_scene(C);
  const Object *object = CTX_data_active_object(C);
  if (!object || object->type != OB_GREASE_PENCIL) {
    return OPERATOR_CANCELLED;
  }

<<<<<<< HEAD
  Object *ob = CTX_data_active_object(C);
  GpPaint *grease_pencil_paint = scene->toolsettings->gp_paint;
  BKE_paint_ensure(CTX_data_main(C), scene->toolsettings, (Paint **)&grease_pencil_paint);
=======
  GreasePencil &grease_pencil = *static_cast<GreasePencil *>(object->data);
  const Paint *paint = BKE_paint_get_active_from_context(C);
  const Brush *brush = BKE_paint_brush_for_read(paint);
  if (brush == nullptr) {
    return OPERATOR_CANCELLED;
  }
>>>>>>> cb164dab

  const Vector<ed::greasepencil::MutableDrawingInfo> drawings =
      ed::greasepencil::retrieve_editable_drawings(*scene, grease_pencil);
  if (drawings.is_empty()) {
    BKE_report(op->reports, RPT_ERROR, "No Grease Pencil frame to draw weight on");
    return OPERATOR_CANCELLED;
  }

  const int active_defgroup_nr = BKE_object_defgroup_active_index_get(object) - 1;
  if (active_defgroup_nr >= 0 && BKE_object_defgroup_active_is_locked(object)) {
    BKE_report(op->reports, RPT_WARNING, "Active group is locked, aborting");
    return OPERATOR_CANCELLED;
  }

  op->customdata = paint_stroke_new(C,
                                    op,
                                    stroke_get_location,
                                    weight_stroke_test_start,
                                    stroke_update_step,
                                    stroke_redraw,
                                    stroke_done,
                                    event->type);

  const int return_value = op->type->modal(C, op, event);
  if (return_value == OPERATOR_FINISHED) {
    return OPERATOR_FINISHED;
  }

  WM_event_add_modal_handler(C, op);
  return OPERATOR_RUNNING_MODAL;
}

static int grease_pencil_weight_brush_stroke_modal(bContext *C,
                                                   wmOperator *op,
                                                   const wmEvent *event)
{
  return paint_stroke_modal(C, op, event, reinterpret_cast<PaintStroke **>(&op->customdata));
}

static void grease_pencil_weight_brush_stroke_cancel(bContext *C, wmOperator *op)
{
  paint_stroke_cancel(C, op, static_cast<PaintStroke *>(op->customdata));
}

static bool grease_pencil_weight_brush_stroke_poll(bContext *C)
{
  if (!ed::greasepencil::grease_pencil_weight_painting_poll(C)) {
    return false;
  }
  if (!WM_toolsystem_active_tool_is_brush(C)) {
    return false;
  }
  return true;
}

static void GREASE_PENCIL_OT_weight_brush_stroke(wmOperatorType *ot)
{
  ot->name = "Grease Pencil Paint Weight";
  ot->idname = "GREASE_PENCIL_OT_weight_brush_stroke";
  ot->description = "Draw weight on stroke points in the active Grease Pencil object";

  ot->poll = grease_pencil_weight_brush_stroke_poll;
  ot->invoke = grease_pencil_weight_brush_stroke_invoke;
  ot->modal = grease_pencil_weight_brush_stroke_modal;
  ot->cancel = grease_pencil_weight_brush_stroke_cancel;

  ot->flag = OPTYPE_REGISTER | OPTYPE_UNDO;

  paint_stroke_operator_properties(ot);
}

/** \} */

}  // namespace blender::ed::sculpt_paint

/* -------------------------------------------------------------------- */
/** \name Registration
 * \{ */

void ED_operatortypes_grease_pencil_draw()
{
  using namespace blender::ed::sculpt_paint;
  WM_operatortype_append(GREASE_PENCIL_OT_brush_stroke);
  WM_operatortype_append(GREASE_PENCIL_OT_sculpt_paint);
  WM_operatortype_append(GREASE_PENCIL_OT_weight_brush_stroke);
}

/** \} */<|MERGE_RESOLUTION|>--- conflicted
+++ resolved
@@ -377,18 +377,12 @@
     return OPERATOR_CANCELLED;
   }
 
-<<<<<<< HEAD
-  Object *ob = CTX_data_active_object(C);
-  GpPaint *grease_pencil_paint = scene->toolsettings->gp_paint;
-  BKE_paint_ensure(CTX_data_main(C), scene->toolsettings, (Paint **)&grease_pencil_paint);
-=======
   GreasePencil &grease_pencil = *static_cast<GreasePencil *>(object->data);
   const Paint *paint = BKE_paint_get_active_from_context(C);
   const Brush *brush = BKE_paint_brush_for_read(paint);
   if (brush == nullptr) {
     return OPERATOR_CANCELLED;
   }
->>>>>>> cb164dab
 
   const Vector<ed::greasepencil::MutableDrawingInfo> drawings =
       ed::greasepencil::retrieve_editable_drawings(*scene, grease_pencil);
