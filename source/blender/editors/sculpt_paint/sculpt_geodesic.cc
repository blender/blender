/* SPDX-FileCopyrightText: 2020 Blender Authors
 *
 * SPDX-License-Identifier: GPL-2.0-or-later */

/** \file
 * \ingroup edsculpt
 */

#include <cmath>
#include <cstdlib>

#include "MEM_guardedalloc.h"

#include "BLI_alloca.h"
#include "BLI_blenlib.h"
#include "BLI_index_range.hh"
#include "BLI_linklist_stack.h"
#include "BLI_map.hh"
#include "BLI_math_geom.h"
#include "BLI_math_vector.h"
#include "BLI_math_vector_types.hh"
#include "BLI_memarena.h"
#include "BLI_mempool.h"
#include "BLI_set.hh"
#include "BLI_sort_utils.h"
#include "BLI_task.h"
#include "BLI_utildefines.h"
#include "BLI_vector.hh"

#include "DNA_brush_types.h"
#include "DNA_mesh_types.h"
#include "DNA_object_types.h"

#include "BKE_ccg.h"
#include "BKE_context.hh"
#include "BKE_mesh.hh"
#include "BKE_mesh_mapping.hh"
#include "BKE_object.hh"
#include "BKE_paint.hh"
#include "BKE_pbvh_api.hh"

#include "paint_intern.hh"
#include "sculpt_intern.hh"

#include "bmesh.hh"

#define SCULPT_GEODESIC_VERTEX_NONE -1

<<<<<<< HEAD
using blender::float2;
using blender::float3;
using blender::IndexRange;
using blender::Map;
using blender::Set;
using blender::uint3;
using blender::Vector;
=======
namespace blender::ed::sculpt_paint::geodesic {
>>>>>>> fcbb94ed

/* Propagate distance from v1 and v2 to v0. */
static bool sculpt_geodesic_mesh_test_dist_add(Span<float3> vert_positions,
                                               const int v0,
                                               const int v1,
                                               const int v2,
                                               float *dists,
                                               GSet *initial_verts,
                                               PBVHVertRef *r_closest_verts)
{
  if (BLI_gset_haskey(initial_verts, POINTER_FROM_INT(v0))) {
    return false;
  }

  BLI_assert(dists[v1] != FLT_MAX);
  if (dists[v0] <= dists[v1]) {
    return false;
  }

  const float *co0 = vert_positions[v0];
  const float *co1 = vert_positions[v1];
  const float *co2 = v2 != SCULPT_GEODESIC_VERTEX_NONE ? vert_positions[v2] : nullptr;

  float dist0;
  if (v2 != SCULPT_GEODESIC_VERTEX_NONE) {
    BLI_assert(dists[v2] != FLT_MAX);
    if (dists[v0] <= dists[v2]) {
      return false;
    }
    dist0 = geodesic_distance_propagate_across_triangle(co0, co1, co2, dists[v1], dists[v2]);
  }
  else {
    float vec[3];
    sub_v3_v3v3(vec, co1, co0);
    dist0 = dists[v1] + len_v3(vec);
  }

  if (dist0 < dists[v0]) {
    dists[v0] = dist0;

    if (r_closest_verts) {
      bool tag1 = r_closest_verts[v1].i != -1LL;
      bool tag2 = v2 != SCULPT_GEODESIC_VERTEX_NONE && r_closest_verts[v2].i != -1LL;

      float l1 = len_v3v3(co0, co1);
      float l2 = v2 != SCULPT_GEODESIC_VERTEX_NONE ? len_v3v3(co0, co2) : 0.0f;

      if (tag1 && tag2) {
        if (l1 < l2) {
          r_closest_verts[v0] = r_closest_verts[v1];
        }
        else {
          r_closest_verts[v0] = r_closest_verts[v2];
        }
      }
      else if (tag2) {
        r_closest_verts[v0] = r_closest_verts[v2];
      }
      else if (tag1) {
        r_closest_verts[v0] = r_closest_verts[v1];
      }
    }
    return true;
  }

  return false;
}

/* Propagate distance from v1 and v2 to v0. */
static bool sculpt_geodesic_grids_test_dist_add(SculptSession *ss,
                                                const int v0,
                                                const int v1,
                                                const int v2,
                                                float *dists,
                                                GSet *initial_verts,
                                                PBVHVertRef *r_closest_verts,
                                                const Span<float3> vert_positions)
{
  if (BLI_gset_haskey(initial_verts, POINTER_FROM_INT(v0))) {
    return false;
  }

  BLI_assert(dists[v1] != FLT_MAX);
  if (dists[v0] <= dists[v1]) {
    return false;
  }

  const float *co0 = !vert_positions.is_empty() ?
                         &vert_positions[v0][0] :
                         SCULPT_vertex_co_get(ss, BKE_pbvh_index_to_vertex(ss->pbvh, v0));
  const float *co1 = !vert_positions.is_empty() ?
                         &vert_positions[v1][0] :
                         SCULPT_vertex_co_get(ss, BKE_pbvh_index_to_vertex(ss->pbvh, v1));
  const float *co2 = v2 != SCULPT_GEODESIC_VERTEX_NONE ?
                         (!vert_positions.is_empty() ?
                              &vert_positions[v2][0] :
                              SCULPT_vertex_co_get(ss, BKE_pbvh_index_to_vertex(ss->pbvh, v2))) :
                         nullptr;

  float dist0;
  if (v2 != SCULPT_GEODESIC_VERTEX_NONE) {
    BLI_assert(dists[v2] != FLT_MAX);
    if (dists[v0] <= dists[v2]) {
      return false;
    }
    dist0 = geodesic_distance_propagate_across_triangle(co0, co1, co2, dists[v1], dists[v2]);
  }
  else {
    float vec[3];
    sub_v3_v3v3(vec, co1, co0);
    dist0 = dists[v1] + len_v3(vec);
  }

  if (dist0 < dists[v0]) {
    dists[v0] = dist0;

    if (r_closest_verts) {
      bool tag1 = r_closest_verts[v1].i != -1LL;
      bool tag2 = v2 != SCULPT_GEODESIC_VERTEX_NONE && r_closest_verts[v2].i != -1LL;

      float l1 = len_v3v3(co0, co1);
      float l2 = v2 != SCULPT_GEODESIC_VERTEX_NONE ? len_v3v3(co0, co2) : 0.0f;

      if (tag1 && tag2) {
        if (l1 < l2) {
          r_closest_verts[v0] = r_closest_verts[v1];
        }
        else {
          r_closest_verts[v0] = r_closest_verts[v2];
        }
      }
      else if (tag2) {
        r_closest_verts[v0] = r_closest_verts[v2];
      }
      else if (tag1) {
        r_closest_verts[v0] = r_closest_verts[v1];
      }
    }
    return true;
  }

  return false;
}

#define BMESH_INITIAL_VERT_TAG BM_ELEM_TAG_ALT

static bool sculpt_geodesic_mesh_test_dist_add_bmesh(BMVert *v0,
                                                     BMVert *v1,
                                                     BMVert *v2,
                                                     float *dists,
                                                     GSet * /*initial_verts*/,
                                                     PBVHVertRef *r_closest_verts,
                                                     const Span<float3> vert_positions)
{
  const int v0_i = BM_elem_index_get(v0);
  const int v1_i = BM_elem_index_get(v1);
  const int v2_i = v2 ? BM_elem_index_get(v2) : SCULPT_GEODESIC_VERTEX_NONE;

  const float *v0co = !vert_positions.is_empty() ? vert_positions[BM_elem_index_get(v0)] : v0->co;
  const float *v1co = !vert_positions.is_empty() ? vert_positions[BM_elem_index_get(v1)] : v1->co;
  const float *v2co = v2 ? (!vert_positions.is_empty() ? vert_positions[BM_elem_index_get(v2)] :
                                                         v2->co) :
                           nullptr;

  if (BM_elem_flag_test(v0, BMESH_INITIAL_VERT_TAG)) {
    return false;
  }

  BLI_assert(dists[v1_i] != FLT_MAX);
  if (dists[v0_i] <= dists[v1_i]) {
    return false;
  }

  float dist0;
  if (v2_i != SCULPT_GEODESIC_VERTEX_NONE) {
    BLI_assert(dists[v2_i] != FLT_MAX);
    if (dists[v0_i] <= dists[v2_i]) {
      return false;
    }

    dist0 = geodesic_distance_propagate_across_triangle(
        v0co, v1co, v2co, dists[v1_i], dists[v2_i]);
  }
  else {
    float vec[3];
    sub_v3_v3v3(vec, v1co, v0co);
    dist0 = dists[v1_i] + len_v3(vec);
  }

  if (dist0 < dists[v0_i]) {
    dists[v0_i] = dist0;

    if (r_closest_verts) {
      bool tag1 = r_closest_verts[v1_i].i != -1LL;
      bool tag2 = v2 && r_closest_verts[v2_i].i != -1LL;

      float l1 = len_v3v3(v0co, v1co);
      float l2 = v2 ? len_v3v3(v0co, v2co) : 0.0f;

      if (!tag1 && !tag2) {
        printf("bad\n");
      }

      if (tag1 && tag2) {
        if (l1 < l2) {  // dists[v1_i] < dists[v2_i]) {
          r_closest_verts[v0_i] = r_closest_verts[v1_i];
        }
        else {
          r_closest_verts[v0_i] = r_closest_verts[v2_i];
        }
      }
      else if (tag2) {
        r_closest_verts[v0_i] = r_closest_verts[v2_i];
      }
      else if (tag1) {
        r_closest_verts[v0_i] = r_closest_verts[v1_i];
      }
    }

    return true;
  }

  return false;
}

static float *geodesic_mesh_create(Object *ob,
                                   GSet *initial_verts,
                                   const float limit_radius,
                                   PBVHVertRef *r_closest_verts,
                                   Span<float3> vert_positions)
{
  SculptSession *ss = ob->sculpt;
  Mesh *mesh = BKE_object_get_original_mesh(ob);

  const int totvert = mesh->verts_num;
  const int totedge = mesh->edges_num;

  const float limit_radius_sq = limit_radius * limit_radius;

<<<<<<< HEAD
  if (vert_positions.is_empty()) {
    vert_positions = SCULPT_mesh_deformed_positions_get(ss);
  }

  const blender::Span<blender::int2> edges = mesh->edges();
  const blender::OffsetIndices faces = mesh->faces();
  const blender::Span<int> corner_verts = mesh->corner_verts();
  const blender::Span<int> corner_edges = mesh->corner_edges();
=======
  const Span<float3> vert_positions = SCULPT_mesh_deformed_positions_get(ss);
  const Span<int2> edges = mesh->edges();
  const OffsetIndices faces = mesh->faces();
  const Span<int> corner_verts = mesh->corner_verts();
  const Span<int> corner_edges = mesh->corner_edges();
  const bke::AttributeAccessor attributes = mesh->attributes();
  const VArraySpan<bool> hide_poly = *attributes.lookup<bool>(".hide_poly", bke::AttrDomain::Face);
>>>>>>> fcbb94ed

  float *dists = static_cast<float *>(MEM_malloc_arrayN(totvert, sizeof(float), __func__));
  BLI_bitmap *edge_tag = BLI_BITMAP_NEW(totedge, "edge tag");

  if (ss->epmap.is_empty()) {
    ss->epmap = bke::mesh::build_edge_to_face_map(
        faces, corner_edges, edges.size(), ss->edge_to_face_offsets, ss->edge_to_face_indices);
  }
  if (ss->vemap.is_empty()) {
    ss->vemap = bke::mesh::build_vert_to_edge_map(
        edges, mesh->verts_num, ss->vert_to_edge_offsets, ss->vert_to_edge_indices);
  }

  /* Both contain edge indices encoded as *void. */
  BLI_LINKSTACK_DECLARE(queue, void *);
  BLI_LINKSTACK_DECLARE(queue_next, void *);

  BLI_LINKSTACK_INIT(queue);
  BLI_LINKSTACK_INIT(queue_next);

  for (int i = 0; i < totvert; i++) {
    if (BLI_gset_haskey(initial_verts, POINTER_FROM_INT(i))) {
      if (r_closest_verts) {
        r_closest_verts[i] = BKE_pbvh_index_to_vertex(ss->pbvh, i);
      }

      dists[i] = 0.0f;
    }
    else {
      if (r_closest_verts) {
        r_closest_verts[i].i = -1LL;
      }

      dists[i] = FLT_MAX;
    }
  }

  /* Masks verts that are further than limit radius from an initial vertex. As there is no need
   * to define a distance to them the algorithm can stop earlier by skipping them. */
  BLI_bitmap *affected_vertex = BLI_BITMAP_NEW(totvert, "affected vertex");
  GSetIterator gs_iter;

  if (limit_radius == FLT_MAX) {
    /* In this case, no need to loop through all initial verts to check distances as they are
     * all going to be affected. */
    BLI_bitmap_set_all(affected_vertex, true, totvert);
  }
  else {
    /* This is an O(n^2) loop used to limit the geodesic distance calculation to a radius. When
     * this optimization is needed, it is expected for the tool to request the distance to a low
     * number of verts (usually just 1 or 2). */
    GSET_ITER (gs_iter, initial_verts) {
      const int v = POINTER_AS_INT(BLI_gsetIterator_getKey(&gs_iter));
      const float *v_co = vert_positions[v];
      for (int i = 0; i < totvert; i++) {
        if (len_squared_v3v3(v_co, vert_positions[i]) <= limit_radius_sq) {
          BLI_BITMAP_ENABLE(affected_vertex, i);
        }
      }
    }
  }

  /* Add edges adjacent to an initial vertex to the queue. */
  for (int i = 0; i < totedge; i++) {
    const int v1 = edges[i][0];
    const int v2 = edges[i][1];
    if (!BLI_BITMAP_TEST(affected_vertex, v1) && !BLI_BITMAP_TEST(affected_vertex, v2)) {
      continue;
    }
    if (dists[v1] != FLT_MAX || dists[v2] != FLT_MAX) {
      BLI_LINKSTACK_PUSH(queue, POINTER_FROM_INT(i));
    }
  }

  do {
    while (BLI_LINKSTACK_SIZE(queue)) {
      const int e = POINTER_AS_INT(BLI_LINKSTACK_POP(queue));
      int v1 = edges[e][0];
      int v2 = edges[e][1];

      if (dists[v1] == FLT_MAX || dists[v2] == FLT_MAX) {
        if (dists[v1] > dists[v2]) {
          SWAP(int, v1, v2);
        }
        sculpt_geodesic_mesh_test_dist_add(vert_positions,
                                           v2,
                                           v1,
                                           SCULPT_GEODESIC_VERTEX_NONE,
                                           dists,
                                           initial_verts,
                                           r_closest_verts);
      }

      if (ss->epmap[e].size() != 0) {
        for (int face_map_index = 0; face_map_index < ss->epmap[e].size(); face_map_index++) {
          const int face = ss->epmap[e][face_map_index];
          if (!hide_poly.is_empty() && hide_poly[face]) {
            continue;
          }
          for (const int v_other : corner_verts.slice(faces[face])) {
            if (ELEM(v_other, v1, v2)) {
              continue;
            }
            if (sculpt_geodesic_mesh_test_dist_add(
                    vert_positions, v_other, v1, v2, dists, initial_verts, nullptr))
            {
              for (int edge_map_index = 0; edge_map_index < ss->vemap[v_other].size();
                   edge_map_index++) {
                const int e_other = ss->vemap[v_other][edge_map_index];
                int ev_other;
                if (edges[e_other][0] == v_other) {
                  ev_other = edges[e_other][1];
                }
                else {
                  ev_other = edges[e_other][0];
                }

                if (e_other != e && !BLI_BITMAP_TEST(edge_tag, e_other) &&
                    (ss->epmap[e_other].is_empty() || dists[ev_other] != FLT_MAX))
                {
                  if (BLI_BITMAP_TEST(affected_vertex, v_other) ||
                      BLI_BITMAP_TEST(affected_vertex, ev_other)) {
                    BLI_BITMAP_ENABLE(edge_tag, e_other);
                    BLI_LINKSTACK_PUSH(queue_next, POINTER_FROM_INT(e_other));
                  }
                }
              }
            }
          }
        }
      }
    }

    for (LinkNode *lnk = queue_next; lnk; lnk = lnk->next) {
      const int e = POINTER_AS_INT(lnk->link);
      BLI_BITMAP_DISABLE(edge_tag, e);
    }

    BLI_LINKSTACK_SWAP(queue, queue_next);
  } while (BLI_LINKSTACK_SIZE(queue));

  BLI_LINKSTACK_FREE(queue);
  BLI_LINKSTACK_FREE(queue_next);
  MEM_SAFE_FREE(edge_tag);
  MEM_SAFE_FREE(affected_vertex);

  return dists;
}

static float *geodesic_bmesh_create(Object *ob,
                                    GSet *initial_verts,
                                    const float limit_radius,
                                    PBVHVertRef *r_closest_verts,
                                    const Span<float3> vert_positions)
{
  SculptSession *ss = ob->sculpt;

  bool pos_override = !vert_positions.is_empty();

  if (!ss->bm) {
    return nullptr;
  }

  BM_mesh_elem_index_ensure(ss->bm, BM_VERT | BM_EDGE | BM_FACE);

  const int totvert = ss->bm->totvert;
  const int totedge = ss->bm->totedge;

  if (r_closest_verts) {
    for (int i = 0; i < totvert; i++) {
      r_closest_verts[i].i = -1LL;
    }
  }

  const float limit_radius_sq = limit_radius * limit_radius;

  float *dists = static_cast<float *>(MEM_malloc_arrayN(totvert, sizeof(float), "distances"));
  BLI_bitmap *edge_tag = BLI_BITMAP_NEW(totedge, "edge tag");

  BLI_LINKSTACK_DECLARE(queue, BMEdge *);
  BLI_LINKSTACK_DECLARE(queue_next, BMEdge *);

  BLI_LINKSTACK_INIT(queue);
  BLI_LINKSTACK_INIT(queue_next);

  for (int i = 0; i < totvert; i++) {
    if (BLI_gset_haskey(initial_verts, POINTER_FROM_INT(i))) {
      dists[i] = 0.0f;

      if (r_closest_verts) {
        r_closest_verts[i] = BKE_pbvh_index_to_vertex(ss->pbvh, i);
      }
    }
    else {
      dists[i] = FLT_MAX;
    }
  }

  /* Masks verts that are further than limit radius from an initial vertex. As there is no
   * need to define a distance to them the algorithm can stop earlier by skipping them. */
  BLI_bitmap *affected_vertex = BLI_BITMAP_NEW(totvert, "affected vertex");
  GSetIterator gs_iter;

  BMVert *v;
  BMIter iter;

  BM_ITER_MESH (v, &iter, ss->bm, BM_VERTS_OF_MESH) {
    BM_elem_flag_disable(v, BMESH_INITIAL_VERT_TAG);
  }

  if (limit_radius == FLT_MAX) {
    /* In this case, no need to loop through all initial verts to check distances as they are
     * all going to be affected. */
    BLI_bitmap_set_all(affected_vertex, true, totvert);
  }
  else {
    /* This is an O(n^2) loop used to limit the geodesic distance calculation to a radius.
     * When this optimization is needed, it is expected for the tool to request the distance
     * to a low number of verts (usually just 1 or 2). */
    GSET_ITER (gs_iter, initial_verts) {
      const int v_i = POINTER_AS_INT(BLI_gsetIterator_getKey(&gs_iter));
      BMVert *v = (BMVert *)BKE_pbvh_index_to_vertex(ss->pbvh, v_i).i;
      const float *co1 = pos_override ? vert_positions[BM_elem_index_get(v)] : v->co;

      BM_elem_flag_enable(v, BMESH_INITIAL_VERT_TAG);

      for (int i = 0; i < totvert; i++) {
        BMVert *v2 = (BMVert *)BKE_pbvh_index_to_vertex(ss->pbvh, i).i;
        const float *co2 = pos_override ? vert_positions[BM_elem_index_get(v2)] : v2->co;

        if (len_squared_v3v3(co1, co2) <= limit_radius_sq) {
          BLI_BITMAP_ENABLE(affected_vertex, i);
        }
      }
    }
  }

  BMEdge *e;

  BM_ITER_MESH (e, &iter, ss->bm, BM_EDGES_OF_MESH) {
    const int v1_i = BM_elem_index_get(e->v1);
    const int v2_i = BM_elem_index_get(e->v2);

    if (!BLI_BITMAP_TEST(affected_vertex, v1_i) && !BLI_BITMAP_TEST(affected_vertex, v2_i)) {
      continue;
    }
    if (dists[v1_i] != FLT_MAX || dists[v2_i] != FLT_MAX) {
      BLI_LINKSTACK_PUSH(queue, e);
    }
  }

  do {
    while (BLI_LINKSTACK_SIZE(queue)) {
      BMEdge *e = (BMEdge *)BLI_LINKSTACK_POP(queue);

      BMVert *v1 = e->v1, *v2 = e->v2;
      int v1_i = BM_elem_index_get(e->v1);
      int v2_i = BM_elem_index_get(e->v2);

      if ((dists[v1_i] == FLT_MAX || dists[v2_i] == FLT_MAX) && v1 && v2) {
        if (dists[v1_i] > dists[v2_i]) {
          SWAP(BMVert *, v1, v2);
          SWAP(int, v1_i, v2_i);
        }
        sculpt_geodesic_mesh_test_dist_add_bmesh(
            v2, v1, nullptr, dists, initial_verts, r_closest_verts, vert_positions);
      }

      BMLoop *l = e->l;
      if (l) {
        do {
          BMFace *f = l->f;
          BMLoop *l2 = f->l_first;

          if (BM_ELEM_CD_GET_INT(f, ss->cd_faceset_offset) < 0) {
            l = l->radial_next;
            continue;
          }

          do {
            BMVert *v_other = l2->v;

            if (ELEM(v_other, v1, v2)) {
              l2 = l2->next;
              continue;
            }

            const int v_other_i = BM_elem_index_get(v_other);

            if (sculpt_geodesic_mesh_test_dist_add_bmesh(
                    v_other, v1, v2, dists, initial_verts, r_closest_verts, vert_positions))
            {
              BMIter eiter;
              BMEdge *e_other;

              BM_ITER_ELEM (e_other, &eiter, v_other, BM_EDGES_OF_VERT) {
                BMVert *ev_other;

                if (e_other->v1 == v_other) {
                  ev_other = e_other->v2;
                }
                else {
                  ev_other = e_other->v1;
                }

                const int ev_other_i = BM_elem_index_get(ev_other);
                const int e_other_i = BM_elem_index_get(e_other);

                bool ok = e_other != e && !BLI_BITMAP_TEST(edge_tag, e_other_i);
                ok = ok && (!e_other->l || dists[ev_other_i] != FLT_MAX);
                ok = ok && (BLI_BITMAP_TEST(affected_vertex, v_other_i) ||
                            BLI_BITMAP_TEST(affected_vertex, ev_other_i));

                if (ok) {
                  BLI_BITMAP_ENABLE(edge_tag, e_other_i);
                  BLI_LINKSTACK_PUSH(queue_next, e_other);
                }
              }
            }

            l2 = l2->next;
          } while (l2 != f->l_first);

          l = l->radial_next;
        } while (l != e->l);
      }
    }

    for (LinkNode *lnk = queue_next; lnk; lnk = lnk->next) {
      BMEdge *e = (BMEdge *)lnk->link;
      const int e_i = BM_elem_index_get(e);

      BLI_BITMAP_DISABLE(edge_tag, e_i);
    }

    BLI_LINKSTACK_SWAP(queue, queue_next);

  } while (BLI_LINKSTACK_SIZE(queue));

  BLI_LINKSTACK_FREE(queue);
  BLI_LINKSTACK_FREE(queue_next);
  MEM_SAFE_FREE(edge_tag);
  MEM_SAFE_FREE(affected_vertex);

  return dists;
}

BLI_INLINE void *hash_edge(int v1, int v2, int totvert)
{
  if (v1 > v2) {
    SWAP(int, v1, v2);
  }

  intptr_t ret = (intptr_t)v1 + (intptr_t)v2 * (intptr_t)totvert;
  return (void *)ret;
}

typedef struct TempEdge {
  int v1, v2;
} TempEdge;

int find_quad(TempEdge *edges, MeshElemMap *vmap, int v1, int v2, int v3)
{
  for (int i = 0; i < vmap[v1].count; i++) {
    TempEdge *te = edges + vmap[v1].indices[i];
    int v = v1 == te->v1 ? te->v2 : te->v1;

    if (v == v2) {
      continue;
    }

    for (int j = 0; j < vmap[v].count; j++) {
      TempEdge *te2 = edges + vmap[v].indices[j];
      int v4 = v == te2->v1 ? te2->v2 : te2->v1;

      if (v4 == v3) {
        return v;
      }
    }
  }

  return -1;
}

static float *geodesic_grids_create(Object *ob,
                                    GSet *initial_verts,
                                    const float limit_radius,
                                    PBVHVertRef *r_closest_verts,
                                    const Span<float3> vert_positions)
{
  SculptSession *ss = ob->sculpt;

  const bool pos_override = !vert_positions.is_empty();

  const int totvert = SCULPT_vertex_count_get(ss);

  const float limit_radius_sq = limit_radius * limit_radius;

  float *dists = static_cast<float *>(MEM_malloc_arrayN(totvert, sizeof(float), "distances"));

  /* Both contain edge indices encoded as *void. */
  BLI_LINKSTACK_DECLARE(queue, void *);
  BLI_LINKSTACK_DECLARE(queue_next, void *);

  BLI_LINKSTACK_INIT(queue);
  BLI_LINKSTACK_INIT(queue_next);

  for (int i = 0; i < totvert; i++) {
    if (BLI_gset_haskey(initial_verts, POINTER_FROM_INT(i))) {
      if (r_closest_verts) {
        r_closest_verts[i] = BKE_pbvh_index_to_vertex(ss->pbvh, i);
      }

      dists[i] = 0.0f;
    }
    else {
      if (r_closest_verts) {
        r_closest_verts[i].i = -1LL;
      }

      dists[i] = FLT_MAX;
    }
  }

  /* Masks verts that are further than limit radius from an initial vertex. As there is no
   * need to define a distance to them the algorithm can stop earlier by skipping them. */
  BLI_bitmap *affected_vertex = BLI_BITMAP_NEW(totvert, "affected vertex");
  GSetIterator gs_iter;

  if (limit_radius == FLT_MAX) {
    /* In this case, no need to loop through all initial verts to check distances as they are
     * all going to be affected. */
    BLI_bitmap_set_all(affected_vertex, true, totvert);
  }
  else {
    /* This is an O(n^2) loop used to limit the geodesic distance calculation to a radius.
     * When this optimization is needed, it is expected for the tool to request the distance
     * to a low number of verts (usually just 1 or 2). */
    GSET_ITER (gs_iter, initial_verts) {
      const int v = POINTER_AS_INT(BLI_gsetIterator_getKey(&gs_iter));
      PBVHVertRef vertex = BKE_pbvh_index_to_vertex(ss->pbvh, v);
      const float *v_co = pos_override ? &vert_positions[v][0] : SCULPT_vertex_co_get(ss, vertex);

      for (int i = 0; i < totvert; i++) {
        const float *v_co2 = pos_override ?
                                 &vert_positions[i][0] :
                                 SCULPT_vertex_co_get(ss, BKE_pbvh_index_to_vertex(ss->pbvh, i));
        if (len_squared_v3v3(v_co, v_co2) <= limit_radius_sq) {
          BLI_BITMAP_ENABLE(affected_vertex, i);
        }
      }
    }
  }

  SculptVertexNeighborIter ni;

  Vector<TempEdge> edges;

  GHash *ehash = BLI_ghash_ptr_new("geodesic multigrids ghash");

  MeshElemMap *vmap = static_cast<MeshElemMap *>(
      MEM_calloc_arrayN(totvert, sizeof(*vmap), "geodesic grids vmap"));

  int totedge = 0;
  MemArena *ma = BLI_memarena_new(BLI_MEMARENA_STD_BUFSIZE, "geodesic grids memarena");

  for (int i = 0; i < totvert; i++) {
    PBVHVertRef vertex = BKE_pbvh_index_to_vertex(ss->pbvh, i);
    MeshElemMap *map = vmap + i;

    int val = SCULPT_vertex_valence_get(ss, vertex);
    map->count = val;
    map->indices = (int *)BLI_memarena_alloc(ma, sizeof(int) * val);

    int j = 0;

    SCULPT_VERTEX_NEIGHBORS_ITER_BEGIN (ss, vertex, ni) {
      void *ekey = hash_edge(i, ni.index, totvert);
      void **val;

      if (!BLI_ghash_ensure_p(ehash, ekey, &val)) {
        *val = POINTER_FROM_INT(totedge);

        TempEdge te = {i, ni.index};
        edges.append(te);
        totedge++;
      }

      map->indices[j] = POINTER_AS_INT(*val);
      j++;
    }
    SCULPT_VERTEX_NEIGHBORS_ITER_END(ni);
  }

  int(*e_otherv_map)[4] = static_cast<int(*)[4]>(
      MEM_malloc_arrayN(totedge, sizeof(*e_otherv_map), "e_otherv_map"));

  // create an edge map of opposite edge verts in (up to 2) adjacent faces
  for (int i = 0; i < totedge; i++) {
    int v1a = -1, v2a = -1;
    int v1b = -1, v2b = -1;

    TempEdge *te = &edges[i];

    for (int j = 0; j < vmap[te->v1].count; j++) {
      TempEdge *te2 = &edges[vmap[te->v1].indices[j]];
      int v3 = te->v1 == te2->v1 ? te2->v2 : te2->v1;

      if (v3 == te->v2) {
        continue;
      }

      int p = find_quad(edges.data(), vmap, te->v1, te->v2, v3);

      if (p != -1) {
        v1a = p;
        v1b = v3;
      }
    }

    for (int j = 0; j < vmap[te->v2].count; j++) {
      TempEdge *te2 = &edges[vmap[te->v2].indices[j]];
      int v3 = te->v2 == te2->v1 ? te2->v2 : te2->v1;

      if (v3 == te->v1) {
        continue;
      }

      int p = find_quad(edges.data(), vmap, te->v1, te->v2, v3);

      if (p != -1) {
        if (v1a != -1) {
          v2a = p;
          v2b = v3;
        }
        else {
          v1a = p;
          v1b = v3;
        }
      }
    }

    e_otherv_map[i][0] = v1a;
    e_otherv_map[i][1] = v1b;
    e_otherv_map[i][2] = v2a;
    e_otherv_map[i][3] = v2b;
  }

  BLI_bitmap *edge_tag = BLI_BITMAP_NEW(totedge, "edge tag");

  /* Add edges adjacent to an initial vertex to the queue. */
  for (int i = 0; i < totedge; i++) {
    const int v1 = edges[i].v1;
    const int v2 = edges[i].v2;

    if (!BLI_BITMAP_TEST(affected_vertex, v1) && !BLI_BITMAP_TEST(affected_vertex, v2)) {
      continue;
    }
    if (dists[v1] != FLT_MAX || dists[v2] != FLT_MAX) {
      BLI_LINKSTACK_PUSH(queue, POINTER_FROM_INT(i));
    }
  }

  do {
    while (BLI_LINKSTACK_SIZE(queue)) {
      const int e = POINTER_AS_INT(BLI_LINKSTACK_POP(queue));
      int v1 = edges[e].v1;
      int v2 = edges[e].v2;

      if (dists[v1] == FLT_MAX || dists[v2] == FLT_MAX) {
        if (dists[v1] > dists[v2]) {
          SWAP(int, v1, v2);
        }
        sculpt_geodesic_grids_test_dist_add(ss,
                                            v2,
                                            v1,
                                            SCULPT_GEODESIC_VERTEX_NONE,
                                            dists,
                                            initial_verts,
                                            r_closest_verts,
                                            vert_positions);
      }

      for (int pi = 0; pi < 4; pi++) {
        int v_other = e_otherv_map[e][pi];

        if (v_other == -1) {
          continue;
        }

        // XXX not sure how to handle face sets here - joeedh
        // if (ss->face_sets[poly] <= 0) {
        //  continue;
        //}

        if (sculpt_geodesic_grids_test_dist_add(
                ss, v_other, v1, v2, dists, initial_verts, r_closest_verts, vert_positions))
        {
          for (int edge_map_index = 0; edge_map_index < vmap[v_other].count; edge_map_index++) {
            const int e_other = vmap[v_other].indices[edge_map_index];
            int ev_other;
            if (edges[e_other].v1 == (uint)v_other) {
              ev_other = edges[e_other].v2;
            }
            else {
              ev_other = edges[e_other].v1;
            }

            if (e_other != e && !BLI_BITMAP_TEST(edge_tag, e_other) &&
                (dists[ev_other] != FLT_MAX)) {
              if (BLI_BITMAP_TEST(affected_vertex, v_other) ||
                  BLI_BITMAP_TEST(affected_vertex, ev_other)) {
                BLI_BITMAP_ENABLE(edge_tag, e_other);
                BLI_LINKSTACK_PUSH(queue_next, POINTER_FROM_INT(e_other));
              }
            }
          }
        }
      }
    }

    for (LinkNode *lnk = queue_next; lnk; lnk = lnk->next) {
      const int e = POINTER_AS_INT(lnk->link);
      BLI_BITMAP_DISABLE(edge_tag, e);
    }

    BLI_LINKSTACK_SWAP(queue, queue_next);

  } while (BLI_LINKSTACK_SIZE(queue));

  BLI_LINKSTACK_FREE(queue);
  BLI_LINKSTACK_FREE(queue_next);
  MEM_SAFE_FREE(edge_tag);
  MEM_SAFE_FREE(affected_vertex);

  BLI_memarena_free(ma);
  BLI_ghash_free(ehash, nullptr, nullptr);
  MEM_SAFE_FREE(vmap);
  MEM_SAFE_FREE(e_otherv_map);

  return dists;
}

/* For sculpt mesh data that does not support a geodesic distances algorithm, fallback to the
 * distance to each vertex. In this case, only one of the initial verts will be used to
 * calculate the distance. */
static float *geodesic_fallback_create(Object *ob, GSet *initial_verts)
{
  SculptSession *ss = ob->sculpt;
  Mesh *mesh = BKE_object_get_original_mesh(ob);
  const int totvert = mesh->verts_num;
  float *dists = static_cast<float *>(MEM_malloc_arrayN(totvert, sizeof(float), __func__));
  int first_affected = SCULPT_GEODESIC_VERTEX_NONE;

  GSetIterator gs_iter;
  GSET_ITER (gs_iter, initial_verts) {
    first_affected = POINTER_AS_INT(BLI_gsetIterator_getKey(&gs_iter));
    break;
  }

  if (first_affected == SCULPT_GEODESIC_VERTEX_NONE) {
    for (int i = 0; i < totvert; i++) {
      dists[i] = FLT_MAX;
    }
    return dists;
  }

  const float *first_affected_co = SCULPT_vertex_co_get(
      ss, BKE_pbvh_index_to_vertex(ss->pbvh, first_affected));
  for (int i = 0; i < totvert; i++) {
    dists[i] = len_v3v3(first_affected_co,
                        SCULPT_vertex_co_get(ss, BKE_pbvh_index_to_vertex(ss->pbvh, i)));
  }

  return dists;
}

<<<<<<< HEAD
float *SCULPT_geodesic_distances_create(Object *ob,
                                        GSet *initial_verts,
                                        const float limit_radius,
                                        PBVHVertRef *r_closest_verts,
                                        Span<float3> vertco_override)
=======
float *distances_create(Object *ob, GSet *initial_verts, const float limit_radius)
>>>>>>> fcbb94ed
{
  SculptSession *ss = ob->sculpt;
  switch (BKE_pbvh_type(ss->pbvh)) {
    case PBVH_FACES:
      return geodesic_mesh_create(
          ob, initial_verts, limit_radius, r_closest_verts, vertco_override);
    case PBVH_BMESH:
      return geodesic_bmesh_create(
          ob, initial_verts, limit_radius, r_closest_verts, vertco_override);
    case PBVH_GRIDS:
      return geodesic_grids_create(
          ob, initial_verts, limit_radius, r_closest_verts, vertco_override);
      // return SCULPT_geodesic_fallback_create(ob, initial_verts);
  }
  BLI_assert_unreachable();
  return nullptr;
}

<<<<<<< HEAD
float *SCULPT_geodesic_from_vertex_and_symm(struct Sculpt *sd,
                                            Object *ob,
                                            const PBVHVertRef vertex,
                                            const float limit_radius)
=======
float *distances_create_from_vert_and_symm(Sculpt *sd,
                                           Object *ob,
                                           const PBVHVertRef vertex,
                                           const float limit_radius)
>>>>>>> fcbb94ed
{
  SculptSession *ss = ob->sculpt;
  GSet *initial_verts = BLI_gset_int_new("initial_verts");

  const char symm = SCULPT_mesh_symmetry_xyz_get(ob);
  for (char i = 0; i <= symm; ++i) {
    if (SCULPT_is_symmetry_iteration_valid(i, symm)) {
      PBVHVertRef v = {PBVH_REF_NONE};

      if (i == 0) {
        v = vertex;
      }
      else {
        float location[3];
        flip_v3_v3(location, SCULPT_vertex_co_get(ss, vertex), ePaintSymmetryFlags(i));
        v = SCULPT_nearest_vertex_get(sd, ob, location, FLT_MAX, false);
      }
      if (v.i != PBVH_REF_NONE) {
        BLI_gset_add(initial_verts, POINTER_FROM_INT(BKE_pbvh_vertex_to_index(ss->pbvh, v)));
      }
    }
  }

<<<<<<< HEAD
  float *dists = SCULPT_geodesic_distances_create(ob, initial_verts, limit_radius, nullptr, {});
=======
  float *dists = distances_create(ob, initial_verts, limit_radius);
>>>>>>> fcbb94ed
  BLI_gset_free(initial_verts, nullptr);
  return dists;
}

<<<<<<< HEAD
float *SCULPT_geodesic_from_vertex(Object *ob, const PBVHVertRef vertex, const float limit_radius)
{
  SculptSession *ss = ob->sculpt;

  SCULPT_vertex_random_access_ensure(ss);

  GSet *initial_verts = BLI_gset_int_new("initial_verts");

  BLI_gset_add(initial_verts, POINTER_FROM_INT(BKE_pbvh_vertex_to_index(ss->pbvh, vertex)));

  float *dists = SCULPT_geodesic_distances_create(ob, initial_verts, limit_radius, nullptr, {});
  BLI_gset_free(initial_verts, nullptr);

  return dists;
}
=======
}  // namespace blender::ed::sculpt_paint::geodesic
>>>>>>> fcbb94ed
<|MERGE_RESOLUTION|>--- conflicted
+++ resolved
@@ -46,17 +46,7 @@
 
 #define SCULPT_GEODESIC_VERTEX_NONE -1
 
-<<<<<<< HEAD
-using blender::float2;
-using blender::float3;
-using blender::IndexRange;
-using blender::Map;
-using blender::Set;
-using blender::uint3;
-using blender::Vector;
-=======
 namespace blender::ed::sculpt_paint::geodesic {
->>>>>>> fcbb94ed
 
 /* Propagate distance from v1 and v2 to v0. */
 static bool sculpt_geodesic_mesh_test_dist_add(Span<float3> vert_positions,
@@ -296,24 +286,16 @@
 
   const float limit_radius_sq = limit_radius * limit_radius;
 
-<<<<<<< HEAD
   if (vert_positions.is_empty()) {
     vert_positions = SCULPT_mesh_deformed_positions_get(ss);
   }
 
-  const blender::Span<blender::int2> edges = mesh->edges();
-  const blender::OffsetIndices faces = mesh->faces();
-  const blender::Span<int> corner_verts = mesh->corner_verts();
-  const blender::Span<int> corner_edges = mesh->corner_edges();
-=======
-  const Span<float3> vert_positions = SCULPT_mesh_deformed_positions_get(ss);
   const Span<int2> edges = mesh->edges();
   const OffsetIndices faces = mesh->faces();
   const Span<int> corner_verts = mesh->corner_verts();
   const Span<int> corner_edges = mesh->corner_edges();
   const bke::AttributeAccessor attributes = mesh->attributes();
   const VArraySpan<bool> hide_poly = *attributes.lookup<bool>(".hide_poly", bke::AttrDomain::Face);
->>>>>>> fcbb94ed
 
   float *dists = static_cast<float *>(MEM_malloc_arrayN(totvert, sizeof(float), __func__));
   BLI_bitmap *edge_tag = BLI_BITMAP_NEW(totedge, "edge tag");
@@ -991,15 +973,11 @@
   return dists;
 }
 
-<<<<<<< HEAD
-float *SCULPT_geodesic_distances_create(Object *ob,
-                                        GSet *initial_verts,
-                                        const float limit_radius,
-                                        PBVHVertRef *r_closest_verts,
-                                        Span<float3> vertco_override)
-=======
-float *distances_create(Object *ob, GSet *initial_verts, const float limit_radius)
->>>>>>> fcbb94ed
+float *distances_create(Object *ob,
+                        GSet *initial_verts,
+                        const float limit_radius,
+                        PBVHVertRef *r_closest_verts,
+                        Span<float3> vertco_override)
 {
   SculptSession *ss = ob->sculpt;
   switch (BKE_pbvh_type(ss->pbvh)) {
@@ -1018,17 +996,10 @@
   return nullptr;
 }
 
-<<<<<<< HEAD
-float *SCULPT_geodesic_from_vertex_and_symm(struct Sculpt *sd,
-                                            Object *ob,
-                                            const PBVHVertRef vertex,
-                                            const float limit_radius)
-=======
 float *distances_create_from_vert_and_symm(Sculpt *sd,
                                            Object *ob,
                                            const PBVHVertRef vertex,
                                            const float limit_radius)
->>>>>>> fcbb94ed
 {
   SculptSession *ss = ob->sculpt;
   GSet *initial_verts = BLI_gset_int_new("initial_verts");
@@ -1052,16 +1023,11 @@
     }
   }
 
-<<<<<<< HEAD
-  float *dists = SCULPT_geodesic_distances_create(ob, initial_verts, limit_radius, nullptr, {});
-=======
-  float *dists = distances_create(ob, initial_verts, limit_radius);
->>>>>>> fcbb94ed
+  float *dists = distances_create(ob, initial_verts, limit_radius, nullptr, {});
   BLI_gset_free(initial_verts, nullptr);
   return dists;
 }
 
-<<<<<<< HEAD
 float *SCULPT_geodesic_from_vertex(Object *ob, const PBVHVertRef vertex, const float limit_radius)
 {
   SculptSession *ss = ob->sculpt;
@@ -1072,11 +1038,10 @@
 
   BLI_gset_add(initial_verts, POINTER_FROM_INT(BKE_pbvh_vertex_to_index(ss->pbvh, vertex)));
 
-  float *dists = SCULPT_geodesic_distances_create(ob, initial_verts, limit_radius, nullptr, {});
+  float *dists = geodesic::distances_create(ob, initial_verts, limit_radius, nullptr, {});
   BLI_gset_free(initial_verts, nullptr);
 
   return dists;
 }
-=======
-}  // namespace blender::ed::sculpt_paint::geodesic
->>>>>>> fcbb94ed
+
+}  // namespace blender::ed::sculpt_paint::geodesic