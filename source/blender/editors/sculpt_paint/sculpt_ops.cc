--- conflicted
+++ resolved
@@ -12,14 +12,11 @@
 #include "BLI_alloca.h"
 #include "BLI_ghash.h"
 #include "BLI_gsqueue.h"
-<<<<<<< HEAD
+#include "BLI_math_matrix.hh"
 #include "BLI_math_vector.h"
+#include "BLI_math_vector.hh"
 #include "BLI_math_vector_types.hh"
 #include "BLI_rand.h"
-=======
-#include "BLI_math_matrix.hh"
-#include "BLI_math_vector.hh"
->>>>>>> fcbb94ed
 #include "BLI_task.h"
 #include "BLI_utildefines.h"
 
@@ -28,6 +25,7 @@
 #include "DNA_brush_types.h"
 #include "DNA_customdata_types.h"
 #include "DNA_listBase.h"
+#include "DNA_meshdata_types.h"
 #include "DNA_modifier_types.h"
 #include "DNA_node_types.h"
 #include "DNA_object_types.h"
@@ -79,27 +77,24 @@
 #include "UI_interface.hh"
 #include "UI_resources.hh"
 
-<<<<<<< HEAD
 #include "GPU_immediate.h"
 #include "GPU_state.h"
 #include "GPU_vertex_buffer.h"
 #include "GPU_vertex_format.h"
 
-#include "bmesh.h"
+#include "bmesh.hh"
 #include "bmesh_log.hh"
-#include "bmesh_tools.h"
+#include "bmesh_tools.hh"
 
 #include "bmesh_idmap.hh"
-=======
-#include "bmesh.hh"
->>>>>>> fcbb94ed
 
 #include <cmath>
 #include <cstdlib>
 #include <cstring>
 
 using namespace blender::bke::paint;
-using blender::float3;
+using namespace blender;
+using namespace blender::ed::sculpt_paint;
 
 /* Reset the copy of the mesh that is being sculpted on (currently just for the layer brush). */
 
@@ -225,14 +220,8 @@
        * as deleted, then after symmetrize operation all BMesh elements
        * are logged as added (as opposed to attempting to store just the
        * parts that symmetrize modifies). */
-<<<<<<< HEAD
-      SCULPT_undo_push_begin(ob, op);
-      SCULPT_undo_push_node(ob, nullptr, SCULPT_UNDO_DYNTOPO_SYMMETRIZE);
-=======
       undo::push_begin(ob, op);
       undo::push_node(ob, nullptr, undo::Type::DyntopoSymmetrize);
-      BM_log_before_all_removed(ss->bm, ss->bm_log);
->>>>>>> fcbb94ed
 
       BM_mesh_toolflags_set(ss->bm, true);
 
@@ -243,10 +232,6 @@
                    sd->symmetrize_direction,
                    dist,
                    true);
-<<<<<<< HEAD
-=======
-      dyntopo::triangulate(ss->bm);
->>>>>>> fcbb94ed
 
       /* Bisect operator flags edges (keep tags clean for edge queue). */
       BM_mesh_elem_hflag_disable_all(ss->bm, BM_EDGE, BM_ELEM_TAG, false);
@@ -261,13 +246,8 @@
       BM_mesh_toolflags_set(ss->bm, false);
 
       /* Finish undo. */
-<<<<<<< HEAD
       BM_log_full_mesh(ss->bm, ss->bm_log);
-      SCULPT_undo_push_end(ob);
-=======
-      BM_log_all_added(ss->bm, ss->bm_log);
       undo::push_end(ob);
->>>>>>> fcbb94ed
 
       break;
     }
@@ -351,15 +331,10 @@
   /* This function expects a fully evaluated depsgraph. */
   BKE_sculpt_update_object_for_edit(depsgraph, ob, false);
 
-<<<<<<< HEAD
   BKE_sculptsession_update_attr_refs(ob);
 
   SculptSession *ss = ob->sculpt;
   if (ss->face_sets || (ss->bm && ss->cd_faceset_offset != -1)) {
-=======
-  Mesh &mesh = *static_cast<Mesh *>(ob->data);
-  if (mesh.attributes().contains(".sculpt_face_set")) {
->>>>>>> fcbb94ed
     /* Here we can detect geometry that was just added to Sculpt Mode as it has the
      * SCULPT_FACE_SET_NONE assigned, so we can create a new Face Set for it. */
     /* In sculpt mode all geometry that is assigned to SCULPT_FACE_SET_NONE is considered as not
@@ -370,10 +345,9 @@
     /* TODO(pablodp606): Based on this we can improve the UX in future tools for creating new
      * objects, like moving the transform pivot position to the new area or masking existing
      * geometry. */
-<<<<<<< HEAD
 
     SCULPT_face_random_access_ensure(ss);
-    const int new_face_set = SCULPT_face_set_next_available_get(ss);
+    const int new_face_set = face_set::find_next_available_id(*ob);
 
     for (int i = 0; i < ss->totfaces; i++) {
       PBVHFaceRef face = BKE_pbvh_index_to_face(ss->pbvh, i);
@@ -383,10 +357,6 @@
         SCULPT_face_set_set(ss, face, new_face_set);
       }
     }
-=======
-    const int new_face_set = face_set::find_next_available_id(*ob);
-    face_set::initialize_none_to_id(static_cast<Mesh *>(ob->data), new_face_set);
->>>>>>> fcbb94ed
   }
 }
 
@@ -455,14 +425,7 @@
     MultiresModifierData *mmd = BKE_sculpt_multires_active(scene, ob);
 
     const char *message_unsupported = nullptr;
-<<<<<<< HEAD
     if (mmd != nullptr) {
-=======
-    if (mesh->corners_num != mesh->faces_num * 3) {
-      message_unsupported = TIP_("non-triangle face");
-    }
-    else if (mmd != nullptr) {
->>>>>>> fcbb94ed
       message_unsupported = TIP_("multi-res modifier");
       has_multires = true;
     }
@@ -471,23 +434,7 @@
       if (flag == 0) {
         /* pass */
       }
-<<<<<<< HEAD
-      else if (flag & DYNTOPO_WARN_EDATA) {
-        message_unsupported = TIP_("edge data");
-      }
-      else if (flag & DYNTOPO_WARN_MODIFIER) {
-=======
-      else if (flag & dyntopo::VDATA) {
-        message_unsupported = TIP_("vertex data");
-      }
-      else if (flag & dyntopo::EDATA) {
-        message_unsupported = TIP_("edge data");
-      }
-      else if (flag & dyntopo::LDATA) {
-        message_unsupported = TIP_("face data");
-      }
       else if (flag & dyntopo::MODIFIER) {
->>>>>>> fcbb94ed
         message_unsupported = TIP_("constructive modifier");
       }
       else {
@@ -504,15 +451,9 @@
       if (has_undo) {
         undo::push_begin_ex(ob, "Dynamic topology enable");
       }
-<<<<<<< HEAD
 
       bool need_bmlog = !ob->sculpt->bm_log;
-
-      SCULPT_dynamic_topology_enable_ex(bmain, depsgraph, ob);
-
-=======
       dyntopo::enable_ex(bmain, depsgraph, ob);
->>>>>>> fcbb94ed
       if (has_undo) {
         undo::push_node(ob, nullptr, undo::Type::DyntopoBegin);
         undo::push_end(ob);
@@ -533,7 +474,7 @@
         BKE_sculpt_ensure_idmap(ob);
 
         /* See if we can rebuild the log from the undo stack. */
-        SCULPT_undo_ensure_bmlog(ob);
+        undo::ensure_bmlog(ob);
 
         /* Create an empty log if reconstruction failed. */
         if (!ob->sculpt->bm_log) {
@@ -584,16 +525,12 @@
     DEG_id_tag_update(&ob->id, ID_RECALC_GEOMETRY);
   }
 
-<<<<<<< HEAD
   /* Leave sculpt mode. We do this here to prevent
    * the depsgraph spawning a PBVH_FACES after disabling
    * dynamic topology below. */
   ob->mode &= ~mode_flag;
 
-  if (me->flag & ME_SCULPT_DYNAMIC_TOPOLOGY) {
-=======
   if (mesh->flag & ME_SCULPT_DYNAMIC_TOPOLOGY) {
->>>>>>> fcbb94ed
     /* Dynamic topology must be disabled before exiting sculpt
      * mode to ensure the undo stack stays in a consistent
      * state. */
@@ -830,7 +767,7 @@
   Object *ob_eval = DEG_get_evaluated_object(depsgraph, object_sample);
   Mesh *me_eval = BKE_object_get_evaluated_mesh(ob_eval);
   MPropCol *vcol = static_cast<MPropCol *>(
-      CustomData_get_layer_for_write(&me_eval->vert_data, CD_PROP_COLOR, me_eval->totvert));
+      CustomData_get_layer_for_write(&me_eval->vert_data, CD_PROP_COLOR, me_eval->verts_num));
 
   if (!vcol) {
     return false;
@@ -889,7 +826,7 @@
   sccd->mval[0] = event->mval[0];
   sccd->mval[1] = event->mval[1];
 
-  const bool over_mesh = SCULPT_cursor_geometry_info_update(C, &sgi, sccd->mval, false, false);
+  const bool over_mesh = SCULPT_cursor_geometry_info_update(C, &sgi, sccd->mval, false);
   if (over_mesh) {
     PBVHVertRef active_vertex = SCULPT_active_vertex_get(ss);
     SCULPT_vertex_color_get(ss, active_vertex, sccd->sampled_color);
@@ -1219,7 +1156,7 @@
    * move, so it needs to be updated here. */
   SculptCursorGeometryInfo sgi;
   const float mval_fl[2] = {float(event->mval[0]), float(event->mval[1])};
-  SCULPT_cursor_geometry_info_update(C, &sgi, mval_fl, false, false);
+  SCULPT_cursor_geometry_info_update(C, &sgi, mval_fl, false);
 
   undo::push_begin(ob, op);
   BKE_sculpt_color_layer_create_if_needed(ob);
@@ -1285,8 +1222,8 @@
                 0.0f,
                 1.0f);
 }
-
-<<<<<<< HEAD
+}  // namespace blender::ed::sculpt_paint::mask
+
 static int sculpt_reset_brushes_exec(bContext *C, wmOperator * /*op*/)
 {
   Main *bmain = CTX_data_main(C);
@@ -1320,7 +1257,7 @@
 {
   Depsgraph *depsgraph = CTX_data_ensure_evaluated_depsgraph(C);
   Object *ob = CTX_data_active_object(C);
-  BKE_sculpt_update_object_for_edit(depsgraph, ob, true, true, false);
+  BKE_sculpt_update_object_for_edit(depsgraph, ob, false);
   SculptSession *ss = ob->sculpt;
 
   if (!ss) {
@@ -1333,7 +1270,7 @@
 
   if (!ss->attrs.limit_surface) {
     ss->attrs.limit_surface = BKE_sculpt_attribute_ensure(
-        ob, ATTR_DOMAIN_POINT, CD_PROP_FLOAT3, SCULPT_ATTRIBUTE_NAME(limit_surface), &params);
+        ob, AttrDomain::Point, CD_PROP_FLOAT3, SCULPT_ATTRIBUTE_NAME(limit_surface), &params);
   }
 
   const SculptAttribute *scl = ss->attrs.limit_surface;
@@ -1344,7 +1281,7 @@
     PBVHVertRef vertex = BKE_pbvh_index_to_vertex(ss->pbvh, i);
     float *f = vertex_attr_ptr<float>(vertex, scl);
 
-    SCULPT_neighbor_coords_average(ss, f, vertex, 0.0, 0.0f, weighted);
+    smooth::neighbor_coords_average(ss, f, vertex, 0.0, 0.0f, weighted);
   }
 
   return OPERATOR_FINISHED;
@@ -1369,9 +1306,6 @@
   BMVert *item;
   int depth;
 } BMLinkItem;
-=======
-}  // namespace blender::ed::sculpt_paint::mask
->>>>>>> fcbb94ed
 
 enum CavityBakeMixMode {
   AUTOMASK_BAKE_MIX,
@@ -1528,11 +1462,7 @@
     }
   });
 
-<<<<<<< HEAD
-  SCULPT_automasking_cache_free(ss, ob, automasking);
-=======
   auto_mask::cache_free(automasking);
->>>>>>> fcbb94ed
 
   bke::pbvh::update_mask(*ss->pbvh);
   undo::push_end(ob);
@@ -1651,7 +1581,6 @@
   RNA_def_boolean(ot->srna, "invert", false, "Cavity (Inverted)", "");
 }
 
-<<<<<<< HEAD
 static int sculpt_reveal_all_exec(bContext *C, wmOperator *op)
 {
   Object *ob = CTX_data_active_object(C);
@@ -1660,7 +1589,7 @@
 
   Mesh *mesh = BKE_object_get_original_mesh(ob);
 
-  BKE_sculpt_update_object_for_edit(depsgraph, ob, true, true, false);
+  BKE_sculpt_update_object_for_edit(depsgraph, ob, false);
 
   if (!ss->pbvh) {
     return OPERATOR_CANCELLED;
@@ -1675,15 +1604,15 @@
   }
 
   /* Propagate face hide state to verts for undo. */
-  SCULPT_visibility_sync_all_from_faces(ob);
-
-  SCULPT_undo_push_begin(ob, op);
+  hide::sync_all_from_faces(*ob);
+
+  undo::push_begin(ob, op);
 
   for (PBVHNode *node : nodes) {
     BKE_pbvh_node_mark_update_visibility(node);
 
     if (!with_bmesh) {
-      SCULPT_undo_push_node(ob, node, SCULPT_UNDO_HIDDEN);
+      undo::push_node(ob, node, undo::Type::HideVert);
     }
   }
 
@@ -1697,7 +1626,7 @@
     ss->hide_poly = nullptr;
   }
   else {
-    SCULPT_undo_push_node(ob, nodes[0], SCULPT_UNDO_HIDDEN);
+    undo::push_node(ob, nodes[0], undo::Type::HideVert);
 
     BMIter iter;
     BMFace *f;
@@ -1710,10 +1639,10 @@
       BM_log_face_modified(ss->bm, ss->bm_log, f);
     }
 
-    SCULPT_face_visibility_all_set(ob, true);
-  }
-
-  SCULPT_visibility_sync_all_from_faces(ob);
+    face_set::visibility_all_set(ob, true);
+  }
+
+  hide::sync_all_from_faces(*ob);
 
   /* NOTE: #SCULPT_visibility_sync_all_from_faces may have deleted
    * `pbvh->hide_vert` if hide_poly did not exist, which is why
@@ -1723,9 +1652,9 @@
     BKE_pbvh_update_hide_attributes_from_mesh(ss->pbvh);
   }
 
-  BKE_pbvh_update_visibility(ss->pbvh);
-
-  SCULPT_undo_push_end(ob);
+  bke::pbvh::update_visibility(*ss->pbvh);
+
+  undo::push_end(ob);
 
   SCULPT_tag_update_overlays(C);
   DEG_id_tag_update(&ob->id, ID_RECALC_SHADING);
@@ -1748,20 +1677,14 @@
   ot->flag = OPTYPE_REGISTER | OPTYPE_UNDO;
 }
 
-=======
->>>>>>> fcbb94ed
 void ED_operatortypes_sculpt()
 {
   using namespace blender::ed::sculpt_paint;
   WM_operatortype_append(SCULPT_OT_brush_stroke);
   WM_operatortype_append(SCULPT_OT_sculptmode_toggle);
   WM_operatortype_append(SCULPT_OT_set_persistent_base);
-<<<<<<< HEAD
   WM_operatortype_append(SCULPT_OT_set_limit_surface);
-  WM_operatortype_append(SCULPT_OT_dynamic_topology_toggle);
-=======
   WM_operatortype_append(dyntopo::SCULPT_OT_dynamic_topology_toggle);
->>>>>>> fcbb94ed
   WM_operatortype_append(SCULPT_OT_optimize);
   WM_operatortype_append(SCULPT_OT_symmetrize);
   WM_operatortype_append(dyntopo::SCULPT_OT_detail_flood_fill);
@@ -1770,19 +1693,6 @@
   WM_operatortype_append(filter::SCULPT_OT_mesh_filter);
   WM_operatortype_append(mask::SCULPT_OT_mask_filter);
   WM_operatortype_append(SCULPT_OT_set_pivot_position);
-<<<<<<< HEAD
-  WM_operatortype_append(SCULPT_OT_face_sets_create);
-  WM_operatortype_append(SCULPT_OT_face_set_change_visibility);
-  WM_operatortype_append(SCULPT_OT_face_sets_invert_visibility);
-  WM_operatortype_append(SCULPT_OT_face_sets_randomize_colors);
-  WM_operatortype_append(SCULPT_OT_cloth_filter);
-  WM_operatortype_append(SCULPT_OT_face_sets_edit);
-  WM_operatortype_append(SCULPT_OT_face_set_lasso_gesture);
-  WM_operatortype_append(SCULPT_OT_face_set_box_gesture);
-  WM_operatortype_append(SCULPT_OT_trim_box_gesture);
-  WM_operatortype_append(SCULPT_OT_trim_lasso_gesture);
-  WM_operatortype_append(SCULPT_OT_project_line_gesture);
-=======
   WM_operatortype_append(face_set::SCULPT_OT_face_sets_create);
   WM_operatortype_append(face_set::SCULPT_OT_face_set_change_visibility);
   WM_operatortype_append(face_set::SCULPT_OT_face_sets_randomize_colors);
@@ -1794,7 +1704,6 @@
   WM_operatortype_append(mask::SCULPT_OT_trim_box_gesture);
   WM_operatortype_append(mask::SCULPT_OT_trim_lasso_gesture);
   WM_operatortype_append(mask::SCULPT_OT_project_line_gesture);
->>>>>>> fcbb94ed
 
   WM_operatortype_append(SCULPT_OT_sample_color);
   WM_operatortype_append(color::SCULPT_OT_color_filter);
@@ -1802,14 +1711,8 @@
   WM_operatortype_append(dyntopo::SCULPT_OT_dyntopo_detail_size_edit);
   WM_operatortype_append(mask::SCULPT_OT_mask_init);
 
-<<<<<<< HEAD
-  WM_operatortype_append(SCULPT_OT_face_sets_init);
   WM_operatortype_append(SCULPT_OT_reset_brushes);
-
-  WM_operatortype_append(SCULPT_OT_expand);
-=======
   WM_operatortype_append(expand::SCULPT_OT_expand);
->>>>>>> fcbb94ed
   WM_operatortype_append(SCULPT_OT_mask_from_cavity);
 }
 
