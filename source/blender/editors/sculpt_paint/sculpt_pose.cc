/* SPDX-FileCopyrightText: 2020 Blender Authors
 *
 * SPDX-License-Identifier: GPL-2.0-or-later */

/** \file
 * \ingroup edsculpt
 */

#include "MEM_guardedalloc.h"

#include "BLI_math_geom.h"
#include "BLI_math_matrix.h"
#include "BLI_math_vector.h"
#include "BLI_task.h"

#include "DNA_brush_types.h"
#include "DNA_meshdata_types.h"
#include "DNA_object_types.h"

#include "BKE_brush.hh"
#include "BKE_ccg.h"
#include "BKE_colortools.h"
#include "BKE_context.hh"
#include "BKE_paint.hh"
#include "BKE_pbvh_api.hh"

#include "paint_intern.hh"
#include "sculpt_intern.hh"

#include "bmesh.h"

#include <cmath>
#include <cstdlib>

static void pose_solve_ik_chain(SculptPoseIKChain *ik_chain,
                                const float initial_target[3],
                                const bool use_anchor)
{
  SculptPoseIKChainSegment *segments = ik_chain->segments;
  int tot_segments = ik_chain->tot_segments;

  float target[3];

  /* Set the initial target. */
  copy_v3_v3(target, initial_target);

  /* Solve the positions and rotations of all segments in the chain. */
  for (int i = 0; i < tot_segments; i++) {
    float initial_orientation[3];
    float current_orientation[3];
    float current_head_position[3];
    float current_origin_position[3];

    /* Calculate the rotation to orientate the segment to the target from its initial state. */
    sub_v3_v3v3(current_orientation, target, segments[i].orig);
    normalize_v3(current_orientation);
    sub_v3_v3v3(initial_orientation, segments[i].initial_head, segments[i].initial_orig);
    normalize_v3(initial_orientation);
    rotation_between_vecs_to_quat(segments[i].rot, initial_orientation, current_orientation);

    /* Rotate the segment by calculating a new head position. */
    madd_v3_v3v3fl(current_head_position, segments[i].orig, current_orientation, segments[i].len);

    /* Move the origin of the segment towards the target. */
    sub_v3_v3v3(current_origin_position, target, current_head_position);

    /* Store the new head and origin positions to the segment. */
    copy_v3_v3(segments[i].head, current_head_position);
    add_v3_v3(segments[i].orig, current_origin_position);

    /* Use the origin of this segment as target for the next segment in the chain. */
    copy_v3_v3(target, segments[i].orig);
  }

  /* Move back the whole chain to preserve the anchor point. */
  if (use_anchor) {
    float anchor_diff[3];
    sub_v3_v3v3(
        anchor_diff, segments[tot_segments - 1].initial_orig, segments[tot_segments - 1].orig);

    for (int i = 0; i < tot_segments; i++) {
      add_v3_v3(segments[i].orig, anchor_diff);
      add_v3_v3(segments[i].head, anchor_diff);
    }
  }
}

static void pose_solve_roll_chain(SculptPoseIKChain *ik_chain,
                                  const Brush *brush,
                                  const float roll)
{
  SculptPoseIKChainSegment *segments = ik_chain->segments;
  int tot_segments = ik_chain->tot_segments;

  for (int i = 0; i < tot_segments; i++) {
    float initial_orientation[3];
    float initial_rotation[4];
    float current_rotation[4];

    sub_v3_v3v3(initial_orientation, segments[i].initial_head, segments[i].initial_orig);
    normalize_v3(initial_orientation);

    /* Calculate the current roll angle using the brush curve. */
    float current_roll = roll * BKE_brush_curve_strength(brush, i, tot_segments);

    axis_angle_normalized_to_quat(initial_rotation, initial_orientation, 0.0f);
    axis_angle_normalized_to_quat(current_rotation, initial_orientation, current_roll);

    /* Store the difference of the rotations in the segment rotation. */
    rotation_between_quats_to_quat(segments[i].rot, current_rotation, initial_rotation);
  }
}

static void pose_solve_translate_chain(SculptPoseIKChain *ik_chain, const float delta[3])
{
  SculptPoseIKChainSegment *segments = ik_chain->segments;
  const int tot_segments = ik_chain->tot_segments;

  for (int i = 0; i < tot_segments; i++) {
    /* Move the origin and head of each segment by delta. */
    add_v3_v3v3(segments[i].head, segments[i].initial_head, delta);
    add_v3_v3v3(segments[i].orig, segments[i].initial_orig, delta);

    /* Reset the segment rotation. */
    unit_qt(segments[i].rot);
  }
}

static void pose_solve_scale_chain(SculptPoseIKChain *ik_chain, const float scale[3])
{
  SculptPoseIKChainSegment *segments = ik_chain->segments;
  const int tot_segments = ik_chain->tot_segments;

  for (int i = 0; i < tot_segments; i++) {
    /* Assign the scale to each segment. */
    copy_v3_v3(segments[i].scale, scale);
  }
}

static void do_pose_brush_task(Object *ob, const Brush *brush, PBVHNode *node)
{
  SculptSession *ss = ob->sculpt;
  SculptPoseIKChain *ik_chain = ss->cache->pose_ik_chain;
  SculptPoseIKChainSegment *segments = ik_chain->segments;

  PBVHVertexIter vd;
  float disp[3], new_co[3];
  float final_pos[3];

  SculptOrigVertData orig_data;
  SCULPT_orig_vert_data_init(&orig_data, ob, node, SCULPT_UNDO_COORDS);
  AutomaskingNodeData automask_data;
  SCULPT_automasking_node_begin(ob, ss->cache->automasking, &automask_data, node);

  BKE_pbvh_vertex_iter_begin (ss->pbvh, node, vd, PBVH_ITER_UNIQUE) {
<<<<<<< HEAD
    SCULPT_orig_vert_data_update(ss, &orig_data, vd.vertex);
    SCULPT_automasking_node_update(ss, &automask_data, &vd);
=======
    SCULPT_orig_vert_data_update(&orig_data, &vd);
    SCULPT_automasking_node_update(&automask_data, &vd);
>>>>>>> f97580f6

    float total_disp[3];
    zero_v3(total_disp);

    ePaintSymmetryAreas symm_area = SCULPT_get_vertex_symm_area(orig_data.co);

    /* Calculate the displacement of each vertex for all the segments in the chain. */
    for (int ik = 0; ik < ik_chain->tot_segments; ik++) {
      copy_v3_v3(new_co, orig_data.co);

      /* Get the transform matrix for the vertex symmetry area to calculate a displacement in the
       * vertex. */
      mul_m4_v3(segments[ik].pivot_mat_inv[int(symm_area)], new_co);
      mul_m4_v3(segments[ik].trans_mat[int(symm_area)], new_co);
      mul_m4_v3(segments[ik].pivot_mat[int(symm_area)], new_co);

      /* Apply the segment weight of the vertex to the displacement. */
      sub_v3_v3v3(disp, new_co, orig_data.co);
      mul_v3_fl(disp, segments[ik].weights[vd.index]);

      /* Apply the vertex mask to the displacement. */
      const float mask = 1.0f - vd.mask;
      const float automask = SCULPT_automasking_factor_get(
          ss->cache->automasking, ss, vd.vertex, &automask_data);
      mul_v3_fl(disp, mask * automask);

      /* Accumulate the displacement. */
      add_v3_v3(total_disp, disp);
    }

    /* Apply the accumulated displacement to the vertex. */
    add_v3_v3v3(final_pos, orig_data.co, total_disp);

    float *target_co = SCULPT_brush_deform_target_vertex_co_get(ss, brush->deform_target, &vd);
    copy_v3_v3(target_co, final_pos);

    if (vd.is_mesh) {
      BKE_pbvh_vert_tag_update_normal(ss->pbvh, vd.vertex);
    }
  }
  BKE_pbvh_vertex_iter_end;
}

struct PoseGrowFactorData {
  float pos_avg[3];
  int pos_count;
};

static void pose_brush_grow_factor_task(Object *ob,
                                        const float pose_initial_co[3],
                                        const float *prev_mask,
                                        float *pose_factor,
                                        PBVHNode *node,
                                        PoseGrowFactorData *gftd)
{
  SculptSession *ss = ob->sculpt;
  const char symm = SCULPT_mesh_symmetry_xyz_get(ob);
  PBVHVertexIter vd;
  BKE_pbvh_vertex_iter_begin (ss->pbvh, node, vd, PBVH_ITER_UNIQUE) {
    SculptVertexNeighborIter ni;
    float max = 0.0f;

    /* Grow the factor. */
    SCULPT_VERTEX_NEIGHBORS_ITER_BEGIN (ss, vd.vertex, ni) {
      float vmask_f = prev_mask[ni.index];
      max = std::max(vmask_f, max);
    }
    SCULPT_VERTEX_NEIGHBORS_ITER_END(ni);

    /* Keep the count of the vertices that where added to the factors in this grow iteration. */
    if (max > prev_mask[vd.index]) {
      pose_factor[vd.index] = max;
      if (SCULPT_check_vertex_pivot_symmetry(vd.co, pose_initial_co, symm)) {
        add_v3_v3(gftd->pos_avg, vd.co);
        gftd->pos_count++;
      }
    }
  }

  BKE_pbvh_vertex_iter_end;
}

/* Grow the factor until its boundary is near to the offset pose origin or outside the target
 * distance. */
static void sculpt_pose_grow_pose_factor(Object *ob,
                                         SculptSession *ss,
                                         float pose_origin[3],
                                         float pose_target[3],
                                         float max_len,
                                         float *r_pose_origin,
                                         float *pose_factor)
{
  using namespace blender;
  PBVH *pbvh = ob->sculpt->pbvh;

  Vector<PBVHNode *> nodes = blender::bke::pbvh::search_gather(pbvh, {});

  PoseGrowFactorData gftd;
  gftd.pos_count = 0;
  zero_v3(gftd.pos_avg);

  bool grow_next_iteration = true;
  float prev_len = FLT_MAX;
  float *prev_mask = static_cast<float *>(
      MEM_malloc_arrayN(SCULPT_vertex_count_get(ss), sizeof(float), __func__));
  while (grow_next_iteration) {
    zero_v3(gftd.pos_avg);
    gftd.pos_count = 0;
    memcpy(prev_mask, pose_factor, SCULPT_vertex_count_get(ss) * sizeof(float));

    gftd = threading::parallel_reduce(
        nodes.index_range(),
        1,
        gftd,
        [&](const IndexRange range, PoseGrowFactorData gftd) {
          for (const int i : range) {
            pose_brush_grow_factor_task(ob, pose_target, prev_mask, pose_factor, nodes[i], &gftd);
          }
          return gftd;
        },
        [](const PoseGrowFactorData &a, const PoseGrowFactorData &b) {
          PoseGrowFactorData joined;
          add_v3_v3v3(joined.pos_avg, a.pos_avg, b.pos_avg);
          joined.pos_count = a.pos_count + b.pos_count;
          return joined;
        });

    if (gftd.pos_count != 0) {
      mul_v3_fl(gftd.pos_avg, 1.0f / float(gftd.pos_count));
      if (pose_origin) {
        /* Test with pose origin. Used when growing the factors to compensate the Origin Offset. */
        /* Stop when the factor's avg_pos starts moving away from the origin instead of getting
         * closer to it. */
        float len = len_v3v3(gftd.pos_avg, pose_origin);
        if (len < prev_len) {
          prev_len = len;
          grow_next_iteration = true;
        }
        else {
          grow_next_iteration = false;
          memcpy(pose_factor, prev_mask, SCULPT_vertex_count_get(ss) * sizeof(float));
        }
      }
      else {
        /* Test with length. Used to calculate the origin positions of the IK chain. */
        /* Stops when the factors have grown enough to generate a new segment origin. */
        float len = len_v3v3(gftd.pos_avg, pose_target);
        if (len < max_len) {
          prev_len = len;
          grow_next_iteration = true;
        }
        else {
          grow_next_iteration = false;
          if (r_pose_origin) {
            copy_v3_v3(r_pose_origin, gftd.pos_avg);
          }
          memcpy(pose_factor, prev_mask, SCULPT_vertex_count_get(ss) * sizeof(float));
        }
      }
    }
    else {
      if (r_pose_origin) {
        copy_v3_v3(r_pose_origin, pose_target);
      }
      grow_next_iteration = false;
    }
  }
  MEM_freeN(prev_mask);
}

static bool sculpt_pose_brush_is_vertex_inside_brush_radius(const float vertex[3],
                                                            const float br_co[3],
                                                            float radius,
                                                            char symm)
{
  for (char i = 0; i <= symm; ++i) {
    if (SCULPT_is_symmetry_iteration_valid(i, symm)) {
      float location[3];
      flip_v3_v3(location, br_co, ePaintSymmetryFlags(i));
      if (len_v3v3(location, vertex) < radius) {
        return true;
      }
    }
  }
  return false;
}

struct PoseFloodFillData {
  float pose_initial_co[3];
  float radius;
  int symm;

  float *pose_factor;
  float pose_origin[3];
  int tot_co;

  int current_face_set;
  int next_face_set;
  int prev_face_set;
  PBVHVertRef next_vertex;

  bool next_face_set_found;

  /* Store the visited face sets to avoid going back when calculating the chain. */
  GSet *visited_face_sets;

  /* In face sets origin mode, each vertex can only be assigned to one face set. */
  BLI_bitmap *is_weighted;

  bool is_first_iteration;

  /* In topology mode this stores the furthest point from the stroke origin for cases when a pose
   * origin based on the brush radius can't be set. */
  float fallback_floodfill_origin[3];

  /* Fallback origin. If we can't find any face set to continue, use the position of all vertices
   * that have the current face set. */
  float fallback_origin[3];
  int fallback_count;

  /* Face Set FK mode. */
  int *floodfill_it;
  float *fk_weights;
  int initial_face_set;
  int masked_face_set_it;
  int masked_face_set;
  int target_face_set;
};

static bool pose_topology_floodfill_cb(
    SculptSession *ss, PBVHVertRef /*from_v*/, PBVHVertRef to_v, bool is_duplicate, void *userdata)
{
  int to_v_i = BKE_pbvh_vertex_to_index(ss->pbvh, to_v);

  PoseFloodFillData *data = static_cast<PoseFloodFillData *>(userdata);
  const float *co = SCULPT_vertex_co_get(ss, to_v);

  if (data->pose_factor) {
    data->pose_factor[to_v_i] = 1.0f;
  }

  if (len_squared_v3v3(data->pose_initial_co, data->fallback_floodfill_origin) <
      len_squared_v3v3(data->pose_initial_co, co))
  {
    copy_v3_v3(data->fallback_floodfill_origin, co);
  }

  if (sculpt_pose_brush_is_vertex_inside_brush_radius(
          co, data->pose_initial_co, data->radius, data->symm))
  {
    return true;
  }
  if (SCULPT_check_vertex_pivot_symmetry(co, data->pose_initial_co, data->symm)) {
    if (!is_duplicate) {
      add_v3_v3(data->pose_origin, co);
      data->tot_co++;
    }
  }

  return false;
}

static bool pose_face_sets_floodfill_cb(
    SculptSession *ss, PBVHVertRef /*from_v*/, PBVHVertRef to_v, bool is_duplicate, void *userdata)
{
  PoseFloodFillData *data = static_cast<PoseFloodFillData *>(userdata);

  const int index = BKE_pbvh_vertex_to_index(ss->pbvh, to_v);
  const PBVHVertRef vertex = to_v;
  bool visit_next = false;

  const float *co = SCULPT_vertex_co_get(ss, vertex);
  const bool symmetry_check = SCULPT_check_vertex_pivot_symmetry(
                                  co, data->pose_initial_co, data->symm) &&
                              !is_duplicate;

  /* First iteration. Continue expanding using topology until a vertex is outside the brush radius
   * to determine the first face set. */
  if (data->current_face_set == SCULPT_FACE_SET_NONE) {

    data->pose_factor[index] = 1.0f;
    BLI_BITMAP_ENABLE(data->is_weighted, index);

    if (sculpt_pose_brush_is_vertex_inside_brush_radius(
            co, data->pose_initial_co, data->radius, data->symm))
    {
      const int visited_face_set = SCULPT_vertex_face_set_get(ss, vertex);
      BLI_gset_add(data->visited_face_sets, POINTER_FROM_INT(visited_face_set));
    }
    else if (symmetry_check) {
      data->current_face_set = SCULPT_vertex_face_set_get(ss, vertex);
      BLI_gset_add(data->visited_face_sets, POINTER_FROM_INT(data->current_face_set));
    }
    return true;
  }

  /* We already have a current face set, so we can start checking the face sets of the vertices. */
  /* In the first iteration we need to check all face sets we already visited as the flood fill may
   * still not be finished in some of them. */
  bool is_vertex_valid = false;
  if (data->is_first_iteration) {
    GSetIterator gs_iter;
    GSET_ITER (gs_iter, data->visited_face_sets) {
      const int visited_face_set = POINTER_AS_INT(BLI_gsetIterator_getKey(&gs_iter));
      is_vertex_valid |= SCULPT_vertex_has_face_set(ss, vertex, visited_face_set);
    }
  }
  else {
    is_vertex_valid = SCULPT_vertex_has_face_set(ss, vertex, data->current_face_set);
  }

  if (!is_vertex_valid) {
    return visit_next;
  }

  if (!BLI_BITMAP_TEST(data->is_weighted, index)) {
    data->pose_factor[index] = 1.0f;
    BLI_BITMAP_ENABLE(data->is_weighted, index);
    visit_next = true;
  }

  /* Fallback origin accumulation. */
  if (symmetry_check) {
    add_v3_v3(data->fallback_origin, SCULPT_vertex_co_get(ss, vertex));
    data->fallback_count++;
  }

  if (!symmetry_check || SCULPT_vertex_has_unique_face_set(ss, vertex)) {
    return visit_next;
  }

  /* We only add coordinates for calculating the origin when it is possible to go from this
   * vertex to another vertex in a valid face set for the next iteration. */
  bool count_as_boundary = false;

  SculptVertexNeighborIter ni;
  SCULPT_VERTEX_NEIGHBORS_ITER_BEGIN (ss, vertex, ni) {
    int next_face_set_candidate = SCULPT_vertex_face_set_get(ss, ni.vertex);

    /* Check if we can get a valid face set for the next iteration from this neighbor. */
    if (SCULPT_vertex_has_unique_face_set(ss, ni.vertex) &&
        !BLI_gset_haskey(data->visited_face_sets, POINTER_FROM_INT(next_face_set_candidate)))
    {
      if (!data->next_face_set_found) {
        data->next_face_set = next_face_set_candidate;
        data->next_vertex = ni.vertex;
        data->next_face_set_found = true;
      }
      count_as_boundary = true;
    }
  }
  SCULPT_VERTEX_NEIGHBORS_ITER_END(ni);

  /* Origin accumulation. */
  if (count_as_boundary) {
    add_v3_v3(data->pose_origin, SCULPT_vertex_co_get(ss, vertex));
    data->tot_co++;
  }
  return visit_next;
}

/* Public functions. */

void SCULPT_pose_calc_pose_data(Sculpt *sd,
                                Object *ob,
                                SculptSession *ss,
                                float initial_location[3],
                                float radius,
                                float pose_offset,
                                float *r_pose_origin,
                                float *r_pose_factor)
{
  /* Calculate the pose rotation point based on the boundaries of the brush factor. */
  SculptFloodFill flood;
  SCULPT_floodfill_init(ss, &flood);
  SCULPT_floodfill_add_active(sd, ob, ss, &flood, (r_pose_factor) ? radius : 0.0f);

  PoseFloodFillData fdata{};
  fdata.radius = radius;
  fdata.symm = SCULPT_mesh_symmetry_xyz_get(ob);
  fdata.pose_factor = r_pose_factor;
  fdata.tot_co = 0;

  zero_v3(fdata.pose_origin);
  copy_v3_v3(fdata.pose_initial_co, initial_location);
  copy_v3_v3(fdata.fallback_floodfill_origin, initial_location);
  SCULPT_floodfill_execute(ss, &flood, pose_topology_floodfill_cb, &fdata);
  SCULPT_floodfill_free(&flood);

  if (fdata.tot_co > 0) {
    mul_v3_fl(fdata.pose_origin, 1.0f / float(fdata.tot_co));
  }
  else {
    copy_v3_v3(fdata.pose_origin, fdata.fallback_floodfill_origin);
  }

  /* Offset the pose origin. */
  float pose_d[3];
  sub_v3_v3v3(pose_d, fdata.pose_origin, fdata.pose_initial_co);
  normalize_v3(pose_d);
  madd_v3_v3fl(fdata.pose_origin, pose_d, radius * pose_offset);
  copy_v3_v3(r_pose_origin, fdata.pose_origin);

  /* Do the initial grow of the factors to get the first segment of the chain with Origin Offset.
   */
  if (pose_offset != 0.0f && r_pose_factor) {
    sculpt_pose_grow_pose_factor(
        ob, ss, fdata.pose_origin, fdata.pose_origin, 0, nullptr, r_pose_factor);
  }
}

static void pose_brush_init_task(SculptSession *ss, float *pose_factor, PBVHNode *node)
{
  PBVHVertexIter vd;
  BKE_pbvh_vertex_iter_begin (ss->pbvh, node, vd, PBVH_ITER_UNIQUE) {
    SculptVertexNeighborIter ni;
    float avg = 0.0f;
    int total = 0;
    SCULPT_VERTEX_NEIGHBORS_ITER_BEGIN (ss, vd.vertex, ni) {
      avg += pose_factor[ni.index];
      total++;
    }
    SCULPT_VERTEX_NEIGHBORS_ITER_END(ni);

    if (total > 0) {
      pose_factor[vd.index] = avg / total;
    }
  }
  BKE_pbvh_vertex_iter_end;
}

/* Init the IK chain with empty weights. */
static SculptPoseIKChain *pose_ik_chain_new(const int totsegments, const int totverts)
{
  SculptPoseIKChain *ik_chain = MEM_cnew<SculptPoseIKChain>(__func__);
  ik_chain->tot_segments = totsegments;
  ik_chain->segments = MEM_cnew_array<SculptPoseIKChainSegment>(totsegments, __func__);
  for (int i = 0; i < totsegments; i++) {
    ik_chain->segments[i].weights = MEM_cnew_array<float>(totverts, __func__);
  }
  return ik_chain;
}

/* Init the origin/head pairs of all the segments from the calculated origins. */
static void pose_ik_chain_origin_heads_init(SculptPoseIKChain *ik_chain,
                                            const float initial_location[3])
{
  float origin[3];
  float head[3];
  for (int i = 0; i < ik_chain->tot_segments; i++) {
    if (i == 0) {
      copy_v3_v3(head, initial_location);
      copy_v3_v3(origin, ik_chain->segments[i].orig);
    }
    else {
      copy_v3_v3(head, ik_chain->segments[i - 1].orig);
      copy_v3_v3(origin, ik_chain->segments[i].orig);
    }
    copy_v3_v3(ik_chain->segments[i].orig, origin);
    copy_v3_v3(ik_chain->segments[i].initial_orig, origin);
    copy_v3_v3(ik_chain->segments[i].head, head);
    copy_v3_v3(ik_chain->segments[i].initial_head, head);
    ik_chain->segments[i].len = len_v3v3(head, origin);
    copy_v3_fl(ik_chain->segments[i].scale, 1.0f);
  }
}

static int pose_brush_num_effective_segments(const Brush *brush)
{
  /* Scaling multiple segments at the same time is not supported as the IK solver can't handle
   * changes in the segment's length. It will also required a better weight distribution to avoid
   * artifacts in the areas affected by multiple segments. */
  if (ELEM(brush->pose_deform_type,
           BRUSH_POSE_DEFORM_SCALE_TRASLATE,
           BRUSH_POSE_DEFORM_SQUASH_STRETCH))
  {
    return 1;
  }
  return brush->pose_ik_segments;
}

static SculptPoseIKChain *pose_ik_chain_init_topology(Sculpt *sd,
                                                      Object *ob,
                                                      SculptSession *ss,
                                                      Brush *br,
                                                      const float initial_location[3],
                                                      const float radius)
{
  SCULPT_vertex_random_access_ensure(ss);

  const float chain_segment_len = radius * (1.0f + br->pose_offset);
  float next_chain_segment_target[3];

  int totvert = SCULPT_vertex_count_get(ss);
  PBVHVertRef nearest_vertex = SCULPT_nearest_vertex_get(sd, ob, initial_location, FLT_MAX, true);
  int nearest_vertex_index = BKE_pbvh_vertex_to_index(ss->pbvh, nearest_vertex);

  /* Init the buffers used to keep track of the changes in the pose factors as more segments are
   * added to the IK chain. */

  /* This stores the whole pose factors values as they grow through the mesh. */
  float *pose_factor_grow = MEM_cnew_array<float>(totvert, __func__);

  /* This stores the previous status of the factors when growing a new iteration. */
  float *pose_factor_grow_prev = MEM_cnew_array<float>(totvert, __func__);

  pose_factor_grow[nearest_vertex_index] = 1.0f;

  const int tot_segments = pose_brush_num_effective_segments(br);
  SculptPoseIKChain *ik_chain = pose_ik_chain_new(tot_segments, totvert);

  /* Calculate the first segment in the chain using the brush radius and the pose origin offset. */
  copy_v3_v3(next_chain_segment_target, initial_location);
  SCULPT_pose_calc_pose_data(sd,
                             ob,
                             ss,
                             next_chain_segment_target,
                             radius,
                             br->pose_offset,
                             ik_chain->segments[0].orig,
                             pose_factor_grow);

  copy_v3_v3(next_chain_segment_target, ik_chain->segments[0].orig);

  /* Init the weights of this segment and store the status of the pose factors to start calculating
   * new segment origins. */
  for (int j = 0; j < totvert; j++) {
    ik_chain->segments[0].weights[j] = pose_factor_grow[j];
    pose_factor_grow_prev[j] = pose_factor_grow[j];
  }

  /* Calculate the next segments in the chain growing the pose factors. */
  for (int i = 1; i < ik_chain->tot_segments; i++) {

    /* Grow the factors to get the new segment origin. */
    sculpt_pose_grow_pose_factor(ob,
                                 ss,
                                 nullptr,
                                 next_chain_segment_target,
                                 chain_segment_len,
                                 ik_chain->segments[i].orig,
                                 pose_factor_grow);
    copy_v3_v3(next_chain_segment_target, ik_chain->segments[i].orig);

    /* Create the weights for this segment from the difference between the previous grow factor
     * iteration an the current iteration. */
    for (int j = 0; j < totvert; j++) {
      ik_chain->segments[i].weights[j] = pose_factor_grow[j] - pose_factor_grow_prev[j];
      /* Store the current grow factor status for the next iteration. */
      pose_factor_grow_prev[j] = pose_factor_grow[j];
    }
  }

  pose_ik_chain_origin_heads_init(ik_chain, initial_location);

  MEM_freeN(pose_factor_grow);
  MEM_freeN(pose_factor_grow_prev);

  return ik_chain;
}

static SculptPoseIKChain *pose_ik_chain_init_face_sets(
    Sculpt *sd, Object *ob, SculptSession *ss, Brush *br, const float radius)
{

  int totvert = SCULPT_vertex_count_get(ss);

  const int tot_segments = pose_brush_num_effective_segments(br);

  SculptPoseIKChain *ik_chain = pose_ik_chain_new(tot_segments, totvert);

  GSet *visited_face_sets = BLI_gset_int_new_ex("visited_face_sets", ik_chain->tot_segments);

  BLI_bitmap *is_weighted = BLI_BITMAP_NEW(totvert, "weighted");

  int current_face_set = SCULPT_FACE_SET_NONE;
  int prev_face_set = SCULPT_FACE_SET_NONE;

  PBVHVertRef current_vertex = SCULPT_active_vertex_get(ss);

  for (int s = 0; s < ik_chain->tot_segments; s++) {

    SculptFloodFill flood;
    SCULPT_floodfill_init(ss, &flood);
    SCULPT_floodfill_add_initial_with_symmetry(sd, ob, ss, &flood, current_vertex, FLT_MAX);

    BLI_gset_add(visited_face_sets, POINTER_FROM_INT(current_face_set));

    PoseFloodFillData fdata{};
    fdata.radius = radius;
    fdata.symm = SCULPT_mesh_symmetry_xyz_get(ob);
    fdata.pose_factor = ik_chain->segments[s].weights;
    fdata.tot_co = 0;
    fdata.fallback_count = 0;
    fdata.current_face_set = current_face_set;
    fdata.prev_face_set = prev_face_set;
    fdata.visited_face_sets = visited_face_sets;
    fdata.is_weighted = is_weighted;
    fdata.next_face_set_found = false;
    fdata.is_first_iteration = s == 0;

    zero_v3(fdata.pose_origin);
    zero_v3(fdata.fallback_origin);
    copy_v3_v3(fdata.pose_initial_co, SCULPT_vertex_co_get(ss, current_vertex));
    SCULPT_floodfill_execute(ss, &flood, pose_face_sets_floodfill_cb, &fdata);
    SCULPT_floodfill_free(&flood);

    if (!fdata.next_face_set_found) {
      for (int i = s; i < ik_chain->tot_segments; i++) {
        zero_v3(ik_chain->segments[i].orig);
      }
      break;
    }

    if (fdata.tot_co > 0) {
      mul_v3_fl(fdata.pose_origin, 1.0f / float(fdata.tot_co));
      copy_v3_v3(ik_chain->segments[s].orig, fdata.pose_origin);
    }
    else if (fdata.fallback_count > 0) {
      mul_v3_fl(fdata.fallback_origin, 1.0f / float(fdata.fallback_count));
      copy_v3_v3(ik_chain->segments[s].orig, fdata.fallback_origin);
    }
    else {
      zero_v3(ik_chain->segments[s].orig);
    }

    prev_face_set = fdata.current_face_set;
    current_face_set = fdata.next_face_set;
    current_vertex = fdata.next_vertex;
  }

  BLI_gset_free(visited_face_sets, nullptr);

  pose_ik_chain_origin_heads_init(ik_chain, SCULPT_active_vertex_co_get(ss));

  MEM_SAFE_FREE(is_weighted);

  return ik_chain;
}

static bool pose_face_sets_fk_find_masked_floodfill_cb(
    SculptSession *ss, PBVHVertRef from_v, PBVHVertRef to_v, bool is_duplicate, void *userdata)
{
  PoseFloodFillData *data = static_cast<PoseFloodFillData *>(userdata);

  int from_v_i = BKE_pbvh_vertex_to_index(ss->pbvh, from_v);
  int to_v_i = BKE_pbvh_vertex_to_index(ss->pbvh, to_v);

  if (!is_duplicate) {
    data->floodfill_it[to_v_i] = data->floodfill_it[from_v_i] + 1;
  }
  else {
    data->floodfill_it[to_v_i] = data->floodfill_it[from_v_i];
  }

  const int to_face_set = SCULPT_vertex_face_set_get(ss, to_v);
  if (!BLI_gset_haskey(data->visited_face_sets, POINTER_FROM_INT(to_face_set))) {
    if (SCULPT_vertex_has_unique_face_set(ss, to_v) &&
        !SCULPT_vertex_has_unique_face_set(ss, from_v) &&
        SCULPT_vertex_has_face_set(ss, from_v, to_face_set))
    {

      BLI_gset_add(data->visited_face_sets, POINTER_FROM_INT(to_face_set));

      if (data->floodfill_it[to_v_i] >= data->masked_face_set_it) {
        data->masked_face_set = to_face_set;
        data->masked_face_set_it = data->floodfill_it[to_v_i];
      }

      if (data->target_face_set == SCULPT_FACE_SET_NONE) {
        data->target_face_set = to_face_set;
      }
    }
  }

  return SCULPT_vertex_has_face_set(ss, to_v, data->initial_face_set);
}

static bool pose_face_sets_fk_set_weights_floodfill_cb(SculptSession *ss,
                                                       PBVHVertRef /*from_v*/,
                                                       PBVHVertRef to_v,
                                                       bool /*is_duplicate*/,
                                                       void *userdata)
{
  PoseFloodFillData *data = static_cast<PoseFloodFillData *>(userdata);

  int to_v_i = BKE_pbvh_vertex_to_index(ss->pbvh, to_v);

  data->fk_weights[to_v_i] = 1.0f;
  return !SCULPT_vertex_has_face_set(ss, to_v, data->masked_face_set);
}

static SculptPoseIKChain *pose_ik_chain_init_face_sets_fk(
    Sculpt *sd, Object *ob, SculptSession *ss, const float radius, const float *initial_location)
{
  const int totvert = SCULPT_vertex_count_get(ss);

  SculptPoseIKChain *ik_chain = pose_ik_chain_new(1, totvert);

  const PBVHVertRef active_vertex = SCULPT_active_vertex_get(ss);
  int active_vertex_index = BKE_pbvh_vertex_to_index(ss->pbvh, active_vertex);

  const int active_face_set = SCULPT_active_face_set_get(ss);

  SculptFloodFill flood;
  SCULPT_floodfill_init(ss, &flood);
  SCULPT_floodfill_add_initial(&flood, active_vertex);
  PoseFloodFillData fdata;
  fdata.floodfill_it = static_cast<int *>(MEM_calloc_arrayN(totvert, sizeof(int), __func__));
  fdata.floodfill_it[active_vertex_index] = 1;
  fdata.initial_face_set = active_face_set;
  fdata.masked_face_set = SCULPT_FACE_SET_NONE;
  fdata.target_face_set = SCULPT_FACE_SET_NONE;
  fdata.masked_face_set_it = 0;
  fdata.visited_face_sets = BLI_gset_int_new_ex("visited_face_sets", 3);
  SCULPT_floodfill_execute(ss, &flood, pose_face_sets_fk_find_masked_floodfill_cb, &fdata);
  SCULPT_floodfill_free(&flood);
  BLI_gset_free(fdata.visited_face_sets, nullptr);

  int origin_count = 0;
  float origin_acc[3] = {0.0f};
  for (int i = 0; i < totvert; i++) {
    PBVHVertRef vertex = BKE_pbvh_index_to_vertex(ss->pbvh, i);

    if (fdata.floodfill_it[i] != 0 &&
        SCULPT_vertex_has_face_set(ss, vertex, fdata.initial_face_set) &&
        SCULPT_vertex_has_face_set(ss, vertex, fdata.masked_face_set))
    {
      add_v3_v3(origin_acc, SCULPT_vertex_co_get(ss, vertex));
      origin_count++;
    }
  }

  int target_count = 0;
  float target_acc[3] = {0.0f};
  if (fdata.target_face_set != fdata.masked_face_set) {
    for (int i = 0; i < totvert; i++) {
      PBVHVertRef vertex = BKE_pbvh_index_to_vertex(ss->pbvh, i);

      if (fdata.floodfill_it[i] != 0 &&
          SCULPT_vertex_has_face_set(ss, vertex, fdata.initial_face_set) &&
          SCULPT_vertex_has_face_set(ss, vertex, fdata.target_face_set))
      {
        add_v3_v3(target_acc, SCULPT_vertex_co_get(ss, vertex));
        target_count++;
      }
    }
  }

  MEM_freeN(fdata.floodfill_it);

  if (origin_count > 0) {
    copy_v3_v3(ik_chain->segments[0].orig, origin_acc);
    mul_v3_fl(ik_chain->segments[0].orig, 1.0f / origin_count);
  }
  else {
    zero_v3(ik_chain->segments[0].orig);
  }

  if (target_count > 0) {
    copy_v3_v3(ik_chain->segments[0].head, target_acc);
    mul_v3_fl(ik_chain->segments[0].head, 1.0f / target_count);
    sub_v3_v3v3(ik_chain->grab_delta_offset, ik_chain->segments[0].head, initial_location);
  }
  else {
    copy_v3_v3(ik_chain->segments[0].head, initial_location);
  }

  SCULPT_floodfill_init(ss, &flood);
  SCULPT_floodfill_add_active(sd, ob, ss, &flood, radius);
  fdata.fk_weights = ik_chain->segments[0].weights;
  SCULPT_floodfill_execute(ss, &flood, pose_face_sets_fk_set_weights_floodfill_cb, &fdata);
  SCULPT_floodfill_free(&flood);

  pose_ik_chain_origin_heads_init(ik_chain, ik_chain->segments[0].head);
  return ik_chain;
}

SculptPoseIKChain *SCULPT_pose_ik_chain_init(Sculpt *sd,
                                             Object *ob,
                                             SculptSession *ss,
                                             Brush *br,
                                             const float initial_location[3],
                                             const float radius)
{
  SculptPoseIKChain *ik_chain = nullptr;

  const bool use_fake_neighbors = !(br->flag2 & BRUSH_USE_CONNECTED_ONLY);

  SCULPT_boundary_info_ensure(ob);

  if (use_fake_neighbors) {
    SCULPT_fake_neighbors_ensure(sd, ob, br->disconnected_distance_max);
    SCULPT_fake_neighbors_enable(ob);
  }

  switch (br->pose_origin_type) {
    case BRUSH_POSE_ORIGIN_TOPOLOGY:
      ik_chain = pose_ik_chain_init_topology(sd, ob, ss, br, initial_location, radius);
      break;
    case BRUSH_POSE_ORIGIN_FACE_SETS:
      ik_chain = pose_ik_chain_init_face_sets(sd, ob, ss, br, radius);
      break;
    case BRUSH_POSE_ORIGIN_FACE_SETS_FK:
      ik_chain = pose_ik_chain_init_face_sets_fk(sd, ob, ss, radius, initial_location);
      break;
  }

  if (use_fake_neighbors) {
    SCULPT_fake_neighbors_disable(ob);
  }

  return ik_chain;
}

void SCULPT_pose_brush_init(Sculpt *sd, Object *ob, SculptSession *ss, Brush *br)
{
  using namespace blender;
  PBVH *pbvh = ob->sculpt->pbvh;

  Vector<PBVHNode *> nodes = blender::bke::pbvh::search_gather(pbvh, {});

  /* Init the IK chain that is going to be used to deform the vertices. */
  ss->cache->pose_ik_chain = SCULPT_pose_ik_chain_init(
      sd, ob, ss, br, ss->cache->true_location, ss->cache->radius);

  /* Smooth the weights of each segment for cleaner deformation. */
  for (int ik = 0; ik < ss->cache->pose_ik_chain->tot_segments; ik++) {
    float *pose_factor = ss->cache->pose_ik_chain->segments[ik].weights;
    for (int i = 0; i < br->pose_smooth_iterations; i++) {
      threading::parallel_for(nodes.index_range(), 1, [&](const IndexRange range) {
        for (const int i : range) {
          pose_brush_init_task(ss, pose_factor, nodes[i]);
        }
      });
    }
  }
}

static void sculpt_pose_do_translate_deform(SculptSession *ss, Brush *brush)
{
  SculptPoseIKChain *ik_chain = ss->cache->pose_ik_chain;
  BKE_curvemapping_init(brush->curve);
  pose_solve_translate_chain(ik_chain, ss->cache->grab_delta);
}

/* Calculate a scale factor based on the grab delta. */
static float sculpt_pose_get_scale_from_grab_delta(SculptSession *ss, const float ik_target[3])
{
  SculptPoseIKChain *ik_chain = ss->cache->pose_ik_chain;
  float plane[4];
  float segment_dir[3];
  sub_v3_v3v3(segment_dir, ik_chain->segments[0].initial_head, ik_chain->segments[0].initial_orig);
  normalize_v3(segment_dir);
  plane_from_point_normal_v3(plane, ik_chain->segments[0].initial_head, segment_dir);
  const float segment_len = ik_chain->segments[0].len;
  return segment_len / (segment_len - dist_signed_to_plane_v3(ik_target, plane));
}

static void sculpt_pose_do_scale_deform(SculptSession *ss, Brush *brush)
{
  float ik_target[3];
  SculptPoseIKChain *ik_chain = ss->cache->pose_ik_chain;

  copy_v3_v3(ik_target, ss->cache->true_location);
  add_v3_v3(ik_target, ss->cache->grab_delta);

  /* Solve the IK for the first segment to include rotation as part of scale if enabled. */
  if (!(brush->flag2 & BRUSH_POSE_USE_LOCK_ROTATION)) {
    pose_solve_ik_chain(ik_chain, ik_target, brush->flag2 & BRUSH_POSE_IK_ANCHORED);
  }

  float scale[3];
  copy_v3_fl(scale, sculpt_pose_get_scale_from_grab_delta(ss, ik_target));

  /* Write the scale into the segments. */
  pose_solve_scale_chain(ik_chain, scale);
}

static void sculpt_pose_do_twist_deform(SculptSession *ss, Brush *brush)
{
  SculptPoseIKChain *ik_chain = ss->cache->pose_ik_chain;

  /* Calculate the maximum roll. 0.02 radians per pixel works fine. */
  float roll = (ss->cache->initial_mouse[0] - ss->cache->mouse[0]) * ss->cache->bstrength * 0.02f;
  BKE_curvemapping_init(brush->curve);
  pose_solve_roll_chain(ik_chain, brush, roll);
}

static void sculpt_pose_do_rotate_deform(SculptSession *ss, Brush *brush)
{
  float ik_target[3];
  SculptPoseIKChain *ik_chain = ss->cache->pose_ik_chain;

  /* Calculate the IK target. */
  copy_v3_v3(ik_target, ss->cache->true_location);
  add_v3_v3(ik_target, ss->cache->grab_delta);
  add_v3_v3(ik_target, ik_chain->grab_delta_offset);

  /* Solve the IK positions. */
  pose_solve_ik_chain(ik_chain, ik_target, brush->flag2 & BRUSH_POSE_IK_ANCHORED);
}

static void sculpt_pose_do_rotate_twist_deform(SculptSession *ss, Brush *brush)
{
  if (ss->cache->invert) {
    sculpt_pose_do_twist_deform(ss, brush);
  }
  else {
    sculpt_pose_do_rotate_deform(ss, brush);
  }
}

static void sculpt_pose_do_scale_translate_deform(SculptSession *ss, Brush *brush)
{
  if (ss->cache->invert) {
    sculpt_pose_do_translate_deform(ss, brush);
  }
  else {
    sculpt_pose_do_scale_deform(ss, brush);
  }
}

static void sculpt_pose_do_squash_stretch_deform(SculptSession *ss, Brush * /*brush*/)
{
  float ik_target[3];
  SculptPoseIKChain *ik_chain = ss->cache->pose_ik_chain;

  copy_v3_v3(ik_target, ss->cache->true_location);
  add_v3_v3(ik_target, ss->cache->grab_delta);

  float scale[3];
  scale[2] = sculpt_pose_get_scale_from_grab_delta(ss, ik_target);
  scale[0] = scale[1] = sqrtf(1.0f / scale[2]);

  /* Write the scale into the segments. */
  pose_solve_scale_chain(ik_chain, scale);
}

static void sculpt_pose_align_pivot_local_space(float r_mat[4][4],
                                                ePaintSymmetryFlags symm,
                                                ePaintSymmetryAreas symm_area,
                                                SculptPoseIKChainSegment *segment,
                                                const float grab_location[3])
{
  float segment_origin_head[3];
  float symm_head[3];
  float symm_orig[3];

  copy_v3_v3(symm_head, segment->head);
  copy_v3_v3(symm_orig, segment->orig);

  SCULPT_flip_v3_by_symm_area(symm_head, symm, symm_area, grab_location);
  SCULPT_flip_v3_by_symm_area(symm_orig, symm, symm_area, grab_location);

  sub_v3_v3v3(segment_origin_head, symm_head, symm_orig);
  normalize_v3(segment_origin_head);

  copy_v3_v3(r_mat[2], segment_origin_head);
  ortho_basis_v3v3_v3(r_mat[0], r_mat[1], r_mat[2]);
}

void SCULPT_do_pose_brush(Sculpt *sd, Object *ob, Span<PBVHNode *> nodes)
{
  using namespace blender;
  SculptSession *ss = ob->sculpt;
  Brush *brush = BKE_paint_brush(&sd->paint);
  const ePaintSymmetryFlags symm = SCULPT_mesh_symmetry_xyz_get(ob);

  /* The pose brush applies all enabled symmetry axis in a single iteration, so the rest can be
   * ignored. */
  if (ss->cache->mirror_symmetry_pass != 0) {
    return;
  }

  SculptPoseIKChain *ik_chain = ss->cache->pose_ik_chain;

  switch (brush->pose_deform_type) {
    case BRUSH_POSE_DEFORM_ROTATE_TWIST:
      sculpt_pose_do_rotate_twist_deform(ss, brush);
      break;
    case BRUSH_POSE_DEFORM_SCALE_TRASLATE:
      sculpt_pose_do_scale_translate_deform(ss, brush);
      break;
    case BRUSH_POSE_DEFORM_SQUASH_STRETCH:
      sculpt_pose_do_squash_stretch_deform(ss, brush);
      break;
  }

  /* Flip the segment chain in all symmetry axis and calculate the transform matrices for each
   * possible combination. */
  /* This can be optimized by skipping the calculation of matrices where the symmetry is not
   * enabled. */
  for (int symm_it = 0; symm_it < PAINT_SYMM_AREAS; symm_it++) {
    for (int i = 0; i < ik_chain->tot_segments; i++) {
      float symm_rot[4];
      float symm_orig[3];
      float symm_initial_orig[3];

      ePaintSymmetryAreas symm_area = ePaintSymmetryAreas(symm_it);

      copy_qt_qt(symm_rot, ik_chain->segments[i].rot);
      copy_v3_v3(symm_orig, ik_chain->segments[i].orig);
      copy_v3_v3(symm_initial_orig, ik_chain->segments[i].initial_orig);

      /* Flip the origins and rotation quats of each segment. */
      SCULPT_flip_quat_by_symm_area(symm_rot, symm, symm_area, ss->cache->orig_grab_location);
      SCULPT_flip_v3_by_symm_area(symm_orig, symm, symm_area, ss->cache->orig_grab_location);
      SCULPT_flip_v3_by_symm_area(
          symm_initial_orig, symm, symm_area, ss->cache->orig_grab_location);

      float pivot_local_space[4][4];
      unit_m4(pivot_local_space);

      /* Align the segment pivot local space to the Z axis. */
      if (brush->pose_deform_type == BRUSH_POSE_DEFORM_SQUASH_STRETCH) {
        sculpt_pose_align_pivot_local_space(pivot_local_space,
                                            symm,
                                            symm_area,
                                            &ik_chain->segments[i],
                                            ss->cache->orig_grab_location);
        unit_m4(ik_chain->segments[i].trans_mat[symm_it]);
      }
      else {
        quat_to_mat4(ik_chain->segments[i].trans_mat[symm_it], symm_rot);
      }

      /* Apply segment scale to the transform. */
      for (int scale_i = 0; scale_i < 3; scale_i++) {
        mul_v3_fl(ik_chain->segments[i].trans_mat[symm_it][scale_i],
                  ik_chain->segments[i].scale[scale_i]);
      }

      translate_m4(ik_chain->segments[i].trans_mat[symm_it],
                   symm_orig[0] - symm_initial_orig[0],
                   symm_orig[1] - symm_initial_orig[1],
                   symm_orig[2] - symm_initial_orig[2]);

      unit_m4(ik_chain->segments[i].pivot_mat[symm_it]);
      translate_m4(
          ik_chain->segments[i].pivot_mat[symm_it], symm_orig[0], symm_orig[1], symm_orig[2]);
      mul_m4_m4_post(ik_chain->segments[i].pivot_mat[symm_it], pivot_local_space);

      invert_m4_m4(ik_chain->segments[i].pivot_mat_inv[symm_it],
                   ik_chain->segments[i].pivot_mat[symm_it]);
    }
  }

  threading::parallel_for(nodes.index_range(), 1, [&](const IndexRange range) {
    for (const int i : range) {
      do_pose_brush_task(ob, brush, nodes[i]);
    }
  });
}

void SCULPT_pose_ik_chain_free(SculptPoseIKChain *ik_chain)
{
  for (int i = 0; i < ik_chain->tot_segments; i++) {
    MEM_SAFE_FREE(ik_chain->segments[i].weights);
  }
  MEM_SAFE_FREE(ik_chain->segments);
  MEM_SAFE_FREE(ik_chain);
}<|MERGE_RESOLUTION|>--- conflicted
+++ resolved
@@ -153,13 +153,8 @@
   SCULPT_automasking_node_begin(ob, ss->cache->automasking, &automask_data, node);
 
   BKE_pbvh_vertex_iter_begin (ss->pbvh, node, vd, PBVH_ITER_UNIQUE) {
-<<<<<<< HEAD
-    SCULPT_orig_vert_data_update(ss, &orig_data, vd.vertex);
-    SCULPT_automasking_node_update(ss, &automask_data, &vd);
-=======
-    SCULPT_orig_vert_data_update(&orig_data, &vd);
+    SCULPT_orig_vert_data_update(&orig_data, vd.vertex);
     SCULPT_automasking_node_update(&automask_data, &vd);
->>>>>>> f97580f6
 
     float total_disp[3];
     zero_v3(total_disp);
