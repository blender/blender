/* SPDX-License-Identifier: GPL-2.0-or-later
 * Copyright 2012 by Nicholas Bishop. All rights reserved. */

/** \file
 * \ingroup edsculpt
 */

#include "MEM_guardedalloc.h"

#include "DNA_mesh_types.h"
#include "DNA_meshdata_types.h"
#include "DNA_modifier_types.h"
#include "DNA_object_types.h"
#include "DNA_vec_types.h"

#include "BLI_alloca.h"
#include "BLI_bitmap_draw_2d.h"
#include "BLI_lasso_2d.h"
#include "BLI_math_geom.h"
#include "BLI_math_matrix.h"
#include "BLI_polyfill_2d.h"
#include "BLI_rect.h"
#include "BLI_task.h"
#include "BLI_utildefines.h"

#include "BKE_brush.h"
#include "BKE_ccg.h"
#include "BKE_context.h"
#include "BKE_lib_id.h"
#include "BKE_mesh.h"
#include "BKE_mesh_fair.h"
#include "BKE_multires.h"
#include "BKE_paint.h"
#include "BKE_pbvh.h"
#include "BKE_subsurf.h"

#include "DEG_depsgraph.h"

#include "RNA_access.h"
#include "RNA_define.h"

#include "WM_api.h"
#include "WM_types.h"

#include "ED_screen.h"
#include "ED_sculpt.h"
#include "ED_view3d.h"

#include "bmesh.h"
#include "bmesh_tools.h"
#include "tools/bmesh_boolean.h"

#include "paint_intern.h"

/* For undo push. */
#include "sculpt_intern.h"

#include <stdlib.h>

static const EnumPropertyItem mode_items[] = {
    {PAINT_MASK_FLOOD_VALUE,
     "VALUE",
     0,
     "Value",
     "Set mask to the level specified by the 'value' property"},
    {PAINT_MASK_FLOOD_VALUE_INVERSE,
     "VALUE_INVERSE",
     0,
     "Value Inverted",
     "Set mask to the level specified by the inverted 'value' property"},
    {PAINT_MASK_INVERT, "INVERT", 0, "Invert", "Invert the mask"},
    {0}};

static void mask_flood_fill_set_elem(float *elem, PaintMaskFloodMode mode, float value)
{
  switch (mode) {
    case PAINT_MASK_FLOOD_VALUE:
      (*elem) = value;
      break;
    case PAINT_MASK_FLOOD_VALUE_INVERSE:
      (*elem) = 1.0f - value;
      break;
    case PAINT_MASK_INVERT:
      (*elem) = 1.0f - (*elem);
      break;
  }
}

typedef struct MaskTaskData {
  Object *ob;
  PBVH *pbvh;
  PBVHNode **nodes;
  bool multires;

  PaintMaskFloodMode mode;
  float value;
  float (*clip_planes_final)[4];

  bool front_faces_only;
  float view_normal[3];
} MaskTaskData;

static void mask_flood_fill_task_cb(void *__restrict userdata,
                                    const int i,
                                    const TaskParallelTLS *__restrict UNUSED(tls))
{
  MaskTaskData *data = userdata;

  PBVHNode *node = data->nodes[i];

  const PaintMaskFloodMode mode = data->mode;
  const float value = data->value;
  bool redraw = false;

  PBVHVertexIter vi;

  SCULPT_undo_push_node(data->ob, node, SCULPT_UNDO_MASK);

  BKE_pbvh_vertex_iter_begin (data->pbvh, node, vi, PBVH_ITER_UNIQUE) {
    float prevmask = *vi.mask;
    mask_flood_fill_set_elem(vi.mask, mode, value);
    if (prevmask != *vi.mask) {
      redraw = true;
    }
  }
  BKE_pbvh_vertex_iter_end;

  if (redraw) {
    BKE_pbvh_node_mark_update_mask(node);
    if (data->multires) {
      BKE_pbvh_node_mark_normals_update(node);
    }
  }
}

static int mask_flood_fill_exec(bContext *C, wmOperator *op)
{
  const Scene *scene = CTX_data_scene(C);
  Object *ob = CTX_data_active_object(C);
  Depsgraph *depsgraph = CTX_data_ensure_evaluated_depsgraph(C);
  PaintMaskFloodMode mode;
  float value;
  PBVH *pbvh;
  PBVHNode **nodes;
  int totnode;
  bool multires;

  mode = RNA_enum_get(op->ptr, "mode");
  value = RNA_float_get(op->ptr, "value");

  MultiresModifierData *mmd = BKE_sculpt_multires_active(scene, ob);
  BKE_sculpt_mask_layers_ensure(ob, mmd);

  BKE_sculpt_update_object_for_edit(depsgraph, ob, false, true, false);
  pbvh = ob->sculpt->pbvh;
  multires = (BKE_pbvh_type(pbvh) == PBVH_GRIDS);

  BKE_pbvh_search_gather(pbvh, NULL, NULL, &nodes, &totnode);

  SCULPT_undo_push_begin(ob, op);

  MaskTaskData data = {
      .ob = ob,
      .pbvh = pbvh,
      .nodes = nodes,
      .multires = multires,
      .mode = mode,
      .value = value,
  };

  TaskParallelSettings settings;
  BKE_pbvh_parallel_range_settings(&settings, true, totnode);
  BLI_task_parallel_range(0, totnode, &data, mask_flood_fill_task_cb, &settings);

  if (multires) {
    multires_mark_as_modified(depsgraph, ob, MULTIRES_COORDS_MODIFIED);
  }

  BKE_pbvh_update_vertex_data(pbvh, PBVH_UpdateMask);

  SCULPT_undo_push_end(ob);

  if (nodes) {
    MEM_freeN(nodes);
  }

  SCULPT_tag_update_overlays(C);

  return OPERATOR_FINISHED;
}

void PAINT_OT_mask_flood_fill(struct wmOperatorType *ot)
{
  /* Identifiers. */
  ot->name = "Mask Flood Fill";
  ot->idname = "PAINT_OT_mask_flood_fill";
  ot->description = "Fill the whole mask with a given value, or invert its values";

  /* API callbacks. */
  ot->exec = mask_flood_fill_exec;
  ot->poll = SCULPT_mode_poll;

  ot->flag = OPTYPE_REGISTER;

  /* RNA. */
  RNA_def_enum(ot->srna, "mode", mode_items, PAINT_MASK_FLOOD_VALUE, "Mode", NULL);
  RNA_def_float(
      ot->srna,
      "value",
      0.0f,
      0.0f,
      1.0f,
      "Value",
      "Mask level to use when mode is 'Value'; zero means no masking and one is fully masked",
      0.0f,
      1.0f);
}

/* Sculpt Gesture Operators. */

typedef enum eSculptGestureShapeType {
  SCULPT_GESTURE_SHAPE_BOX,
  SCULPT_GESTURE_SHAPE_LASSO,
  SCULPT_GESTURE_SHAPE_LINE,
} eMaskGesturesShapeType;

typedef struct LassoGestureData {
  float projviewobjmat[4][4];

  rcti boundbox;
  int width;

  /* 2D bitmap to test if a vertex is affected by the lasso shape. */
  BLI_bitmap *mask_px;
} LassoGestureData;

typedef struct LineGestureData {
  /* Plane aligned to the gesture line. */
  float true_plane[4];
  float plane[4];

  /* Planes to limit the action to the length of the gesture segment at both sides of the affected
   * area. */
  float side_plane[2][4];
  float true_side_plane[2][4];
  bool use_side_planes;

  bool flip;
} LineGestureData;

struct SculptGestureOperation;

typedef struct SculptGestureContext {
  SculptSession *ss;
  ViewContext vc;

  /* Enabled and currently active symmetry. */
  ePaintSymmetryFlags symm;
  ePaintSymmetryFlags symmpass;

  /* Operation parameters. */
  eMaskGesturesShapeType shape_type;
  bool front_faces_only;

  struct SculptGestureOperation *operation;

  /* Gesture data. */
  /* Screen space points that represent the gesture shape. */
  float (*gesture_points)[2];
  int tot_gesture_points;

  /* View parameters. */
  float true_view_normal[3];
  float view_normal[3];

  float true_view_origin[3];
  float view_origin[3];

  float true_clip_planes[4][4];
  float clip_planes[4][4];

  /* These store the view origin and normal in world space, which is used in some gestures to
   * generate geometry aligned from the view directly in world space. */
  /* World space view origin and normal are not affected by object symmetry when doing symmetry
   * passes, so there is no separate variables with the `true_` prefix to store their original
   * values without symmetry modifications. */
  float world_space_view_origin[3];
  float world_space_view_normal[3];

  /* Lasso Gesture. */
  LassoGestureData lasso;

  /* Line Gesture. */
  LineGestureData line;

  /* Task Callback Data. */
  PBVHNode **nodes;
  int totnode;
} SculptGestureContext;

typedef struct SculptGestureOperation {
  /* Initial setup (data updates, special undo push...). */
  void (*sculpt_gesture_begin)(struct bContext *, SculptGestureContext *);

  /* Apply the gesture action for each symmetry pass. */
  void (*sculpt_gesture_apply_for_symmetry_pass)(struct bContext *, SculptGestureContext *);

  /* Remaining actions after finishing the symmetry passes iterations
   * (updating data-layers, tagging PBVH updates...). */
  void (*sculpt_gesture_end)(struct bContext *, SculptGestureContext *);
} SculptGestureOperation;

static void sculpt_gesture_operator_properties(wmOperatorType *ot)
{
  RNA_def_boolean(ot->srna,
                  "use_front_faces_only",
                  false,
                  "Front Faces Only",
                  "Affect only faces facing towards the view");

  RNA_def_boolean(ot->srna,
                  "use_limit_to_segment",
                  false,
                  "Limit to Segment",
                  "Apply the gesture action only to the area that is contained within the "
                  "segment without extending its effect to the entire line");
}

static void sculpt_gesture_context_init_common(bContext *C,
                                               wmOperator *op,
                                               SculptGestureContext *sgcontext)
{
  Depsgraph *depsgraph = CTX_data_ensure_evaluated_depsgraph(C);
  ED_view3d_viewcontext_init(C, &sgcontext->vc, depsgraph);
  Object *ob = sgcontext->vc.obact;

  /* Operator properties. */
  sgcontext->front_faces_only = RNA_boolean_get(op->ptr, "use_front_faces_only");
  sgcontext->line.use_side_planes = RNA_boolean_get(op->ptr, "use_limit_to_segment");

  /* SculptSession */
  sgcontext->ss = ob->sculpt;

  /* Symmetry. */
  sgcontext->symm = SCULPT_mesh_symmetry_xyz_get(ob);

  /* View Normal. */
  float mat[3][3];
  float view_dir[3] = {0.0f, 0.0f, 1.0f};
  copy_m3_m4(mat, sgcontext->vc.rv3d->viewinv);
  mul_m3_v3(mat, view_dir);
  normalize_v3_v3(sgcontext->world_space_view_normal, view_dir);
  copy_m3_m4(mat, ob->imat);
  mul_m3_v3(mat, view_dir);
  normalize_v3_v3(sgcontext->true_view_normal, view_dir);

  /* View Origin. */
  copy_v3_v3(sgcontext->world_space_view_origin, sgcontext->vc.rv3d->viewinv[3]);
  copy_v3_v3(sgcontext->true_view_origin, sgcontext->vc.rv3d->viewinv[3]);
}

static void sculpt_gesture_lasso_px_cb(int x, int x_end, int y, void *user_data)
{
  SculptGestureContext *mcontext = user_data;
  LassoGestureData *lasso = &mcontext->lasso;
  int index = (y * lasso->width) + x;
  int index_end = (y * lasso->width) + x_end;
  do {
    BLI_BITMAP_ENABLE(lasso->mask_px, index);
  } while (++index != index_end);
}

static SculptGestureContext *sculpt_gesture_init_from_lasso(bContext *C, wmOperator *op)
{
  SculptGestureContext *sgcontext = MEM_callocN(sizeof(SculptGestureContext),
                                                "sculpt gesture context lasso");
  sgcontext->shape_type = SCULPT_GESTURE_SHAPE_LASSO;

  sculpt_gesture_context_init_common(C, op, sgcontext);

  int mcoords_len;
  const int(*mcoords)[2] = WM_gesture_lasso_path_to_array(C, op, &mcoords_len);

  if (!mcoords) {
    return NULL;
  }

  ED_view3d_ob_project_mat_get(
      sgcontext->vc.rv3d, sgcontext->vc.obact, sgcontext->lasso.projviewobjmat);
  BLI_lasso_boundbox(&sgcontext->lasso.boundbox, mcoords, mcoords_len);
  const int lasso_width = 1 + sgcontext->lasso.boundbox.xmax - sgcontext->lasso.boundbox.xmin;
  const int lasso_height = 1 + sgcontext->lasso.boundbox.ymax - sgcontext->lasso.boundbox.ymin;
  sgcontext->lasso.width = lasso_width;
  sgcontext->lasso.mask_px = BLI_BITMAP_NEW(lasso_width * lasso_height, __func__);

  BLI_bitmap_draw_2d_poly_v2i_n(sgcontext->lasso.boundbox.xmin,
                                sgcontext->lasso.boundbox.ymin,
                                sgcontext->lasso.boundbox.xmax,
                                sgcontext->lasso.boundbox.ymax,
                                mcoords,
                                mcoords_len,
                                sculpt_gesture_lasso_px_cb,
                                sgcontext);

  BoundBox bb;
  ED_view3d_clipping_calc(&bb,
                          sgcontext->true_clip_planes,
                          sgcontext->vc.region,
                          sgcontext->vc.obact,
                          &sgcontext->lasso.boundbox);

  sgcontext->gesture_points = MEM_malloc_arrayN(mcoords_len, sizeof(float[2]), "trim points");
  sgcontext->tot_gesture_points = mcoords_len;
  for (int i = 0; i < mcoords_len; i++) {
    sgcontext->gesture_points[i][0] = mcoords[i][0];
    sgcontext->gesture_points[i][1] = mcoords[i][1];
  }

  MEM_freeN((void *)mcoords);

  return sgcontext;
}

static SculptGestureContext *sculpt_gesture_init_from_box(bContext *C, wmOperator *op)
{
  SculptGestureContext *sgcontext = MEM_callocN(sizeof(SculptGestureContext),
                                                "sculpt gesture context box");
  sgcontext->shape_type = SCULPT_GESTURE_SHAPE_BOX;

  sculpt_gesture_context_init_common(C, op, sgcontext);

  rcti rect;
  WM_operator_properties_border_to_rcti(op, &rect);

  BoundBox bb;
  ED_view3d_clipping_calc(
      &bb, sgcontext->true_clip_planes, sgcontext->vc.region, sgcontext->vc.obact, &rect);

  sgcontext->gesture_points = MEM_calloc_arrayN(4, sizeof(float[2]), "trim points");
  sgcontext->tot_gesture_points = 4;

  sgcontext->gesture_points[0][0] = rect.xmax;
  sgcontext->gesture_points[0][1] = rect.ymax;

  sgcontext->gesture_points[1][0] = rect.xmax;
  sgcontext->gesture_points[1][1] = rect.ymin;

  sgcontext->gesture_points[2][0] = rect.xmin;
  sgcontext->gesture_points[2][1] = rect.ymin;

  sgcontext->gesture_points[3][0] = rect.xmin;
  sgcontext->gesture_points[3][1] = rect.ymax;
  return sgcontext;
}

static void sculpt_gesture_line_plane_from_tri(float *r_plane,
                                               SculptGestureContext *sgcontext,
                                               const bool flip,
                                               const float p1[3],
                                               const float p2[3],
                                               const float p3[3])
{
  float normal[3];
  normal_tri_v3(normal, p1, p2, p3);
  mul_v3_mat3_m4v3(normal, sgcontext->vc.obact->imat, normal);
  if (flip) {
    mul_v3_fl(normal, -1.0f);
  }
  float plane_point_object_space[3];
  mul_v3_m4v3(plane_point_object_space, sgcontext->vc.obact->imat, p1);
  plane_from_point_normal_v3(r_plane, plane_point_object_space, normal);
}

/* Creates 4 points in the plane defined by the line and 2 extra points with an offset relative to
 * this plane. */
static void sculpt_gesture_line_calculate_plane_points(SculptGestureContext *sgcontext,
                                                       float line_points[2][2],
                                                       float r_plane_points[4][3],
                                                       float r_offset_plane_points[2][3])
{
  float depth_point[3];
  add_v3_v3v3(depth_point, sgcontext->true_view_origin, sgcontext->true_view_normal);
  ED_view3d_win_to_3d(
      sgcontext->vc.v3d, sgcontext->vc.region, depth_point, line_points[0], r_plane_points[0]);
  ED_view3d_win_to_3d(
      sgcontext->vc.v3d, sgcontext->vc.region, depth_point, line_points[1], r_plane_points[3]);

  madd_v3_v3v3fl(depth_point, sgcontext->true_view_origin, sgcontext->true_view_normal, 10.0f);
  ED_view3d_win_to_3d(
      sgcontext->vc.v3d, sgcontext->vc.region, depth_point, line_points[0], r_plane_points[1]);
  ED_view3d_win_to_3d(
      sgcontext->vc.v3d, sgcontext->vc.region, depth_point, line_points[1], r_plane_points[2]);

  float normal[3];
  normal_tri_v3(normal, r_plane_points[0], r_plane_points[1], r_plane_points[2]);
  add_v3_v3v3(r_offset_plane_points[0], r_plane_points[0], normal);
  add_v3_v3v3(r_offset_plane_points[1], r_plane_points[3], normal);
}

static SculptGestureContext *sculpt_gesture_init_from_line(bContext *C, wmOperator *op)
{
  SculptGestureContext *sgcontext = MEM_callocN(sizeof(SculptGestureContext),
                                                "sculpt gesture context line");
  sgcontext->shape_type = SCULPT_GESTURE_SHAPE_LINE;

  sculpt_gesture_context_init_common(C, op, sgcontext);

  float line_points[2][2];
  line_points[0][0] = RNA_int_get(op->ptr, "xstart");
  line_points[0][1] = RNA_int_get(op->ptr, "ystart");
  line_points[1][0] = RNA_int_get(op->ptr, "xend");
  line_points[1][1] = RNA_int_get(op->ptr, "yend");

  sgcontext->line.flip = RNA_boolean_get(op->ptr, "flip");

  float plane_points[4][3];
  float offset_plane_points[2][3];
  sculpt_gesture_line_calculate_plane_points(
      sgcontext, line_points, plane_points, offset_plane_points);

  /* Calculate line plane and normal. */
  const bool flip = sgcontext->line.flip ^ (!sgcontext->vc.rv3d->is_persp);
  sculpt_gesture_line_plane_from_tri(sgcontext->line.true_plane,
                                     sgcontext,
                                     flip,
                                     plane_points[0],
                                     plane_points[1],
                                     plane_points[2]);

  /* Calculate the side planes. */
  sculpt_gesture_line_plane_from_tri(sgcontext->line.true_side_plane[0],
                                     sgcontext,
                                     false,
                                     plane_points[1],
                                     plane_points[0],
                                     offset_plane_points[0]);
  sculpt_gesture_line_plane_from_tri(sgcontext->line.true_side_plane[1],
                                     sgcontext,
                                     false,
                                     plane_points[3],
                                     plane_points[2],
                                     offset_plane_points[1]);

  return sgcontext;
}

static void sculpt_gesture_context_free(SculptGestureContext *sgcontext)
{
  MEM_SAFE_FREE(sgcontext->lasso.mask_px);
  MEM_SAFE_FREE(sgcontext->gesture_points);
  MEM_SAFE_FREE(sgcontext->operation);
  MEM_SAFE_FREE(sgcontext->nodes);
  MEM_SAFE_FREE(sgcontext);
}

static void flip_plane(float out[4], const float in[4], const char symm)
{
  if (symm & PAINT_SYMM_X) {
    out[0] = -in[0];
  }
  else {
    out[0] = in[0];
  }
  if (symm & PAINT_SYMM_Y) {
    out[1] = -in[1];
  }
  else {
    out[1] = in[1];
  }
  if (symm & PAINT_SYMM_Z) {
    out[2] = -in[2];
  }
  else {
    out[2] = in[2];
  }

  out[3] = in[3];
}

static void sculpt_gesture_flip_for_symmetry_pass(SculptGestureContext *sgcontext,
                                                  const ePaintSymmetryFlags symmpass)
{
  sgcontext->symmpass = symmpass;
  for (int j = 0; j < 4; j++) {
    flip_plane(sgcontext->clip_planes[j], sgcontext->true_clip_planes[j], symmpass);
  }

  negate_m4(sgcontext->clip_planes);

  flip_v3_v3(sgcontext->view_normal, sgcontext->true_view_normal, symmpass);
  flip_v3_v3(sgcontext->view_origin, sgcontext->true_view_origin, symmpass);
  flip_plane(sgcontext->line.plane, sgcontext->line.true_plane, symmpass);
  flip_plane(sgcontext->line.side_plane[0], sgcontext->line.true_side_plane[0], symmpass);
  flip_plane(sgcontext->line.side_plane[1], sgcontext->line.true_side_plane[1], symmpass);
}

static void sculpt_gesture_update_effected_nodes_by_line_plane(SculptGestureContext *sgcontext)
{
  SculptSession *ss = sgcontext->ss;
  float clip_planes[3][4];
  copy_v4_v4(clip_planes[0], sgcontext->line.plane);
  copy_v4_v4(clip_planes[1], sgcontext->line.side_plane[0]);
  copy_v4_v4(clip_planes[2], sgcontext->line.side_plane[1]);

  const int num_planes = sgcontext->line.use_side_planes ? 3 : 1;
  PBVHFrustumPlanes frustum = {.planes = clip_planes, .num_planes = num_planes};
  BKE_pbvh_search_gather(ss->pbvh,
                         BKE_pbvh_node_frustum_contain_AABB,
                         &frustum,
                         &sgcontext->nodes,
                         &sgcontext->totnode);
}

static void sculpt_gesture_update_effected_nodes_by_clip_planes(SculptGestureContext *sgcontext)
{
  SculptSession *ss = sgcontext->ss;
  float clip_planes[4][4];
  copy_m4_m4(clip_planes, sgcontext->clip_planes);
  negate_m4(clip_planes);
  PBVHFrustumPlanes frustum = {.planes = clip_planes, .num_planes = 4};
  BKE_pbvh_search_gather(ss->pbvh,
                         BKE_pbvh_node_frustum_contain_AABB,
                         &frustum,
                         &sgcontext->nodes,
                         &sgcontext->totnode);
}

static void sculpt_gesture_update_effected_nodes(SculptGestureContext *sgcontext)
{
  switch (sgcontext->shape_type) {
    case SCULPT_GESTURE_SHAPE_BOX:
    case SCULPT_GESTURE_SHAPE_LASSO:
      sculpt_gesture_update_effected_nodes_by_clip_planes(sgcontext);
      break;
    case SCULPT_GESTURE_SHAPE_LINE:
      sculpt_gesture_update_effected_nodes_by_line_plane(sgcontext);
      break;
  }
}

static bool sculpt_gesture_is_effected_lasso(SculptGestureContext *sgcontext, const float co[3])
{
  float scr_co_f[2];
  int scr_co_s[2];
  float co_final[3];

  flip_v3_v3(co_final, co, sgcontext->symmpass);

  /* First project point to 2d space. */
  ED_view3d_project_float_v2_m4(
      sgcontext->vc.region, co_final, scr_co_f, sgcontext->lasso.projviewobjmat);

  scr_co_s[0] = scr_co_f[0];
  scr_co_s[1] = scr_co_f[1];

  /* Clip against lasso boundbox. */
  LassoGestureData *lasso = &sgcontext->lasso;
  if (!BLI_rcti_isect_pt(&lasso->boundbox, scr_co_s[0], scr_co_s[1])) {
    return false;
  }

  scr_co_s[0] -= lasso->boundbox.xmin;
  scr_co_s[1] -= lasso->boundbox.ymin;

  return BLI_BITMAP_TEST_BOOL(lasso->mask_px, scr_co_s[1] * lasso->width + scr_co_s[0]);
}

static bool sculpt_gesture_is_vertex_effected(SculptGestureContext *sgcontext, PBVHVertexIter *vd)
{
  float vertex_normal[3];
  SCULPT_vertex_normal_get(sgcontext->ss, vd->vertex, vertex_normal);
  float dot = dot_v3v3(sgcontext->view_normal, vertex_normal);
  const bool is_effected_front_face = !(sgcontext->front_faces_only && dot < 0.0f);

  if (!is_effected_front_face) {
    return false;
  }

  switch (sgcontext->shape_type) {
    case SCULPT_GESTURE_SHAPE_BOX:
      return isect_point_planes_v3(sgcontext->clip_planes, 4, vd->co);
    case SCULPT_GESTURE_SHAPE_LASSO:
      return sculpt_gesture_is_effected_lasso(sgcontext, vd->co);
    case SCULPT_GESTURE_SHAPE_LINE:
      if (sgcontext->line.use_side_planes) {
        return plane_point_side_v3(sgcontext->line.plane, vd->co) > 0.0f &&
               plane_point_side_v3(sgcontext->line.side_plane[0], vd->co) > 0.0f &&
               plane_point_side_v3(sgcontext->line.side_plane[1], vd->co) > 0.0f;
      }
      return plane_point_side_v3(sgcontext->line.plane, vd->co) > 0.0f;
  }
  return false;
}

static void sculpt_gesture_apply(bContext *C, SculptGestureContext *sgcontext, wmOperator *op)
{
  SculptGestureOperation *operation = sgcontext->operation;
  SCULPT_undo_push_begin(CTX_data_active_object(C), op);

  operation->sculpt_gesture_begin(C, sgcontext);

  for (ePaintSymmetryFlags symmpass = 0; symmpass <= sgcontext->symm; symmpass++) {
    if (SCULPT_is_symmetry_iteration_valid(symmpass, sgcontext->symm)) {
      sculpt_gesture_flip_for_symmetry_pass(sgcontext, symmpass);
      sculpt_gesture_update_effected_nodes(sgcontext);

      operation->sculpt_gesture_apply_for_symmetry_pass(C, sgcontext);

      MEM_SAFE_FREE(sgcontext->nodes);
    }
  }

  operation->sculpt_gesture_end(C, sgcontext);

  Object *ob = CTX_data_active_object(C);
  SCULPT_undo_push_end(ob);

  SCULPT_tag_update_overlays(C);
}

/* Face Set Gesture Operation. */

typedef struct SculptGestureFaceSetOperation {
  SculptGestureOperation op;

  int new_face_set_id;
} SculptGestureFaceSetOperation;

static void sculpt_gesture_face_set_begin(bContext *C, SculptGestureContext *sgcontext)
{
  Depsgraph *depsgraph = CTX_data_depsgraph_pointer(C);
  BKE_sculpt_update_object_for_edit(depsgraph, sgcontext->vc.obact, true, false, false);

  /* Face Sets modifications do a single undo push. */
  SCULPT_undo_push_node(sgcontext->vc.obact, NULL, SCULPT_UNDO_FACE_SETS);
}

static void face_set_gesture_apply_task_cb(void *__restrict userdata,
                                           const int i,
                                           const TaskParallelTLS *__restrict UNUSED(tls))
{
  SculptGestureContext *sgcontext = userdata;
  SculptGestureFaceSetOperation *face_set_operation = (SculptGestureFaceSetOperation *)
                                                          sgcontext->operation;
  PBVHNode *node = sgcontext->nodes[i];
  PBVHVertexIter vd;
  bool any_updated = false;

  BKE_pbvh_vertex_iter_begin (sgcontext->ss->pbvh, node, vd, PBVH_ITER_UNIQUE) {
    if (sculpt_gesture_is_vertex_effected(sgcontext, &vd)) {
      SCULPT_vertex_face_set_set(sgcontext->ss, vd.vertex, face_set_operation->new_face_set_id);
      any_updated = true;
    }
  }
  BKE_pbvh_vertex_iter_end;

  if (any_updated) {
    BKE_pbvh_node_mark_update_visibility(node);
  }
}

static void sculpt_gesture_face_set_apply_for_symmetry_pass(bContext *UNUSED(C),
                                                            SculptGestureContext *sgcontext)
{
  TaskParallelSettings settings;
  BKE_pbvh_parallel_range_settings(&settings, true, sgcontext->totnode);
  BLI_task_parallel_range(
      0, sgcontext->totnode, sgcontext, face_set_gesture_apply_task_cb, &settings);
}

static void sculpt_gesture_face_set_end(bContext *UNUSED(C), SculptGestureContext *sgcontext)
{
  BKE_pbvh_update_vertex_data(sgcontext->ss->pbvh, PBVH_UpdateVisibility);
}

static void sculpt_gesture_init_face_set_properties(SculptGestureContext *sgcontext,
                                                    wmOperator *UNUSED(op))
{
  struct Mesh *mesh = BKE_mesh_from_object(sgcontext->vc.obact);
  sgcontext->operation = MEM_callocN(sizeof(SculptGestureFaceSetOperation), "Face Set Operation");

  sgcontext->ss->face_sets = BKE_sculpt_face_sets_ensure(mesh);

  SculptGestureFaceSetOperation *face_set_operation = (SculptGestureFaceSetOperation *)
                                                          sgcontext->operation;

  face_set_operation->op.sculpt_gesture_begin = sculpt_gesture_face_set_begin;
  face_set_operation->op.sculpt_gesture_apply_for_symmetry_pass =
      sculpt_gesture_face_set_apply_for_symmetry_pass;
  face_set_operation->op.sculpt_gesture_end = sculpt_gesture_face_set_end;

  face_set_operation->new_face_set_id = ED_sculpt_face_sets_find_next_available_id(mesh);
}

/* Mask Gesture Operation. */

typedef struct SculptGestureMaskOperation {
  SculptGestureOperation op;

  PaintMaskFloodMode mode;
  float value;
} SculptGestureMaskOperation;

static void sculpt_gesture_mask_begin(bContext *C, SculptGestureContext *sgcontext)
{
  Depsgraph *depsgraph = CTX_data_depsgraph_pointer(C);
  BKE_sculpt_update_object_for_edit(depsgraph, sgcontext->vc.obact, false, true, false);
}

static void mask_gesture_apply_task_cb(void *__restrict userdata,
                                       const int i,
                                       const TaskParallelTLS *__restrict UNUSED(tls))
{
  SculptGestureContext *sgcontext = userdata;
  SculptGestureMaskOperation *mask_operation = (SculptGestureMaskOperation *)sgcontext->operation;
  Object *ob = sgcontext->vc.obact;
  PBVHNode *node = sgcontext->nodes[i];

  const bool is_multires = BKE_pbvh_type(sgcontext->ss->pbvh) == PBVH_GRIDS;

  PBVHVertexIter vd;
  bool any_masked = false;
  bool redraw = false;

  BKE_pbvh_vertex_iter_begin (sgcontext->ss->pbvh, node, vd, PBVH_ITER_UNIQUE) {
    if (sculpt_gesture_is_vertex_effected(sgcontext, &vd)) {
      float prevmask = vd.mask ? *vd.mask : 0.0f;
      if (!any_masked) {
        any_masked = true;

        SCULPT_undo_push_node(ob, node, SCULPT_UNDO_MASK);

        if (is_multires) {
          BKE_pbvh_node_mark_normals_update(node);
        }
      }
      mask_flood_fill_set_elem(vd.mask, mask_operation->mode, mask_operation->value);
      if (prevmask != *vd.mask) {
        redraw = true;
      }
    }
  }
  BKE_pbvh_vertex_iter_end;

  if (redraw) {
    BKE_pbvh_node_mark_update_mask(node);
  }
}

static void sculpt_gesture_mask_apply_for_symmetry_pass(bContext *UNUSED(C),
                                                        SculptGestureContext *sgcontext)
{
  TaskParallelSettings settings;
  BKE_pbvh_parallel_range_settings(&settings, true, sgcontext->totnode);
  BLI_task_parallel_range(0, sgcontext->totnode, sgcontext, mask_gesture_apply_task_cb, &settings);
}

static void sculpt_gesture_mask_end(bContext *C, SculptGestureContext *sgcontext)
{
  Depsgraph *depsgraph = CTX_data_depsgraph_pointer(C);
  if (BKE_pbvh_type(sgcontext->ss->pbvh) == PBVH_GRIDS) {
    multires_mark_as_modified(depsgraph, sgcontext->vc.obact, MULTIRES_COORDS_MODIFIED);
  }
  BKE_pbvh_update_vertex_data(sgcontext->ss->pbvh, PBVH_UpdateMask);
}

static void sculpt_gesture_init_mask_properties(SculptGestureContext *sgcontext, wmOperator *op)
{
  sgcontext->operation = MEM_callocN(sizeof(SculptGestureMaskOperation), "Mask Operation");

  SculptGestureMaskOperation *mask_operation = (SculptGestureMaskOperation *)sgcontext->operation;

  Object *object = sgcontext->vc.obact;
  MultiresModifierData *mmd = BKE_sculpt_multires_active(sgcontext->vc.scene, object);
  BKE_sculpt_mask_layers_ensure(sgcontext->vc.obact, mmd);

  mask_operation->op.sculpt_gesture_begin = sculpt_gesture_mask_begin;
  mask_operation->op.sculpt_gesture_apply_for_symmetry_pass =
      sculpt_gesture_mask_apply_for_symmetry_pass;
  mask_operation->op.sculpt_gesture_end = sculpt_gesture_mask_end;

  mask_operation->mode = RNA_enum_get(op->ptr, "mode");
  mask_operation->value = RNA_float_get(op->ptr, "value");
}

static void paint_mask_gesture_operator_properties(wmOperatorType *ot)
{
  RNA_def_enum(ot->srna, "mode", mode_items, PAINT_MASK_FLOOD_VALUE, "Mode", NULL);
  RNA_def_float(
      ot->srna,
      "value",
      1.0f,
      0.0f,
      1.0f,
      "Value",
      "Mask level to use when mode is 'Value'; zero means no masking and one is fully masked",
      0.0f,
      1.0f);
}

/* Trim Gesture Operation. */

typedef enum eSculptTrimOperationType {
  SCULPT_GESTURE_TRIM_INTERSECT,
  SCULPT_GESTURE_TRIM_DIFFERENCE,
  SCULPT_GESTURE_TRIM_UNION,
  SCULPT_GESTURE_TRIM_JOIN,
} eSculptTrimOperationType;

/* Intersect is not exposed in the UI because it does not work correctly with symmetry (it deletes
 * the symmetrical part of the mesh in the first symmetry pass). */
static EnumPropertyItem prop_trim_operation_types[] = {
    {SCULPT_GESTURE_TRIM_DIFFERENCE,
     "DIFFERENCE",
     0,
     "Difference",
     "Use a difference boolean operation"},
    {SCULPT_GESTURE_TRIM_UNION, "UNION", 0, "Union", "Use a union boolean operation"},
    {SCULPT_GESTURE_TRIM_JOIN,
     "JOIN",
     0,
     "Join",
     "Join the new mesh as separate geometry, without performing any boolean operation"},
    {0, NULL, 0, NULL, NULL},
};

typedef enum eSculptTrimOrientationType {
  SCULPT_GESTURE_TRIM_ORIENTATION_VIEW,
  SCULPT_GESTURE_TRIM_ORIENTATION_SURFACE,
} eSculptTrimOrientationType;
static EnumPropertyItem prop_trim_orientation_types[] = {
    {SCULPT_GESTURE_TRIM_ORIENTATION_VIEW,
     "VIEW",
     0,
     "View",
     "Use the view to orientate the trimming shape"},
    {SCULPT_GESTURE_TRIM_ORIENTATION_SURFACE,
     "SURFACE",
     0,
     "Surface",
     "Use the surface normal to orientate the trimming shape"},
    {0, NULL, 0, NULL, NULL},
};

typedef enum eSculptTrimLocationType {
  SCULPT_GESTURE_TRIM_LOCATION_DEPTH_SURFACE,
  SCULPT_GESTURE_TRIM_LOCATION_DEPTH_VOLUME,
} eSculptTrimLocationType;
static EnumPropertyItem prop_trim_location_types[] = {
    {SCULPT_GESTURE_TRIM_LOCATION_DEPTH_SURFACE,
     "DEPTH_SURFACE",
     0,
     "Surface",
     "Use the surface under the cursor to locate the trimming shape"},
    {SCULPT_GESTURE_TRIM_LOCATION_DEPTH_VOLUME,
     "DEPTH_VOLUME",
     0,
     "Volume",
     "Use the volume of the mesh to locate the trimming shape in the center of the volume"},
    {0, NULL, 0, NULL, NULL},
};

typedef struct SculptGestureTrimOperation {
  SculptGestureOperation op;

  Mesh *mesh;
  float (*true_mesh_co)[3];

  float depth_front;
  float depth_back;
  float avg_edge_len;

  bool use_cursor_depth;

  eSculptTrimOperationType mode;
  eSculptTrimOrientationType orientation;
  eSculptTrimLocationType location;
} SculptGestureTrimOperation;

static void sculpt_gesture_trim_normals_update(SculptGestureContext *sgcontext)
{
  SculptGestureTrimOperation *trim_operation = (SculptGestureTrimOperation *)sgcontext->operation;
  Mesh *trim_mesh = trim_operation->mesh;

  const BMAllocTemplate allocsize = BMALLOC_TEMPLATE_FROM_ME(trim_mesh);
  BMesh *bm;
  bm = BM_mesh_create(&allocsize,
                      &((struct BMeshCreateParams){
                          .use_toolflags = true,
                      }));

  BM_mesh_bm_from_me(NULL,
                     bm,
                     trim_mesh,
                     (&(struct BMeshFromMeshParams){
                         .calc_face_normal = true,
                         .calc_vert_normal = true,
                     }));
  BM_mesh_elem_hflag_enable_all(bm, BM_FACE, BM_ELEM_TAG, false);
  BMO_op_callf(bm,
               (BMO_FLAG_DEFAULTS & ~BMO_FLAG_RESPECT_HIDE),
               "recalc_face_normals faces=%hf",
               BM_ELEM_TAG);
  BM_mesh_elem_hflag_disable_all(bm, BM_VERT | BM_EDGE | BM_FACE, BM_ELEM_TAG, false);
  Mesh *result = BKE_mesh_from_bmesh_nomain(bm,
                                            (&(struct BMeshToMeshParams){
                                                .calc_object_remap = false,
                                            }),
                                            trim_mesh);
  BM_mesh_free(bm);
  BKE_id_free(NULL, trim_mesh);
  trim_operation->mesh = result;
}

/* Get the origin and normal that are going to be used for calculating the depth and position the
 * trimming geometry. */
static void sculpt_gesture_trim_shape_origin_normal_get(SculptGestureContext *sgcontext,
                                                        float *r_origin,
                                                        float *r_normal)
{
  SculptGestureTrimOperation *trim_operation = (SculptGestureTrimOperation *)sgcontext->operation;
  /* Use the view origin and normal in world space. The trimming mesh coordinates are
   * calculated in world space, aligned to the view, and then converted to object space to
   * store them in the final trimming mesh which is going to be used in the boolean operation.
   */
  switch (trim_operation->orientation) {
    case SCULPT_GESTURE_TRIM_ORIENTATION_VIEW:
      copy_v3_v3(r_origin, sgcontext->world_space_view_origin);
      copy_v3_v3(r_normal, sgcontext->world_space_view_normal);
      break;
    case SCULPT_GESTURE_TRIM_ORIENTATION_SURFACE:
      mul_v3_m4v3(r_origin, sgcontext->vc.obact->obmat, sgcontext->ss->gesture_initial_location);
      /* Transforming the normal does not take non uniform scaling into account. Sculpt mode is not
       * expected to work on object with non uniform scaling. */
      copy_v3_v3(r_normal, sgcontext->ss->gesture_initial_normal);
      mul_mat3_m4_v3(sgcontext->vc.obact->obmat, r_normal);
      break;
  }
}

static void sculpt_gesture_trim_calculate_depth(SculptGestureContext *sgcontext)
{
  SculptGestureTrimOperation *trim_operation = (SculptGestureTrimOperation *)sgcontext->operation;

  SculptSession *ss = sgcontext->ss;
  ViewContext *vc = &sgcontext->vc;

  const int totvert = SCULPT_vertex_count_get(ss);

  float shape_plane[4];
  float shape_origin[3];
  float shape_normal[3];
  sculpt_gesture_trim_shape_origin_normal_get(sgcontext, shape_origin, shape_normal);
  plane_from_point_normal_v3(shape_plane, shape_origin, shape_normal);

  trim_operation->depth_front = FLT_MAX;
  trim_operation->depth_back = -FLT_MAX;

  for (int i = 0; i < totvert; i++) {
    PBVHVertRef vertex = BKE_pbvh_index_to_vertex(ss->pbvh, i);

    const float *vco = SCULPT_vertex_co_get(ss, vertex);

    /* Convert the coordinates to world space to calculate the depth. When generating the trimming
     * mesh, coordinates are first calculated in world space, then converted to object space to
     * store them. */
    float world_space_vco[3];
    mul_v3_m4v3(world_space_vco, vc->obact->obmat, vco);
    const float dist = dist_signed_to_plane_v3(world_space_vco, shape_plane);
    trim_operation->depth_front = min_ff(dist, trim_operation->depth_front);
    trim_operation->depth_back = max_ff(dist, trim_operation->depth_back);
  }

  if (trim_operation->use_cursor_depth) {
    float world_space_gesture_initial_location[3];

    switch (trim_operation->location) {
      case SCULPT_GESTURE_TRIM_LOCATION_DEPTH_SURFACE: {
        mul_v3_m4v3(
            world_space_gesture_initial_location, vc->obact->obmat, ss->gesture_initial_location);

      } break;
      case SCULPT_GESTURE_TRIM_LOCATION_DEPTH_VOLUME: {
        float center_co[3];
        mid_v3_v3v3(center_co, ss->gesture_initial_location, ss->gesture_initial_back_location);
        mul_v3_m4v3(world_space_gesture_initial_location, vc->obact->obmat, center_co);
      } break;
    }

    float mid_point_depth;
    if (trim_operation->orientation == SCULPT_GESTURE_TRIM_ORIENTATION_VIEW) {
      mid_point_depth = ss->gesture_initial_hit ?
                            dist_signed_to_plane_v3(world_space_gesture_initial_location,
                                                    shape_plane) :
                            (trim_operation->depth_back + trim_operation->depth_front) * 0.5f;
    }
    else {
      /* When using normal orientation, if the stroke started over the mesh, position the mid point
       * at 0 distance from the shape plane. This positions the trimming shape half inside of the
       * surface. */
      if (SCULPT_GESTURE_TRIM_LOCATION_DEPTH_VOLUME) {
        mid_point_depth = ss->gesture_initial_hit ?
                              dist_signed_to_plane_v3(world_space_gesture_initial_location,
                                                      shape_plane) :
                              (trim_operation->depth_back + trim_operation->depth_front) * 0.5f;
      }
      else {
        mid_point_depth = ss->gesture_initial_hit ?
                              0.0f :
                              (trim_operation->depth_back + trim_operation->depth_front) * 0.5f;
      }
      mid_point_depth = ss->gesture_initial_hit ?
                            0.0f :
                            (trim_operation->depth_back + trim_operation->depth_front) * 0.5f;
    }

    float depth_radius;

    if (ss->gesture_initial_hit) {
      depth_radius = ss->cursor_radius;
    }
    else {
      /* ss->cursor_radius is only valid if the stroke started
       * over the sculpt mesh.  If it's not we must
       * compute the radius ourselves.  See T81452.
       */

      Sculpt *sd = CTX_data_tool_settings(vc->C)->sculpt;
      Brush *brush = BKE_paint_brush(&sd->paint);
      Scene *scene = CTX_data_scene(vc->C);

      if (!BKE_brush_use_locked_size(scene, brush, true)) {
        depth_radius = paint_calc_object_space_radius(
            vc, ss->gesture_initial_location, BKE_brush_size_get(scene, brush, true));
      }
      else {
        depth_radius = BKE_brush_unprojected_radius_get(scene, brush, true);
      }
    }

    trim_operation->depth_front = mid_point_depth - depth_radius;
    trim_operation->depth_back = mid_point_depth + depth_radius;
  }
}

static void sculpt_gesture_trim_geometry_generate(SculptGestureContext *sgcontext)
{
  SculptGestureTrimOperation *trim_operation = (SculptGestureTrimOperation *)sgcontext->operation;
  ViewContext *vc = &sgcontext->vc;
  ARegion *region = vc->region;

  const int tot_screen_points = sgcontext->tot_gesture_points;
  float(*screen_points)[2] = sgcontext->gesture_points;

  const int trim_totverts = tot_screen_points * 2;
  const int trim_totpolys = (2 * (tot_screen_points - 2)) + (2 * tot_screen_points);
  trim_operation->mesh = BKE_mesh_new_nomain(
      trim_totverts, 0, 0, trim_totpolys * 3, trim_totpolys);
  trim_operation->true_mesh_co = MEM_malloc_arrayN(trim_totverts, sizeof(float[3]), "mesh orco");

  float depth_front = trim_operation->depth_front;
  float depth_back = trim_operation->depth_back;

  if (!trim_operation->use_cursor_depth) {
    /* When using cursor depth, don't modify the depth set by the cursor radius. If full depth is
     * used, adding a little padding to the trimming shape can help avoiding booleans with coplanar
     * faces. */
    depth_front -= 0.1f;
    depth_back += 0.1f;
  }

  float shape_origin[3];
  float shape_normal[3];
  float shape_plane[4];
  sculpt_gesture_trim_shape_origin_normal_get(sgcontext, shape_origin, shape_normal);
  plane_from_point_normal_v3(shape_plane, shape_origin, shape_normal);

  const float(*ob_imat)[4] = vc->obact->imat;

  /* Write vertices coordinates for the front face. */
  MVert *verts = BKE_mesh_verts_for_write(trim_operation->mesh);
  float depth_point[3];
  madd_v3_v3v3fl(depth_point, shape_origin, shape_normal, depth_front);
  for (int i = 0; i < tot_screen_points; i++) {
    float new_point[3];
    if (trim_operation->orientation == SCULPT_GESTURE_TRIM_ORIENTATION_VIEW) {
      ED_view3d_win_to_3d(vc->v3d, region, depth_point, screen_points[i], new_point);
    }
    else {
      ED_view3d_win_to_3d_on_plane(region, shape_plane, screen_points[i], false, new_point);
      madd_v3_v3fl(new_point, shape_normal, depth_front);
    }
    mul_v3_m4v3(verts[i].co, ob_imat, new_point);
    mul_v3_m4v3(trim_operation->true_mesh_co[i], ob_imat, new_point);
  }

  float avg_elen = 0.0f;

  for (int i = 0; i < tot_screen_points; i++) {
    MVert *v1 = trim_operation->mesh->mvert + i;
    MVert *v2 = trim_operation->mesh->mvert + ((i + 1) % tot_screen_points);

    avg_elen += len_v3v3(v1->co, v2->co);
  }

  trim_operation->avg_edge_len = avg_elen / (float)tot_screen_points;

  /* Write vertices coordinates for the back face. */
  madd_v3_v3v3fl(depth_point, shape_origin, shape_normal, depth_back);
  for (int i = 0; i < tot_screen_points; i++) {
    float new_point[3];
    if (trim_operation->orientation == SCULPT_GESTURE_TRIM_ORIENTATION_VIEW) {
      ED_view3d_win_to_3d(vc->v3d, region, depth_point, screen_points[i], new_point);
    }
    else {
      ED_view3d_win_to_3d_on_plane(region, shape_plane, screen_points[i], false, new_point);
      madd_v3_v3fl(new_point, shape_normal, depth_back);
    }
    mul_v3_m4v3(verts[i + tot_screen_points].co, ob_imat, new_point);
    mul_v3_m4v3(trim_operation->true_mesh_co[i + tot_screen_points], ob_imat, new_point);
  }

  /* Get the triangulation for the front/back poly. */
  const int tot_tris_face = tot_screen_points - 2;
  uint(*r_tris)[3] = MEM_malloc_arrayN(tot_tris_face, sizeof(uint[3]), "tris");
  BLI_polyfill_calc(screen_points, tot_screen_points, 0, r_tris);

  /* Write the front face triangle indices. */
  MPoly *polys = BKE_mesh_polys_for_write(trim_operation->mesh);
  MLoop *loops = BKE_mesh_loops_for_write(trim_operation->mesh);
  MPoly *mp = polys;
  MLoop *ml = loops;
  for (int i = 0; i < tot_tris_face; i++, mp++, ml += 3) {
    mp->loopstart = (int)(ml - loops);
    mp->totloop = 3;
    ml[0].v = r_tris[i][0];
    ml[1].v = r_tris[i][1];
    ml[2].v = r_tris[i][2];
  }

  /* Write the back face triangle indices. */
  for (int i = 0; i < tot_tris_face; i++, mp++, ml += 3) {
    mp->loopstart = (int)(ml - loops);
    mp->totloop = 3;
    ml[0].v = r_tris[i][0] + tot_screen_points;
    ml[1].v = r_tris[i][1] + tot_screen_points;
    ml[2].v = r_tris[i][2] + tot_screen_points;
  }

  MEM_freeN(r_tris);

  /* Write the indices for the lateral triangles. */
  for (int i = 0; i < tot_screen_points; i++, mp++, ml += 3) {
    mp->loopstart = (int)(ml - loops);
    mp->totloop = 3;
    int current_index = i;
    int next_index = current_index + 1;
    if (next_index >= tot_screen_points) {
      next_index = 0;
    }
    ml[0].v = next_index + tot_screen_points;
    ml[1].v = next_index;
    ml[2].v = current_index;
  }

  for (int i = 0; i < tot_screen_points; i++, mp++, ml += 3) {
    mp->loopstart = (int)(ml - loops);
    mp->totloop = 3;
    int current_index = i;
    int next_index = current_index + 1;
    if (next_index >= tot_screen_points) {
      next_index = 0;
    }
    ml[0].v = current_index;
    ml[1].v = current_index + tot_screen_points;
    ml[2].v = next_index + tot_screen_points;
  }

  BKE_mesh_calc_edges(trim_operation->mesh, false, false);
  sculpt_gesture_trim_normals_update(sgcontext);

  mp = trim_operation->mesh->mpoly + tot_tris_face * 2;

  /* flag edges as sharp for dyntopo remesher */
  for (int i = 0; i < tot_screen_points * 2; i++, mp++) {
    ml = trim_operation->mesh->mloop + mp->loopstart;

    trim_operation->mesh->medge[ml[1].e].flag |= ME_SHARP;
  }
}
static void sculpt_gesture_trim_geometry_free(SculptGestureContext *sgcontext)
{
  SculptGestureTrimOperation *trim_operation = (SculptGestureTrimOperation *)sgcontext->operation;
  BKE_id_free(NULL, trim_operation->mesh);
  MEM_freeN(trim_operation->true_mesh_co);
}

static int bm_face_isect_pair(BMFace *f, void *UNUSED(user_data))
{
  return BM_elem_flag_test(f, BM_ELEM_DRAW) ? 0 : 1;
}

static void sculpt_gesture_apply_trim(SculptGestureContext *sgcontext)
{
  SculptGestureTrimOperation *trim_operation = (SculptGestureTrimOperation *)sgcontext->operation;
  Mesh *sculpt_mesh = BKE_mesh_from_object(sgcontext->vc.obact);
  Mesh *trim_mesh = trim_operation->mesh;

  BMesh *bm;

  if (sgcontext->ss && sgcontext->ss->bm) {
    bm = sgcontext->ss->bm;
    BM_mesh_normals_update(bm);
  }

  else {
    const BMAllocTemplate allocsize = BMALLOC_TEMPLATE_FROM_ME(sculpt_mesh, trim_mesh);
    bm = BM_mesh_create(&allocsize,
                        &((struct BMeshCreateParams){
                            .use_toolflags = false,
                        }));

    BM_mesh_bm_from_me(NULL,
                       bm,
                       sculpt_mesh,
                       &((struct BMeshFromMeshParams){
                           .calc_face_normal = true,
                       }));
  }

  const BMAllocTemplate allocsize = BMALLOC_TEMPLATE_FROM_ME(sculpt_mesh, trim_mesh);
  BMesh *trimbm = BM_mesh_create(
      &allocsize,
      &((struct BMeshCreateParams){.use_toolflags = false,
                                   .create_unique_ids = true,
                                   .no_reuse_ids = false,
                                   .temporary_ids = false,
                                   .copy_all_layers = true,
                                   .id_elem_mask = BM_VERT | BM_EDGE | BM_FACE,
                                   .id_map = true}));

  BM_mesh_bm_from_me(NULL,
                     trimbm,
                     trim_mesh,
                     &((struct BMeshFromMeshParams){
                         .calc_face_normal = true,
                         .calc_vert_normal = true,
                     }));

  BM_mesh_normals_update(bm);

#if 0
  // remesh
  DynTopoState *ds = BKE_dyntopo_init(trimbm, NULL);
  DynRemeshParams params;
  BKE_dyntopo_default_params(&params, trim_operation->avg_edge_len * 4.0);
  BKE_dyntopo_remesh(ds, &params, 10, PBVH_Collapse | PBVH_Cleanup | PBVH_Subdivide);

  BM_mesh_toolflags_set(bm, true);

  BKE_dyntopo_free(ds);
#endif

  BM_mesh_toolflags_set(bm, true);

  BMO_op_callf(trimbm, BMO_FLAG_DEFAULTS, "duplicate geom=%avef dest=%p", bm, 3);

  SCULPT_update_customdata_refs(sgcontext->ss, sgcontext->vc.obact);
  BM_mesh_free(trimbm);

  BM_mesh_bm_from_me(NULL,
                     bm,
                     sculpt_mesh,
                     &((struct BMeshFromMeshParams){
                         .calc_face_normal = true,
                         .calc_vert_normal = true,
                     }));

  const int looptris_tot = poly_to_tri_count(bm->totface, bm->totloop);
  BMLoop *(*looptris)[3];
  looptris = MEM_malloc_arrayN(looptris_tot, sizeof(*looptris), __func__);
  BM_mesh_calc_tessellation_beauty(bm, looptris);

  BMIter iter;
  int i;
  const int i_faces_end = trim_mesh->totpoly;

  /* We need face normals because of 'BM_face_split_edgenet'
   * we could calculate on the fly too (before calling split). */

  const short ob_src_totcol = trim_mesh->totcol;
  short *material_remap = BLI_array_alloca(material_remap, ob_src_totcol ? ob_src_totcol : 1);

  BMFace *efa;
  i = 0;
  BM_ITER_MESH (efa, &iter, bm, BM_FACES_OF_MESH) {
    normalize_v3(efa->no);

    /* Temp tag to test which side split faces are from. */
    BM_elem_flag_enable(efa, BM_ELEM_DRAW);

    /* Remap material. */
    if (efa->mat_nr < ob_src_totcol) {
      efa->mat_nr = material_remap[efa->mat_nr];
    }

    if (++i == i_faces_end) {
      break;
    }
  }

  /* Join does not do a boolean operation, it just adds the geometry. */
  if (trim_operation->mode != SCULPT_GESTURE_TRIM_JOIN) {
    int boolean_mode = 0;
    switch (trim_operation->mode) {
      case SCULPT_GESTURE_TRIM_INTERSECT:
        boolean_mode = eBooleanModifierOp_Intersect;
        break;
      case SCULPT_GESTURE_TRIM_DIFFERENCE:
        boolean_mode = eBooleanModifierOp_Difference;
        break;
      case SCULPT_GESTURE_TRIM_UNION:
        boolean_mode = eBooleanModifierOp_Union;
        break;
      case SCULPT_GESTURE_TRIM_JOIN:
        BLI_assert(false);
        break;
    }
    BM_mesh_boolean(
        bm, looptris, looptris_tot, bm_face_isect_pair, NULL, 2, true, true, false, boolean_mode);
  }

  MEM_freeN(looptris);

<<<<<<< HEAD
  if (sgcontext->ss && sgcontext->ss->bm) {  // rebuild pbvh
    BKE_pbvh_free(sgcontext->ss->pbvh);
    sgcontext->ss->pbvh = BKE_pbvh_new();

    BKE_pbvh_build_bmesh(sgcontext->ss->pbvh,
                         sculpt_mesh,
                         sgcontext->ss->bm,
                         sgcontext->ss->bm_smooth_shading,
                         sgcontext->ss->bm_log,
                         sgcontext->ss->cd_vert_node_offset,
                         sgcontext->ss->cd_face_node_offset,
                         sgcontext->ss->cd_sculpt_vert,
                         sgcontext->ss->cd_face_areas,
                         sgcontext->ss->fast_draw,
                         true);
  }
  else {  // save result to mesh
    Mesh *result = BKE_mesh_from_bmesh_nomain(bm,
                                              (&(struct BMeshToMeshParams){
                                                  .calc_object_remap = false,
                                              }),
                                              sculpt_mesh);
    BM_mesh_free(bm);
    result->runtime.vert_normals_dirty = true;
    BKE_mesh_normals_tag_dirty(result);
    BKE_mesh_nomain_to_mesh(
        result, sgcontext->vc.obact->data, sgcontext->vc.obact, &CD_MASK_MESH, true);
  }
=======
  Mesh *result = BKE_mesh_from_bmesh_nomain(bm,
                                            (&(struct BMeshToMeshParams){
                                                .calc_object_remap = false,
                                            }),
                                            sculpt_mesh);
  BM_mesh_free(bm);
  BKE_mesh_nomain_to_mesh(result, sgcontext->vc.obact->data, sgcontext->vc.obact);
>>>>>>> b37954d0
}

static void sculpt_gesture_trim_begin(bContext *C, SculptGestureContext *sgcontext)
{
  Depsgraph *depsgraph = CTX_data_ensure_evaluated_depsgraph(C);
  sculpt_gesture_trim_calculate_depth(sgcontext);
  sculpt_gesture_trim_geometry_generate(sgcontext);
  BKE_sculpt_update_object_for_edit(depsgraph, sgcontext->vc.obact, true, false, false);
  SCULPT_undo_push_node(sgcontext->vc.obact, NULL, SCULPT_UNDO_GEOMETRY);
}

static void sculpt_gesture_trim_apply_for_symmetry_pass(bContext *UNUSED(C),
                                                        SculptGestureContext *sgcontext)
{
  SculptGestureTrimOperation *trim_operation = (SculptGestureTrimOperation *)sgcontext->operation;
  Mesh *trim_mesh = trim_operation->mesh;
  MVert *verts = BKE_mesh_verts_for_write(trim_mesh);
  for (int i = 0; i < trim_mesh->totvert; i++) {
    flip_v3_v3(verts[i].co, trim_operation->true_mesh_co[i], sgcontext->symmpass);
  }
  sculpt_gesture_trim_normals_update(sgcontext);
  sculpt_gesture_apply_trim(sgcontext);
}

static void sculpt_gesture_trim_end(bContext *UNUSED(C), SculptGestureContext *sgcontext)
{
  Object *object = sgcontext->vc.obact;
  SculptSession *ss = object->sculpt;
  ss->face_sets = CustomData_get_layer(&((Mesh *)object->data)->pdata, CD_SCULPT_FACE_SETS);
  if (ss->face_sets) {
    /* Assign a new Face Set ID to the new faces created by the trim operation. */
    const int next_face_set_id = ED_sculpt_face_sets_find_next_available_id(object->data);
    ED_sculpt_face_sets_initialize_none_to_id(object->data, next_face_set_id);
  }

  sculpt_gesture_trim_geometry_free(sgcontext);

  SCULPT_undo_push_node(sgcontext->vc.obact, NULL, SCULPT_UNDO_GEOMETRY);
  BKE_mesh_batch_cache_dirty_tag(sgcontext->vc.obact->data, BKE_MESH_BATCH_DIRTY_ALL);
  DEG_id_tag_update(&sgcontext->vc.obact->id, ID_RECALC_GEOMETRY);
}

static void sculpt_gesture_init_trim_properties(SculptGestureContext *sgcontext, wmOperator *op)
{
  sgcontext->operation = MEM_callocN(sizeof(SculptGestureTrimOperation), "Trim Operation");

  SculptGestureTrimOperation *trim_operation = (SculptGestureTrimOperation *)sgcontext->operation;

  trim_operation->op.sculpt_gesture_begin = sculpt_gesture_trim_begin;
  trim_operation->op.sculpt_gesture_apply_for_symmetry_pass =
      sculpt_gesture_trim_apply_for_symmetry_pass;
  trim_operation->op.sculpt_gesture_end = sculpt_gesture_trim_end;

  trim_operation->mode = RNA_enum_get(op->ptr, "trim_mode");
  trim_operation->use_cursor_depth = RNA_boolean_get(op->ptr, "use_cursor_depth");
  trim_operation->orientation = RNA_enum_get(op->ptr, "trim_orientation");
  trim_operation->location = RNA_enum_get(op->ptr, "trim_location");

  /* If the cursor was not over the mesh, force the orientation to view. */
  if (!sgcontext->ss->gesture_initial_hit) {
    trim_operation->orientation = SCULPT_GESTURE_TRIM_ORIENTATION_VIEW;
  }
}

static void sculpt_trim_gesture_operator_properties(wmOperatorType *ot)
{
  RNA_def_enum(ot->srna,
               "trim_mode",
               prop_trim_operation_types,
               SCULPT_GESTURE_TRIM_DIFFERENCE,
               "Trim Mode",
               NULL);
  RNA_def_boolean(
      ot->srna,
      "use_cursor_depth",
      false,
      "Use Cursor for Depth",
      "Use cursor location and radius for the dimensions and position of the trimming shape");
  RNA_def_enum(ot->srna,
               "trim_orientation",
               prop_trim_orientation_types,
               SCULPT_GESTURE_TRIM_ORIENTATION_VIEW,
               "Shape Orientation",
               NULL);

  RNA_def_enum(ot->srna,
               "trim_location",
               prop_trim_location_types,
               SCULPT_GESTURE_TRIM_LOCATION_DEPTH_SURFACE,
               "Shape Location",
               NULL);
}

/* Project Gesture Operation. */
typedef enum eSculptProjectDeformationMode {
  SCULPT_GESTURE_PROJECT_DEFORM_PROJECT,
  SCULPT_GESTURE_PROJECT_DEFORM_FAIR,
} eSculptProjectDeformationMode;

static EnumPropertyItem prop_project_deformation_mode_types[] = {
    {SCULPT_GESTURE_PROJECT_DEFORM_PROJECT,
     "PROJECT",
     0,
     "Project to Plane",
     "Project the affected geometry into the gesture plane"},
    {SCULPT_GESTURE_PROJECT_DEFORM_FAIR,
     "FAIR",
     0,
     "Fair Positions",
     "Use position fairing in the affected area"},
    {0, NULL, 0, NULL, NULL},
};

typedef struct SculptGestureProjectOperation {
  SculptGestureOperation operation;
  eSculptProjectDeformationMode deformation_mode;
  bool *fairing_mask;
} SculptGestureProjectOperation;

static void sculpt_gesture_project_begin(bContext *C, SculptGestureContext *sgcontext)
{
  SculptGestureProjectOperation *project_operation = (SculptGestureProjectOperation *)
                                                         sgcontext->operation;
  Depsgraph *depsgraph = CTX_data_depsgraph_pointer(C);
  BKE_sculpt_update_object_for_edit(depsgraph, sgcontext->vc.obact, true, false, false);

  if (project_operation->deformation_mode == SCULPT_GESTURE_PROJECT_DEFORM_FAIR) {
    const int totvert = SCULPT_vertex_count_get(sgcontext->ss);
    project_operation->fairing_mask = MEM_calloc_arrayN(totvert, sizeof(bool), "fairing mask");
  }
}

static void project_line_gesture_apply_task_cb(void *__restrict userdata,
                                               const int i,
                                               const TaskParallelTLS *__restrict UNUSED(tls))
{
  SculptGestureContext *sgcontext = userdata;

  PBVHNode *node = sgcontext->nodes[i];
  PBVHVertexIter vd;
  bool any_updated = false;

  SCULPT_undo_push_node(sgcontext->vc.obact, node, SCULPT_UNDO_COORDS);

  BKE_pbvh_vertex_iter_begin (sgcontext->ss->pbvh, node, vd, PBVH_ITER_UNIQUE) {
    if (!sculpt_gesture_is_vertex_effected(sgcontext, &vd)) {
      continue;
    }

    float projected_pos[3];
    closest_to_plane_v3(projected_pos, sgcontext->line.plane, vd.co);

    float disp[3];
    sub_v3_v3v3(disp, projected_pos, vd.co);
    const float mask = vd.mask ? *vd.mask : 0.0f;
    mul_v3_fl(disp, 1.0f - mask);
    if (is_zero_v3(disp)) {
      continue;
    }
    add_v3_v3(vd.co, disp);
    if (vd.mvert) {
      BKE_pbvh_vert_tag_update_normal(sgcontext->ss->pbvh, vd.vertex);
    }
    any_updated = true;
  }
  BKE_pbvh_vertex_iter_end;

  if (any_updated) {
    BKE_pbvh_node_mark_update(node);
  }
}

static void project_gesture_tag_fairing_task_cb(void *__restrict userdata,
                                                const int i,
                                                const TaskParallelTLS *__restrict UNUSED(tls))
{
  SculptGestureContext *sgcontext = userdata;
  SculptGestureProjectOperation *project_operation = (SculptGestureProjectOperation *)
                                                         sgcontext->operation;

  PBVHNode *node = sgcontext->nodes[i];
  PBVHVertexIter vd;
  bool any_updated = false;

  SCULPT_undo_push_node(sgcontext->vc.obact, node, SCULPT_UNDO_COORDS);

  BKE_pbvh_vertex_iter_begin (sgcontext->ss->pbvh, node, vd, PBVH_ITER_UNIQUE) {
    if (!sculpt_gesture_is_vertex_effected(sgcontext, &vd)) {
      continue;
    }
    project_operation->fairing_mask[vd.index] = true;
    if (vd.mvert) {
      BKE_pbvh_vert_mark_update(sgcontext->ss->pbvh, vd.vertex);
    }
    any_updated = true;
  }
  BKE_pbvh_vertex_iter_end;

  if (any_updated) {
    BKE_pbvh_node_mark_update(node);
  }
}

static void project_gesture_project_fairing_boundary_task_cb(
    void *__restrict userdata, const int i, const TaskParallelTLS *__restrict UNUSED(tls))
{
  SculptGestureContext *sgcontext = userdata;
  SculptGestureProjectOperation *project_operation = (SculptGestureProjectOperation *)
                                                         sgcontext->operation;
  SculptSession *ss = sgcontext->ss;

  PBVHNode *node = sgcontext->nodes[i];
  PBVHVertexIter vd;
  BKE_pbvh_vertex_iter_begin (sgcontext->ss->pbvh, node, vd, PBVH_ITER_UNIQUE) {
    bool project_vertex = false;
    bool vertex_fairing_mask = project_operation->fairing_mask[vd.index];

    if (!project_operation->fairing_mask[vd.index]) {
      // continue;
    }

    SculptVertexNeighborIter ni;
    SCULPT_VERTEX_NEIGHBORS_ITER_BEGIN (ss, vd.vertex, ni) {
      if (project_operation->fairing_mask[ni.index] != vertex_fairing_mask) {
        project_vertex = true;
        break;
      }
    }
    SCULPT_VERTEX_NEIGHBORS_ITER_END(ni);

    if (!project_vertex) {
      continue;
    }

    closest_to_plane_v3(vd.co, sgcontext->line.plane, vd.co);

    if (vd.mvert) {
      BKE_pbvh_vert_mark_update(sgcontext->ss->pbvh, vd.vertex);
    }
  }
  BKE_pbvh_vertex_iter_end;
}

static void sculpt_gesture_project_apply_for_symmetry_pass(bContext *UNUSED(C),
                                                           SculptGestureContext *sgcontext)
{
  SculptGestureProjectOperation *project_operation = (SculptGestureProjectOperation *)
                                                         sgcontext->operation;
  TaskParallelSettings settings;
  BKE_pbvh_parallel_range_settings(&settings, true, sgcontext->totnode);

  switch (project_operation->deformation_mode) {
    case SCULPT_GESTURE_PROJECT_DEFORM_PROJECT:
      BLI_assert(sgcontext->shape_type == SCULPT_GESTURE_SHAPE_LINE);
      BLI_task_parallel_range(
          0, sgcontext->totnode, sgcontext, project_line_gesture_apply_task_cb, &settings);
      break;
    case SCULPT_GESTURE_PROJECT_DEFORM_FAIR:
      BLI_task_parallel_range(
          0, sgcontext->totnode, sgcontext, project_gesture_tag_fairing_task_cb, &settings);
      if (sgcontext->shape_type == SCULPT_GESTURE_SHAPE_LINE) {
        /* TODO: this needs to loop over all nodes to avoid artifacts. */
        /*
        BLI_task_parallel_range(0,
                                sgcontext->totnode,
                                sgcontext,
                                project_gesture_project_fairing_boundary_task_cb,
                                &settings);
                                */
      }
      break;
  }
}

static void sculpt_gesture_fairing_apply(SculptGestureContext *sgcontext)
{
  SculptSession *ss = sgcontext->vc.obact->sculpt;
  SculptGestureProjectOperation *project_operation = (SculptGestureProjectOperation *)
                                                         sgcontext->operation;
  switch (BKE_pbvh_type(ss->pbvh)) {
    case PBVH_FACES: {
      Mesh *mesh = sgcontext->vc.obact->data;
      MVert *mvert = SCULPT_mesh_deformed_mverts_get(ss);
      BKE_mesh_prefair_and_fair_vertices(
          mesh, mvert, project_operation->fairing_mask, MESH_FAIRING_DEPTH_POSITION);
    } break;
    case PBVH_BMESH: {
      BKE_bmesh_prefair_and_fair_vertices(
          ss->bm, project_operation->fairing_mask, MESH_FAIRING_DEPTH_POSITION);
    } break;
    case PBVH_GRIDS:
      BLI_assert(false);
  }
}

static void sculpt_gesture_project_end(bContext *C, SculptGestureContext *sgcontext)
{
  SculptGestureProjectOperation *project_operation = (SculptGestureProjectOperation *)
                                                         sgcontext->operation;
  if (project_operation->deformation_mode == SCULPT_GESTURE_PROJECT_DEFORM_FAIR) {
    sculpt_gesture_fairing_apply(sgcontext);
    MEM_SAFE_FREE(project_operation->fairing_mask);
  }

  SculptSession *ss = sgcontext->ss;
  Sculpt *sd = CTX_data_tool_settings(C)->sculpt;
  if (ss->deform_modifiers_active || ss->shapekey_active) {
    SCULPT_flush_stroke_deform(sd, sgcontext->vc.obact, true);
  }

  SCULPT_flush_update_step(C, SCULPT_UPDATE_COORDS);
  SCULPT_flush_update_done(C, sgcontext->vc.obact, SCULPT_UPDATE_COORDS);
}

static void sculpt_gesture_init_project_properties(SculptGestureContext *sgcontext, wmOperator *op)
{
  sgcontext->operation = MEM_callocN(sizeof(SculptGestureProjectOperation), "Project Operation");

  SculptGestureProjectOperation *project_operation = (SculptGestureProjectOperation *)
                                                         sgcontext->operation;

  if (sgcontext->shape_type == SCULPT_GESTURE_SHAPE_LINE) {
    project_operation->deformation_mode = RNA_enum_get(op->ptr, "deformation_mode");
  }
  else {
    /* All gesture shapes that are not a line need to be deformed by fairing as they can't be
     * projected to a plane. */
    project_operation->deformation_mode = SCULPT_GESTURE_PROJECT_DEFORM_FAIR;
  }

  project_operation->operation.sculpt_gesture_begin = sculpt_gesture_project_begin;
  project_operation->operation.sculpt_gesture_apply_for_symmetry_pass =
      sculpt_gesture_project_apply_for_symmetry_pass;
  project_operation->operation.sculpt_gesture_end = sculpt_gesture_project_end;
}

static void sculpt_project_gesture_operator_properties(wmOperatorType *ot)
{
  RNA_def_enum(ot->srna,
               "deformation_mode",
               prop_project_deformation_mode_types,
               SCULPT_GESTURE_PROJECT_DEFORM_PROJECT,
               "Deformation mode",
               NULL);
}

static int paint_mask_gesture_box_exec(bContext *C, wmOperator *op)
{
  SculptGestureContext *sgcontext = sculpt_gesture_init_from_box(C, op);
  if (!sgcontext) {
    return OPERATOR_CANCELLED;
  }
  sculpt_gesture_init_mask_properties(sgcontext, op);
  sculpt_gesture_apply(C, sgcontext, op);
  sculpt_gesture_context_free(sgcontext);
  return OPERATOR_FINISHED;
}

static int paint_mask_gesture_lasso_exec(bContext *C, wmOperator *op)
{
  SculptGestureContext *sgcontext = sculpt_gesture_init_from_lasso(C, op);
  if (!sgcontext) {
    return OPERATOR_CANCELLED;
  }
  sculpt_gesture_init_mask_properties(sgcontext, op);
  sculpt_gesture_apply(C, sgcontext, op);
  sculpt_gesture_context_free(sgcontext);
  return OPERATOR_FINISHED;
}

static int paint_mask_gesture_line_exec(bContext *C, wmOperator *op)
{
  SculptGestureContext *sgcontext = sculpt_gesture_init_from_line(C, op);
  if (!sgcontext) {
    return OPERATOR_CANCELLED;
  }
  sculpt_gesture_init_mask_properties(sgcontext, op);
  sculpt_gesture_apply(C, sgcontext, op);
  sculpt_gesture_context_free(sgcontext);
  return OPERATOR_FINISHED;
}

static int face_set_gesture_box_exec(bContext *C, wmOperator *op)
{
  SculptGestureContext *sgcontext = sculpt_gesture_init_from_box(C, op);
  if (!sgcontext) {
    return OPERATOR_CANCELLED;
  }
  sculpt_gesture_init_face_set_properties(sgcontext, op);
  sculpt_gesture_apply(C, sgcontext, op);
  sculpt_gesture_context_free(sgcontext);
  return OPERATOR_FINISHED;
}

static int face_set_gesture_lasso_exec(bContext *C, wmOperator *op)
{
  SculptGestureContext *sgcontext = sculpt_gesture_init_from_lasso(C, op);
  if (!sgcontext) {
    return OPERATOR_CANCELLED;
  }
  sculpt_gesture_init_face_set_properties(sgcontext, op);
  sculpt_gesture_apply(C, sgcontext, op);
  sculpt_gesture_context_free(sgcontext);
  return OPERATOR_FINISHED;
}

static int sculpt_trim_gesture_box_exec(bContext *C, wmOperator *op)
{
  Object *object = CTX_data_active_object(C);
  SculptSession *ss = object->sculpt;
  if (BKE_pbvh_type(ss->pbvh) == PBVH_GRIDS) {
    /* Not supported in Multires. */
    return OPERATOR_CANCELLED;
  }

  if (ss->totvert == 0) {
    /* No geometry to trim or to detect a valid position for the trimming shape. */
    return OPERATOR_CANCELLED;
  }

  SculptGestureContext *sgcontext = sculpt_gesture_init_from_box(C, op);
  if (!sgcontext) {
    return OPERATOR_CANCELLED;
  }

  sculpt_gesture_init_trim_properties(sgcontext, op);
  sculpt_gesture_apply(C, sgcontext, op);
  sculpt_gesture_context_free(sgcontext);
  return OPERATOR_FINISHED;
}

static int sculpt_trim_gesture_box_invoke(bContext *C, wmOperator *op, const wmEvent *event)
{
  Object *ob = CTX_data_active_object(C);
  SculptSession *ss = ob->sculpt;

  SculptCursorGeometryInfo sgi;
  const float mval_fl[2] = {UNPACK2(event->mval)};
  SCULPT_vertex_random_access_ensure(ss);
  ss->gesture_initial_hit = SCULPT_cursor_geometry_info_update(C, &sgi, mval_fl, false, false);
  if (ss->gesture_initial_hit) {
    copy_v3_v3(ss->gesture_initial_location, sgi.location);
    copy_v3_v3(ss->gesture_initial_normal, sgi.normal);
  }

  return WM_gesture_box_invoke(C, op, event);
}

static int sculpt_trim_gesture_lasso_exec(bContext *C, wmOperator *op)
{
  Object *object = CTX_data_active_object(C);
  SculptSession *ss = object->sculpt;

  if (BKE_pbvh_type(ss->pbvh) == PBVH_GRIDS) {
    /* Not supported in Multires and Dyntopo. */
    return OPERATOR_CANCELLED;
  }

  if (ss->totvert == 0) {
    /* No geometry to trim or to detect a valid position for the trimming shape. */
    return OPERATOR_CANCELLED;
  }

  SculptGestureContext *sgcontext = sculpt_gesture_init_from_lasso(C, op);
  if (!sgcontext) {
    return OPERATOR_CANCELLED;
  }
  sculpt_gesture_init_trim_properties(sgcontext, op);
  sculpt_gesture_apply(C, sgcontext, op);
  sculpt_gesture_context_free(sgcontext);
  return OPERATOR_FINISHED;
}

static int sculpt_trim_gesture_lasso_invoke(bContext *C, wmOperator *op, const wmEvent *event)
{
  Object *ob = CTX_data_active_object(C);
  SculptSession *ss = ob->sculpt;

  SculptCursorGeometryInfo sgi;
  const float mval_fl[2] = {UNPACK2(event->mval)};
  SCULPT_vertex_random_access_ensure(ss);
  ss->gesture_initial_hit = SCULPT_cursor_geometry_info_update(C, &sgi, mval_fl, false, true);
  if (ss->gesture_initial_hit) {
    copy_v3_v3(ss->gesture_initial_location, sgi.location);
    copy_v3_v3(ss->gesture_initial_back_location, sgi.back_location);
    copy_v3_v3(ss->gesture_initial_normal, sgi.normal);
  }

  return WM_gesture_lasso_invoke(C, op, event);
}

static int project_gesture_line_exec(bContext *C, wmOperator *op)
{
  SculptGestureContext *sgcontext = sculpt_gesture_init_from_line(C, op);
  if (!sgcontext) {
    return OPERATOR_CANCELLED;
  }
  sculpt_gesture_init_project_properties(sgcontext, op);
  sculpt_gesture_apply(C, sgcontext, op);
  sculpt_gesture_context_free(sgcontext);
  return OPERATOR_FINISHED;
}

static int project_gesture_lasso_exec(bContext *C, wmOperator *op)
{
  Object *ob = CTX_data_active_object(C);
  SculptSession *ss = ob->sculpt;
  if (BKE_pbvh_type(ss->pbvh) == PBVH_GRIDS) {
    /* Fairing operations are not supported in Multires. */
    return OPERATOR_CANCELLED;
  }

  SculptGestureContext *sgcontext = sculpt_gesture_init_from_lasso(C, op);
  if (!sgcontext) {
    return OPERATOR_CANCELLED;
  }
  sculpt_gesture_init_project_properties(sgcontext, op);
  sculpt_gesture_apply(C, sgcontext);
  sculpt_gesture_context_free(sgcontext);
  return OPERATOR_FINISHED;
}

static int project_gesture_box_exec(bContext *C, wmOperator *op)
{
  Object *ob = CTX_data_active_object(C);
  SculptSession *ss = ob->sculpt;
  if (BKE_pbvh_type(ss->pbvh) == PBVH_GRIDS) {
    /* Fairing operations are not supported in Multires. */
    return OPERATOR_CANCELLED;
  }

  SculptGestureContext *sgcontext = sculpt_gesture_init_from_box(C, op);
  if (!sgcontext) {
    return OPERATOR_CANCELLED;
  }
  sculpt_gesture_init_project_properties(sgcontext, op);
  sculpt_gesture_apply(C, sgcontext);
  sculpt_gesture_context_free(sgcontext);
  return OPERATOR_FINISHED;
}

void PAINT_OT_mask_lasso_gesture(wmOperatorType *ot)
{
  ot->name = "Mask Lasso Gesture";
  ot->idname = "PAINT_OT_mask_lasso_gesture";
  ot->description = "Add mask within the lasso as you move the brush";

  ot->invoke = WM_gesture_lasso_invoke;
  ot->modal = WM_gesture_lasso_modal;
  ot->exec = paint_mask_gesture_lasso_exec;

  ot->poll = SCULPT_mode_poll_view3d;

  ot->flag = OPTYPE_REGISTER | OPTYPE_DEPENDS_ON_CURSOR;

  /* Properties. */
  WM_operator_properties_gesture_lasso(ot);
  sculpt_gesture_operator_properties(ot);

  paint_mask_gesture_operator_properties(ot);
}

void PAINT_OT_mask_box_gesture(wmOperatorType *ot)
{
  ot->name = "Mask Box Gesture";
  ot->idname = "PAINT_OT_mask_box_gesture";
  ot->description = "Add mask within the box as you move the brush";

  ot->invoke = WM_gesture_box_invoke;
  ot->modal = WM_gesture_box_modal;
  ot->exec = paint_mask_gesture_box_exec;

  ot->poll = SCULPT_mode_poll_view3d;

  ot->flag = OPTYPE_REGISTER;

  /* Properties. */
  WM_operator_properties_border(ot);
  sculpt_gesture_operator_properties(ot);

  paint_mask_gesture_operator_properties(ot);
}

void PAINT_OT_mask_line_gesture(wmOperatorType *ot)
{
  ot->name = "Mask Line Gesture";
  ot->idname = "PAINT_OT_mask_line_gesture";
  ot->description = "Add mask to the right of a line as you move the brush";

  ot->invoke = WM_gesture_straightline_active_side_invoke;
  ot->modal = WM_gesture_straightline_oneshot_modal;
  ot->exec = paint_mask_gesture_line_exec;

  ot->poll = SCULPT_mode_poll_view3d;

  ot->flag = OPTYPE_REGISTER;

  /* Properties. */
  WM_operator_properties_gesture_straightline(ot, WM_CURSOR_EDIT);
  sculpt_gesture_operator_properties(ot);

  paint_mask_gesture_operator_properties(ot);
}

void SCULPT_OT_face_set_lasso_gesture(wmOperatorType *ot)
{
  ot->name = "Face Set Lasso Gesture";
  ot->idname = "SCULPT_OT_face_set_lasso_gesture";
  ot->description = "Add face set within the lasso as you move the brush";

  ot->invoke = WM_gesture_lasso_invoke;
  ot->modal = WM_gesture_lasso_modal;
  ot->exec = face_set_gesture_lasso_exec;

  ot->poll = SCULPT_mode_poll_view3d;

  ot->flag = OPTYPE_DEPENDS_ON_CURSOR;

  /* Properties. */
  WM_operator_properties_gesture_lasso(ot);
  sculpt_gesture_operator_properties(ot);
}

void SCULPT_OT_face_set_box_gesture(wmOperatorType *ot)
{
  ot->name = "Face Set Box Gesture";
  ot->idname = "SCULPT_OT_face_set_box_gesture";
  ot->description = "Add face set within the box as you move the brush";

  ot->invoke = WM_gesture_box_invoke;
  ot->modal = WM_gesture_box_modal;
  ot->exec = face_set_gesture_box_exec;

  ot->poll = SCULPT_mode_poll_view3d;

  ot->flag = OPTYPE_REGISTER;

  /* Properties. */
  WM_operator_properties_border(ot);
  sculpt_gesture_operator_properties(ot);
}

void SCULPT_OT_trim_lasso_gesture(wmOperatorType *ot)
{
  ot->name = "Trim Lasso Gesture";
  ot->idname = "SCULPT_OT_trim_lasso_gesture";
  ot->description = "Trims the mesh within the lasso as you move the brush";

  ot->invoke = sculpt_trim_gesture_lasso_invoke;
  ot->modal = WM_gesture_lasso_modal;
  ot->exec = sculpt_trim_gesture_lasso_exec;

  ot->poll = SCULPT_mode_poll_view3d;

  ot->flag = OPTYPE_REGISTER | OPTYPE_DEPENDS_ON_CURSOR;

  /* Properties. */
  WM_operator_properties_gesture_lasso(ot);
  sculpt_gesture_operator_properties(ot);

  sculpt_trim_gesture_operator_properties(ot);
}

void SCULPT_OT_trim_box_gesture(wmOperatorType *ot)
{
  ot->name = "Trim Box Gesture";
  ot->idname = "SCULPT_OT_trim_box_gesture";
  ot->description = "Trims the mesh within the box as you move the brush";

  ot->invoke = sculpt_trim_gesture_box_invoke;
  ot->modal = WM_gesture_box_modal;
  ot->exec = sculpt_trim_gesture_box_exec;

  ot->poll = SCULPT_mode_poll_view3d;

  ot->flag = OPTYPE_REGISTER;

  /* Properties. */
  WM_operator_properties_border(ot);
  sculpt_gesture_operator_properties(ot);

  sculpt_trim_gesture_operator_properties(ot);
}

void SCULPT_OT_project_line_gesture(wmOperatorType *ot)
{
  ot->name = "Project Line Gesture";
  ot->idname = "SCULPT_OT_project_line_gesture";
  ot->description = "Project the geometry onto a plane defined by a line";

  ot->invoke = WM_gesture_straightline_active_side_invoke;
  ot->modal = WM_gesture_straightline_oneshot_modal;
  ot->exec = project_gesture_line_exec;

  ot->poll = SCULPT_mode_poll_view3d;

  ot->flag = OPTYPE_REGISTER;

  /* Properties. */
  WM_operator_properties_gesture_straightline(ot, WM_CURSOR_EDIT);
  sculpt_gesture_operator_properties(ot);

  sculpt_project_gesture_operator_properties(ot);
}

void SCULPT_OT_project_lasso_gesture(wmOperatorType *ot)
{
  ot->name = "Project Lasso Gesture";
  ot->idname = "SCULPT_OT_project_lasso_gesture";
  ot->description = "Project by fairing the geometry to the curve defined by the lasso gesture";

  ot->invoke = WM_gesture_lasso_invoke;
  ot->modal = WM_gesture_lasso_modal;
  ot->exec = project_gesture_lasso_exec;

  ot->poll = SCULPT_mode_poll;

  ot->flag = OPTYPE_REGISTER;

  /* Properties. */
  WM_operator_properties_gesture_lasso(ot);
  sculpt_gesture_operator_properties(ot);

  sculpt_project_gesture_operator_properties(ot);
}

void SCULPT_OT_project_box_gesture(wmOperatorType *ot)
{
  ot->name = "Project Box Gesture";
  ot->idname = "SCULPT_OT_project_box_gesture";
  ot->description = "Project by fairing the geometry to the box defined by the gesture";

  ot->invoke = WM_gesture_box_invoke;
  ot->modal = WM_gesture_box_modal;
  ot->exec = project_gesture_box_exec;

  ot->poll = SCULPT_mode_poll;

  ot->flag = OPTYPE_REGISTER;

  /* Properties. */
  WM_operator_properties_border(ot);
  sculpt_gesture_operator_properties(ot);

  sculpt_project_gesture_operator_properties(ot);
}<|MERGE_RESOLUTION|>--- conflicted
+++ resolved
@@ -755,7 +755,7 @@
   BKE_pbvh_vertex_iter_end;
 
   if (any_updated) {
-    BKE_pbvh_node_mark_update_visibility(node);
+    BKE_pbvh_vert_tag_update_normal_visibility(node);
   }
 }
 
@@ -1365,7 +1365,7 @@
 
   BMO_op_callf(trimbm, BMO_FLAG_DEFAULTS, "duplicate geom=%avef dest=%p", bm, 3);
 
-  SCULPT_update_customdata_refs(sgcontext->ss, sgcontext->vc.obact);
+  BKE_sculptsession_update_attr_refs(sgcontext->vc.obact);
   BM_mesh_free(trimbm);
 
   BM_mesh_bm_from_me(NULL,
@@ -1432,10 +1432,9 @@
 
   MEM_freeN(looptris);
 
-<<<<<<< HEAD
   if (sgcontext->ss && sgcontext->ss->bm) {  // rebuild pbvh
     BKE_pbvh_free(sgcontext->ss->pbvh);
-    sgcontext->ss->pbvh = BKE_pbvh_new();
+    sgcontext->ss->pbvh = BKE_pbvh_new(PBVH_BMESH);
 
     BKE_pbvh_build_bmesh(sgcontext->ss->pbvh,
                          sculpt_mesh,
@@ -1458,18 +1457,8 @@
     BM_mesh_free(bm);
     result->runtime.vert_normals_dirty = true;
     BKE_mesh_normals_tag_dirty(result);
-    BKE_mesh_nomain_to_mesh(
-        result, sgcontext->vc.obact->data, sgcontext->vc.obact, &CD_MASK_MESH, true);
-  }
-=======
-  Mesh *result = BKE_mesh_from_bmesh_nomain(bm,
-                                            (&(struct BMeshToMeshParams){
-                                                .calc_object_remap = false,
-                                            }),
-                                            sculpt_mesh);
-  BM_mesh_free(bm);
-  BKE_mesh_nomain_to_mesh(result, sgcontext->vc.obact->data, sgcontext->vc.obact);
->>>>>>> b37954d0
+    BKE_mesh_nomain_to_mesh(result, sgcontext->vc.obact->data, sgcontext->vc.obact);
+  }
 }
 
 static void sculpt_gesture_trim_begin(bContext *C, SculptGestureContext *sgcontext)
@@ -1662,7 +1651,7 @@
     }
     project_operation->fairing_mask[vd.index] = true;
     if (vd.mvert) {
-      BKE_pbvh_vert_mark_update(sgcontext->ss->pbvh, vd.vertex);
+      BKE_pbvh_vert_tag_update_normal(sgcontext->ss->pbvh, vd.vertex);
     }
     any_updated = true;
   }
@@ -1707,7 +1696,7 @@
     closest_to_plane_v3(vd.co, sgcontext->line.plane, vd.co);
 
     if (vd.mvert) {
-      BKE_pbvh_vert_mark_update(sgcontext->ss->pbvh, vd.vertex);
+      BKE_pbvh_vert_tag_update_normal(sgcontext->ss->pbvh, vd.vertex);
     }
   }
   BKE_pbvh_vertex_iter_end;
@@ -1753,11 +1742,11 @@
     case PBVH_FACES: {
       Mesh *mesh = sgcontext->vc.obact->data;
       MVert *mvert = SCULPT_mesh_deformed_mverts_get(ss);
-      BKE_mesh_prefair_and_fair_vertices(
+      BKE_mesh_prefair_and_fair_verts(
           mesh, mvert, project_operation->fairing_mask, MESH_FAIRING_DEPTH_POSITION);
     } break;
     case PBVH_BMESH: {
-      BKE_bmesh_prefair_and_fair_vertices(
+      BKE_bmesh_prefair_and_fair_verts(
           ss->bm, project_operation->fairing_mask, MESH_FAIRING_DEPTH_POSITION);
     } break;
     case PBVH_GRIDS:
@@ -1987,7 +1976,7 @@
     return OPERATOR_CANCELLED;
   }
   sculpt_gesture_init_project_properties(sgcontext, op);
-  sculpt_gesture_apply(C, sgcontext);
+  sculpt_gesture_apply(C, sgcontext, op);
   sculpt_gesture_context_free(sgcontext);
   return OPERATOR_FINISHED;
 }
@@ -2006,7 +1995,7 @@
     return OPERATOR_CANCELLED;
   }
   sculpt_gesture_init_project_properties(sgcontext, op);
-  sculpt_gesture_apply(C, sgcontext);
+  sculpt_gesture_apply(C, sgcontext, op);
   sculpt_gesture_context_free(sgcontext);
   return OPERATOR_FINISHED;
 }
