/* SPDX-FileCopyrightText: 2020 Blender Authors
 *
 * SPDX-License-Identifier: GPL-2.0-or-later */

/** \file
 * \ingroup edsculpt
 */

#include "MEM_guardedalloc.h"

#include "BLI_hash.h"
#include "BLI_math_color_blend.h"
#include "BLI_task.h"
#include "BLI_vector.hh"

<<<<<<< HEAD
#include "DNA_meshdata_types.h"
#include "DNA_scene_types.h"

=======
>>>>>>> fcbb94ed
#include "BKE_brush.hh"
#include "BKE_colorband.hh"
#include "BKE_colortools.hh"
#include "BKE_context.hh"
#include "BKE_paint.hh"
#include "BKE_pbvh_api.hh"

#include "IMB_colormanagement.h"

#include "sculpt_intern.hh"

#include "IMB_imbuf.h"

#include "bmesh.hh"

#include <cmath>
#include <cstdlib>

<<<<<<< HEAD
using blender::Vector;
using namespace blender::bke::paint;
=======
namespace blender::ed::sculpt_paint::color {
>>>>>>> fcbb94ed

static void do_color_smooth_task(Object *ob, const Brush *brush, PBVHNode *node)
{
  SculptSession *ss = ob->sculpt;
  const float bstrength = ss->cache->bstrength;

  PBVHVertexIter vd;

  SculptBrushTest test;
  SculptBrushTestFn sculpt_brush_test_sq_fn = SCULPT_brush_test_init_with_falloff_shape(
      ss, &test, brush->falloff_shape);
  const int thread_id = BLI_task_parallel_thread_id(nullptr);

  auto_mask::NodeData automask_data = auto_mask::node_begin(*ob, ss->cache->automasking, *node);

  BKE_pbvh_vertex_iter_begin (ss->pbvh, node, vd, PBVH_ITER_UNIQUE) {
    if (!sculpt_brush_test_sq_fn(&test, vd.co)) {
      continue;
    }

    auto_mask::node_update(automask_data, vd);

    const float fade = bstrength * SCULPT_brush_strength_factor(ss,
                                                                brush,
                                                                vd.co,
                                                                sqrtf(test.dist),
                                                                vd.no,
                                                                vd.fno,
                                                                vd.mask,
                                                                vd.vertex,
                                                                thread_id,
                                                                &automask_data);

    float smooth_color[4];
<<<<<<< HEAD
    float color[4];

    SCULPT_neighbor_color_average(ss, smooth_color, vd.vertex);
=======
    smooth::neighbor_color_average(ss, smooth_color, vd.vertex);
    float col[4];
>>>>>>> fcbb94ed

    SCULPT_vertex_color_get(ss, vd.vertex, color);
    blend_color_interpolate_float(color, color, smooth_color, fade);
    SCULPT_vertex_color_set(ss, vd.vertex, color);

    if (vd.is_mesh) {
      BKE_pbvh_vert_tag_update_normal(ss->pbvh, vd.vertex);
    }
  }
  BKE_pbvh_vertex_iter_end;
}

static void do_paint_brush_task(Object *ob,
                                const Brush *brush,
                                const float (*mat)[4],
                                float *wet_mix_sampled_color,
                                PBVHNode *node)
{
  SculptSession *ss = ob->sculpt;
  const float bstrength = fabsf(ss->cache->bstrength);

  const SculptAttribute *buffer_scl = ss->attrs.smear_previous;

  const bool do_accum = brush->flag & BRUSH_ACCUMULATE;

  PBVHVertexIter vd;

  SculptOrigVertData orig_data;
  SCULPT_orig_vert_data_init(&orig_data, ob, node, undo::Type::Color);

  SculptBrushTest test;
  SculptBrushTestFn sculpt_brush_test_sq_fn = SCULPT_brush_test_init_with_falloff_shape(
      ss, &test, brush->falloff_shape);
  const int thread_id = BLI_task_parallel_thread_id(nullptr);

  float brush_color[4] = {0.0f, 0.0f, 0.0f, 1.0f};

  copy_v3_v3(brush_color,
             ss->cache->invert ? BKE_brush_secondary_color_get(ss->scene, brush) :
                                 BKE_brush_color_get(ss->scene, brush));

  IMB_colormanagement_srgb_to_scene_linear_v3(brush_color, brush_color);

<<<<<<< HEAD
  /* get un-pressure-mapped alpha */
  float alpha = BKE_brush_alpha_get(ss->scene, brush);

  AutomaskingNodeData automask_data;
  SCULPT_automasking_node_begin(ob, ss->cache->automasking, &automask_data, node);
=======
  auto_mask::NodeData automask_data = auto_mask::node_begin(*ob, ss->cache->automasking, *node);
>>>>>>> fcbb94ed

  if (brush->flag & BRUSH_USE_GRADIENT) {
    switch (brush->gradient_stroke_mode) {
      case BRUSH_GRADIENT_PRESSURE:
        BKE_colorband_evaluate(brush->gradient, ss->cache->pressure, brush_color);
        break;
      case BRUSH_GRADIENT_SPACING_REPEAT: {
        float coord = fmod(ss->cache->stroke_distance / brush->gradient_spacing, 1.0);
        BKE_colorband_evaluate(brush->gradient, coord, brush_color);
        break;
      }
      case BRUSH_GRADIENT_SPACING_CLAMP: {
        BKE_colorband_evaluate(
            brush->gradient, ss->cache->stroke_distance / brush->gradient_spacing, brush_color);
        break;
      }
    }
  }

  BKE_pbvh_vertex_iter_begin (ss->pbvh, node, vd, PBVH_ITER_UNIQUE) {
    SCULPT_vertex_check_origdata(ss, vd.vertex);

    /* Check if we have a new stroke, in which we need to zero
     * our temp layer.  Do this here before the brush check
     * to ensure any geomtry dyntopo might subdivide has
     * valid state.
     */
    float *color_buffer = vertex_attr_ptr<float>(vd.vertex,
                                                 buffer_scl);  // mv->origcolor;
    if (blender::bke::sculpt::stroke_id_test(ss, vd.vertex, STROKEID_USER_PREV_COLOR)) {
      zero_v4(color_buffer);
    }

    bool affect_vertex = false;
    float distance_to_stroke_location = 0.0f;
    if (brush->tip_roundness < 1.0f) {
      affect_vertex = SCULPT_brush_test_cube(&test,
                                             vd.co,
                                             mat,
                                             brush->tip_roundness,
                                             brush->tip_scale_x,
                                             brush->falloff_shape != PAINT_FALLOFF_SHAPE_TUBE);
      distance_to_stroke_location = ss->cache->radius * test.dist;
    }
    else {
      affect_vertex = sculpt_brush_test_sq_fn(&test, vd.co);
      distance_to_stroke_location = sqrtf(test.dist);
    }

    if (!affect_vertex) {
      continue;
    }

    auto_mask::node_update(automask_data, vd);

    float fade = bstrength * SCULPT_brush_strength_factor(ss,
                                                          brush,
                                                          vd.co,
                                                          distance_to_stroke_location,
                                                          vd.no,
                                                          vd.fno,
                                                          vd.mask,
                                                          vd.vertex,
                                                          thread_id,
                                                          &automask_data);

    /* Density. */
    float noise = 1.0f;
    const float density = ss->cache->paint_brush.density;
    if (density < 1.0f) {
      const float hash_noise = float(BLI_hash_int_01(ss->cache->density_seed * 1000 * vd.index));
      if (hash_noise > density) {
        noise = density * hash_noise;
        fade = fade * noise;
      }
    }

    /* Brush paint color, brush test falloff and flow. */
    float paint_color[4];
    float wet_mix_color[4];
    float buffer_color[4];

    mul_v4_v4fl(paint_color, brush_color, fade * ss->cache->paint_brush.flow);
    mul_v4_v4fl(wet_mix_color, wet_mix_sampled_color, fade * ss->cache->paint_brush.flow);

    /* Interpolate with the wet_mix color for wet paint mixing. */
    blend_color_interpolate_float(
        paint_color, paint_color, wet_mix_color, ss->cache->paint_brush.wet_mix);
    blend_color_mix_float(color_buffer, color_buffer, paint_color);

    /* Final mix over the original color using brush alpha. We apply auto-making again
     * at this point to avoid washing out non-binary masking modes like cavity masking. */
    float automasking = auto_mask::factor_get(
        ss->cache->automasking, ss, vd.vertex, &automask_data);
    mul_v4_v4fl(buffer_color, color_buffer, alpha * automasking);

    float vcolor[4];
    SCULPT_vertex_color_get(ss, vd.vertex, vcolor);

    if (do_accum) {
      mul_v4_fl(buffer_color, fade);

      IMB_blend_color_float(vcolor, vcolor, buffer_color, IMB_BlendMode(brush->blend));
      vcolor[3] = 1.0f;
    }
    else {
      IMB_blend_color_float(vcolor,
                            vertex_attr_ptr<float>(vd.vertex, ss->attrs.orig_color),
                            buffer_color,
                            IMB_BlendMode(brush->blend));
    }

    CLAMP4(vcolor, 0.0f, 1.0f);
    SCULPT_vertex_color_set(ss, vd.vertex, vcolor);

    if (vd.is_mesh) {
      BKE_pbvh_vert_tag_update_normal(ss->pbvh, vd.vertex);
    }
  }
  BKE_pbvh_vertex_iter_end;
}

struct SampleWetPaintData {
  int tot_samples;
  float color[4];
};

static void do_sample_wet_paint_task(SculptSession *ss,
                                     const Brush *brush,
                                     PBVHNode *node,
                                     SampleWetPaintData *swptd)
{
  PBVHVertexIter vd;

  SculptBrushTest test;
  SculptBrushTestFn sculpt_brush_test_sq_fn = SCULPT_brush_test_init_with_falloff_shape(
      ss, &test, brush->falloff_shape);

  test.radius *= brush->wet_paint_radius_factor;
  test.radius_squared = test.radius * test.radius;

  BKE_pbvh_vertex_iter_begin (ss->pbvh, node, vd, PBVH_ITER_UNIQUE) {
    if (!sculpt_brush_test_sq_fn(&test, vd.co)) {
      continue;
    }

    float col[4];
    SCULPT_vertex_color_get(ss, vd.vertex, col);

    add_v4_v4(swptd->color, col);
    swptd->tot_samples++;
  }
  BKE_pbvh_vertex_iter_end;
}

<<<<<<< HEAD
void SCULPT_do_paint_brush(PaintModeSettings *paint_mode_settings,
                           Scene *scene,
                           Sculpt *sd,
                           Object *ob,
                           Span<PBVHNode *> nodes,
                           Span<PBVHNode *> texnodes)
=======
void do_paint_brush(PaintModeSettings *paint_mode_settings,
                    Sculpt *sd,
                    Object *ob,
                    Span<PBVHNode *> nodes,
                    Span<PBVHNode *> texnodes)
>>>>>>> fcbb94ed
{
  if (SCULPT_use_image_paint_brush(paint_mode_settings, ob)) {
    SCULPT_do_paint_brush_image(paint_mode_settings, sd, ob, texnodes);
    return;
  }

  SculptSession *ss = ob->sculpt;
  Brush *brush = BKE_paint_brush(&sd->paint);

  if (!SCULPT_has_colors(ss)) {
    return;
  }

  BKE_sculpt_ensure_origcolor(ob);

  if (SCULPT_stroke_is_first_brush_step_of_symmetry_pass(ss->cache)) {
    if (SCULPT_stroke_is_first_brush_step(ss->cache)) {
      ss->cache->density_seed = float(BLI_hash_int_01(ss->cache->location[0] * 1000));
    }
    return;
  }

  BKE_curvemapping_init(brush->curve);

  float mat[4][4];

  /* If the brush is round the tip does not need to be aligned to the surface, so this saves a
   * whole iteration over the affected nodes. */
  if (brush->tip_roundness < 1.0f) {
    SCULPT_cube_tip_init(sd, ob, brush, mat);

    if (is_zero_m4(mat)) {
      return;
    }
  }

  float brush_color[4] = {0.0f, 0.0f, 0.0f, 1.0f};

  if (ss->cache->invert) {
    copy_v4_v4(brush_color, BKE_brush_secondary_color_get(scene, brush));
  }
  else {
    copy_v4_v4(brush_color, BKE_brush_color_get(scene, brush));
  }

  /* Smooth colors mode. */
  if (ss->cache->alt_smooth) {
    threading::parallel_for(nodes.index_range(), 1, [&](const IndexRange range) {
      for (const int i : range) {
        do_color_smooth_task(ob, brush, nodes[i]);
      }
    });
    return;
  }

  /* Regular Paint mode. */

  /* Wet paint color sampling. */
  float wet_color[4] = {0.0f};
  if (ss->cache->paint_brush.wet_mix > 0.0f) {
    const SampleWetPaintData swptd = threading::parallel_reduce(
        nodes.index_range(),
        1,
        SampleWetPaintData{},
        [&](const IndexRange range, SampleWetPaintData swptd) {
          for (const int i : range) {
            do_sample_wet_paint_task(ss, brush, nodes[i], &swptd);
          }
          return swptd;
        },
        [](const SampleWetPaintData &a, const SampleWetPaintData &b) {
          SampleWetPaintData joined{};
          joined.tot_samples = a.tot_samples + b.tot_samples;
          add_v4_v4v4(joined.color, a.color, b.color);
          return joined;
        });

    if (swptd.tot_samples > 0 && is_finite_v4(swptd.color)) {
      copy_v4_v4(wet_color, swptd.color);
      mul_v4_fl(wet_color, 1.0f / swptd.tot_samples);
      CLAMP4(wet_color, 0.0f, 1.0f);

      if (ss->cache->first_time) {
        copy_v4_v4(ss->cache->wet_mix_prev_color, wet_color);
      }
      blend_color_interpolate_float(wet_color,
                                    wet_color,
                                    ss->cache->wet_mix_prev_color,
                                    ss->cache->paint_brush.wet_persistence);
      copy_v4_v4(ss->cache->wet_mix_prev_color, wet_color);
      CLAMP4(ss->cache->wet_mix_prev_color, 0.0f, 1.0f);
    }
  }

  SculptAttributeParams params = {};
  SculptAttributeParams params_id = {};
  params.stroke_only = true;
  params_id.nointerp = params.stroke_only = true;

  BKE_sculpt_ensure_origcolor(ob);

  if (!ss->attrs.smear_previous) {
    ss->attrs.smear_previous = BKE_sculpt_attribute_ensure(
        ob, ATTR_DOMAIN_POINT, CD_PROP_COLOR, SCULPT_ATTRIBUTE_NAME(smear_previous), &params);
  }

  SCULPT_stroke_id_ensure(ob);

  threading::parallel_for(nodes.index_range(), 1, [&](const IndexRange range) {
    for (const int i : range) {
      do_paint_brush_task(ob, brush, mat, wet_color, nodes[i]);
    }
  });
}

static void do_smear_brush_task(Object *ob, const Brush *brush, PBVHNode *node)
{
  SculptSession *ss = ob->sculpt;
  const float bstrength = ss->cache->bstrength;

  const float blend = brush->smear_deform_blend;

  PBVHVertexIter vd;

  SculptBrushTest test;
  SculptBrushTestFn sculpt_brush_test_sq_fn = SCULPT_brush_test_init_with_falloff_shape(
      ss, &test, brush->falloff_shape);
  const int thread_id = BLI_task_parallel_thread_id(nullptr);

  float brush_delta[3];

  if (brush->flag & BRUSH_ANCHORED) {
    copy_v3_v3(brush_delta, ss->cache->grab_delta_symmetry);
  }
  else {
    sub_v3_v3v3(brush_delta, ss->cache->location, ss->cache->last_location);
  }

  auto_mask::NodeData automask_data = auto_mask::node_begin(*ob, ss->cache->automasking, *node);

  BKE_pbvh_vertex_iter_begin (ss->pbvh, node, vd, PBVH_ITER_UNIQUE) {
    if (!sculpt_brush_test_sq_fn(&test, vd.co)) {
      continue;
    }

    auto_mask::node_update(automask_data, vd);

    const float fade = bstrength * SCULPT_brush_strength_factor(ss,
                                                                brush,
                                                                vd.co,
                                                                sqrtf(test.dist),
                                                                vd.no,
                                                                vd.fno,
                                                                vd.mask,
                                                                vd.vertex,
                                                                thread_id,
                                                                &automask_data);

    float current_disp[3];
    float current_disp_norm[3];
    float interp_color[4];
    float *prev_color = vertex_attr_ptr<float>(vd.vertex, ss->attrs.smear_previous);

    copy_v4_v4(interp_color, prev_color);

    float no[3];
    SCULPT_vertex_normal_get(ss, vd.vertex, no);

    switch (brush->smear_deform_type) {
      case BRUSH_SMEAR_DEFORM_DRAG:
        copy_v3_v3(current_disp, brush_delta);
        break;
      case BRUSH_SMEAR_DEFORM_PINCH:
        sub_v3_v3v3(current_disp, ss->cache->location, vd.co);
        break;
      case BRUSH_SMEAR_DEFORM_EXPAND:
        sub_v3_v3v3(current_disp, vd.co, ss->cache->location);
        break;
    }

    /* Project into vertex plane. */
    madd_v3_v3fl(current_disp, no, -dot_v3v3(current_disp, no));

    normalize_v3_v3(current_disp_norm, current_disp);
    mul_v3_v3fl(current_disp, current_disp_norm, bstrength);

    float accum[4] = {0.0f, 0.0f, 0.0f, 0.0f};
    float totw = 0.0f;

    /*
     * NOTE: we have to do a nested iteration here to avoid
     * blocky artifacts on quad topologies.  The runtime cost
     * is not as bad as it seems due to neighbor iteration
     * in the sculpt code being cache bound; once the data is in
     * the cache iterating over it a few more times is not terribly
     * costly.
     */

    SculptVertexNeighborIter ni2;
    SCULPT_VERTEX_NEIGHBORS_ITER_BEGIN (ss, vd.vertex, ni2) {
      const float *nco = SCULPT_vertex_co_get(ss, ni2.vertex);

      SculptVertexNeighborIter ni;
      SCULPT_VERTEX_NEIGHBORS_ITER_BEGIN (ss, ni2.vertex, ni) {
        if (ni.index == vd.index) {
          continue;
        }

        float vertex_disp[3];
        float vertex_disp_norm[3];

        sub_v3_v3v3(vertex_disp, SCULPT_vertex_co_get(ss, ni.vertex), vd.co);

        /* Weight by how close we are to our target distance from vd.co. */
        float w = (1.0f + fabsf(len_v3(vertex_disp) / bstrength - 1.0f));

        /* TODO: use cotangents (or at least face areas) here. */
        float len = len_v3v3(SCULPT_vertex_co_get(ss, ni.vertex), nco);
        if (len > 0.0f) {
          len = bstrength / len;
        }
        else { /* Coincident point. */
          len = 1.0f;
        }

        /* Multiply weight with edge lengths (in the future this will be
         * cotangent weights or face areas). */
        w *= len;

        /* Build directional weight. */

        /* Project into vertex plane. */
        madd_v3_v3fl(vertex_disp, no, -dot_v3v3(no, vertex_disp));
        normalize_v3_v3(vertex_disp_norm, vertex_disp);

        if (dot_v3v3(current_disp_norm, vertex_disp_norm) >= 0.0f) {
          continue;
        }

        const float *neighbor_color = vertex_attr_ptr<const float>(ni.vertex,
                                                                   ss->attrs.smear_previous);
        float color_interp = -dot_v3v3(current_disp_norm, vertex_disp_norm);

        /* Square directional weight to get a somewhat sharper result. */
        w *= color_interp * color_interp;

        madd_v4_v4fl(accum, neighbor_color, w);
        totw += w;
      }
      SCULPT_VERTEX_NEIGHBORS_ITER_END(ni);
    }
    SCULPT_VERTEX_NEIGHBORS_ITER_END(ni2);

    if (totw != 0.0f) {
      mul_v4_fl(accum, 1.0f / totw);
    }

    blend_color_mix_float(interp_color, interp_color, accum);

    float col[4];
    SCULPT_vertex_color_get(ss, vd.vertex, col);

    blend_color_interpolate_float(col, prev_color, interp_color, fade * blend);
    SCULPT_vertex_color_set(ss, vd.vertex, col);
  }
  BKE_pbvh_vertex_iter_end;
}

static void do_smear_store_prev_colors_task(SculptSession *ss, PBVHNode *node)
{
  PBVHVertexIter vd;

  BKE_pbvh_vertex_iter_begin (ss->pbvh, node, vd, PBVH_ITER_UNIQUE) {
    SCULPT_vertex_color_get(
        ss, vd.vertex, vertex_attr_ptr<float>(vd.vertex, ss->attrs.smear_previous));
  }
  BKE_pbvh_vertex_iter_end;
}

void do_smear_brush(Sculpt *sd, Object *ob, Span<PBVHNode *> nodes)
{
<<<<<<< HEAD
  using namespace blender;

=======
  Brush *brush = BKE_paint_brush(&sd->paint);
>>>>>>> fcbb94ed
  SculptSession *ss = ob->sculpt;
  Brush *brush = BKE_paint_brush(&sd->paint);

  if (!SCULPT_has_colors(ss) || ss->cache->bstrength == 0.0f) {
    return;
  }

  SCULPT_vertex_random_access_ensure(ss);

  if (!ss->attrs.smear_previous) {
    SculptAttributeParams params = {};
    params.stroke_only = true;

    ss->attrs.smear_previous = BKE_sculpt_attribute_ensure(
        ob, ATTR_DOMAIN_POINT, CD_PROP_COLOR, SCULPT_ATTRIBUTE_NAME(smear_previous), &params);
  }

  BKE_curvemapping_init(brush->curve);

  /* Smooth colors mode. */
  if (ss->cache->alt_smooth) {
    threading::parallel_for(nodes.index_range(), 1, [&](const IndexRange range) {
      for (const int i : range) {
        do_color_smooth_task(ob, brush, nodes[i]);
      }
    });
  }
  else {
    /* Smear mode. */
    threading::parallel_for(nodes.index_range(), 1, [&](const IndexRange range) {
      for (const int i : range) {
        do_smear_store_prev_colors_task(ss, nodes[i]);
      }
    });
    threading::parallel_for(nodes.index_range(), 1, [&](const IndexRange range) {
      for (const int i : range) {
        do_smear_brush_task(ob, brush, nodes[i]);
      }
    });
  }
}

}  // namespace blender::ed::sculpt_paint::color<|MERGE_RESOLUTION|>--- conflicted
+++ resolved
@@ -13,12 +13,9 @@
 #include "BLI_task.h"
 #include "BLI_vector.hh"
 
-<<<<<<< HEAD
 #include "DNA_meshdata_types.h"
 #include "DNA_scene_types.h"
 
-=======
->>>>>>> fcbb94ed
 #include "BKE_brush.hh"
 #include "BKE_colorband.hh"
 #include "BKE_colortools.hh"
@@ -37,13 +34,10 @@
 #include <cmath>
 #include <cstdlib>
 
-<<<<<<< HEAD
-using blender::Vector;
+using namespace blender;
 using namespace blender::bke::paint;
-=======
+
 namespace blender::ed::sculpt_paint::color {
->>>>>>> fcbb94ed
-
 static void do_color_smooth_task(Object *ob, const Brush *brush, PBVHNode *node)
 {
   SculptSession *ss = ob->sculpt;
@@ -77,14 +71,9 @@
                                                                 &automask_data);
 
     float smooth_color[4];
-<<<<<<< HEAD
     float color[4];
 
-    SCULPT_neighbor_color_average(ss, smooth_color, vd.vertex);
-=======
     smooth::neighbor_color_average(ss, smooth_color, vd.vertex);
-    float col[4];
->>>>>>> fcbb94ed
 
     SCULPT_vertex_color_get(ss, vd.vertex, color);
     blend_color_interpolate_float(color, color, smooth_color, fade);
@@ -128,15 +117,10 @@
 
   IMB_colormanagement_srgb_to_scene_linear_v3(brush_color, brush_color);
 
-<<<<<<< HEAD
   /* get un-pressure-mapped alpha */
   float alpha = BKE_brush_alpha_get(ss->scene, brush);
 
-  AutomaskingNodeData automask_data;
-  SCULPT_automasking_node_begin(ob, ss->cache->automasking, &automask_data, node);
-=======
   auto_mask::NodeData automask_data = auto_mask::node_begin(*ob, ss->cache->automasking, *node);
->>>>>>> fcbb94ed
 
   if (brush->flag & BRUSH_USE_GRADIENT) {
     switch (brush->gradient_stroke_mode) {
@@ -292,20 +276,12 @@
   BKE_pbvh_vertex_iter_end;
 }
 
-<<<<<<< HEAD
-void SCULPT_do_paint_brush(PaintModeSettings *paint_mode_settings,
-                           Scene *scene,
-                           Sculpt *sd,
-                           Object *ob,
-                           Span<PBVHNode *> nodes,
-                           Span<PBVHNode *> texnodes)
-=======
 void do_paint_brush(PaintModeSettings *paint_mode_settings,
+                    Scene *scene,
                     Sculpt *sd,
                     Object *ob,
                     Span<PBVHNode *> nodes,
                     Span<PBVHNode *> texnodes)
->>>>>>> fcbb94ed
 {
   if (SCULPT_use_image_paint_brush(paint_mode_settings, ob)) {
     SCULPT_do_paint_brush_image(paint_mode_settings, sd, ob, texnodes);
@@ -409,7 +385,7 @@
 
   if (!ss->attrs.smear_previous) {
     ss->attrs.smear_previous = BKE_sculpt_attribute_ensure(
-        ob, ATTR_DOMAIN_POINT, CD_PROP_COLOR, SCULPT_ATTRIBUTE_NAME(smear_previous), &params);
+        ob, AttrDomain::Point, CD_PROP_COLOR, SCULPT_ATTRIBUTE_NAME(smear_previous), &params);
   }
 
   SCULPT_stroke_id_ensure(ob);
@@ -587,12 +563,6 @@
 
 void do_smear_brush(Sculpt *sd, Object *ob, Span<PBVHNode *> nodes)
 {
-<<<<<<< HEAD
-  using namespace blender;
-
-=======
-  Brush *brush = BKE_paint_brush(&sd->paint);
->>>>>>> fcbb94ed
   SculptSession *ss = ob->sculpt;
   Brush *brush = BKE_paint_brush(&sd->paint);
 
@@ -607,7 +577,7 @@
     params.stroke_only = true;
 
     ss->attrs.smear_previous = BKE_sculpt_attribute_ensure(
-        ob, ATTR_DOMAIN_POINT, CD_PROP_COLOR, SCULPT_ATTRIBUTE_NAME(smear_previous), &params);
+        ob, AttrDomain::Point, CD_PROP_COLOR, SCULPT_ATTRIBUTE_NAME(smear_previous), &params);
   }
 
   BKE_curvemapping_init(brush->curve);
@@ -635,4 +605,4 @@
   }
 }
 
-}  // namespace blender::ed::sculpt_paint::color+}  // namespace blender::ed::sculpt_paint