/*
 * This program is free software; you can redistribute it and/or
 * modify it under the terms of the GNU General Public License
 * as published by the Free Software Foundation; either version 2
 * of the License, or (at your option) any later version.
 *
 * This program is distributed in the hope that it will be useful,
 * but WITHOUT ANY WARRANTY; without even the implied warranty of
 * MERCHANTABILITY or FITNESS FOR A PARTICULAR PURPOSE.  See the
 * GNU General Public License for more details.
 *
 * You should have received a copy of the GNU General Public License
 * along with this program; if not, write to the Free Software Foundation,
 * Inc., 51 Franklin Street, Fifth Floor, Boston, MA 02110-1301, USA.
 *
 * The Original Code is Copyright (C) 2006 by Nicholas Bishop
 * All rights reserved.
 */

/** \file
 * \ingroup edsculpt
 */

#pragma once

#include "DNA_brush_types.h"
#include "DNA_key_types.h"
#include "DNA_listBase.h"
#include "DNA_meshdata_types.h"
#include "DNA_vec_types.h"

#include "BLI_bitmap.h"
#include "BLI_compiler_compat.h"
#include "BLI_gsqueue.h"
#include "BLI_threads.h"

#include "ED_view3d.h"

#include "BKE_attribute.h"
#include "BKE_brush_engine.h"
#include "BKE_paint.h"
#include "BKE_pbvh.h"

#include "bmesh.h"

struct AutomaskingCache;
struct KeyBlock;
struct Object;
struct SculptUndoNode;
struct bContext;
struct BrushChannelSet;

enum ePaintSymmetryFlags;

typedef struct SculptLayerParams {
  int simple_array : 1;  // cannot be combined with permanent
  int permanent : 1;     // cannot be combined with simple_array
  int nocopy : 1;
  int nointerp : 1;
} SculptLayerParams;

typedef struct SculptCustomLayer {
  AttributeDomain domain;
  int proptype;
  SculptLayerParams params;

  char name[512];

  bool is_cdlayer;  // false for multires data
  void *data;       // only valid for multires and face
  int elemsize;
  int cd_offset;           // for bmesh
  CustomDataLayer *layer;  // not for multires
  bool from_bmesh;  // note that layers can be fixed arrays but still from a bmesh, e.g. filter
                    // laplacian smooth
  bool released;
} SculptCustomLayer;

void SCULPT_clear_scl_pointers(SculptSession *ss);

/*
maximum symmetry passes returned by SCULPT_get_symmetry_pass.
enough for about ~30 radial symmetry passes, which seems like plenty

used by various code that needs to statically store per-pass state.
*/
#define SCULPT_MAX_SYMMETRY_PASSES 255

bool SCULPT_mode_poll(struct bContext *C);
bool SCULPT_mode_poll_view3d(struct bContext *C);
/* checks for a brush, not just sculpt mode */
bool SCULPT_poll(struct bContext *C);
bool SCULPT_poll_view3d(struct bContext *C);

bool SCULPT_vertex_colors_poll(struct bContext *C);
bool SCULPT_vertex_colors_poll_no_bmesh(struct bContext *C);

/* Updates */

typedef enum SculptUpdateType {
  SCULPT_UPDATE_COORDS = 1 << 0,
  SCULPT_UPDATE_MASK = 1 << 1,
  SCULPT_UPDATE_VISIBILITY = 1 << 2,
  SCULPT_UPDATE_COLOR = 1 << 3,
} SculptUpdateType;

void SCULPT_flush_update_step(struct bContext *C, SculptUpdateType update_flags);
void SCULPT_flush_update_done(const struct bContext *C, Object *ob, SculptUpdateType update_flags);
void SCULPT_flush_stroke_deform(struct Sculpt *sd, Object *ob, bool is_proxy_used);

/* Should be used after modifying the mask or Face Sets IDs. */
void SCULPT_tag_update_overlays(struct bContext *C);

/* Stroke */

typedef struct SculptCursorGeometryInfo {
  float location[3];
  float back_location[3];
  float normal[3];
  float active_vertex_co[3];
} SculptCursorGeometryInfo;

bool SCULPT_stroke_get_location(struct bContext *C, float out[3], const float mouse[2]);
bool SCULPT_cursor_geometry_info_update(bContext *C,
                                        SculptCursorGeometryInfo *out,
                                        const float mouse[2],
                                        bool use_sampled_normal,
                                        bool use_back_depth);
void SCULPT_geometry_preview_lines_update(bContext *C, struct SculptSession *ss, float radius);

void SCULPT_stroke_modifiers_check(const bContext *C, Object *ob, const Brush *brush);
float SCULPT_raycast_init(struct ViewContext *vc,
                          const float mouse[2],
                          float ray_start[3],
                          float ray_end[3],
                          float ray_normal[3],
                          bool original);

/* Symmetry */
char SCULPT_mesh_symmetry_xyz_get(Object *object);

/* Sculpt PBVH abstraction API */
void SCULPT_vertex_random_access_ensure(struct SculptSession *ss);
void SCULPT_face_random_access_ensure(struct SculptSession *ss);

int SCULPT_vertex_valence_get(const struct SculptSession *ss, SculptVertRef vertex);
int SCULPT_vertex_count_get(const struct SculptSession *ss);

bool SCULPT_vertex_color_get(const SculptSession *ss, SculptVertRef vertex, float out[4]);
void SCULPT_vertex_color_set(const SculptSession *ss, SculptVertRef vertex, float color[4]);
bool SCULPT_has_colors(const SculptSession *ss);

const float *SCULPT_vertex_co_get(struct SculptSession *ss, SculptVertRef index);
void SCULPT_vertex_normal_get(SculptSession *ss, SculptVertRef index, float no[3]);
float SCULPT_vertex_mask_get(struct SculptSession *ss, SculptVertRef index);

const float *SCULPT_vertex_persistent_co_get(SculptSession *ss, SculptVertRef index);
void SCULPT_vertex_persistent_normal_get(SculptSession *ss, SculptVertRef index, float no[3]);

bool SCULPT_has_persistent_base(SculptSession *ss);

/* Coordinates used for manipulating the base mesh when Grab Active Vertex is enabled. */
const float *SCULPT_vertex_co_for_grab_active_get(SculptSession *ss, SculptVertRef index);

/* Returns the info of the limit surface when Multires is available, otherwise it returns the
 * current coordinate of the vertex. */
void SCULPT_vertex_limit_surface_get(SculptSession *ss, SculptVertRef index, float r_co[3]);

/* Returns the pointer to the coordinates that should be edited from a brush tool iterator
 * depending on the given deformation target. */
float *SCULPT_brush_deform_target_vertex_co_get(SculptSession *ss,
                                                const int deform_target,
                                                PBVHVertexIter *iter);

struct _SculptNeighborRef {
  SculptVertRef vertex;
  SculptEdgeRef edge;
};

#define SCULPT_VERTEX_NEIGHBOR_FIXED_CAPACITY 12

typedef struct SculptVertexNeighborIter {
  /* Storage */
  struct _SculptNeighborRef *neighbors;
  int *neighbor_indices;

  int size;
  int capacity;
  struct _SculptNeighborRef neighbors_fixed[SCULPT_VERTEX_NEIGHBOR_FIXED_CAPACITY];
  int neighbor_indices_fixed[SCULPT_VERTEX_NEIGHBOR_FIXED_CAPACITY];

  /* Internal iterator. */
  int num_duplicates;
  int i;

  /* Public */
  SculptVertRef vertex;
  SculptEdgeRef edge;
  int index;
  bool has_edge;  // does this iteration step have an edge, fake neighbors do not
  bool is_duplicate;
  bool no_free;
} SculptVertexNeighborIter;

void SCULPT_vertex_neighbors_get(const struct SculptSession *ss,
                                 const SculptVertRef vref,
                                 const bool include_duplicates,
                                 SculptVertexNeighborIter *iter);

/* Iterator over neighboring vertices. */
#define SCULPT_VERTEX_NEIGHBORS_ITER_BEGIN(ss, v_index, neighbor_iterator) \
  SCULPT_vertex_neighbors_get(ss, v_index, false, &neighbor_iterator); \
  for (neighbor_iterator.i = 0; neighbor_iterator.i < neighbor_iterator.size; \
       neighbor_iterator.i++) { \
    neighbor_iterator.has_edge = neighbor_iterator.neighbors[neighbor_iterator.i].edge.i != \
                                 SCULPT_REF_NONE; \
    neighbor_iterator.vertex = neighbor_iterator.neighbors[neighbor_iterator.i].vertex; \
    neighbor_iterator.edge = neighbor_iterator.neighbors[neighbor_iterator.i].edge; \
    neighbor_iterator.index = neighbor_iterator.neighbor_indices[neighbor_iterator.i];

/* Iterate over neighboring and duplicate vertices (for PBVH_GRIDS). Duplicates come
 * first since they are nearest for floodfill. */
#define SCULPT_VERTEX_DUPLICATES_AND_NEIGHBORS_ITER_BEGIN(ss, v_index, neighbor_iterator) \
  SCULPT_vertex_neighbors_get(ss, v_index, true, &neighbor_iterator); \
  for (neighbor_iterator.i = neighbor_iterator.size - 1; neighbor_iterator.i >= 0; \
       neighbor_iterator.i--) { \
    neighbor_iterator.has_edge = neighbor_iterator.neighbors[neighbor_iterator.i].edge.i != \
                                 SCULPT_REF_NONE; \
    neighbor_iterator.vertex = neighbor_iterator.neighbors[neighbor_iterator.i].vertex; \
    neighbor_iterator.edge = neighbor_iterator.neighbors[neighbor_iterator.i].edge; \
    neighbor_iterator.index = neighbor_iterator.neighbor_indices[neighbor_iterator.i]; \
    neighbor_iterator.is_duplicate = (neighbor_iterator.i >= \
                                      neighbor_iterator.size - neighbor_iterator.num_duplicates);

#define SCULPT_VERTEX_NEIGHBORS_ITER_END(neighbor_iterator) \
  } \
  if (!neighbor_iterator.no_free && \
      neighbor_iterator.neighbors != neighbor_iterator.neighbors_fixed) { \
    MEM_freeN(neighbor_iterator.neighbors); \
    MEM_freeN(neighbor_iterator.neighbor_indices); \
  } \
  ((void)0)

#define SCULPT_VERTEX_NEIGHBORS_ITER_FREE(neighbor_iterator) \
  if (neighbor_iterator.neighbors && !neighbor_iterator.no_free && \
      neighbor_iterator.neighbors != neighbor_iterator.neighbors_fixed) { \
    MEM_freeN(neighbor_iterator.neighbors); \
    MEM_freeN(neighbor_iterator.neighbor_indices); \
  } \
  ((void)0)

SculptVertRef SCULPT_active_vertex_get(SculptSession *ss);
const float *SCULPT_active_vertex_co_get(SculptSession *ss);
float *SCULPT_vertex_origco_get(SculptSession *ss, SculptVertRef vertex);
float *SCULPT_vertex_origno_get(SculptSession *ss, SculptVertRef vertex);

void SCULPT_active_vertex_normal_get(SculptSession *ss, float normal[3]);
MSculptVert *SCULPT_vertex_get_mdyntopo(const SculptSession *ss, SculptVertRef vertex);

/* Returns PBVH deformed vertices array if shape keys or deform modifiers are used, otherwise
 * returns mesh original vertices array. */
struct MVert *SCULPT_mesh_deformed_mverts_get(SculptSession *ss);

/* Fake Neighbors */

#define FAKE_NEIGHBOR_NONE -1

void SCULPT_fake_neighbors_ensure(struct Sculpt *sd, Object *ob, const float max_dist);
void SCULPT_fake_neighbors_enable(Object *ob);
void SCULPT_fake_neighbors_disable(Object *ob);
void SCULPT_fake_neighbors_free(struct Object *ob);

/* Vertex Info. */
void SCULPT_boundary_info_ensure(Object *object);
void SCULPT_connected_components_ensure(Object *ob);

/* this is a bitmask */
typedef enum SculptCornerType {
  SCULPT_CORNER_NONE = 0,
  SCULPT_CORNER_MESH = 1 << 0,
  SCULPT_CORNER_FACE_SET = 1 << 1,
  SCULPT_CORNER_SEAM = 1 << 2,
  SCULPT_CORNER_SHARP = 1 << 3
} SculptCornerType;

int SCULPT_get_tool(const SculptSession *ss, const struct Brush *br);

/* Sculpt API to get brush channel data
If ss->cache exists then ss->cache->channels_final
will be used, otherwise brush and tool settings channels
will be used (taking inheritence into account).
*/

float SCULPT_get_float_intern(const SculptSession *ss,
                              const char *idname,
                              const Sculpt *sd,
                              const Brush *br);
#define SCULPT_get_float(ss, idname, sd, br) \
  SCULPT_get_float_intern(ss, BRUSH_BUILTIN_##idname, sd, br)

int SCULPT_get_int_intern(const SculptSession *ss,
                          const char *idname,
                          const Sculpt *sd,
                          const Brush *br);
#define SCULPT_get_int(ss, idname, sd, br) \
  SCULPT_get_int_intern(ss, BRUSH_BUILTIN_##idname, sd, br)
#define SCULPT_get_bool(ss, idname, sd, br) SCULPT_get_int(ss, idname, sd, br)

int SCULPT_get_vector_intern(
    const SculptSession *ss, const char *idname, float out[4], const Sculpt *sd, const Brush *br);
#define SCULPT_get_vector(ss, idname, out, sd, br) \
  SCULPT_get_vector_intern(ss, BRUSH_BUILTIN_##idname, out, sd, br)

BrushChannel *SCULPT_get_final_channel_intern(const SculptSession *ss,
                                              const char *idname,
                                              const Sculpt *sd,
                                              const Brush *br);
#define SCULPT_get_final_channel(ss, idname, sd, br) \
  SCULPT_get_final_channel_intern(ss, BRUSH_BUILTIN_##idname, sd, br)

SculptCornerType SCULPT_vertex_is_corner(const SculptSession *ss,
                                         const SculptVertRef index,
                                         SculptCornerType cornertype);

typedef enum SculptBoundaryType {
  SCULPT_BOUNDARY_MESH = 1 << 0,
  SCULPT_BOUNDARY_FACE_SET = 1 << 1,
  SCULPT_BOUNDARY_SEAM = 1 << 2,
  SCULPT_BOUNDARY_SHARP = 1 << 3,
  SCULPT_BOUNDARY_ALL = (1 << 0) | (1 << 1) | (1 << 2) | (1 << 3),
  SCULPT_BOUNDARY_DEFAULT = (1 << 0) | (1 << 3)  // mesh and sharp
} SculptBoundaryType;

/* Boundary Info needs to be initialized in order to use this function. */
SculptBoundaryType SCULPT_vertex_is_boundary(const SculptSession *ss,
                                             const SculptVertRef index,
                                             SculptBoundaryType boundary_types);

void SCULPT_connected_components_ensure(Object *ob);

/* Sculpt Visibility API */

void SCULPT_vertex_visible_set(SculptSession *ss, SculptVertRef index, bool visible);
bool SCULPT_vertex_visible_get(SculptSession *ss, SculptVertRef index);

void SCULPT_visibility_sync_all_face_sets_to_vertices(struct Object *ob);
void SCULPT_visibility_sync_all_vertex_to_face_sets(struct SculptSession *ss);

/* Face Sets API */

typedef struct SculptFaceSetIsland {
  SculptFaceRef *faces;
  int totface;
} SculptFaceSetIsland;

typedef struct SculptFaceSetIslands {
  SculptFaceSetIsland *islands;
  int totisland;
} SculptFaceSetIslands;

SculptFaceSetIslands *SCULPT_face_set_islands_get(SculptSession *ss, int fset);
void SCULPT_face_set_islands_free(SculptSession *ss, SculptFaceSetIslands *islands);
SculptFaceSetIsland *SCULPT_face_set_island_get(SculptSession *ss, SculptFaceRef face, int fset);
void SCULPT_face_set_island_free(SculptFaceSetIsland *island);

void SCULPT_face_normal_get(SculptSession *ss, SculptFaceRef face, float no[3]);

int SCULPT_active_face_set_get(SculptSession *ss);
int SCULPT_vertex_face_set_get(SculptSession *ss, SculptVertRef vertex);
void SCULPT_vertex_face_set_set(SculptSession *ss, SculptVertRef vertex, int face_set);
void SCULPT_vertex_face_set_increase(SculptSession *ss, SculptVertRef vertex, const int increase);

bool SCULPT_vertex_has_face_set(SculptSession *ss, SculptVertRef index, int face_set);
bool SCULPT_vertex_has_unique_face_set(const SculptSession *ss, SculptVertRef index);

int SCULPT_face_set_next_available_get(SculptSession *ss);

void SCULPT_face_set_visibility_set(SculptSession *ss, int face_set, bool visible);
bool SCULPT_vertex_all_face_sets_visible_get(const SculptSession *ss, SculptVertRef index);
bool SCULPT_vertex_any_face_set_visible_get(SculptSession *ss, SculptVertRef index);

void SCULPT_face_sets_visibility_invert(SculptSession *ss);
void SCULPT_face_sets_visibility_all_set(SculptSession *ss, bool visible);

void SCULPT_face_ensure_original(SculptSession *ss, struct Object *ob);
int SCULPT_face_set_original_get(SculptSession *ss, SculptFaceRef face);
void SCULPT_face_check_origdata(SculptSession *ss, SculptFaceRef face);

int SCULPT_face_set_get(SculptSession *ss, SculptFaceRef face);

// returns previous face set
int SCULPT_face_set_set(SculptSession *ss, SculptFaceRef face, int fset);
int SCULPT_face_set_flag_get(SculptSession *ss, SculptFaceRef face, char flag);
int SCULPT_face_set_flag_set(SculptSession *ss, SculptFaceRef face, char flag, bool state);

bool SCULPT_stroke_is_main_symmetry_pass(struct StrokeCache *cache);
bool SCULPT_stroke_is_first_brush_step(struct StrokeCache *cache);
bool SCULPT_stroke_is_first_brush_step_of_symmetry_pass(struct StrokeCache *cache);

void SCULPT_ensure_epmap(SculptSession *ss);

/* Sculpt Original Data */
typedef struct {
  struct BMLog *bm_log;

  struct SculptUndoNode *unode;
  int datatype;
  float (*coords)[3];
  short (*normals)[3];
  const float *vmasks;
  float (*colors)[4];
  short _no[3];

  /* Original coordinate, normal, and mask. */
  const float *co;
  const short *no;
  float mask;
  const float *col;
  struct PBVH *pbvh;
  struct SculptSession *ss;
} SculptOrigVertData;

typedef struct SculptSmoothArgs {
  float projection, slide_fset, bound_smooth;
  SculptCustomLayer *bound_scl;
  bool do_origco : 1;
  bool do_weighted_smooth : 1;
  bool preserve_fset_boundaries : 1;
  float bound_smooth_radius;  // if 0, ss->cache->radius will be used
  float vel_smooth_fac;
  SculptCustomLayer *vel_scl;
} SculptSmoothArgs;

/* Utils. */
void SCULPT_calc_brush_plane(struct Sculpt *sd,
                             struct Object *ob,
                             struct PBVHNode **nodes,
                             int totnode,
                             float r_area_no[3],
                             float r_area_co[3]);

void SCULPT_calc_area_normal(
    Sculpt *sd, Object *ob, PBVHNode **nodes, int totnode, float r_area_no[3]);

SculptVertRef SCULPT_nearest_vertex_get(struct Sculpt *sd,
                                        struct Object *ob,
                                        const float co[3],
                                        float max_distance,
                                        bool use_original);

int SCULPT_plane_point_side(const float co[3], const float plane[4]);
int SCULPT_plane_trim(const struct StrokeCache *cache,
                      const struct Brush *brush,
                      const float val[3]);
void SCULPT_clip(Sculpt *sd, SculptSession *ss, float co[3], const float val[3]);

float SCULPT_brush_plane_offset_get(Sculpt *sd, SculptSession *ss);

ePaintSymmetryAreas SCULPT_get_vertex_symm_area(const float co[3]);
bool SCULPT_check_vertex_pivot_symmetry(const float vco[3], const float pco[3], const char symm);
bool SCULPT_is_vertex_inside_brush_radius_symm(const float vertex[3],
                                               const float br_co[3],
                                               float radius,
                                               char symm);
bool SCULPT_is_symmetry_iteration_valid(char i, char symm);
void SCULPT_flip_v3_by_symm_area(float v[3],
                                 const ePaintSymmetryFlags symm,
                                 const ePaintSymmetryAreas symmarea,
                                 const float pivot[3]);
void SCULPT_flip_quat_by_symm_area(float quat[4],
                                   const ePaintSymmetryFlags symm,
                                   const ePaintSymmetryAreas symmarea,
                                   const float pivot[3]);

/* Flood Fill. */
typedef struct {
  GSQueue *queue;
  BLI_bitmap *visited_vertices;
} SculptFloodFill;

void SCULPT_floodfill_init(struct SculptSession *ss, SculptFloodFill *flood);
void SCULPT_floodfill_add_active(struct Sculpt *sd,
                                 struct Object *ob,
                                 struct SculptSession *ss,
                                 SculptFloodFill *flood,
                                 float radius);
void SCULPT_floodfill_add_initial_with_symmetry(struct Sculpt *sd,
                                                struct Object *ob,
                                                struct SculptSession *ss,
                                                SculptFloodFill *flood,
                                                SculptVertRef index,
                                                float radius);

void SCULPT_floodfill_add_initial(SculptFloodFill *flood, SculptVertRef index);
void SCULPT_floodfill_add_and_skip_initial(struct SculptSession *ss,
                                           SculptFloodFill *flood,
                                           SculptVertRef vertex);
void SCULPT_floodfill_execute(struct SculptSession *ss,
                              SculptFloodFill *flood,
                              bool (*func)(SculptSession *ss,
                                           SculptVertRef from_v,
                                           SculptVertRef to_v,
                                           bool is_duplicate,
                                           void *userdata),
                              void *userdata);
void SCULPT_floodfill_free(SculptFloodFill *flood);

/* Dynamic topology */

enum eDynTopoWarnFlag {
  DYNTOPO_WARN_EDATA = (1 << 1),
  DYNTOPO_WARN_MODIFIER = (1 << 3),
  DYNTOPO_ERROR_MULTIRES = (1 << 4)
};

struct Mesh;

void SCULPT_update_customdata_refs(SculptSession *ss, Object *ob);

void SCULPT_dyntopo_node_layers_update_offsets(SculptSession *ss, Object *ob);
void SCULPT_dynamic_topology_sync_layers(Object *ob, struct Mesh *me);

void SCULPT_dynamic_topology_enable_ex(struct Main *bmain,
                                       struct Depsgraph *depsgraph,
                                       Scene *scene,
                                       Object *ob);
void SCULPT_dynamic_topology_disable(bContext *C, struct SculptUndoNode *unode);
void sculpt_dynamic_topology_disable_with_undo(struct Main *bmain,
                                               struct Depsgraph *depsgraph,
                                               Scene *scene,
                                               Object *ob);

bool SCULPT_stroke_is_dynamic_topology(const SculptSession *ss, const Brush *brush);

void SCULPT_dynamic_topology_triangulate(struct SculptSession *ss, struct BMesh *bm);
void SCULPT_dyntopo_node_layers_add(struct SculptSession *ss, Object *ob);
void SCULPT_dyntopo_save_origverts(struct SculptSession *ss);

enum eDynTopoWarnFlag SCULPT_dynamic_topology_check(Scene *scene, Object *ob);

void SCULPT_pbvh_clear(Object *ob);

/* Auto-masking. */
float SCULPT_automasking_factor_get(struct AutomaskingCache *automasking,
                                    SculptSession *ss,
                                    SculptVertRef vert);

/* Returns the automasking cache depending on the active tool. Used for code that can run both for
 * brushes and filter. */
struct AutomaskingCache *SCULPT_automasking_active_cache_get(SculptSession *ss);

struct AutomaskingCache *SCULPT_automasking_cache_init(Sculpt *sd, const Brush *brush, Object *ob);
void SCULPT_automasking_cache_free(SculptSession *ss,
                                   Object *ob,
                                   struct AutomaskingCache *automasking);

bool SCULPT_is_automasking_mode_enabled(const SculptSession *ss,
                                        const Sculpt *sd,
                                        const Brush *br,
                                        const eAutomasking_flag mode);
bool SCULPT_is_automasking_enabled(Sculpt *sd, const SculptSession *ss, const Brush *br);
void SCULPT_automasking_step_update(struct AutomaskingCache *automasking,
                                    SculptSession *ss,
                                    Sculpt *sd,
                                    const Brush *brush);

typedef enum eBoundaryAutomaskMode {
  AUTOMASK_INIT_BOUNDARY_EDGES = 1,
  AUTOMASK_INIT_BOUNDARY_FACE_SETS = 2,
} eBoundaryAutomaskMode;

void SCULPT_boundary_automasking_init(Object *ob,
                                      eBoundaryAutomaskMode mode,
                                      int propagation_steps,
                                      SculptCustomLayer *factorlayer);

/* Geodesic distances. */

<<<<<<< HEAD
/* Returns an array indexed by vertex index containing the geodesic distance to the closest vertex
in the initial vertex set. The caller is responsible for freeing the array.
Geodesic distances will only work when used with PBVH_FACES or PBVH_BMESH, for other types of PBVH
it will fallback to euclidean distances to one of the initial vertices in the set. */
=======
/**
 * Returns an array indexed by vertex index containing the geodesic distance to the closest vertex
 * in the initial vertex set. The caller is responsible for freeing the array.
 * Geodesic distances will only work when used with PBVH_FACES, for other types of PBVH it will
 * fallback to euclidean distances to one of the initial vertices in the set.
 */
>>>>>>> 7e82c840
float *SCULPT_geodesic_distances_create(struct Object *ob,
                                        struct GSet *initial_vertices,
                                        const float limit_radius,
                                        SculptVertRef *r_closest_verts,
                                        float (*vertco_override)[3]);
float *SCULPT_geodesic_from_vertex_and_symm(struct Sculpt *sd,
                                            struct Object *ob,
                                            const SculptVertRef vertex,
                                            const float limit_radius);
float *SCULPT_geodesic_from_vertex(Object *ob,
                                   const SculptVertRef vertex,
                                   const float limit_radius);

/* Filters. */
void SCULPT_filter_cache_init(struct bContext *C,
                              struct Object *ob,
                              Sculpt *sd,
                              const int undo_type);
void SCULPT_filter_cache_free(SculptSession *ss, struct Object *ob);

void SCULPT_mask_filter_smooth_apply(
    Sculpt *sd, Object *ob, PBVHNode **nodes, const int totnode, const int smooth_iterations);

/* Brushes. */

/* Cloth Brush. */
void SCULPT_do_cloth_brush(struct Sculpt *sd,
                           struct Object *ob,
                           struct PBVHNode **nodes,
                           int totnode);

void SCULPT_cloth_simulation_free(struct SculptClothSimulation *cloth_sim);

struct SculptClothSimulation *SCULPT_cloth_brush_simulation_create(
    struct SculptSession *ss,
    struct Object *ob,
    const float cloth_mass,
    const float cloth_damping,
    const float cloth_softbody_strength,
    const bool use_collisions,
    const bool needs_deform_coords);
void SCULPT_cloth_brush_simulation_init(struct SculptSession *ss,
                                        struct SculptClothSimulation *cloth_sim);

void SCULPT_cloth_sim_activate_nodes(struct SculptClothSimulation *cloth_sim,
                                     PBVHNode **nodes,
                                     int totnode);

void SCULPT_cloth_brush_store_simulation_state(struct SculptSession *ss,
                                               struct SculptClothSimulation *cloth_sim);

void SCULPT_cloth_brush_do_simulation_step(struct Sculpt *sd,
                                           struct Object *ob,
                                           struct SculptClothSimulation *cloth_sim,
                                           struct PBVHNode **nodes,
                                           int totnode);

void SCULPT_cloth_brush_ensure_nodes_constraints(struct Sculpt *sd,
                                                 struct Object *ob,
                                                 struct PBVHNode **nodes,
                                                 int totnode,
                                                 struct SculptClothSimulation *cloth_sim,
                                                 float initial_location[3],
                                                 const float radius);

void SCULPT_cloth_simulation_limits_draw(const SculptSession *ss,
                                         const Sculpt *sd,
                                         const uint gpuattr,
                                         const struct Brush *brush,
                                         const float location[3],
                                         const float normal[3],
                                         const float rds,
                                         const float line_width,
                                         const float outline_col[3],
                                         const float alpha);
void SCULPT_cloth_plane_falloff_preview_draw(const uint gpuattr,
                                             struct SculptSession *ss,
                                             const float outline_col[3],
                                             float outline_alpha);

PBVHNode **SCULPT_cloth_brush_affected_nodes_gather(SculptSession *ss,
                                                    Brush *brush,
                                                    int *r_totnode);

BLI_INLINE bool SCULPT_is_cloth_deform_brush(const Brush *brush)
{
  return (brush->sculpt_tool == SCULPT_TOOL_CLOTH && ELEM(brush->cloth_deform_type,
                                                          BRUSH_CLOTH_DEFORM_GRAB,
                                                          BRUSH_CLOTH_DEFORM_SNAKE_HOOK)) ||
         /* All brushes that are not the cloth brush deform the simulation using softbody
          * constraints instead of applying forces. */
         (brush->sculpt_tool != SCULPT_TOOL_CLOTH &&
          brush->deform_target == BRUSH_DEFORM_TARGET_CLOTH_SIM);
}

BLI_INLINE bool SCULPT_tool_needs_all_pbvh_nodes(const Brush *brush)
{
  if (brush->sculpt_tool == SCULPT_TOOL_ELASTIC_DEFORM) {
    /* Elastic deformations in any brush need all nodes to avoid artifacts as the effect
     * of the Kelvinlet is not constrained by the radius. */
    return true;
  }

  if (brush->sculpt_tool == SCULPT_TOOL_POSE) {
    /* Pose needs all nodes because it applies all symmetry iterations at the same time
     * and the IK chain can grow to any area of the model. */
    /* TODO: This can be optimized by filtering the nodes after calculating the chain. */
    return true;
  }

  if (brush->sculpt_tool == SCULPT_TOOL_ARRAY) {
    /* Array Brush updates and modifies the entire mesh. */
    return true;
  }

  if (brush->sculpt_tool == SCULPT_TOOL_BOUNDARY) {
    /* Boundary needs all nodes because it is not possible to know where the boundary
     * deformation is going to be propagated before calculating it. */
    /* TODO: after calculating the boundary info in the first iteration, it should be
     * possible to get the nodes that have vertices included in any boundary deformation
     * and cache them. */
    return true;
  }

  if (brush->sculpt_tool == SCULPT_TOOL_SNAKE_HOOK &&
      brush->snake_hook_deform_type == BRUSH_SNAKE_HOOK_DEFORM_ELASTIC) {
    /* Snake hook in elastic deform type has same requirements as the elastic deform tool. */
    return true;
  }
  return false;
}

/* Pose Brush. */
void SCULPT_do_pose_brush(struct Sculpt *sd,
                          struct Object *ob,
                          struct PBVHNode **nodes,
                          int totnode);
void SCULPT_pose_calc_pose_data(struct Sculpt *sd,
                                struct Object *ob,
                                struct SculptSession *ss,
                                float initial_location[3],
                                float radius,
                                float pose_offset,
                                float *r_pose_origin,
                                float *r_pose_factor);
void SCULPT_pose_brush_init(struct Sculpt *sd,
                            struct Object *ob,
                            struct SculptSession *ss,
                            struct Brush *br);
struct SculptPoseIKChain *SCULPT_pose_ik_chain_init(struct Sculpt *sd,
                                                    struct Object *ob,
                                                    struct SculptSession *ss,
                                                    struct Brush *br,
                                                    const float initial_location[3],
                                                    const float radius);
void SCULPT_pose_ik_chain_free(struct SculptPoseIKChain *ik_chain);

/* Boundary Brush. */
struct SculptBoundary *SCULPT_boundary_data_init(struct Sculpt *sd,
                                                 Object *object,
                                                 Brush *brush,
                                                 const SculptVertRef initial_vertex,
                                                 const float radius);
void SCULPT_boundary_data_free(struct SculptBoundary *boundary);
void SCULPT_do_boundary_brush(struct Sculpt *sd,
                              struct Object *ob,
                              struct PBVHNode **nodes,
                              int totnode);

void SCULPT_boundary_edges_preview_draw(const uint gpuattr,
                                        struct SculptSession *ss,
                                        const float outline_col[3],
                                        const float outline_alpha);
void SCULPT_boundary_pivot_line_preview_draw(const uint gpuattr, struct SculptSession *ss);

/* Array Brush. */
void SCULPT_do_array_brush(Sculpt *sd, Object *ob, PBVHNode **nodes, int totnode);
void SCULPT_array_datalayers_free(SculptArray *array, Object *ob);
void SCULPT_array_path_draw(const uint gpuattr, Brush *brush, SculptSession *ss);

/* Multi-plane Scrape Brush. */
void SCULPT_do_multiplane_scrape_brush(Sculpt *sd, Object *ob, PBVHNode **nodes, int totnode);
void SCULPT_multiplane_scrape_preview_draw(const uint gpuattr,
                                           Brush *brush,
                                           SculptSession *ss,
                                           const float outline_col[3],
                                           const float outline_alpha);
/* Draw Face Sets Brush. */
void SCULPT_do_draw_face_sets_brush(Sculpt *sd, Object *ob, PBVHNode **nodes, int totnode);

/* Paint Brush. */
void SCULPT_do_paint_brush(Sculpt *sd, Object *ob, PBVHNode **nodes, int totnode);

/* Smear Brush. */
void SCULPT_do_smear_brush(Sculpt *sd, Object *ob, PBVHNode **nodes, int totnode);

/* Topology rake */
void SCULPT_bmesh_four_neighbor_average(SculptSession *ss,
                                        float avg[3],
                                        float direction[3],
                                        struct BMVert *v,
                                        float projection,
                                        bool check_fsets,
                                        int cd_temp,
                                        int cd_sculpt_vert,
                                        bool do_origco);

/* Smoothing api */
void SCULPT_neighbor_coords_average(SculptSession *ss,
                                    float result[3],
                                    SculptVertRef index,
                                    float projection,
                                    bool check_fsets,
                                    bool weighted);
float SCULPT_neighbor_mask_average(SculptSession *ss, SculptVertRef index);
void SCULPT_neighbor_color_average(SculptSession *ss, float result[4], SculptVertRef index);

/* Mask the mesh boundaries smoothing only the mesh surface without using automasking. */

void SCULPT_neighbor_coords_average_interior(SculptSession *ss,
                                             float result[3],
                                             SculptVertRef vertex,
                                             SculptSmoothArgs *args);

BLI_INLINE bool SCULPT_need_reproject(SculptSession *ss)
{
  return ss->bm && CustomData_has_layer(&ss->bm->ldata, CD_MLOOPUV);
}

void SCULPT_reproject_cdata(SculptSession *ss,
                            SculptVertRef vertex,
                            float origco[3],
                            float origno[3]);

void SCULPT_smooth_vcol_boundary(
    Sculpt *sd, Object *ob, PBVHNode **nodes, const int totnode, float bstrength);

void SCULPT_smooth(Sculpt *sd,
                   Object *ob,
                   PBVHNode **nodes,
                   const int totnode,
                   float bstrength,
                   const bool smooth_mask,
                   float projection,
                   bool do_origco);

void SCULPT_do_smooth_brush(
    Sculpt *sd, Object *ob, PBVHNode **nodes, int totnode, float projection, bool do_origco);

/* Surface Smooth Brush. */

void SCULPT_surface_smooth_laplacian_step(SculptSession *ss,
                                          float *disp,
                                          const float co[3],
                                          struct SculptCustomLayer *scl,
                                          const SculptVertRef v_index,
                                          const float origco[3],
                                          const float alpha,
                                          const float projection,
                                          bool check_fsets,
                                          bool weighted);

void SCULPT_surface_smooth_displace_step(SculptSession *ss,
                                         float *co,
                                         struct SculptCustomLayer *scl,
                                         const SculptVertRef v_index,
                                         const float beta,
                                         const float fade);
void SCULPT_do_surface_smooth_brush(Sculpt *sd, Object *ob, PBVHNode **nodes, int totnode);

/* Directional Smooth Brush. */
void SCULPT_do_directional_smooth_brush(Sculpt *sd, Object *ob, PBVHNode **nodes, int totnode);

/* Uniform Weights Smooth Brush. */
void SCULPT_do_uniform_weights_smooth_brush(Sculpt *sd, Object *ob, PBVHNode **nodes, int totnode);

/* Slide/Relax */
void SCULPT_relax_vertex(struct SculptSession *ss,
                         struct PBVHVertexIter *vd,
                         float factor,
                         SculptBoundaryType boundary_mask,
                         float *r_final_pos);

/* Symmetrize Map. */
void SCULPT_do_symmetrize_brush(Sculpt *sd, Object *ob, PBVHNode **nodes, int totnode);

/* Undo */

typedef enum {
  SCULPT_UNDO_COORDS = 1 << 0,
  SCULPT_UNDO_HIDDEN = 1 << 1,
  SCULPT_UNDO_MASK = 1 << 2,
  SCULPT_UNDO_DYNTOPO_BEGIN = 1 << 3,
  SCULPT_UNDO_DYNTOPO_END = 1 << 4,
  SCULPT_UNDO_DYNTOPO_SYMMETRIZE = 1 << 5,
  SCULPT_UNDO_GEOMETRY = 1 << 6,
  SCULPT_UNDO_FACE_SETS = 1 << 7,
  SCULPT_UNDO_COLOR = 1 << 8,
} SculptUndoType;

/* Storage of geometry for the undo node.
 * Is used as a storage for either original or modified geometry. */
typedef struct SculptUndoNodeGeometry {
  /* Is used for sanity check, helping with ensuring that two and only two
   * geometry pushes happened in the undo stack. */
  bool is_initialized;

  CustomData vdata;
  CustomData edata;
  CustomData ldata;
  CustomData pdata;
  int totvert;
  int totedge;
  int totloop;
  int totpoly;
} SculptUndoNodeGeometry;

typedef struct SculptUndoNode {
  struct SculptUndoNode *next, *prev;

  SculptUndoType type;

  char idname[MAX_ID_NAME]; /* Name instead of pointer. */
  void *node;               /* only during push, not valid afterwards! */

  float (*co)[3];
  float (*orig_co)[3];
  short (*no)[3];
  float (*col)[4];
  float *mask;
  int totvert;

  /* non-multires */
  int maxvert;          /* to verify if totvert it still the same */
  SculptVertRef *index; /* to restore into right location */
  BLI_bitmap *vert_hidden;

  /* multires */
  int maxgrid;  /* same for grid */
  int gridsize; /* same for grid */
  int totgrid;  /* to restore into right location */
  int *grids;   /* to restore into right location */
  BLI_bitmap **grid_hidden;

  /* bmesh */
  struct BMLogEntry *bm_entry;
  bool applied;

  /* shape keys */
  char shapeName[sizeof(((KeyBlock *)0))->name];

  /* Geometry modification operations.
   *
   * Original geometry is stored before some modification is run and is used to restore state of
   * the object when undoing the operation
   *
   * Modified geometry is stored after the modification and is used to redo the modification. */
  bool geometry_clear_pbvh;
  SculptUndoNodeGeometry geometry_original;
  SculptUndoNodeGeometry geometry_modified;

  /* Geometry at the bmesh enter moment. */
  SculptUndoNodeGeometry geometry_bmesh_enter;

  /* pivot */
  float pivot_pos[3];
  float pivot_rot[4];

  /* Sculpt Face Sets */
  int *face_sets;

  // dyntopo stuff

  int *nodemap;
  int nodemap_size;
  int typemask;

  size_t undo_size;
  // int gen, lasthash;
} SculptUndoNode;

/* Factor of brush to have rake point following behind
 * (could be configurable but this is reasonable default). */
#define SCULPT_RAKE_BRUSH_FACTOR 0.25f

struct SculptRakeData {
  float follow_dist;
  float follow_co[3];
};

/* Single struct used by all BLI_task threaded callbacks, let's avoid adding 10's of those... */
typedef struct SculptThreadedTaskData {
  struct bContext *C;
  struct Sculpt *sd;
  struct Object *ob;
  struct SculptSession *ss;
  const struct Brush *brush;
  struct PBVHNode **nodes;
  int totnode;

  struct VPaint *vp;
  struct VPaintData *vpd;
  struct WPaintData *wpd;
  struct WeightPaintInfo *wpi;
  unsigned int *lcol;
  struct Mesh *me;
  /* For passing generic params. */
  void *custom_data;

  /* Data specific to some callbacks. */

  /* NOTE: even if only one or two of those are used at a time,
   *       keeping them separated, names help figuring out
   *       what it is, and memory overhead is ridiculous anyway. */
  float flippedbstrength;
  float angle;
  float strength;
  bool smooth_mask;
  bool has_bm_orco;

  struct SculptProjectVector *spvc;
  float *offset;
  float *grab_delta;
  float *cono;
  float *area_no;
  float *area_no_sp;
  float *area_co;
  float (*mat)[4];
  float (*vertCos)[3];

  /* When true, the displacement stored in the proxies will be aplied to the original coordinates
   * instead of to the current coordinates. */
  bool use_proxies_orco;

  /* X and Z vectors aligned to the stroke direction for operations where perpendicular vectors to
   * the stroke direction are needed. */
  float (*stroke_xz)[3];

  int filter_type;
  float filter_strength;
  float *filter_fill_color;

  bool use_area_cos;
  bool use_area_nos;

  /* 0=towards view, 1=flipped */
  float (*area_cos)[3];
  float (*area_nos)[3];
  int *count_no;
  int *count_co;

  bool any_vertex_sampled;

  float *wet_mix_sampled_color;
  float hue_offset;

  float *prev_mask;
  float *new_mask;
  float *next_mask;
  float mask_interpolation;

  float *pose_factor;
  float *pose_initial_co;
  int pose_chain_segment;

  float multiplane_scrape_angle;
  float multiplane_scrape_planes[2][4];

  float max_distance_squared;
  float nearest_vertex_search_co[3];

  /* Stabilized strength for the Clay Thumb brush. */
  float clay_strength;

  int mask_expand_update_it;
  bool mask_expand_invert_mask;
  bool mask_expand_use_normals;
  bool mask_expand_keep_prev_mask;
  bool mask_expand_create_face_set;

  float transform_mats[8][4][4];
  float elastic_transform_mat[4][4];
  float elastic_transform_pivot[3];
  float elastic_transform_radius;

  /* Boundary brush */
  float boundary_deform_strength;

  float cloth_time_step;
  SculptClothSimulation *cloth_sim;
  float *cloth_sim_initial_location;
  float cloth_sim_radius;

  float dirty_mask_min;
  float dirty_mask_max;
  bool dirty_mask_dirty_only;

  /* Mask By Color Tool */

  float mask_by_color_threshold;
  bool mask_by_color_invert;
  bool mask_by_color_preserve_mask;

  /* Index of the vertex that is going to be used as a reference for the colors. */
  SculptVertRef mask_by_color_vertex;
  float *mask_by_color_floodfill;

  int face_set, face_set2;
  int filter_undo_type;

  int mask_init_mode;
  int mask_init_seed;

  ThreadMutex mutex;

  // Layer brush
  int cd_temp, cd_temp2, cd_temp3, cd_sculpt_vert;

  float smooth_projection;
  float rake_projection;
  SculptCustomLayer *scl, *scl2;
  bool do_origco;
  float *brush_color;

  float fset_slide, bound_smooth;
  float crease_pinch_factor;
  bool use_curvature;
  float vel_smooth_fac;
  int iterations;
} SculptThreadedTaskData;

/*************** Brush testing declarations ****************/
typedef struct SculptBrushTest {
  float radius_squared;
  float radius;
  float location[3];
  float dist;
  int mirror_symmetry_pass;

  int radial_symmetry_pass;
  float symm_rot_mat_inv[4][4];

  /* For circle (not sphere) projection. */
  float plane_view[4];

  /* Some tool code uses a plane for its calculations. */
  float plane_tool[4];

  /* View3d clipping - only set rv3d for clipping */
  struct RegionView3D *clip_rv3d;
} SculptBrushTest;

typedef bool (*SculptBrushTestFn)(SculptBrushTest *test, const float co[3]);

typedef struct {
  struct Sculpt *sd;
  struct SculptSession *ss;
  float radius_squared;
  const float *center;
  bool original;
  /* This ignores fully masked and fully hidden nodes. */
  bool ignore_fully_ineffective;
  struct Object *ob;
  struct Brush *brush;
} SculptSearchSphereData;

typedef struct {
  struct Sculpt *sd;
  struct SculptSession *ss;
  float radius_squared;
  bool original;
  bool ignore_fully_ineffective;
  struct DistRayAABB_Precalc *dist_ray_to_aabb_precalc;
} SculptSearchCircleData;

void SCULPT_brush_test_init(struct SculptSession *ss, SculptBrushTest *test);
bool SCULPT_brush_test_sphere(SculptBrushTest *test, const float co[3]);
bool SCULPT_brush_test_sphere_sq(SculptBrushTest *test, const float co[3]);
bool SCULPT_brush_test_sphere_fast(const SculptBrushTest *test, const float co[3]);
bool SCULPT_brush_test_cube(SculptBrushTest *test,
                            const float co[3],
                            const float local[4][4],
                            const float roundness);
bool SCULPT_brush_test_circle_sq(SculptBrushTest *test, const float co[3]);
bool SCULPT_search_sphere_cb(PBVHNode *node, void *data_v);
bool SCULPT_search_circle_cb(PBVHNode *node, void *data_v);

void SCULPT_combine_transform_proxies(Sculpt *sd, Object *ob);

SculptBrushTestFn SCULPT_brush_test_init_with_falloff_shape(SculptSession *ss,
                                                            SculptBrushTest *test,
                                                            char falloff_shape);
const float *SCULPT_brush_frontface_normal_from_falloff_shape(SculptSession *ss,
                                                              char falloff_shape);

float SCULPT_brush_strength_factor(struct SculptSession *ss,
                                   const struct Brush *br,
                                   const float point[3],
                                   const float len,
                                   const short vno[3],
                                   const float fno[3],
                                   const float mask,
                                   const SculptVertRef vertex_index,
                                   const int thread_id);

/* Tilts a normal by the x and y tilt values using the view axis. */
void SCULPT_tilt_apply_to_normal(float r_normal[3],
                                 struct StrokeCache *cache,
                                 const float tilt_strength);

/* Get effective surface normal with pen tilt and tilt strength applied to it. */
void SCULPT_tilt_effective_normal_get(const SculptSession *ss, const Brush *brush, float r_no[3]);

/* just for vertex paint. */
bool SCULPT_pbvh_calc_area_normal(const struct Brush *brush,
                                  Object *ob,
                                  PBVHNode **nodes,
                                  int totnode,
                                  bool use_threading,
                                  float r_area_no[3]);

/* Cache stroke properties. Used because
 * RNA property lookup isn't particularly fast.
 *
 * For descriptions of these settings, check the operator properties.
 */

#define SCULPT_CLAY_STABILIZER_LEN 10
#define SCULPT_SPEED_MA_SIZE 4
#define GRAB_DELTA_MA_SIZE 3

typedef struct AutomaskingSettings {
  /* Flags from eAutomasking_flag. */
  int flags;
  int initial_face_set;
  int current_face_set;  // used by faceset draw tool
  float concave_factor;
} AutomaskingSettings;

typedef struct AutomaskingCache {
  AutomaskingSettings settings;
  /* Precomputed auto-mask factor indexed by vertex, owned by the auto-masking system and
   * initialized in #SCULPT_automasking_cache_init when needed. */
  // float *factor;
  SculptCustomLayer *factorlayer;
} AutomaskingCache;

typedef struct StrokeCache {
  BrushMappingData input_mapping;

  /* Invariants */
  float initial_radius;
  float scale[3];
  int flag;
  float clip_tolerance[3];
  float initial_mouse[2];

  struct BrushChannelSet *channels_final;

  /* Variants */
  float radius;
  float radius_squared;
  float true_location[3];
  float true_last_location[3];
  float location[3];
  float last_location[3];

  /* Used for alternating between deformation in brushes that need to apply different ones to
   * achieve certain effects. */
  int iteration_count;

  /* Original pixel radius with the pressure curve applied for dyntopo detail size */
  float dyntopo_pixel_radius;

  bool is_last_valid;

  bool pen_flip;
  bool invert;
  float pressure;
  float bstrength;
  float normal_weight; /* from brush (with optional override) */
  float x_tilt;
  float y_tilt;

  /* Position of the mouse corresponding to the stroke location, modified by the paint_stroke
   * operator according to the stroke type. */
  float mouse[2];
  /* Position of the mouse event in screen space, not modified by the stroke type. */
  float mouse_event[2];

  float (*prev_colors)[4];

  /* Multires Displacement Smear. */
  float (*prev_displacement)[3];
  float (*limit_surface_co)[3];

  /* The rest is temporary storage that isn't saved as a property */

  bool first_time; /* Beginning of stroke may do some things special */

  /* from ED_view3d_ob_project_mat_get() */
  float projection_mat[4][4];

  /* Clean this up! */
  struct ViewContext *vc;
  struct Brush *brush;

  float special_rotation;
  float grab_delta[3], grab_delta_symmetry[3];
  float old_grab_location[3], orig_grab_location[3];

  // next_grab_delta is same as grab_delta except in smooth rake mode
  float prev_grab_delta[3], next_grab_delta[3];
  float prev_grab_delta_symmetry[3], next_grab_delta_symmetry[3];
  float grab_delta_avg[GRAB_DELTA_MA_SIZE][3];
  int grab_delta_avg_cur;

  /* screen-space rotation defined by mouse motion */
  float rake_rotation[4], rake_rotation_symmetry[4];
  bool is_rake_rotation_valid;
  struct SculptRakeData rake_data;

  /* Geodesic distances. */
  float *geodesic_dists[PAINT_SYMM_AREAS];

  /* Face Sets */
  int paint_face_set;

  /* Symmetry index between 0 and 7 bit combo 0 is Brush only;
   * 1 is X mirror; 2 is Y mirror; 3 is XY; 4 is Z; 5 is XZ; 6 is YZ; 7 is XYZ */
  int symmetry;
  int boundary_symmetry;    // controls splitting face sets by mirror axis
  int mirror_symmetry_pass; /* The symmetry pass we are currently on between 0 and 7. */
  float true_view_normal[3];
  float view_normal[3];

  float view_origin[3];
  float true_view_origin[3];

  /* sculpt_normal gets calculated by calc_sculpt_normal(), then the
   * sculpt_normal_symm gets updated quickly with the usual symmetry
   * transforms */
  float sculpt_normal[3];
  float sculpt_normal_symm[3];

  /* Used for area texture mode, local_mat gets calculated by
   * calc_brush_local_mat() and used in tex_strength(). */
  float brush_local_mat[4][4];

  float plane_offset[3]; /* used to shift the plane around when doing tiled strokes */
  int tile_pass;

  float last_center[3];
  int radial_symmetry_pass;
  float symm_rot_mat[4][4];
  float symm_rot_mat_inv[4][4];
  bool original;
  float anchored_location[3];

  /* Fairing. */

  /* Paint Brush. */
  struct {
    float hardness;
    float flow;
    float wet_mix;
    float wet_persistence;
    float density;
  } paint_brush;

  /* Pose brush */
  struct SculptPoseIKChain *pose_ik_chain;

  /* Enhance Details. */
  float (*detail_directions)[3];

  /* Clay Thumb brush */
  /* Angle of the front tilting plane of the brush to simulate clay accumulation. */
  float clay_thumb_front_angle;
  /* Stores pressure samples to get an stabilized strength and radius variation. */
  float clay_pressure_stabilizer[SCULPT_CLAY_STABILIZER_LEN];
  int clay_pressure_stabilizer_index;

  /* Cloth brush */
  struct SculptClothSimulation *cloth_sim;
  float initial_location[3];
  float true_initial_location[3];
  float initial_normal[3];
  float true_initial_normal[3];

  /* Boundary brush */
  struct SculptBoundary *boundaries[PAINT_SYMM_AREAS];

  /* Surface Smooth Brush */
  /* Stores the displacement produced by the laplacian step of HC smooth. */
  float (*surface_smooth_laplacian_disp)[3];

  /* Layer brush */
  float *layer_displacement_factor;
  int *layer_stroke_id;

  float vertex_rotation; /* amount to rotate the vertices when using rotate brush */
  struct Dial *dial;

  char saved_active_brush_name[MAX_ID_NAME];
  char saved_mask_brush_tool;
  int saved_smooth_size; /* smooth tool copies the size of the current tool */
  bool alt_smooth;

  /* Scene Project Brush */
  struct SnapObjectContext *snap_context;
  struct Depsgraph *depsgraph;

  float plane_trim_squared;

  bool supports_gravity;
  float true_gravity_direction[3];
  float gravity_direction[3];

  /* Auto-masking. */
  AutomaskingCache *automasking;

  float stroke_local_mat[4][4];
  float multiplane_scrape_angle;

  float wet_mix_prev_color[4];
  float density_seed;

  rcti previous_r; /* previous redraw rectangle */
  rcti current_r;  /* current redraw rectangle */

  float stroke_distance;    // copy of PaintStroke->stroke_distance
  float stroke_distance_t;  // copy of PaintStroke->stroke_distance_t

  float last_dyntopo_t;
  float last_smooth_t[SCULPT_MAX_SYMMETRY_PASSES];
  float last_rake_t[SCULPT_MAX_SYMMETRY_PASSES];

  int layer_disp_map_size;
  BLI_bitmap *layer_disp_map;

  struct PaintStroke *stroke;
  struct bContext *C;

  struct BrushCommandList *commandlist;
  bool use_plane_trim;

  struct NeighborCache *ncache;
  float speed_avg[SCULPT_SPEED_MA_SIZE];  // moving average for speed
  int speed_avg_cur;
  double last_speed_time;

  // if nonzero, override brush sculpt tool
  int tool_override;
  BrushChannelSet *tool_override_channels;
} StrokeCache;

/* Sculpt Filters */
typedef enum SculptFilterOrientation {
  SCULPT_FILTER_ORIENTATION_LOCAL = 0,
  SCULPT_FILTER_ORIENTATION_WORLD = 1,
  SCULPT_FILTER_ORIENTATION_VIEW = 2,
} SculptFilterOrientation;

/* Defines how transform tools are going to apply its displacement. */
typedef enum SculptTransformDisplacementMode {
  /* Displaces the elements from their original coordinates. */
  SCULPT_TRANSFORM_DISPLACEMENT_ORIGINAL = 0,
  /* Displaces the elements incrementally from their previous position. */
  SCULPT_TRANSFORM_DISPLACEMENT_INCREMENTAL = 1,
} SculptTransformDisplacementMode;

void SCULPT_filter_to_orientation_space(float r_v[3], struct FilterCache *filter_cache);
void SCULPT_filter_to_object_space(float r_v[3], struct FilterCache *filter_cache);
void SCULPT_filter_zero_disabled_axis_components(float r_v[3], struct FilterCache *filter_cache);

/* Sculpt Expand. */
typedef enum eSculptExpandFalloffType {
  SCULPT_EXPAND_FALLOFF_GEODESIC,
  SCULPT_EXPAND_FALLOFF_TOPOLOGY,
  SCULPT_EXPAND_FALLOFF_TOPOLOGY_DIAGONALS,
  SCULPT_EXPAND_FALLOFF_NORMALS,
  SCULPT_EXPAND_FALLOFF_SPHERICAL,
  SCULPT_EXPAND_FALLOFF_BOUNDARY_TOPOLOGY,
  SCULPT_EXPAND_FALLOFF_BOUNDARY_FACE_SET,
  SCULPT_EXPAND_FALLOFF_ACTIVE_FACE_SET,
  SCULPT_EXPAND_FALLOFF_POLY_LOOP,
} eSculptExpandFalloffType;

typedef enum eSculptExpandTargetType {
  SCULPT_EXPAND_TARGET_MASK,
  SCULPT_EXPAND_TARGET_FACE_SETS,
  SCULPT_EXPAND_TARGET_COLORS,
} eSculptExpandTargetType;

typedef enum eSculptExpandRecursionType {
  SCULPT_EXPAND_RECURSION_TOPOLOGY,
  SCULPT_EXPAND_RECURSION_GEODESICS,
} eSculptExpandRecursionType;

#define EXPAND_SYMM_AREAS 8

typedef struct ExpandCache {
  /* Target data elements that the expand operation will affect. */
  eSculptExpandTargetType target;

  /* Falloff data. */
  eSculptExpandFalloffType falloff_type;

  /* Indexed by vertex index, precalculated falloff value of that vertex (without any falloff
   * editing modification applied). */
  float *vert_falloff;
  /* Max falloff value in *vert_falloff. */
  float max_vert_falloff;

  /* Indexed by base mesh poly index, precalculated falloff value of that face. These values are
   * calculated from the per vertex falloff (*vert_falloff) when needed. */
  float *face_falloff;
  float max_face_falloff;

  /* Falloff value of the active element (vertex or base mesh face) that Expand will expand to. */
  float active_falloff;

  /* When set to true, expand skips all falloff computations and considers all elements as enabled.
   */
  bool all_enabled;

  /* Initial mouse and cursor data from where the current falloff started. This data can be changed
   * during the execution of Expand by moving the origin. */
  float initial_mouse_move[2];
  float initial_mouse[2];
  SculptVertRef initial_active_vertex;
  int initial_active_face_set;

  /* Maximum number of vertices allowed in the SculptSession for previewing the falloff using
   * geodesic distances. */
  int max_geodesic_move_preview;

  /* Original falloff type before starting the move operation. */
  eSculptExpandFalloffType move_original_falloff_type;
  /* Falloff type using when moving the origin for preview. */
  eSculptExpandFalloffType move_preview_falloff_type;

  /* Face set ID that is going to be used when creating a new Face Set. */
  int next_face_set;

  /* Face Set ID of the Face set selected for editing. */
  int update_face_set;

  /* Mouse position since the last time the origin was moved. Used for reference when moving the
   * initial position of Expand. */
  float original_mouse_move[2];

  /* Active components checks. */
  /* Indexed by symmetry pass index, contains the connected component ID found in
   * SculptSession->vertex_info.connected_component. Other connected components not found in this
   * array will be ignored by Expand. */
  int active_connected_components[EXPAND_SYMM_AREAS];

  /* Snapping. */
  /* GSet containing all Face Sets IDs that Expand will use to snap the new data. */
  GSet *snap_enabled_face_sets;

  /* Texture distortion data. */
  Brush *brush;
  struct Scene *scene;
  struct MTex *mtex;

  /* Controls how much texture distortion will be applied to the current falloff */
  float texture_distortion_strength;

  /* Cached PBVH nodes. This allows to skip gathering all nodes from the PBVH each time expand
   * needs to update the state of the elements. */
  PBVHNode **nodes;
  int totnode;

  /* Expand state options. */

  /* Number of loops (times that the falloff is going to be repeated). */
  int loop_count;

  /* Invert the falloff result. */
  bool invert;

  /* When set to true, preserves the previous state of the data and adds the new one on top. */
  bool preserve;

  /* When true, preserve mode will flip in inverse mode */
  bool preserve_flip_inverse;

  /* When set to true, the mask or colors will be applied as a gradient. */
  bool falloff_gradient;

  /* When set to true, Expand will use the Brush falloff curve data to shape the gradient. */
  bool brush_gradient;

  /* When set to true, Expand will move the origin (initial active vertex and cursor position)
   * instead of updating the active vertex and active falloff. */
  bool move;

  /* When set to true, Expand will snap the new data to the Face Sets IDs found in
   * *original_face_sets. */
  bool snap;

  /* When set to true, Expand will use the current Face Set ID to modify an existing Face Set
   * instead of creating a new one. */
  bool modify_active_face_set;

  /* When set to true, Expand will reposition the sculpt pivot to the boundary of the expand result
   * after finishing the operation. */
  bool reposition_pivot;

  /* Color target data type related data. */
  float fill_color[4];
  short blend_mode;

  /* Face Sets at the first step of the expand operation, before starting modifying the active
   * vertex and active falloff. These are not the original Face Sets of the sculpt before starting
   * the operator as they could have been modified by Expand when initializing the operator and
   * before starting changing the active vertex. These Face Sets are used for restoring and
   * checking the Face Sets state while the Expand operation modal runs. */
  int *initial_face_sets;

  /* Original data of the sculpt as it was before running the Expand operator. */
  float *original_mask;
  int *original_face_sets;
  float (*original_colors)[4];
} ExpandCache;

typedef enum eSculptGradientType {
  SCULPT_GRADIENT_LINEAR,
  SCULPT_GRADIENT_SPHERICAL,
  SCULPT_GRADIENT_RADIAL,
  SCULPT_GRADIENT_ANGLE,
  SCULPT_GRADIENT_REFLECTED,
} eSculptGradientType;
typedef struct SculptGradientContext {

  eSculptGradientType gradient_type;
  ViewContext vc;

  int symm;

  int update_type;
  float line_points[2][2];

  float line_length;

  float depth_point[3];

  float gradient_plane[4];
  float initial_location[3];

  float gradient_line[3];
  float initial_projected_location[2];

  float strength;
  void (*sculpt_gradient_begin)(struct bContext *);

  void (*sculpt_gradient_apply_for_element)(struct Sculpt *,
                                            struct SculptSession *,
                                            SculptOrigVertData *orig_data,
                                            PBVHVertexIter *vd,
                                            float gradient_value,
                                            float fade_value);
  void (*sculpt_gradient_node_update)(struct PBVHNode *);
  void (*sculpt_gradient_end)(struct bContext *);
} SculptGradientContext;

/* IPMask filter vertex callback function. */
typedef float(SculptIPMaskFilterStepVertexCB)(struct SculptSession *, SculptVertRef, float *);

typedef struct MaskFilterDeltaStep {
  int totelem;
  int *index;
  float *delta;
} MaskFilterDeltaStep;

typedef struct FilterCache {
  bool enabled_axis[3];
  bool enabled_force_axis[3];
  int random_seed;

  /* Used for alternating between filter operations in filters that need to apply different ones to
   * achieve certain effects. */
  int iteration_count;

  /* Stores the displacement produced by the laplacian step of HC smooth. */
  float (*surface_smooth_laplacian_disp)[3];
  float surface_smooth_shape_preservation;
  float surface_smooth_current_vertex;

  /* Sharpen mesh filter. */
  float sharpen_smooth_ratio;
  float sharpen_intensify_detail_strength;
  int sharpen_curvature_smooth_iterations;
  float *sharpen_factor;
  float (*detail_directions)[3];

  /* Sphere mesh filter. */
  float sphere_center[3];
  float sphere_radius;

  /* Filter orientation. */
  SculptFilterOrientation orientation;
  float obmat[4][4];
  float obmat_inv[4][4];
  float viewmat[4][4];
  float viewmat_inv[4][4];

  /* Displacement eraser. */
  float (*limit_surface_co)[3];

  /* unmasked nodes */
  PBVHNode **nodes;
  int totnode;

  /* Cloth filter. */
  SculptClothSimulation *cloth_sim;
  float cloth_sim_pinch_point[3];

  /* mask expand iteration caches */
  int mask_update_current_it;
  int mask_update_last_it;
  int *mask_update_it;
  float *normal_factor;
  float *edge_factor;
  float *prev_mask;
  float mask_expand_initial_co[3];

  int new_face_set;
  int *prev_face_set;

  int active_face_set;

  /* Transform. */
  SculptTransformDisplacementMode transform_displacement_mode;

  /* Gradient. */
  SculptGradientContext *gradient_context;

  /* Auto-masking. */
  AutomaskingCache *automasking;

  /* Mask Filter. */
  int mask_filter_current_step;
  float *mask_filter_ref;
  SculptIPMaskFilterStepVertexCB *mask_filter_step_forward;
  SculptIPMaskFilterStepVertexCB *mask_filter_step_backward;

  GHash *mask_delta_step;

  bool preserve_fset_boundaries;
  bool weighted_smooth;
  float hard_edge_fac;
  bool hard_edge_mode;
  float bound_smooth_radius;
} FilterCache;

void SCULPT_cache_calc_brushdata_symm(StrokeCache *cache,
                                      const char symm,
                                      const char axis,
                                      const float angle);
void SCULPT_cache_free(SculptSession *ss, struct Object *ob, StrokeCache *cache);

bool SCULPT_vertex_check_origdata(SculptSession *ss, SculptVertRef vertex);

void SCULPT_orig_vert_data_init(SculptOrigVertData *data,
                                Object *ob,
                                PBVHNode *node,
                                SculptUndoType type);
void SCULPT_orig_vert_data_update(SculptOrigVertData *orig_data, SculptVertRef vertex);
void SCULPT_orig_vert_data_unode_init(SculptOrigVertData *data,
                                      Object *ob,
                                      struct SculptUndoNode *unode);

SculptUndoNode *SCULPT_undo_push_node(Object *ob, PBVHNode *node, SculptUndoType type);
SculptUndoNode *SCULPT_undo_get_node(PBVHNode *node, SculptUndoType type);
SculptUndoNode *SCULPT_undo_get_first_node(void);
void SCULPT_undo_push_begin(struct Object *ob, const char *name);
void SCULPT_undo_push_end(struct Object *ob);
void SCULPT_undo_push_end_ex(struct Object *ob, const bool use_nested_undo);

void SCULPT_vertcos_to_key(Object *ob, KeyBlock *kb, const float (*vertCos)[3]);

void SCULPT_update_object_bounding_box(struct Object *ob);

bool SCULPT_get_redraw_rect(struct ARegion *region,
                            struct RegionView3D *rv3d,
                            Object *ob,
                            rcti *rect);

/* Poly Loops. */
SculptEdgeRef sculpt_poly_loop_initial_edge_from_cursor(Object *ob);
BLI_bitmap *sculpt_poly_loop_from_cursor(struct Object *ob);

/* Operators. */

/* Face Set by Topology. */
void SCULPT_OT_face_set_by_topology(struct wmOperatorType *ot);

/* Expand. */
void SCULPT_OT_expand(struct wmOperatorType *ot);
void sculpt_expand_modal_keymap(struct wmKeyConfig *keyconf);

/* Gestures. */
void SCULPT_OT_face_set_lasso_gesture(struct wmOperatorType *ot);
void SCULPT_OT_face_set_box_gesture(struct wmOperatorType *ot);

void SCULPT_OT_trim_lasso_gesture(struct wmOperatorType *ot);
void SCULPT_OT_trim_box_gesture(struct wmOperatorType *ot);

void SCULPT_OT_project_line_gesture(struct wmOperatorType *ot);
void SCULPT_OT_project_lasso_gesture(struct wmOperatorType *ot);
void SCULPT_OT_project_box_gesture(struct wmOperatorType *ot);

/* Face Sets. */
void SCULPT_OT_face_sets_randomize_colors(struct wmOperatorType *ot);
void SCULPT_OT_face_sets_change_visibility(struct wmOperatorType *ot);
void SCULPT_OT_face_sets_init(struct wmOperatorType *ot);
void SCULPT_OT_face_sets_create(struct wmOperatorType *ot);
void SCULPT_OT_face_sets_edit(struct wmOperatorType *ot);

/* Transform. */
void SCULPT_OT_set_pivot_position(struct wmOperatorType *ot);

/* Mesh Filter. */
void SCULPT_OT_mesh_filter(struct wmOperatorType *ot);

/* Cloth Filter. */
void SCULPT_OT_cloth_filter(struct wmOperatorType *ot);

/* Color Filter. */
void SCULPT_OT_color_filter(struct wmOperatorType *ot);

/* Mask filter and Dirty Mask. */
void SCULPT_OT_mask_filter(struct wmOperatorType *ot);
void SCULPT_OT_dirty_mask(struct wmOperatorType *ot);

void SCULPT_OT_ipmask_filter(struct wmOperatorType *ot);

/* Mask and Face Sets Expand. */
void SCULPT_OT_mask_expand(struct wmOperatorType *ot);

/* Mask Init. */
void SCULPT_OT_mask_init(struct wmOperatorType *ot);

/* Detail size. */
void SCULPT_OT_detail_flood_fill(struct wmOperatorType *ot);
void SCULPT_OT_sample_detail_size(struct wmOperatorType *ot);
void SCULPT_OT_set_detail_size(struct wmOperatorType *ot);
void SCULPT_OT_dyntopo_detail_size_edit(struct wmOperatorType *ot);

/* Dyntopo. */
void SCULPT_OT_dynamic_topology_toggle(struct wmOperatorType *ot);
bool SCULPT_ensure_dyntopo_node_undo(struct Object *ob,
                                     struct PBVHNode *node,
                                     SculptUndoType type,
                                     int extraType);

float SCULPT_calc_concavity(SculptSession *ss, SculptVertRef vref);

typedef struct SculptCurvatureData {
  float ks[3];
  float principle[3][3];  // normalized
} SculptCurvatureData;

/*
If useAccurateSolver is false, a faster but less accurate
power solver will be used.  If true then BLI_eigen_solve_selfadjoint_m3
will be called.
*/
bool SCULPT_calc_principle_curvatures(SculptSession *ss,
                                      SculptVertRef vertex,
                                      SculptCurvatureData *out,
                                      bool useAccurateSolver);

void SCULPT_curvature_begin(SculptSession *ss, struct PBVHNode *node, bool useAccurateSolver);
void SCULPT_curvature_dir_get(SculptSession *ss,
                              SculptVertRef v,
                              float dir[3],
                              bool useAccurateSolver);

/*

DEPRECATED in favor of SCULPT_temp_customlayer_ensure
which works with all three PBVH types

Ensure a named temporary layer exists, creating it if necassary.
The layer will be marked with CD_FLAG_TEMPORARY.
*/
void SCULPT_dyntopo_ensure_templayer(
    SculptSession *ss, struct Object *ob, int type, const char *name, bool not_temporary);

bool SCULPT_dyntopo_has_templayer(SculptSession *ss, int type, const char *name);

/* Get a named temporary vertex customdata layer offset, if it exists.  If not
  -1 is returned.*/
int SCULPT_dyntopo_get_templayer(SculptSession *ss, int type, const char *name);

void SCULPT_ensure_persistent_layers(SculptSession *ss, struct Object *ob);

#define SCULPT_LAYER_PERS_CO "Persistent Base Co"
#define SCULPT_LAYER_PERS_NO "Persistent Base No"
#define SCULPT_LAYER_PERS_DISP "Persistent Base Height"
#define SCULPT_LAYER_DISP "__temp_layer_disp"
#define SCULPT_LAYER_STROKE_ID "__temp_layer_strokeid"

// these tools don't support dynamic pbvh splitting during the stroke
#define DYNTOPO_HAS_DYNAMIC_SPLIT(tool) true

/*get current symmetry pass index inclusive of both
  mirror and radial symmetry*/
int SCULPT_get_symmetry_pass(const SculptSession *ss);

void SCULPT_on_sculptsession_bmesh_free(SculptSession *ss);
void SCULPT_reorder_bmesh(SculptSession *ss);

static inline void *SCULPT_temp_cdata_get(const SculptVertRef vertex, const SculptCustomLayer *scl)
{
  if (scl->data) {
    char *p = (char *)scl->data;
    int idx = (int)vertex.i;

    if (scl->from_bmesh) {
      BMElem *v = (BMElem *)vertex.i;
      idx = v->head.index;
    }

    return p + scl->elemsize * (int)idx;
  }
  else {
    BMElem *v = (BMElem *)vertex.i;
    return BM_ELEM_CD_GET_VOID_P(v, scl->cd_offset);
  }

  return NULL;
}

// arg, duplicate functions!
static inline void *SCULPT_temp_cdata_get_f(const SculptFaceRef vertex,
                                            const SculptCustomLayer *scl)
{
  if (scl->data) {
    char *p = (char *)scl->data;
    int idx = (int)vertex.i;

    if (scl->from_bmesh) {
      BMElem *v = (BMElem *)vertex.i;
      idx = v->head.index;
    }

    return p + scl->elemsize * (int)idx;
  }
  else {
    BMElem *v = (BMElem *)vertex.i;
    return BM_ELEM_CD_GET_VOID_P(v, scl->cd_offset);
  }

  return NULL;
}

/*
create a custom vertex or face attribute.
always create all of your attributes together with SCULPT_temp_customlayer_ensure,

then initialize their SculptCustomLayer's with SCULPT_temp_customlayer_get
afterwards.  Otherwise customdata offsets might be wrong (for PBVH_BMESH).

return true on success.  if false, layer was not created.

Access per element data with SCULPT_temp_cdata_get.
*/

bool SCULPT_temp_customlayer_ensure(SculptSession *ss,
                                    Object *ob,
                                    AttributeDomain domain,
                                    int proptype,
                                    const char *name,
                                    SculptLayerParams *params);
bool SCULPT_temp_customlayer_get(SculptSession *ss,
                                 Object *ob,
                                 AttributeDomain domain,
                                 int proptype,
                                 const char *name,
                                 SculptCustomLayer *scl,
                                 SculptLayerParams *params);
bool SCULPT_temp_customlayer_release(SculptSession *ss, struct Object *ob, SculptCustomLayer *scl);
bool SCULPT_temp_customlayer_has(SculptSession *ss,
                                 AttributeDomain domain,
                                 int proptype,
                                 const char *name);
void SCULPT_release_customlayers(SculptSession *ss, struct Object *ob, bool non_customdata_only);

bool SCULPT_dyntopo_automasking_init(const SculptSession *ss,
                                     Sculpt *sd,
                                     const Brush *br,
                                     Object *ob,
                                     DyntopoMaskCB *r_mask_cb,
                                     void **r_mask_cb_data);
void SCULPT_dyntopo_automasking_end(void *mask_data);
void SCULPT_uv_brush(Sculpt *sd, Object *ob, PBVHNode **nodes, int totnode);

// returns true if edge disk list around vertex was sorted
// be careful of this function.
bool SCULPT_dyntopo_check_disk_sort(SculptSession *ss, SculptVertRef vertex);
void SCULT_dyntopo_flag_all_disk_sort(SculptSession *ss);

// call SCULPT_cotangents_begin in the main thread before any calls to this function
void SCULPT_dyntopo_get_cotangents(SculptSession *ss,
                                   SculptVertRef vertex,
                                   float *r_ws,
                                   float *r_cot1,
                                   float *r_cot2,
                                   float *r_area,
                                   float *r_totarea);

// call SCULPT_cotangents_begin in the main thread before any calls to this function
void SCULPT_get_cotangents(SculptSession *ss,
                           SculptVertRef vertex,
                           float *r_ws,
                           float *r_cot1,
                           float *r_cot2,
                           float *r_area,
                           float *r_totarea);

// call this in the main thread before any calls to SCULPT_get_cotangents
void SCULPT_cotangents_begin(struct Object *ob, SculptSession *ss);
char SCULPT_mesh_fset_boundary_symmetry_get(struct Object *object);

// exponent to make boundary_smooth_factor more user-friendly
#define BOUNDARY_SMOOTH_EXP 2.0

// edges

SculptBoundaryType SCULPT_edge_is_boundary(const SculptSession *ss,
                                           const SculptEdgeRef edge,
                                           SculptBoundaryType typemask);
void SCULPT_edge_get_verts(const SculptSession *ss,
                           const SculptEdgeRef edge,
                           SculptVertRef *r_v1,
                           SculptVertRef *r_v2);
SculptVertRef SCULPT_edge_other_vertex(const SculptSession *ss,
                                       const SculptEdgeRef edge,
                                       const SculptVertRef vertex);

#define SCULPT_REPLAY
#ifdef SCULPT_REPLAY
struct SculptReplayLog;
struct SculptBrushSample;

#  ifdef WIN32
#    define REPLAY_EXPORT __declspec(dllexport)
#  else
#    define REPLAY_EXPORT
#  endif

void SCULPT_replay_log_free(struct SculptReplayLog *log);
struct SculptReplayLog *SCULPT_replay_log_create();
void SCULPT_replay_log_end();
void SCULPT_replay_log_start();
char *SCULPT_replay_serialize();
void SCULPT_replay_log_append(struct Sculpt *sd, struct SculptSession *ss, struct Object *ob);
void SCULPT_replay_test(void);

#endif

struct BMesh *SCULPT_dyntopo_empty_bmesh();

/* initializes customdata layer used by SCULPT_neighbor_coords_average_interior when bound_smooth >
 * 0.0f*/
void SCULPT_bound_smooth_ensure(SculptSession *ss, struct Object *ob);

#define SCULPT_stroke_needs_original(brush) \
  ELEM(brush->sculpt_tool, \
       SCULPT_TOOL_DRAW_SHARP, \
       SCULPT_TOOL_GRAB, \
       SCULPT_TOOL_ROTATE, \
       SCULPT_TOOL_THUMB, \
       SCULPT_TOOL_ELASTIC_DEFORM, \
       SCULPT_TOOL_BOUNDARY, \
       SCULPT_TOOL_POSE)

void SCULPT_undo_ensure_bmlog(struct Object *ob);

enum { SCULPT_SHARP_SIMPLE, SCULPT_SHARP_PLANE };

/* utility functions for brushes */
void SCULPT_calc_area_center(
    struct Sculpt *sd, struct Object *ob, PBVHNode **nodes, int totnode, float r_area_co[3]);
/* This calculates flatten center and area normal together,
 * amortizing the memory bandwidth and loop overhead to calculate both at the same time. */
void SCULPT_calc_area_normal_and_center(struct Sculpt *sd,
                                        struct Object *ob,
                                        PBVHNode **nodes,
                                        int totnode,
                                        float r_area_no[3],
                                        float r_area_co[3]);

/* sculpt_brushes.c */

void SCULPT_do_twist_brush(struct Sculpt *sd,
                           struct Object *ob,
                           struct PBVHNode **nodes,
                           int totnode);
void SCULPT_do_fill_brush(struct Sculpt *sd,
                          struct Object *ob,
                          struct PBVHNode **nodes,
                          int totnode);
void SCULPT_do_scrape_brush(struct Sculpt *sd,
                            struct Object *ob,
                            struct PBVHNode **nodes,
                            int totnode);
void SCULPT_do_clay_thumb_brush(struct Sculpt *sd,
                                struct Object *ob,
                                struct PBVHNode **nodes,
                                int totnode);
void SCULPT_do_flatten_brush(struct Sculpt *sd,
                             struct Object *ob,
                             struct PBVHNode **nodes,
                             int totnode);
void SCULPT_do_clay_brush(struct Sculpt *sd,
                          struct Object *ob,
                          struct PBVHNode **nodes,
                          int totnode);
void SCULPT_do_clay_strips_brush(struct Sculpt *sd,
                                 struct Object *ob,
                                 struct PBVHNode **nodes,
                                 int totnode);
void SCULPT_do_snake_hook_brush(struct Sculpt *sd,
                                struct Object *ob,
                                struct PBVHNode **nodes,
                                int totnode);
void SCULPT_do_thumb_brush(struct Sculpt *sd,
                           struct Object *ob,
                           struct PBVHNode **nodes,
                           int totnode);
void SCULPT_do_rotate_brush(struct Sculpt *sd,
                            struct Object *ob,
                            struct PBVHNode **nodes,
                            int totnode);
void SCULPT_do_layer_brush(struct Sculpt *sd,
                           struct Object *ob,
                           struct PBVHNode **nodes,
                           int totnode);
void SCULPT_do_inflate_brush(struct Sculpt *sd,
                             struct Object *ob,
                             struct PBVHNode **nodes,
                             int totnode);
void SCULPT_do_nudge_brush(struct Sculpt *sd,
                           struct Object *ob,
                           struct PBVHNode **nodes,
                           int totnode);
void SCULPT_do_crease_brush(struct Sculpt *sd,
                            struct Object *ob,
                            struct PBVHNode **nodes,
                            int totnode);
void SCULPT_do_pinch_brush(struct Sculpt *sd,
                           struct Object *ob,
                           struct PBVHNode **nodes,
                           int totnode);
void SCULPT_do_grab_brush(struct Sculpt *sd,
                          struct Object *ob,
                          struct PBVHNode **nodes,
                          int totnode);
void SCULPT_do_elastic_deform_brush(struct Sculpt *sd,
                                    struct Object *ob,
                                    struct PBVHNode **nodes,
                                    int totnode);
void SCULPT_do_draw_sharp_brush(struct Sculpt *sd,
                                struct Object *ob,
                                struct PBVHNode **nodes,
                                int totnode);
void SCULPT_do_scene_project_brush(struct Sculpt *sd,
                                   struct Object *ob,
                                   struct PBVHNode **nodes,
                                   int totnode);
void SCULPT_do_slide_brush(struct Sculpt *sd,
                           struct Object *ob,
                           struct PBVHNode **nodes,
                           int totnode);
void SCULPT_do_relax_brush(Sculpt *sd, Object *ob, PBVHNode **nodes, int totnode);
void SCULPT_do_fairing_brush(struct Sculpt *sd,
                             struct Object *ob,
                             struct PBVHNode **nodes,
                             int totnode);
void SCULPT_do_displacement_smear_brush(struct Sculpt *sd,
                                        struct Object *ob,
                                        struct PBVHNode **nodes,
                                        int totnode);
void SCULPT_do_displacement_eraser_brush(struct Sculpt *sd,
                                         struct Object *ob,
                                         struct PBVHNode **nodes,
                                         int totnode);
void SCULPT_do_draw_brush(struct Sculpt *sd,
                          struct Object *ob,
                          struct PBVHNode **nodes,
                          int totnode);
void SCULPT_do_mask_brush_draw(struct Sculpt *sd,
                               struct Object *ob,
                               struct PBVHNode **nodes,
                               int totnode);
void SCULPT_do_mask_brush(struct Sculpt *sd,
                          struct Object *ob,
                          struct PBVHNode **nodes,
                          int totnode);
void SCULPT_bmesh_topology_rake(struct Sculpt *sd,
                                struct Object *ob,
                                struct PBVHNode **nodes,
                                const int totnode,
                                float bstrength,
                                bool needs_origco);

void SCULPT_stroke_cache_snap_context_init(struct bContext *C, struct Object *ob);
void SCULPT_fairing_brush_exec_fairing_for_cache(struct Sculpt *sd, struct Object *ob);
void SCULPT_do_auto_face_set(Sculpt *sd, Object *ob, PBVHNode **nodes, int totnode);

/* end sculpt_brushes.c stuff */

void SCULPT_OT_brush_stroke(struct wmOperatorType *ot);

typedef struct SculptFaceSetDrawData {
  struct Sculpt *sd;
  struct Object *ob;
  PBVHNode **nodes;
  int totnode;
  struct Brush *brush;
  float bstrength;

  int faceset;
  int count;
  bool use_fset_curve;
  bool use_fset_strength;

  float *prev_stroke_direction;
  float *stroke_direction;
  float *next_stroke_direction;
  struct BrushChannel *curve_ch;
} SculptFaceSetDrawData;

void do_draw_face_sets_brush_task_cb_ex(void *__restrict userdata,
                                        const int n,
                                        const struct TaskParallelTLS *__restrict tls);<|MERGE_RESOLUTION|>--- conflicted
+++ resolved
@@ -576,19 +576,12 @@
 
 /* Geodesic distances. */
 
-<<<<<<< HEAD
-/* Returns an array indexed by vertex index containing the geodesic distance to the closest vertex
-in the initial vertex set. The caller is responsible for freeing the array.
-Geodesic distances will only work when used with PBVH_FACES or PBVH_BMESH, for other types of PBVH
-it will fallback to euclidean distances to one of the initial vertices in the set. */
-=======
 /**
  * Returns an array indexed by vertex index containing the geodesic distance to the closest vertex
  * in the initial vertex set. The caller is responsible for freeing the array.
  * Geodesic distances will only work when used with PBVH_FACES, for other types of PBVH it will
  * fallback to euclidean distances to one of the initial vertices in the set.
  */
->>>>>>> 7e82c840
 float *SCULPT_geodesic_distances_create(struct Object *ob,
                                         struct GSet *initial_vertices,
                                         const float limit_radius,
