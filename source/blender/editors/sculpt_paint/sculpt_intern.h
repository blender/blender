--- conflicted
+++ resolved
@@ -143,25 +143,16 @@
 void SCULPT_vertex_random_access_ensure(struct SculptSession *ss);
 void SCULPT_face_random_access_ensure(struct SculptSession *ss);
 
-<<<<<<< HEAD
 int SCULPT_vertex_valence_get(const struct SculptSession *ss, SculptVertRef vertex);
-=======
-int SCULPT_vertex_count_get(struct SculptSession *ss);
-
-const float *SCULPT_vertex_co_get(struct SculptSession *ss, int index);
-void SCULPT_vertex_normal_get(SculptSession *ss, int index, float no[3]);
-float SCULPT_vertex_mask_get(struct SculptSession *ss, int index);
-
-bool SCULPT_vertex_color_get(SculptSession *ss, int index, float out[4]);
-void SCULPT_vertex_color_set(SculptSession *ss, int index, float color[4]);
+int SCULPT_vertex_count_get(const struct SculptSession *ss);
+
+bool SCULPT_vertex_color_get(const SculptSession *ss, SculptVertRef vertex, float out[4]);
+void SCULPT_vertex_color_set(const SculptSession *ss, SculptVertRef vertex, float color[4]);
 bool SCULPT_has_colors(const SculptSession *ss);
->>>>>>> 6c0da7cc
-
-int SCULPT_vertex_count_get(const struct SculptSession *ss);
+
 const float *SCULPT_vertex_co_get(struct SculptSession *ss, SculptVertRef index);
 void SCULPT_vertex_normal_get(SculptSession *ss, SculptVertRef index, float no[3]);
 float SCULPT_vertex_mask_get(struct SculptSession *ss, SculptVertRef index);
-const float *SCULPT_vertex_color_get(SculptSession *ss, SculptVertRef index);
 
 const float *SCULPT_vertex_persistent_co_get(SculptSession *ss, SculptVertRef index);
 void SCULPT_vertex_persistent_normal_get(SculptSession *ss, SculptVertRef index, float no[3]);
@@ -391,7 +382,7 @@
 void SCULPT_face_sets_visibility_invert(SculptSession *ss);
 void SCULPT_face_sets_visibility_all_set(SculptSession *ss, bool visible);
 
-void SCULPT_face_ensure_original(SculptSession *ss);
+void SCULPT_face_ensure_original(SculptSession *ss, struct Object *ob);
 int SCULPT_face_set_original_get(SculptSession *ss, SculptFaceRef face);
 void SCULPT_face_check_origdata(SculptSession *ss, SculptFaceRef face);
 
@@ -524,9 +515,9 @@
 
 struct Mesh;
 
-void SCULPT_update_customdata_refs(SculptSession *ss);
-
-void SCULPT_dyntopo_node_layers_update_offsets(SculptSession *ss);
+void SCULPT_update_customdata_refs(SculptSession *ss, Object *ob);
+
+void SCULPT_dyntopo_node_layers_update_offsets(SculptSession *ss, Object *ob);
 void SCULPT_dynamic_topology_sync_layers(Object *ob, struct Mesh *me);
 
 void SCULPT_dynamic_topology_enable_ex(struct Main *bmain,
@@ -542,7 +533,7 @@
 bool SCULPT_stroke_is_dynamic_topology(const SculptSession *ss, const Brush *brush);
 
 void SCULPT_dynamic_topology_triangulate(struct SculptSession *ss, struct BMesh *bm);
-void SCULPT_dyntopo_node_layers_add(struct SculptSession *ss);
+void SCULPT_dyntopo_node_layers_add(struct SculptSession *ss, Object *ob);
 void SCULPT_dyntopo_save_origverts(struct SculptSession *ss);
 
 enum eDynTopoWarnFlag SCULPT_dynamic_topology_check(Scene *scene, Object *ob);
@@ -559,7 +550,9 @@
 struct AutomaskingCache *SCULPT_automasking_active_cache_get(SculptSession *ss);
 
 struct AutomaskingCache *SCULPT_automasking_cache_init(Sculpt *sd, const Brush *brush, Object *ob);
-void SCULPT_automasking_cache_free(SculptSession *ss, struct AutomaskingCache *automasking);
+void SCULPT_automasking_cache_free(SculptSession *ss,
+                                   Object *ob,
+                                   struct AutomaskingCache *automasking);
 
 bool SCULPT_is_automasking_mode_enabled(const SculptSession *ss,
                                         const Sculpt *sd,
@@ -601,8 +594,11 @@
                                    const float limit_radius);
 
 /* Filters. */
-void SCULPT_filter_cache_init(struct bContext *C, Object *ob, Sculpt *sd, const int undo_type);
-void SCULPT_filter_cache_free(SculptSession *ss);
+void SCULPT_filter_cache_init(struct bContext *C,
+                              struct Object *ob,
+                              Sculpt *sd,
+                              const int undo_type);
+void SCULPT_filter_cache_free(SculptSession *ss, struct Object *ob);
 
 void SCULPT_mask_filter_smooth_apply(
     Sculpt *sd, Object *ob, PBVHNode **nodes, const int totnode, const int smooth_iterations);
@@ -619,6 +615,7 @@
 
 struct SculptClothSimulation *SCULPT_cloth_brush_simulation_create(
     struct SculptSession *ss,
+    struct Object *ob,
     const float cloth_mass,
     const float cloth_damping,
     const float cloth_softbody_strength,
@@ -1746,7 +1743,7 @@
                                       const char symm,
                                       const char axis,
                                       const float angle);
-void SCULPT_cache_free(SculptSession *ss, StrokeCache *cache);
+void SCULPT_cache_free(SculptSession *ss, struct Object *ob, StrokeCache *cache);
 
 bool SCULPT_vertex_check_origdata(SculptSession *ss, SculptVertRef vertex);
 
@@ -1874,10 +1871,8 @@
 Ensure a named temporary layer exists, creating it if necassary.
 The layer will be marked with CD_FLAG_TEMPORARY.
 */
-void SCULPT_dyntopo_ensure_templayer(SculptSession *ss,
-                                     int type,
-                                     const char *name,
-                                     bool not_temporary);
+void SCULPT_dyntopo_ensure_templayer(
+    SculptSession *ss, struct Object *ob, int type, const char *name, bool not_temporary);
 
 bool SCULPT_dyntopo_has_templayer(SculptSession *ss, int type, const char *name);
 
@@ -1885,7 +1880,7 @@
   -1 is returned.*/
 int SCULPT_dyntopo_get_templayer(SculptSession *ss, int type, const char *name);
 
-void SCULPT_ensure_persistent_layers(SculptSession *ss);
+void SCULPT_ensure_persistent_layers(SculptSession *ss, struct Object *ob);
 
 #define SCULPT_LAYER_PERS_CO "Persistent Base Co"
 #define SCULPT_LAYER_PERS_NO "Persistent Base No"
@@ -1960,22 +1955,24 @@
 */
 
 bool SCULPT_temp_customlayer_ensure(SculptSession *ss,
+                                    Object *ob,
                                     AttributeDomain domain,
                                     int proptype,
                                     const char *name,
                                     SculptLayerParams *params);
 bool SCULPT_temp_customlayer_get(SculptSession *ss,
+                                 Object *ob,
                                  AttributeDomain domain,
                                  int proptype,
                                  const char *name,
                                  SculptCustomLayer *scl,
                                  SculptLayerParams *params);
-bool SCULPT_temp_customlayer_release(SculptSession *ss, SculptCustomLayer *scl);
+bool SCULPT_temp_customlayer_release(SculptSession *ss, struct Object *ob, SculptCustomLayer *scl);
 bool SCULPT_temp_customlayer_has(SculptSession *ss,
                                  AttributeDomain domain,
                                  int proptype,
                                  const char *name);
-void SCULPT_release_customlayers(SculptSession *ss, bool non_customdata_only);
+void SCULPT_release_customlayers(SculptSession *ss, struct Object *ob, bool non_customdata_only);
 
 bool SCULPT_dyntopo_automasking_init(const SculptSession *ss,
                                      Sculpt *sd,
@@ -2054,7 +2051,7 @@
 
 /* initializes customdata layer used by SCULPT_neighbor_coords_average_interior when bound_smooth >
  * 0.0f*/
-void SCULPT_bound_smooth_ensure(SculptSession *ss);
+void SCULPT_bound_smooth_ensure(SculptSession *ss, struct Object *ob);
 
 #define SCULPT_stroke_needs_original(brush) \
   ELEM(brush->sculpt_tool, \
