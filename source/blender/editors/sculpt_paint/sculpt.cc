/* SPDX-License-Identifier: GPL-2.0-or-later
 * Copyright 2006 by Nicholas Bishop. All rights reserved. */

/** \file
 * \ingroup edsculpt
 * Implements the Sculpt Mode tools.
 */

#include <cmath>
#include <cstdlib>
#include <cstring>

#include "MEM_guardedalloc.h"

#include "BLI_alloca.h"
#include "BLI_blenlib.h"
#include "BLI_dial_2d.h"
#include "BLI_ghash.h"
#include "BLI_gsqueue.h"
#include "BLI_index_range.hh"
#include "BLI_math.h"
#include "BLI_math_vector.hh"
#include "BLI_set.hh"
#include "BLI_task.h"
#include "BLI_task.hh"
#include "BLI_timeit.hh"
#include "BLI_utildefines.h"
#include "BLI_vector.hh"

#include "DNA_brush_types.h"
#include "DNA_customdata_types.h"
#include "DNA_mesh_types.h"
#include "DNA_meshdata_types.h"
#include "DNA_node_types.h"
#include "DNA_object_types.h"
#include "DNA_scene_types.h"

#include "BKE_attribute.h"
#include "BKE_attribute.hh"
#include "BKE_brush.h"
#include "BKE_ccg.h"
#include "BKE_colortools.h"
#include "BKE_context.h"
#include "BKE_dyntopo.hh"
#include "BKE_image.h"
#include "BKE_key.h"
#include "BKE_lib_id.h"
#include "BKE_main.h"
#include "BKE_mesh.hh"
#include "BKE_mesh_mapping.h"
#include "BKE_modifier.h"
#include "BKE_multires.h"
#include "BKE_node_runtime.hh"
#include "BKE_object.h"
#include "BKE_paint.h"
#include "BKE_pbvh.h"
#include "BKE_report.h"
#include "BKE_scene.h"
#include "BKE_subdiv_ccg.h"
#include "BKE_subsurf.h"

#include "NOD_texture.h"

#include "DEG_depsgraph.h"

#include "WM_api.h"
#include "WM_types.h"

#include "ED_paint.h"
#include "ED_screen.h"
#include "ED_sculpt.h"
#include "ED_view3d.h"

#include "paint_intern.hh"
#include "sculpt_intern.hh"

#include "RNA_access.h"
#include "RNA_define.h"

#include "../../bmesh/intern/bmesh_idmap.h"
#include "bmesh.h"

using blender::float3;
using blender::IndexRange;
using blender::int2;
using blender::MutableSpan;
using blender::Set;
using blender::Span;
using blender::Vector;

using namespace blender::bke::paint;

static bool is_realtime_restored(Brush *brush)
{
  return ((brush->flag & BRUSH_ANCHORED) ||
          (ELEM(brush->sculpt_tool, SCULPT_TOOL_GRAB, SCULPT_TOOL_ELASTIC_DEFORM) &&
           BKE_brush_use_size_pressure(brush)) ||
          (brush->flag & BRUSH_DRAG_DOT));
}

float SCULPT_calc_radius(ViewContext *vc,
                         const Brush *brush,
                         const Scene *scene,
                         const float3 location)
{
  if (!BKE_brush_use_locked_size(scene, brush)) {
    return paint_calc_object_space_radius(vc, location, BKE_brush_size_get(scene, brush));
  }
  else {
    return BKE_brush_unprojected_radius_get(scene, brush);
  }
}

/* -------------------------------------------------------------------- */
/** \name Sculpt PBVH Abstraction API
 *
 * This is read-only, for writing use PBVH vertex iterators. There vd.index matches
 * the indices used here.
 *
 * For multi-resolution, the same vertex in multiple grids is counted multiple times, with
 * different index for each grid.
 * \{ */

void SCULPT_vertex_random_access_ensure(SculptSession *ss)
{
  if (ss->bm) {
    ss->totfaces = ss->totpoly = ss->bm->totface;
    ss->totvert = ss->bm->totvert;

    BM_mesh_elem_index_ensure(ss->bm, BM_VERT | BM_EDGE | BM_FACE);
    BM_mesh_elem_table_ensure(ss->bm, BM_VERT | BM_EDGE | BM_FACE);
  }
}

void SCULPT_face_normal_get(SculptSession *ss, PBVHFaceRef face, float no[3])
{
  switch (BKE_pbvh_type(ss->pbvh)) {
    case PBVH_BMESH: {
      BMFace *f = (BMFace *)face.i;

      copy_v3_v3(no, f->no);
      break;
    }

    case PBVH_FACES:
    case PBVH_GRIDS: {
      no = blender::bke::mesh::poly_normal_calc(
          {reinterpret_cast<float3 *>(ss->vert_positions), ss->totvert},
          ss->corner_verts.slice(ss->polys[face.i]));
      break;
    }
    default: /* Failed. */
      zero_v3(no);
      break;
  }
}

/* Sculpt PBVH abstraction API
 *
 * This is read-only, for writing use PBVH vertex iterators. There vd.index matches
 * the indices used here.
 *
 * For multi-resolution, the same vertex in multiple grids is counted multiple times, with
 * different index for each grid. */

void SCULPT_face_random_access_ensure(SculptSession *ss)
{
  if (ss->bm) {
    ss->totfaces = ss->totpoly = ss->bm->totface;
    ss->totvert = ss->bm->totvert;

    BM_mesh_elem_index_ensure(ss->bm, BM_FACE);
    BM_mesh_elem_table_ensure(ss->bm, BM_FACE);
  }
}

const float *SCULPT_vertex_origco_get(SculptSession *ss, PBVHVertRef vertex)
{
  return vertex_attr_ptr<float>(vertex, ss->attrs.orig_co);
}

const float *SCULPT_vertex_origno_get(SculptSession *ss, PBVHVertRef vertex)
{
  return vertex_attr_ptr<float>(vertex, ss->attrs.orig_no);
}

int SCULPT_vertex_count_get(const SculptSession *ss)
{
  switch (BKE_pbvh_type(ss->pbvh)) {
    case PBVH_FACES:
      return ss->totvert;
    case PBVH_BMESH:
      return BM_mesh_elem_count(BKE_pbvh_get_bmesh(ss->pbvh), BM_VERT);
    case PBVH_GRIDS:
      return BKE_pbvh_get_grid_num_verts(ss->pbvh);
  }

  return 0;
}

const float *SCULPT_vertex_co_get(SculptSession *ss, PBVHVertRef vertex)
{
  switch (BKE_pbvh_type(ss->pbvh)) {
    case PBVH_FACES: {
      if (ss->shapekey_active || ss->deform_modifiers_active) {
        const float(*positions)[3] = BKE_pbvh_get_vert_positions(ss->pbvh);
        return positions[vertex.i];
      }
      return ss->vert_positions[vertex.i];
    }
    case PBVH_BMESH:
      return ((BMVert *)vertex.i)->co;
    case PBVH_GRIDS: {
      const CCGKey *key = BKE_pbvh_get_grid_key(ss->pbvh);
      const int grid_index = vertex.i / key->grid_area;
      const int vertex_index = vertex.i - grid_index * key->grid_area;
      CCGElem *elem = BKE_pbvh_get_grids(ss->pbvh)[grid_index];
      return CCG_elem_co(key, CCG_elem_offset(key, elem, vertex_index));
    }
  }
  return nullptr;
}

void SCULPT_vertex_co_set(SculptSession *ss, PBVHVertRef vertex, const float *co)
{
  switch (BKE_pbvh_type(ss->pbvh)) {
    case PBVH_FACES: {
      if (ss->shapekey_active || ss->deform_modifiers_active) {
        float(*positions)[3] = BKE_pbvh_get_vert_positions(ss->pbvh);
        copy_v3_v3(positions[vertex.i], co);
      }

      copy_v3_v3(ss->vert_positions[vertex.i], co);
      break;
    }
    case PBVH_BMESH:
      copy_v3_v3(((BMVert *)vertex.i)->co, co);
      break;
    case PBVH_GRIDS: {
      const CCGKey *key = BKE_pbvh_get_grid_key(ss->pbvh);
      const int grid_index = vertex.i / key->grid_area;
      const int vertex_index = vertex.i - grid_index * key->grid_area;
      CCGElem *elem = BKE_pbvh_get_grids(ss->pbvh)[grid_index];
      float *vertex_co = CCG_elem_co(key, CCG_elem_offset(key, elem, vertex_index));

      copy_v3_v3(vertex_co, co);
      break;
    }
  }
}

bool SCULPT_has_loop_colors(const Object *ob)
{
  using namespace blender;
  Mesh *me = BKE_object_get_original_mesh(ob);
  const std::optional<bke::AttributeMetaData> meta_data = me->attributes().lookup_meta_data(
      me->active_color_attribute);
  if (!meta_data) {
    return false;
  }
  if (meta_data->domain != ATTR_DOMAIN_CORNER) {
    return false;
  }
  if (!(CD_TYPE_AS_MASK(meta_data->data_type) & CD_MASK_COLOR_ALL)) {
    return false;
  }
  return true;
}

bool SCULPT_has_colors(const SculptSession *ss)
{
  return ss->bm ? ss->cd_vcol_offset >= 0 : (ss->vcol || ss->mcol);
}

void SCULPT_vertex_color_get(const SculptSession *ss, PBVHVertRef vertex, float r_color[4])
{
  BKE_pbvh_vertex_color_get(ss->pbvh, vertex, r_color);
}

void SCULPT_vertex_color_set(SculptSession *ss, PBVHVertRef vertex, const float color[4])
{
  BKE_pbvh_vertex_color_set(ss->pbvh, vertex, color);
}

void SCULPT_vertex_normal_get(SculptSession *ss, PBVHVertRef vertex, float no[3])
{
  switch (BKE_pbvh_type(ss->pbvh)) {
    case PBVH_FACES: {
      const float(*vert_normals)[3] = BKE_pbvh_get_vert_normals(ss->pbvh);
      copy_v3_v3(no, vert_normals[vertex.i]);
      break;
    }
    case PBVH_BMESH: {
      BMVert *v = (BMVert *)vertex.i;
      copy_v3_v3(no, v->no);
      break;
    }
    case PBVH_GRIDS: {
      const CCGKey *key = BKE_pbvh_get_grid_key(ss->pbvh);
      const int grid_index = vertex.i / key->grid_area;
      const int vertex_index = vertex.i - grid_index * key->grid_area;
      CCGElem *elem = BKE_pbvh_get_grids(ss->pbvh)[grid_index];
      copy_v3_v3(no, CCG_elem_no(key, CCG_elem_offset(key, elem, vertex_index)));
      break;
    }
  }
}

bool SCULPT_has_persistent_base(SculptSession *ss)
{
  return BKE_sculpt_has_persistent_base(ss);
}

const float *SCULPT_vertex_persistent_co_get(SculptSession *ss, PBVHVertRef vertex)
{
  if (ss->attrs.persistent_co) {
    return vertex_attr_ptr<const float>(vertex, ss->attrs.persistent_co);
  }

  return SCULPT_vertex_co_get(ss, vertex);
}

const float *SCULPT_vertex_co_for_grab_active_get(SculptSession *ss, PBVHVertRef vertex)
{
  if (BKE_pbvh_type(ss->pbvh) == PBVH_FACES) {
    /* Always grab active shape key if the sculpt happens on shapekey. */
    if (ss->shapekey_active) {
      const float(*positions)[3] = BKE_pbvh_get_vert_positions(ss->pbvh);
      return positions[vertex.i];
    }

    /* Sculpting on the base mesh. */
    return ss->vert_positions[vertex.i];
  }

  /* Everything else, such as sculpting on multires. */
  return SCULPT_vertex_co_get(ss, vertex);
}

void SCULPT_vertex_limit_surface_get(SculptSession *ss, PBVHVertRef vertex, float r_co[3])
{
  if (BKE_pbvh_type(ss->pbvh) != PBVH_GRIDS) {
    if (ss->attrs.limit_surface) {
      float *f = vertex_attr_ptr<float>(vertex, ss->attrs.limit_surface);
      copy_v3_v3(r_co, f);
    }
    else {
      copy_v3_v3(r_co, SCULPT_vertex_co_get(ss, vertex));
    }

    return;
  }

  const CCGKey *key = BKE_pbvh_get_grid_key(ss->pbvh);
  const int grid_index = vertex.i / key->grid_area;
  const int vertex_index = vertex.i - grid_index * key->grid_area;

  SubdivCCGCoord coord{};

  coord.grid_index = grid_index;
  coord.x = vertex_index % key->grid_size;
  coord.y = vertex_index / key->grid_size;

  BKE_subdiv_ccg_eval_limit_point(ss->subdiv_ccg, &coord, r_co);
}

void SCULPT_vertex_persistent_normal_get(SculptSession *ss, PBVHVertRef vertex, float no[3])
{
  if (ss->attrs.persistent_no) {
    copy_v3_v3(no, vertex_attr_ptr<float>(vertex, ss->attrs.persistent_no));
    return;
  }
  SCULPT_vertex_normal_get(ss, vertex, no);
}

float SCULPT_vertex_mask_get(SculptSession *ss, PBVHVertRef vertex)
{
  switch (BKE_pbvh_type(ss->pbvh)) {
    case PBVH_FACES:
      return ss->vmask ? ss->vmask[vertex.i] : 0.0f;
    case PBVH_BMESH: {
      BMVert *v;
      int cd_mask = CustomData_get_offset(&ss->bm->vdata, CD_PAINT_MASK);

      v = (BMVert *)vertex.i;
      return cd_mask != -1 ? BM_ELEM_CD_GET_FLOAT(v, cd_mask) : 0.0f;
    }
    case PBVH_GRIDS: {
      const CCGKey *key = BKE_pbvh_get_grid_key(ss->pbvh);

      if (key->mask_offset == -1) {
        return 0.0f;
      }

      const int grid_index = vertex.i / key->grid_area;
      const int vertex_index = vertex.i - grid_index * key->grid_area;
      CCGElem *elem = BKE_pbvh_get_grids(ss->pbvh)[grid_index];
      return *CCG_elem_mask(key, CCG_elem_offset(key, elem, vertex_index));
    }
  }

  return 0.0f;
}

PBVHVertRef SCULPT_active_vertex_get(SculptSession *ss)
{
  if (ELEM(BKE_pbvh_type(ss->pbvh), PBVH_FACES, PBVH_BMESH, PBVH_GRIDS)) {
    return ss->active_vertex;
  }

  return BKE_pbvh_make_vref(PBVH_REF_NONE);
}

const float *SCULPT_active_vertex_co_get(SculptSession *ss)
{
  return SCULPT_vertex_co_get(ss, SCULPT_active_vertex_get(ss));
}

void SCULPT_active_vertex_normal_get(SculptSession *ss, float normal[3])
{
  SCULPT_vertex_normal_get(ss, SCULPT_active_vertex_get(ss), normal);
}

float (*SCULPT_mesh_deformed_positions_get(SculptSession *ss))[3]
{
  switch (BKE_pbvh_type(ss->pbvh)) {
    case PBVH_FACES:
      if (ss->shapekey_active || ss->deform_modifiers_active) {
        return BKE_pbvh_get_vert_positions(ss->pbvh);
      }
      return ss->vert_positions;
    case PBVH_BMESH:
    case PBVH_GRIDS:
      return nullptr;
  }
  return nullptr;
}

float *SCULPT_brush_deform_target_vertex_co_get(SculptSession *ss,
                                                const int deform_target,
                                                PBVHVertexIter *iter)
{
  switch (deform_target) {
    case BRUSH_DEFORM_TARGET_GEOMETRY:
      return iter->co;
    case BRUSH_DEFORM_TARGET_CLOTH_SIM:
      return ss->cache->cloth_sim->deformation_pos[iter->index];
  }
  return iter->co;
}

ePaintSymmetryFlags SCULPT_mesh_symmetry_xyz_get(Object *object)
{
  const Mesh *mesh = BKE_mesh_from_object(object);
  return ePaintSymmetryFlags(mesh->symmetry);
}

/* Sculpt Face Sets and Visibility. */

int SCULPT_active_face_set_get(SculptSession *ss)
{
  if (ss->active_face.i == PBVH_REF_NONE) {
    return SCULPT_FACE_SET_NONE;
  }

  switch (BKE_pbvh_type(ss->pbvh)) {
    case PBVH_FACES:
      if (!ss->face_sets) {
        return SCULPT_FACE_SET_NONE;
      }
      return ss->face_sets[ss->active_face.i];
    case PBVH_GRIDS: {
      if (!ss->face_sets) {
        return SCULPT_FACE_SET_NONE;
      }
      const int face_index = BKE_subdiv_ccg_grid_to_face_index(ss->subdiv_ccg,
                                                               ss->active_grid_index);
      return ss->face_sets[face_index];
    }
    case PBVH_BMESH:
      if (ss->cd_faceset_offset != -1 && (ss->active_face.i != PBVH_REF_NONE)) {
        BMFace *f = (BMFace *)ss->active_face.i;
        return BM_ELEM_CD_GET_INT(f, ss->cd_faceset_offset);
      }

      return SCULPT_FACE_SET_NONE;
  }
  return SCULPT_FACE_SET_NONE;
}

void SCULPT_vertex_visible_set(SculptSession *ss, PBVHVertRef vertex, bool visible)
{
  switch (BKE_pbvh_type(ss->pbvh)) {
    case PBVH_FACES: {
      bool *hide_vert = BKE_pbvh_get_vert_hide_for_write(ss->pbvh);
      hide_vert[vertex.i] = visible;
      break;
    }
    case PBVH_BMESH:
      BM_elem_flag_set((BMVert *)vertex.i, BM_ELEM_HIDDEN, !visible);
      break;
    case PBVH_GRIDS:
      break;
  }
}

bool SCULPT_vertex_visible_get(SculptSession *ss, PBVHVertRef vertex)
{
  switch (BKE_pbvh_type(ss->pbvh)) {
    case PBVH_FACES: {
      const bool *hide_vert = BKE_pbvh_get_vert_hide(ss->pbvh);
      return hide_vert == nullptr || !hide_vert[vertex.i];
    }
    case PBVH_BMESH:
      return !BM_elem_flag_test(((BMVert *)vertex.i), BM_ELEM_HIDDEN);
    case PBVH_GRIDS: {
      const CCGKey *key = BKE_pbvh_get_grid_key(ss->pbvh);
      const int grid_index = vertex.i / key->grid_area;
      const int vertex_index = vertex.i - grid_index * key->grid_area;

      BLI_bitmap **grid_hidden = BKE_pbvh_get_grid_visibility(ss->pbvh);
      if (grid_hidden && grid_hidden[grid_index]) {
        return !BLI_BITMAP_TEST(grid_hidden[grid_index], vertex_index);
      }
    }
  }
  return true;
}

void SCULPT_face_set_visibility_set(SculptSession *ss, int face_set, bool visible)
{
  BLI_assert(ss->face_sets != nullptr);
  BLI_assert(ss->hide_poly != nullptr);
  switch (BKE_pbvh_type(ss->pbvh)) {
    case PBVH_FACES:
    case PBVH_GRIDS:
      for (int i = 0; i < ss->totfaces; i++) {
        if (ss->face_sets[i] != face_set) {
          continue;
        }
        ss->hide_poly[i] = !visible;
      }
      break;
    case PBVH_BMESH: {
      BMIter iter;
      BMFace *f;

      BM_ITER_MESH (f, &iter, ss->bm, BM_FACES_OF_MESH) {
        int fset = BM_ELEM_CD_GET_INT(f, ss->cd_faceset_offset);
        int node = BM_ELEM_CD_GET_INT(f, ss->cd_face_node_offset);

        if (fset != face_set) {
          continue;
        }

        BM_elem_flag_set(f, BM_ELEM_HIDDEN, !visible);

        if (node != DYNTOPO_NODE_NONE) {
          BKE_pbvh_vert_tag_update_normal_triangulation(BKE_pbvh_node_from_index(ss->pbvh, node));
        }
      }
      break;
    }
  }
}

void SCULPT_face_visibility_all_invert(SculptSession *ss)
{
  SCULPT_topology_islands_invalidate(ss);

  switch (BKE_pbvh_type(ss->pbvh)) {
    case PBVH_FACES:
    case PBVH_GRIDS:
      BLI_assert(ss->hide_poly != nullptr);

      for (int i = 0; i < ss->totfaces; i++) {
        ss->hide_poly[i] = !ss->hide_poly[i];
      }
      break;
    case PBVH_BMESH: {
      BMIter iter;
      BMFace *f;

      BM_ITER_MESH (f, &iter, ss->bm, BM_FACES_OF_MESH) {
        bool state = BM_elem_flag_test(f, BM_ELEM_HIDDEN);
        BM_elem_flag_set(f, BM_ELEM_HIDDEN, state ^ true);
      }
      break;
    }
  }
}

void SCULPT_face_visibility_all_set(Object *ob, bool visible)
{
  SculptSession *ss = ob->sculpt;

  if (!ss->bm && visible && !ss->attrs.hide_poly) {
    /* Nothing is hidden. */
    return;
  }

  SCULPT_topology_islands_invalidate(ss);
  SCULPT_face_random_access_ensure(ss);

  switch (BKE_pbvh_type(ss->pbvh)) {
    case PBVH_FACES:
    case PBVH_GRIDS:
      /* Note: no need to use the generic loop in PBVH_BMESH, just memset ss->hide_poly. */

      BLI_assert(ss->hide_poly != nullptr);

      if (visible) {
        if (ss->attrs.hide_poly) {
          BKE_sculpt_attribute_destroy(ob, ss->attrs.hide_poly);
        }
        ss->hide_poly = nullptr;
      }
      else {
        if (!ss->hide_poly) {
          ss->hide_poly = BKE_sculpt_hide_poly_ensure(ob);
        }
        memset(ss->hide_poly, !visible, sizeof(bool) * ss->totfaces);
      }
      break;
    case PBVH_BMESH:
      for (int i = 0; i < ss->totfaces; i++) {
        PBVHFaceRef face = BKE_pbvh_index_to_face(ss->pbvh, i);
        BMFace *f = reinterpret_cast<BMFace *>(face.i);
        BM_elem_flag_set(f, BM_ELEM_HIDDEN, !visible);
      }
      break;
  }
}

bool SCULPT_vertex_any_face_visible_get(SculptSession *ss, PBVHVertRef vertex)
{
  switch (BKE_pbvh_type(ss->pbvh)) {
    case PBVH_FACES: {
      if (!ss->hide_poly) {
        return true;
      }
      for (const int poly : ss->pmap[vertex.i]) {
        if (!ss->hide_poly[poly]) {
          return true;
        }
      }
      return false;
    }
    case PBVH_BMESH: {
      BMIter iter;
      BMLoop *l;
      BMVert *v = (BMVert *)vertex.i;

      BM_ITER_ELEM (l, &iter, v, BM_LOOPS_OF_VERT) {
        if (!BM_elem_flag_test(l->f, BM_ELEM_HIDDEN)) {
          return true;
        }
      }

      return false;
    }
    case PBVH_GRIDS:
      return true;
  }
  return true;
}

bool SCULPT_vertex_all_faces_visible_get(const SculptSession *ss, PBVHVertRef vertex)
{
  switch (BKE_pbvh_type(ss->pbvh)) {
    case PBVH_FACES: {
      if (!ss->hide_poly) {
        return true;
      }
      for (const int poly : ss->pmap[vertex.i]) {
        if (ss->hide_poly[poly]) {
          return false;
        }
      }
      return true;
    }
    case PBVH_BMESH: {
      BMVert *v = (BMVert *)vertex.i;
      BMEdge *e = v->e;

      if (!e) {
        return true;
      }

      do {
        BMLoop *l = e->l;

        if (!l) {
          continue;
        }

        do {
          if (BM_elem_flag_test(l->f, BM_ELEM_HIDDEN)) {
            return false;
          }
        } while ((l = l->radial_next) != e->l);
      } while ((e = BM_DISK_EDGE_NEXT(e, v)) != v->e);

      return true;
    }
    case PBVH_GRIDS: {
      if (!ss->hide_poly) {
        return true;
      }
      const CCGKey *key = BKE_pbvh_get_grid_key(ss->pbvh);
      const int grid_index = vertex.i / key->grid_area;
      const int face_index = BKE_subdiv_ccg_grid_to_face_index(ss->subdiv_ccg, grid_index);
      return !ss->hide_poly[face_index];
    }
  }
  return true;
}

void SCULPT_vertex_face_set_set(SculptSession *ss, PBVHVertRef vertex, int face_set)
{
  BKE_sculpt_boundary_flag_update(ss, vertex);

  switch (BKE_pbvh_type(ss->pbvh)) {
    case PBVH_FACES: {
      BLI_assert(ss->face_sets != nullptr);
      for (const int poly_index : ss->pmap[vertex.i]) {
        if (ss->hide_poly && ss->hide_poly[poly_index]) {
          /* Skip hidden faces connected to the vertex. */
          continue;
        }

        for (int vert_i : ss->corner_verts.slice(ss->polys[poly_index])) {
          BKE_sculpt_boundary_flag_update(ss, BKE_pbvh_make_vref(vert_i));
        }

        ss->face_sets[poly_index] = face_set;
      }

      break;
    }
    case PBVH_BMESH: {
      BMIter iter;
      BMLoop *l;
      BMVert *v = (BMVert *)vertex.i;

      BM_ITER_ELEM (l, &iter, v, BM_LOOPS_OF_VERT) {
        int fset = BM_ELEM_CD_GET_INT(l->f, ss->cd_faceset_offset);
        if (!BM_elem_flag_test(l->f, BM_ELEM_HIDDEN) && fset != face_set) {
          BM_ELEM_CD_SET_INT(l->f, ss->cd_faceset_offset, abs(face_set));
        }

        PBVHVertRef vertex2 = {(intptr_t)l->v};
        BKE_sculpt_boundary_flag_update(ss, vertex2);
      }

      break;
    }
    case PBVH_GRIDS: {
      BLI_assert(ss->face_sets != nullptr);
      const CCGKey *key = BKE_pbvh_get_grid_key(ss->pbvh);
      const int grid_index = vertex.i / key->grid_area;
      const int face_index = BKE_subdiv_ccg_grid_to_face_index(ss->subdiv_ccg, grid_index);
      if (ss->hide_poly && ss->hide_poly[face_index]) {
        /* Skip the vertex if it's in a hidden face. */
        return;
      }
      ss->face_sets[face_index] = face_set;
      break;
    }
  }
}

void SCULPT_vertex_face_set_increase(SculptSession *ss, PBVHVertRef vertex, const int increase)
{
  switch (BKE_pbvh_type(ss->pbvh)) {
    case PBVH_FACES: {
      int index = (int)vertex.i;
      MeshElemMap *vert_map = &ss->pmap[index];
      for (int j = 0; j < ss->pmap[index].count; j++) {
        if (ss->face_sets[vert_map->indices[j]] > 0) {
          ss->face_sets[vert_map->indices[j]] += increase;
        }
      }
    } break;
    case PBVH_BMESH: {
      BMVert *v = (BMVert *)vertex.i;
      BMIter iter;
      BMFace *f;

      BM_ITER_ELEM (f, &iter, v, BM_FACES_OF_VERT) {
        int fset = BM_ELEM_CD_GET_INT(f, ss->cd_faceset_offset);

        if (fset <= 0) {
          continue;
        }

        fset += increase;

        BM_ELEM_CD_SET_INT(f, ss->cd_faceset_offset, fset);
      }
      break;
    }
    case PBVH_GRIDS: {
      int index = (int)vertex.i;
      const CCGKey *key = BKE_pbvh_get_grid_key(ss->pbvh);
      const int grid_index = index / key->grid_area;
      const int face_index = BKE_subdiv_ccg_grid_to_face_index(ss->subdiv_ccg, grid_index);
      if (ss->face_sets[face_index] > 0) {
        ss->face_sets[face_index] += increase;
      }

    } break;
  }
}

int SCULPT_vertex_face_set_get(SculptSession *ss, PBVHVertRef vertex)
{
  switch (BKE_pbvh_type(ss->pbvh)) {
    case PBVH_FACES: {
      if (!ss->face_sets) {
        return SCULPT_FACE_SET_NONE;
      }
      int face_set = 0;
      for (const int poly_index : ss->pmap[vertex.i]) {
        if (ss->face_sets[poly_index] > face_set) {
          face_set = abs(ss->face_sets[poly_index]);
        }
      }
      return face_set;
    }
    case PBVH_BMESH: {
      BMIter iter;
      BMLoop *l;
      BMVert *v = (BMVert *)vertex.i;
      int ret = -1;

      BM_ITER_ELEM (l, &iter, v, BM_LOOPS_OF_VERT) {
        int fset = BM_ELEM_CD_GET_INT(l->f, ss->cd_faceset_offset);
        fset = abs(fset);

        if (fset > ret) {
          ret = fset;
        }
      }

      return ret;
    }
    case PBVH_GRIDS: {
      if (!ss->face_sets) {
        return SCULPT_FACE_SET_NONE;
      }
      const CCGKey *key = BKE_pbvh_get_grid_key(ss->pbvh);
      const int grid_index = vertex.i / key->grid_area;
      const int face_index = BKE_subdiv_ccg_grid_to_face_index(ss->subdiv_ccg, grid_index);
      return ss->face_sets[face_index];
    }
  }
  return 0;
}

bool SCULPT_vertex_has_face_set(SculptSession *ss, PBVHVertRef vertex, int face_set)
{
  switch (BKE_pbvh_type(ss->pbvh)) {
    case PBVH_FACES: {
      if (!ss->face_sets) {
        return face_set == SCULPT_FACE_SET_NONE;
      }
      for (const int poly_index : ss->pmap[vertex.i]) {
        if (ss->face_sets[poly_index] == face_set) {
          return true;
        }
      }
      return false;
    }
    case PBVH_BMESH: {
      BMEdge *e;
      BMVert *v = (BMVert *)vertex.i;

      if (ss->cd_faceset_offset == -1) {
        return false;
      }

      e = v->e;

      if (UNLIKELY(!e)) {
        return false;
      }

      do {
        BMLoop *l = e->l;

        if (UNLIKELY(!l)) {
          continue;
        }

        do {
          BMFace *f = l->f;

          if (abs(BM_ELEM_CD_GET_INT(f, ss->cd_faceset_offset)) == abs(face_set)) {
            return true;
          }
        } while ((l = l->radial_next) != e->l);
      } while ((e = BM_DISK_EDGE_NEXT(e, v)) != v->e);

      return false;
    }
    case PBVH_GRIDS: {
      if (!ss->face_sets) {
        return face_set == SCULPT_FACE_SET_NONE;
      }
      const CCGKey *key = BKE_pbvh_get_grid_key(ss->pbvh);
      const int grid_index = vertex.i / key->grid_area;
      const int face_index = BKE_subdiv_ccg_grid_to_face_index(ss->subdiv_ccg, grid_index);
      return ss->face_sets[face_index] == face_set;
    }
  }
  return true;
}

void SCULPT_visibility_sync_all_from_faces(Object *ob)
{
  SculptSession *ss = ob->sculpt;
  Mesh *mesh = BKE_object_get_original_mesh(ob);

  SCULPT_topology_islands_invalidate(ss);

  switch (BKE_pbvh_type(ss->pbvh)) {
    case PBVH_FACES: {
      /* We may have adjusted the ".hide_poly" attribute, now make the hide status attributes for
       * vertices and edges consistent. */
      BKE_mesh_flush_hidden_from_polys(mesh);
      BKE_pbvh_update_hide_attributes_from_mesh(ss->pbvh);
      break;
    }
    case PBVH_GRIDS: {
      /* In addition to making the hide status of the base mesh consistent, we also have to
       * propagate the status to the Multires grids. */
      BKE_mesh_flush_hidden_from_polys(mesh);
      BKE_sculpt_sync_face_visibility_to_grids(mesh, ss->subdiv_ccg);
      break;
    }
    case PBVH_BMESH: {
      BMIter iter;
      BMFace *f;

      /* Hide all verts and edges attached to faces. */
      BM_ITER_MESH (f, &iter, ss->bm, BM_FACES_OF_MESH) {
        BMLoop *l = f->l_first;
        do {
          BM_elem_flag_enable(l->v, BM_ELEM_HIDDEN);
          BM_elem_flag_enable(l->e, BM_ELEM_HIDDEN);
        } while ((l = l->next) != f->l_first);
      }

      /* Unhide verts and edges attached to visible faces. */
      BM_ITER_MESH (f, &iter, ss->bm, BM_FACES_OF_MESH) {
        if (BM_elem_flag_test(f, BM_ELEM_HIDDEN)) {
          continue;
        }

        BM_elem_flag_disable(f, BM_ELEM_HIDDEN);

        BMLoop *l = f->l_first;
        do {
          BM_elem_flag_disable(l->v, BM_ELEM_HIDDEN);
          BM_elem_flag_disable(l->e, BM_ELEM_HIDDEN);
        } while ((l = l->next) != f->l_first);
      }
      break;
    }
  }
}

bool SCULPT_vertex_has_unique_face_set(const SculptSession *ss, PBVHVertRef vertex)
{
<<<<<<< HEAD
  return !SCULPT_vertex_is_boundary(ss, vertex, SCULPT_BOUNDARY_FACE_SET);
=======
  if (!ss->face_sets) {
    return true;
  }
  int face_set = -1;
  for (const int poly_index : ss->pmap[index]) {
    if (face_set == -1) {
      face_set = ss->face_sets[poly_index];
    }
    else {
      if (ss->face_sets[poly_index] != face_set) {
        return false;
      }
    }
  }
  return true;
>>>>>>> 30a25a42
}

int SCULPT_face_set_next_available_get(SculptSession *ss)
{
<<<<<<< HEAD
  if (ss->cd_faceset_offset == -1) {
    return 0;
=======
  const Span<int> vert_map = ss->pmap[v1];
  int p1 = -1, p2 = -1;
  for (int i = 0; i < vert_map.size(); i++) {
    const int poly_i = vert_map[i];
    for (const int corner : ss->polys[poly_i]) {
      if (ss->corner_verts[corner] == v2) {
        if (p1 == -1) {
          p1 = vert_map[i];
          break;
        }

        if (p2 == -1) {
          p2 = vert_map[i];
          break;
        }
      }
    }
  }

  if (p1 != -1 && p2 != -1) {
    return abs(ss->face_sets[p1]) == (ss->face_sets[p2]);
>>>>>>> 30a25a42
  }

  switch (BKE_pbvh_type(ss->pbvh)) {
    case PBVH_FACES:
    case PBVH_GRIDS: {
      if (!ss->face_sets) {
        return 0;
      }
      int next_face_set = 0;
      for (int i = 0; i < ss->totfaces; i++) {
        if (ss->face_sets[i] > next_face_set) {
          next_face_set = ss->face_sets[i];
        }
      }
      next_face_set++;
      return next_face_set;
    }
    case PBVH_BMESH: {
      int next_face_set = 0;
      BMIter iter;
      BMFace *f;
      if (ss->cd_faceset_offset == -1) {
        return 0;
      }

      BM_ITER_MESH (f, &iter, ss->bm, BM_FACES_OF_MESH) {
        int fset = BM_ELEM_CD_GET_INT(f, ss->cd_faceset_offset);
        if (fset > next_face_set) {
          next_face_set = fset;
        }
      }

      next_face_set++;
      return next_face_set;
    }
  }
  return 0;
}

/* Sculpt Neighbor Iterators */

static void sculpt_vertex_neighbor_add(SculptVertexNeighborIter *iter,
                                       PBVHVertRef neighbor,
                                       PBVHEdgeRef edge,
                                       int neighbor_index)
{
  for (int i = 0; i < iter->size; i++) {
    if (iter->neighbors[i].vertex.i == neighbor.i) {
      return;
    }
  }

  if (iter->size >= iter->capacity) {
    iter->capacity += SCULPT_VERTEX_NEIGHBOR_FIXED_CAPACITY;

    if (iter->neighbors == iter->neighbors_fixed) {
      iter->neighbors = (struct _SculptNeighborRef *)MEM_mallocN(
          iter->capacity * sizeof(*iter->neighbors), "neighbor array");
      iter->neighbor_indices = (int *)MEM_mallocN(iter->capacity * sizeof(*iter->neighbor_indices),
                                                  "neighbor array");

      memcpy((void *)iter->neighbors,
             (void *)iter->neighbors_fixed,
             sizeof(*iter->neighbors) * iter->size);
      memcpy((void *)iter->neighbor_indices,
             (void *)iter->neighbor_indices_fixed,
             sizeof(*iter->neighbor_indices) * iter->size);
    }
    else {
      iter->neighbors = (struct _SculptNeighborRef *)MEM_reallocN_id(
          iter->neighbors, iter->capacity * sizeof(*iter->neighbors), "neighbor array");
      iter->neighbor_indices = (int *)MEM_reallocN_id(iter->neighbor_indices,
                                                      iter->capacity *
                                                          sizeof(*iter->neighbor_indices),
                                                      "neighbor array");
    }
  }

  iter->neighbors[iter->size].vertex = neighbor;
  iter->neighbors[iter->size].edge = edge;
  iter->neighbor_indices[iter->size] = neighbor_index;
  iter->size++;
}

static void sculpt_vertex_neighbor_add_nocheck(SculptVertexNeighborIter *iter,
                                               PBVHVertRef neighbor,
                                               PBVHEdgeRef edge,
                                               int neighbor_index)
{
  if (iter->size >= iter->capacity) {
    iter->capacity += SCULPT_VERTEX_NEIGHBOR_FIXED_CAPACITY;

    if (iter->neighbors == iter->neighbors_fixed) {
      iter->neighbors = (struct _SculptNeighborRef *)MEM_mallocN(
          iter->capacity * sizeof(*iter->neighbors), "neighbor array");
      iter->neighbor_indices = (int *)MEM_mallocN(iter->capacity * sizeof(*iter->neighbor_indices),
                                                  "neighbor array");

      memcpy(iter->neighbors, iter->neighbors_fixed, sizeof(*iter->neighbors) * iter->size);

      memcpy(iter->neighbor_indices,
             iter->neighbor_indices_fixed,
             sizeof(*iter->neighbor_indices) * iter->size);
    }
    else {
      iter->neighbors = (struct _SculptNeighborRef *)MEM_reallocN_id(
          iter->neighbors, iter->capacity * sizeof(*iter->neighbors), "neighbor array");
      iter->neighbor_indices = (int *)MEM_reallocN_id(iter->neighbor_indices,
                                                      iter->capacity *
                                                          sizeof(*iter->neighbor_indices),
                                                      "neighbor array");
    }
  }

  iter->neighbors[iter->size].vertex = neighbor;
  iter->neighbors[iter->size].edge = edge;

  iter->neighbor_indices[iter->size] = neighbor_index;
  iter->size++;
}

static void sculpt_vertex_neighbors_get_bmesh(const SculptSession *ss,
                                              PBVHVertRef index,
                                              SculptVertexNeighborIter *iter)
{
  BMVert *v = (BMVert *)index.i;

  iter->is_duplicate = false;

  iter->size = 0;
  iter->num_duplicates = 0;
  iter->has_edge = true;
  iter->capacity = SCULPT_VERTEX_NEIGHBOR_FIXED_CAPACITY;
  iter->neighbors = iter->neighbors_fixed;
  iter->neighbor_indices = iter->neighbor_indices_fixed;
  iter->i = 0;
  iter->no_free = false;

  // cache profiling revealed a hotspot here, don't use BM_ITER
  BMEdge *e = v->e;

  if (!v->e) {
    return;
  }

  BMEdge *e2 = nullptr;

  do {
    BMVert *v2;
    e2 = BM_DISK_EDGE_NEXT(e, v);
    v2 = v == e->v1 ? e->v2 : e->v1;

    uint8_t flag = *BM_ELEM_CD_PTR<uint8_t *>(v2, ss->attrs.flags->bmesh_cd_offset);

    if (!(flag & SCULPTFLAG_VERT_FSET_HIDDEN)) {
      sculpt_vertex_neighbor_add_nocheck(iter,
                                         BKE_pbvh_make_vref((intptr_t)v2),
                                         BKE_pbvh_make_eref((intptr_t)e),
                                         BM_elem_index_get(v2));
    }
  } while ((e = e2) != v->e);

  if (ss->fake_neighbors.use_fake_neighbors) {
    int index = BM_elem_index_get(v);

    BLI_assert(ss->fake_neighbors.fake_neighbor_index != nullptr);
    if (ss->fake_neighbors.fake_neighbor_index[index].i != FAKE_NEIGHBOR_NONE) {
      sculpt_vertex_neighbor_add(iter,
                                 ss->fake_neighbors.fake_neighbor_index[index],
                                 BKE_pbvh_make_eref(PBVH_REF_NONE),
                                 ss->fake_neighbors.fake_neighbor_index[index].i);
    }
  }
}

static void sculpt_vertex_neighbors_get_faces(const SculptSession *ss,
                                              PBVHVertRef vertex,
                                              SculptVertexNeighborIter *iter)
{
  iter->size = 0;
  iter->num_duplicates = 0;
  iter->capacity = SCULPT_VERTEX_NEIGHBOR_FIXED_CAPACITY;
  iter->neighbors = iter->neighbors_fixed;
  iter->neighbor_indices = iter->neighbor_indices_fixed;
  iter->is_duplicate = false;
  iter->has_edge = true;
  iter->no_free = false;

  int *edges = (int *)BLI_array_alloca(edges, SCULPT_VERTEX_NEIGHBOR_FIXED_CAPACITY);
  int *unused_polys = (int *)BLI_array_alloca(unused_polys,
                                              SCULPT_VERTEX_NEIGHBOR_FIXED_CAPACITY * 2);
  bool heap_alloc = false;
  int len = SCULPT_VERTEX_NEIGHBOR_FIXED_CAPACITY;

  BKE_pbvh_pmap_to_edges(ss->pbvh, vertex, &edges, &len, &heap_alloc, &unused_polys);
  /* length of array is now in len */

  for (int i = 0; i < len; i++) {
    const int2 &e = ss->edges[edges[i]];
    int v2 = e[0] == vertex.i ? e[1] : e[0];

    sculpt_vertex_neighbor_add(iter, BKE_pbvh_make_vref(v2), BKE_pbvh_make_eref(edges[i]), v2);
  }

<<<<<<< HEAD
  if (heap_alloc) {
    MEM_freeN(unused_polys);
    MEM_freeN(edges);
  }
#if 0
  for (int i = 0; i < vert_map->count; i++) {
    if (ss->hide_poly && ss->hide_poly[vert_map->indices[i]]) {
      /* Skip connectivity from hidden faces. */
      continue;
    }

    const blender::IndexRange poly = ss->polys[vert_map->indices[i]];
=======
  for (const int poly_i : ss->pmap[vertex.i]) {
    if (ss->hide_poly && ss->hide_poly[poly_i]) {
      /* Skip connectivity from hidden faces. */
      continue;
    }
    const blender::IndexRange poly = ss->polys[poly_i];
>>>>>>> 30a25a42
    const blender::int2 f_adj_v = blender::bke::mesh::poly_find_adjecent_verts(
        poly, ss->corner_verts, vertex.i);
    for (int j = 0; j < 2; j++) {
      if (f_adj_v[j] != vertex.i) {
        sculpt_vertex_neighbor_add(iter, BKE_pbvh_make_vref(f_adj_v[j]), f_adj_v[j]);
      }
    }
  }
#endif

  if (ss->fake_neighbors.use_fake_neighbors) {
    BLI_assert(ss->fake_neighbors.fake_neighbor_index != nullptr);
    if (ss->fake_neighbors.fake_neighbor_index[vertex.i].i != FAKE_NEIGHBOR_NONE) {
      sculpt_vertex_neighbor_add(iter,
                                 ss->fake_neighbors.fake_neighbor_index[vertex.i],
                                 BKE_pbvh_make_eref(PBVH_REF_NONE),
                                 vertex.i);
    }
  }
}

static void sculpt_vertex_neighbors_get_faces_vemap(const SculptSession *ss,
                                                    PBVHVertRef vertex,
                                                    SculptVertexNeighborIter *iter)
{
  int index = BKE_pbvh_vertex_to_index(ss->pbvh, vertex);

  MeshElemMap *vert_map = &ss->vemap[index];
  iter->size = 0;
  iter->num_duplicates = 0;
  iter->capacity = SCULPT_VERTEX_NEIGHBOR_FIXED_CAPACITY;
  iter->neighbors = iter->neighbors_fixed;
  iter->neighbor_indices = iter->neighbor_indices_fixed;
  iter->is_duplicate = false;
  iter->no_free = false;

  for (int i = 0; i < vert_map->count; i++) {
    const int2 &e = ss->edges[vert_map->indices[i]];

    unsigned int v = e[0] == (unsigned int)vertex.i ? e[1] : e[0];
    int8_t flag = vertex_attr_get<uint8_t>(vertex, ss->attrs.flags);

    if (flag & SCULPTFLAG_VERT_FSET_HIDDEN) {
      /* Skip connectivity from hidden faces. */
      continue;
    }

    sculpt_vertex_neighbor_add_nocheck(
        iter, BKE_pbvh_make_vref(v), BKE_pbvh_make_eref(vert_map->indices[i]), v);
  }

  if (ss->fake_neighbors.use_fake_neighbors) {
    BLI_assert(ss->fake_neighbors.fake_neighbor_index != nullptr);
    if (ss->fake_neighbors.fake_neighbor_index[index].i != FAKE_NEIGHBOR_NONE) {
      sculpt_vertex_neighbor_add(iter,
                                 ss->fake_neighbors.fake_neighbor_index[index],
                                 BKE_pbvh_make_eref(PBVH_REF_NONE),
                                 ss->fake_neighbors.fake_neighbor_index[index].i);
    }
  }
}

static void sculpt_vertex_neighbors_get_grids(const SculptSession *ss,
                                              const PBVHVertRef vertex,
                                              const bool include_duplicates,
                                              SculptVertexNeighborIter *iter)
{
  int index = (int)vertex.i;

  /* TODO: optimize this. We could fill #SculptVertexNeighborIter directly,
   * maybe provide coordinate and mask pointers directly rather than converting
   * back and forth between #CCGElem and global index. */
  const CCGKey *key = BKE_pbvh_get_grid_key(ss->pbvh);
  const int grid_index = index / key->grid_area;
  const int vertex_index = index - grid_index * key->grid_area;

  SubdivCCGCoord coord{};
  coord.grid_index = grid_index;
  coord.x = vertex_index % key->grid_size;
  coord.y = vertex_index / key->grid_size;

  SubdivCCGNeighbors neighbors;
  BKE_subdiv_ccg_neighbor_coords_get(ss->subdiv_ccg, &coord, include_duplicates, &neighbors);

  iter->is_duplicate = include_duplicates;

  iter->size = 0;
  iter->num_duplicates = neighbors.num_duplicates;
  iter->capacity = SCULPT_VERTEX_NEIGHBOR_FIXED_CAPACITY;
  iter->neighbors = iter->neighbors_fixed;
  iter->neighbor_indices = iter->neighbor_indices_fixed;
  iter->no_free = false;

  for (int i = 0; i < neighbors.size; i++) {
    int idx = neighbors.coords[i].grid_index * key->grid_area +
              neighbors.coords[i].y * key->grid_size + neighbors.coords[i].x;

    sculpt_vertex_neighbor_add(
        iter, BKE_pbvh_make_vref(idx), BKE_pbvh_make_eref(PBVH_REF_NONE), idx);
  }

  if (ss->fake_neighbors.use_fake_neighbors) {
    BLI_assert(ss->fake_neighbors.fake_neighbor_index != nullptr);
    if (ss->fake_neighbors.fake_neighbor_index[index].i != FAKE_NEIGHBOR_NONE) {
      sculpt_vertex_neighbor_add(iter,
                                 ss->fake_neighbors.fake_neighbor_index[index],
                                 BKE_pbvh_make_eref(PBVH_REF_NONE),
                                 ss->fake_neighbors.fake_neighbor_index[index].i);
    }
  }

  if (neighbors.coords != neighbors.coords_fixed) {
    MEM_freeN(neighbors.coords);
  }
}

void SCULPT_vertex_neighbors_get(const SculptSession *ss,
                                 const PBVHVertRef vertex,
                                 const bool include_duplicates,
                                 SculptVertexNeighborIter *iter)
{
  iter->no_free = false;

  switch (BKE_pbvh_type(ss->pbvh)) {
    case PBVH_FACES:
      /* use vemap if it exists, so result is in disk cycle order */
      if (ss->vemap) {
        BKE_pbvh_set_vemap(ss->pbvh, ss->vemap);
        sculpt_vertex_neighbors_get_faces_vemap(ss, vertex, iter);
      }
      else {
        sculpt_vertex_neighbors_get_faces(ss, vertex, iter);
      }
      return;
    case PBVH_BMESH:
      sculpt_vertex_neighbors_get_bmesh(ss, vertex, iter);
      return;
    case PBVH_GRIDS:
      sculpt_vertex_neighbors_get_grids(ss, vertex, include_duplicates, iter);
      return;
  }
}

static bool sculpt_check_boundary_vertex_in_base_mesh(const SculptSession *ss, const int index)
{
  BLI_assert(ss->vertex_info.boundary);
  return BLI_BITMAP_TEST(ss->vertex_info.boundary, index);
}

/* Utilities */

bool SCULPT_stroke_is_main_symmetry_pass(StrokeCache *cache)
{
  return cache->mirror_symmetry_pass == 0 && cache->radial_symmetry_pass == 0 &&
         cache->tile_pass == 0;
}

bool SCULPT_stroke_is_first_brush_step(StrokeCache *cache)
{
  return cache->first_time && cache->mirror_symmetry_pass == 0 &&
         cache->radial_symmetry_pass == 0 && cache->tile_pass == 0;
}

bool SCULPT_stroke_is_first_brush_step_of_symmetry_pass(StrokeCache *cache)
{
  return cache->first_time;
}

bool SCULPT_check_vertex_pivot_symmetry(const float vco[3], const float pco[3], const char symm)
{
  bool is_in_symmetry_area = true;
  for (int i = 0; i < 3; i++) {
    char symm_it = 1 << i;
    if (symm & symm_it) {
      if (pco[i] == 0.0f) {
        if (vco[i] > 0.0f) {
          is_in_symmetry_area = false;
        }
      }
      if (vco[i] * pco[i] < 0.0f) {
        is_in_symmetry_area = false;
      }
    }
  }
  return is_in_symmetry_area;
}

struct NearestVertexTLSData {
  PBVHVertRef nearest_vertex;
  float nearest_vertex_distance_squared;
};

static void do_nearest_vertex_get_task_cb(void *__restrict userdata,
                                          const int n,
                                          const TaskParallelTLS *__restrict tls)
{
  SculptThreadedTaskData *data = static_cast<SculptThreadedTaskData *>(userdata);
  SculptSession *ss = data->ob->sculpt;
  NearestVertexTLSData *nvtd = static_cast<NearestVertexTLSData *>(tls->userdata_chunk);
  PBVHVertexIter vd;

  BKE_pbvh_vertex_iter_begin (ss->pbvh, data->nodes[n], vd, PBVH_ITER_UNIQUE) {
    float distance_squared = len_squared_v3v3(vd.co, data->nearest_vertex_search_co);
    if (distance_squared < nvtd->nearest_vertex_distance_squared &&
        distance_squared < data->max_distance_squared)
    {
      nvtd->nearest_vertex = vd.vertex;
      nvtd->nearest_vertex_distance_squared = distance_squared;
    }
  }
  BKE_pbvh_vertex_iter_end;
}

static void nearest_vertex_get_reduce(const void *__restrict /*userdata*/,
                                      void *__restrict chunk_join,
                                      void *__restrict chunk)
{
  NearestVertexTLSData *join = static_cast<NearestVertexTLSData *>(chunk_join);
  NearestVertexTLSData *nvtd = static_cast<NearestVertexTLSData *>(chunk);
  if (join->nearest_vertex.i == PBVH_REF_NONE) {
    join->nearest_vertex = nvtd->nearest_vertex;
    join->nearest_vertex_distance_squared = nvtd->nearest_vertex_distance_squared;
  }
  else if (nvtd->nearest_vertex_distance_squared < join->nearest_vertex_distance_squared) {
    join->nearest_vertex = nvtd->nearest_vertex;
    join->nearest_vertex_distance_squared = nvtd->nearest_vertex_distance_squared;
  }
}

PBVHVertRef SCULPT_nearest_vertex_get(
    Sculpt *sd, Object *ob, const float co[3], float max_distance, bool use_original)
{
  SculptSession *ss = ob->sculpt;
  Vector<PBVHNode *> nodes;

  SculptSearchSphereData data{};
  data.sd = sd;
  data.radius_squared = max_distance * max_distance;
  data.original = use_original;
  data.center = co;

  nodes = blender::bke::pbvh::search_gather(ss->pbvh, SCULPT_search_sphere_cb, &data);
  if (nodes.is_empty()) {
    return BKE_pbvh_make_vref(PBVH_REF_NONE);
  }

  SculptThreadedTaskData task_data{};
  task_data.sd = sd;
  task_data.ob = ob;
  task_data.nodes = nodes;
  task_data.max_distance_squared = max_distance * max_distance;

  copy_v3_v3(task_data.nearest_vertex_search_co, co);
  NearestVertexTLSData nvtd;
  nvtd.nearest_vertex.i = PBVH_REF_NONE;
  nvtd.nearest_vertex_distance_squared = FLT_MAX;

  TaskParallelSettings settings;
  BKE_pbvh_parallel_range_settings(&settings, true, nodes.size());
  settings.func_reduce = nearest_vertex_get_reduce;
  settings.userdata_chunk = &nvtd;
  settings.userdata_chunk_size = sizeof(NearestVertexTLSData);
  BLI_task_parallel_range(0, nodes.size(), &task_data, do_nearest_vertex_get_task_cb, &settings);

  return nvtd.nearest_vertex;
}

bool SCULPT_is_symmetry_iteration_valid(char i, char symm)
{
  return i == 0 || (symm & i && (symm != 5 || i != 3) && (symm != 6 || !ELEM(i, 3, 5)));
}

bool SCULPT_is_vertex_inside_brush_radius_symm(const float vertex[3],
                                               const float br_co[3],
                                               float radius,
                                               char symm)
{
  for (char i = 0; i <= symm; ++i) {
    if (!SCULPT_is_symmetry_iteration_valid(i, symm)) {
      continue;
    }
    float location[3];
    flip_v3_v3(location, br_co, ePaintSymmetryFlags(i));
    if (len_squared_v3v3(location, vertex) < radius * radius) {
      return true;
    }
  }
  return false;
}

void SCULPT_tag_update_overlays(bContext *C)
{
  ARegion *region = CTX_wm_region(C);
  ED_region_tag_redraw(region);

  Object *ob = CTX_data_active_object(C);
  WM_event_add_notifier(C, NC_OBJECT | ND_DRAW, ob);

  DEG_id_tag_update(&ob->id, ID_RECALC_SHADING);

  RegionView3D *rv3d = CTX_wm_region_view3d(C);
  if (!BKE_sculptsession_use_pbvh_draw(ob, rv3d)) {
    DEG_id_tag_update(&ob->id, ID_RECALC_GEOMETRY);
  }
}

/** \} */

/* -------------------------------------------------------------------- */
/** \name Sculpt Flood Fill API
 *
 * Iterate over connected vertices, starting from one or more initial vertices.
 * \{ */

void SCULPT_floodfill_init(SculptSession *ss, SculptFloodFill *flood)
{
  int vertex_count = SCULPT_vertex_count_get(ss);
  SCULPT_vertex_random_access_ensure(ss);

  flood->queue = BLI_gsqueue_new(sizeof(intptr_t));
  flood->visited_verts = BLI_BITMAP_NEW(vertex_count, "visited verts");
}

void SCULPT_floodfill_add_initial(SculptFloodFill *flood, PBVHVertRef vertex)
{
  BLI_gsqueue_push(flood->queue, &vertex);
}

void SCULPT_floodfill_add_and_skip_initial(SculptSession *ss,
                                           SculptFloodFill *flood,
                                           PBVHVertRef vertex)
{
  BLI_gsqueue_push(flood->queue, &vertex);
  BLI_BITMAP_ENABLE(flood->visited_verts, BKE_pbvh_vertex_to_index(ss->pbvh, vertex));
}

void SCULPT_floodfill_add_initial_with_symmetry(Sculpt *sd,
                                                Object *ob,
                                                SculptSession *ss,
                                                SculptFloodFill *flood,
                                                PBVHVertRef vertex,
                                                float radius)
{
  /* Add active vertex and symmetric vertices to the queue. */
  const char symm = SCULPT_mesh_symmetry_xyz_get(ob);
  for (char i = 0; i <= symm; ++i) {
    if (!SCULPT_is_symmetry_iteration_valid(i, symm)) {
      continue;
    }
    PBVHVertRef v = {PBVH_REF_NONE};

    if (i == 0) {
      v = vertex;
    }
    else if (radius > 0.0f) {
      float radius_squared = (radius == FLT_MAX) ? FLT_MAX : radius * radius;
      float location[3];
      flip_v3_v3(location, SCULPT_vertex_co_get(ss, vertex), ePaintSymmetryFlags(i));
      v = SCULPT_nearest_vertex_get(sd, ob, location, radius_squared, false);
    }

    if (v.i != PBVH_REF_NONE) {
      SCULPT_floodfill_add_initial(flood, v);
    }
  }
}

void SCULPT_floodfill_add_active(
    Sculpt *sd, Object *ob, SculptSession *ss, SculptFloodFill *flood, float radius)
{
  /* Add active vertex and symmetric vertices to the queue. */
  const char symm = SCULPT_mesh_symmetry_xyz_get(ob);
  for (char i = 0; i <= symm; ++i) {
    if (!SCULPT_is_symmetry_iteration_valid(i, symm)) {
      continue;
    }

    PBVHVertRef v = {PBVH_REF_NONE};

    if (i == 0) {
      v = SCULPT_active_vertex_get(ss);
    }
    else if (radius > 0.0f) {
      float location[3];
      flip_v3_v3(location, SCULPT_active_vertex_co_get(ss), ePaintSymmetryFlags(i));
      v = SCULPT_nearest_vertex_get(sd, ob, location, radius, false);
    }

    if (v.i != PBVH_REF_NONE) {
      SCULPT_floodfill_add_initial(flood, v);
    }
  }
}

void SCULPT_floodfill_execute(SculptSession *ss,
                              SculptFloodFill *flood,
                              bool (*func)(SculptSession *ss,
                                           PBVHVertRef from_v,
                                           PBVHVertRef to_v,
                                           bool is_duplicate,
                                           void *userdata),
                              void *userdata)
{
  while (!BLI_gsqueue_is_empty(flood->queue)) {
    PBVHVertRef from_v;

    BLI_gsqueue_pop(flood->queue, &from_v);
    SculptVertexNeighborIter ni;
    SCULPT_VERTEX_DUPLICATES_AND_NEIGHBORS_ITER_BEGIN (ss, from_v, ni) {
      const PBVHVertRef to_v = ni.vertex;
      int to_v_i = BKE_pbvh_vertex_to_index(ss->pbvh, to_v);

      if (BLI_BITMAP_TEST(flood->visited_verts, to_v_i)) {
        continue;
      }

      if (!SCULPT_vertex_visible_get(ss, to_v)) {
        continue;
      }

      BLI_BITMAP_ENABLE(flood->visited_verts, BKE_pbvh_vertex_to_index(ss->pbvh, to_v));

      if (func(ss, from_v, to_v, ni.is_duplicate, userdata)) {
        BLI_gsqueue_push(flood->queue, &to_v);
      }
    }
    SCULPT_VERTEX_NEIGHBORS_ITER_END(ni);
  }
}

void SCULPT_floodfill_free(SculptFloodFill *flood)
{
  MEM_SAFE_FREE(flood->visited_verts);
  BLI_gsqueue_free(flood->queue);
  flood->queue = nullptr;
}

/** \} */

/* -------------------------------------------------------------------- */
/** \name Tool Capabilities
 *
 * Avoid duplicate checks, internal logic only,
 * share logic with #rna_def_sculpt_capabilities where possible.
 * \{ */

static bool sculpt_tool_needs_original(const char sculpt_tool)
{
  return ELEM(sculpt_tool,
              SCULPT_TOOL_GRAB,
              SCULPT_TOOL_ROTATE,
              SCULPT_TOOL_THUMB,
              SCULPT_TOOL_LAYER,
              SCULPT_TOOL_DRAW_SHARP,
              SCULPT_TOOL_ELASTIC_DEFORM,
              SCULPT_TOOL_SMOOTH,
              SCULPT_TOOL_BOUNDARY,
              SCULPT_TOOL_POSE,
              SCULPT_TOOL_PAINT);
}

static bool sculpt_tool_is_proxy_used(const char sculpt_tool)
{
  return ELEM(sculpt_tool,
              SCULPT_TOOL_SMOOTH,
              SCULPT_TOOL_LAYER,
              SCULPT_TOOL_POSE,
              SCULPT_TOOL_DISPLACEMENT_SMEAR,
              SCULPT_TOOL_BOUNDARY,
              SCULPT_TOOL_CLOTH,
              SCULPT_TOOL_PAINT,
              SCULPT_TOOL_SMEAR,
              SCULPT_TOOL_DRAW_FACE_SETS);
}

static bool sculpt_brush_use_topology_rake(const SculptSession *ss, const Brush *brush)
{
  return SCULPT_TOOL_HAS_TOPOLOGY_RAKE(brush->sculpt_tool) &&
         (brush->topology_rake_factor > 0.0f) && (ss->bm != nullptr);
}

/**
 * Test whether the #StrokeCache.sculpt_normal needs update in #do_brush_action
 */
static int sculpt_brush_needs_normal(const SculptSession *ss, Sculpt *sd, const Brush *brush)
{
  const MTex *mask_tex = BKE_brush_mask_texture_get(brush, OB_MODE_SCULPT);
  return ((SCULPT_TOOL_HAS_NORMAL_WEIGHT(brush->sculpt_tool) &&
           (ss->cache->normal_weight > 0.0f)) ||
          SCULPT_automasking_needs_normal(ss, sd, brush) ||
          ELEM(brush->sculpt_tool,
               SCULPT_TOOL_BLOB,
               SCULPT_TOOL_CREASE,
               SCULPT_TOOL_DRAW,
               SCULPT_TOOL_DRAW_SHARP,
               SCULPT_TOOL_CLOTH,
               SCULPT_TOOL_LAYER,
               SCULPT_TOOL_NUDGE,
               SCULPT_TOOL_ROTATE,
               SCULPT_TOOL_ELASTIC_DEFORM,
               SCULPT_TOOL_THUMB) ||

          (mask_tex->brush_map_mode == MTEX_MAP_MODE_AREA)) ||
         sculpt_brush_use_topology_rake(ss, brush) ||
         BKE_brush_has_cube_tip(brush, PAINT_MODE_SCULPT);
}

static bool sculpt_brush_needs_rake_rotation(const Brush *brush)
{
  return SCULPT_TOOL_HAS_RAKE(brush->sculpt_tool) && (brush->rake_factor != 0.0f);
}

/** \} */

/* -------------------------------------------------------------------- */
/** \name Sculpt Init/Update
 * \{ */

enum StrokeFlags {
  CLIP_X = 1,
  CLIP_Y = 2,
  CLIP_Z = 4,
};

void SCULPT_orig_vert_data_init(SculptOrigVertData *data,
                                Object *ob,
                                PBVHNode * /*node*/,
                                SculptUndoType type)
{
  SculptSession *ss = ob->sculpt;
  BMesh *bm = ss->bm;

  data->ss = ss;
  data->datatype = type;

  if (bm) {
    data->bm_log = ss->bm_log;
  }
}

/**
 * DEPRECATED use Update a #SculptOrigVertData for a particular vertex from the PBVH iterator.
 */
void SCULPT_orig_vert_data_update(SculptSession *ss,
                                  SculptOrigVertData *orig_data,
                                  PBVHVertRef vertex)
{
  float *co = nullptr, *no = nullptr, *color = nullptr, *mask = nullptr;

  get_original_vertex(ss, vertex, &co, &no, &color, &mask);

  if (orig_data->datatype == SCULPT_UNDO_COORDS) {
    orig_data->co = co;
    orig_data->no = no;
  }
  else if (orig_data->datatype == SCULPT_UNDO_COLOR) {
    orig_data->col = color;
  }
  else if (orig_data->datatype == SCULPT_UNDO_MASK) {
    orig_data->mask = *mask;
  }
}

void SCULPT_orig_face_data_unode_init(SculptOrigFaceData *data, Object *ob, SculptUndoNode *unode)
{
  SculptSession *ss = ob->sculpt;
  BMesh *bm = ss->bm;

  memset(data, 0, sizeof(*data));
  data->unode = unode;

  if (bm) {
    data->bm_log = ss->bm_log;
  }
  else {
    data->face_sets = unode->face_sets;
  }
}

void SCULPT_orig_face_data_init(SculptOrigFaceData *data,
                                Object *ob,
                                PBVHNode *node,
                                SculptUndoType type)
{
  SculptUndoNode *unode;
  unode = SCULPT_undo_push_node(ob, node, type);
  SCULPT_orig_face_data_unode_init(data, ob, unode);
}

void SCULPT_orig_face_data_update(SculptOrigFaceData *orig_data, PBVHFaceIter *iter)
{
  if (orig_data->unode->type == SCULPT_UNDO_FACE_SETS) {
    orig_data->face_set = orig_data->face_sets ? orig_data->face_sets[iter->i] : false;
  }
}

static void sculpt_rake_data_update(SculptRakeData *srd, const float co[3])
{
  float rake_dist = len_v3v3(srd->follow_co, co);
  if (rake_dist > srd->follow_dist) {
    interp_v3_v3v3(srd->follow_co, srd->follow_co, co, rake_dist - srd->follow_dist);
  }
}

/** \} */

/* -------------------------------------------------------------------- */
/** \name Sculpt Dynamic Topology
 * \{ */

bool SCULPT_stroke_is_dynamic_topology(const SculptSession *ss, const Brush *brush)
{
  return ((BKE_pbvh_type(ss->pbvh) == PBVH_BMESH) &&

          (!ss->cache || (!ss->cache->alt_smooth)) &&

          /* Requires mesh restore, which doesn't work with
           * dynamic-topology. */
          !(brush->flag & BRUSH_ANCHORED) && !(brush->flag & BRUSH_DRAG_DOT) &&

          SCULPT_TOOL_HAS_DYNTOPO(brush->sculpt_tool));
}

/** \} */

/* -------------------------------------------------------------------- */
/** \name Sculpt Paint Mesh
 * \{ */

static void paint_mesh_restore_co_task_cb(void *__restrict userdata,
                                          const int n,
                                          const TaskParallelTLS *__restrict /*tls*/)
{
  SculptThreadedTaskData *data = static_cast<SculptThreadedTaskData *>(userdata);
  SculptSession *ss = data->ob->sculpt;

  SculptUndoType type = (SculptUndoType)0;

  switch (SCULPT_get_tool(ss, data->brush)) {
    case SCULPT_TOOL_MASK:
      type |= SCULPT_UNDO_MASK;
      break;
    case SCULPT_TOOL_PAINT:
    case SCULPT_TOOL_SMEAR:
      type |= SCULPT_UNDO_COLOR;
      break;
    case SCULPT_TOOL_DRAW_FACE_SETS:
      type = ss->cache->alt_smooth ? SCULPT_UNDO_COORDS : SCULPT_UNDO_FACE_SETS;
      break;
    default:
      type |= SCULPT_UNDO_COORDS;
      break;
  }

  SculptUndoNode *unode;

  if (ss->bm) {
    unode = SCULPT_undo_push_node(data->ob, data->nodes[n], type);
  }
  else {
    unode = SCULPT_undo_get_node(data->nodes[n], type);
  }

  if (!unode) {
    return;
  }

  switch (type) {
    case SCULPT_UNDO_MASK:
      BKE_pbvh_node_mark_update_mask(data->nodes[n]);
      break;
    case SCULPT_UNDO_COLOR:
      BKE_pbvh_node_mark_update_color(data->nodes[n]);
      break;
    case SCULPT_UNDO_FACE_SETS:
      BKE_pbvh_node_mark_update_face_sets(data->nodes[n]);
      break;
    case SCULPT_UNDO_COORDS:
      BKE_pbvh_node_mark_update(data->nodes[n]);
      break;
    default:
      break;
  }

  PBVHVertexIter vd;

  bool modified = false;

  if (unode->type == SCULPT_UNDO_FACE_SETS) {
    SculptOrigFaceData orig_face_data;
    SCULPT_orig_face_data_unode_init(&orig_face_data, data->ob, unode);

    PBVHFaceIter fd;
    BKE_pbvh_face_iter_begin (ss->pbvh, data->nodes[n], fd) {
      SCULPT_orig_face_data_update(&orig_face_data, &fd);

      if (fd.face_set) {
        *fd.face_set = orig_face_data.face_set;
      }
    }

    BKE_pbvh_face_iter_end(fd);
    return;
  }

  BKE_pbvh_vertex_iter_begin (ss->pbvh, data->nodes[n], vd, PBVH_ITER_UNIQUE) {
    SCULPT_vertex_check_origdata(ss, vd.vertex);
    float *origco = vertex_attr_ptr<float>(vd.vertex, ss->attrs.orig_co);
    float *origno = vertex_attr_ptr<float>(vd.vertex, ss->attrs.orig_no);

    if (type & SCULPT_UNDO_COORDS) {
      if (len_squared_v3v3(vd.co, origco) > FLT_EPSILON) {
        modified = true;
      }

      copy_v3_v3(vd.co, origco);

      if (vd.no) {
        copy_v3_v3(vd.no, origno);
      }
      else {
        copy_v3_v3(vd.fno, origno);
      }
      if (vd.is_mesh) {
        BKE_pbvh_vert_tag_update_normal(ss->pbvh, vd.vertex);
      }
    }

    if ((type & SCULPT_UNDO_MASK) && ss->attrs.orig_mask) {
      float origmask = vertex_attr_get<float>(vd.vertex, ss->attrs.orig_mask);

      if ((*vd.mask - origmask) * (*vd.mask - origmask) > FLT_EPSILON) {
        modified = true;
      }

      *vd.mask = origmask;
    }

    if ((type & SCULPT_UNDO_COLOR) && ss->attrs.orig_color) {
      float *origcolor = vertex_attr_ptr<float>(vd.vertex, ss->attrs.orig_color);
      float color[4];

      if (SCULPT_has_colors(ss)) {
        SCULPT_vertex_color_get(ss, vd.vertex, color);

        if (len_squared_v4v4(color, origcolor) > FLT_EPSILON) {
          modified = true;
        }

        SCULPT_vertex_color_set(ss, vd.vertex, origcolor);
      }
    }
  }
  BKE_pbvh_vertex_iter_end;

  if (modified && (type & SCULPT_UNDO_COORDS)) {
    BKE_pbvh_node_mark_update(data->nodes[n]);
  }
}

static void paint_mesh_restore_co(Sculpt *sd, Object *ob)
{
  SculptSession *ss = ob->sculpt;
  Brush *brush = BKE_paint_brush(&sd->paint);

  Vector<PBVHNode *> nodes = blender::bke::pbvh::search_gather(ss->pbvh, nullptr, nullptr);

  SculptThreadedTaskData data{};
  data.sd = sd;
  data.ob = ob;
  data.brush = brush;
  data.nodes = nodes;

  TaskParallelSettings settings;
  BKE_pbvh_parallel_range_settings(&settings, true, nodes.size());
  BLI_task_parallel_range(0, nodes.size(), &data, paint_mesh_restore_co_task_cb, &settings);
}

/*** BVH Tree ***/

static void sculpt_extend_redraw_rect_previous(Object *ob, rcti *rect)
{
  /* Expand redraw \a rect with redraw \a rect from previous step to
   * prevent partial-redraw issues caused by fast strokes. This is
   * needed here (not in sculpt_flush_update) as it was before
   * because redraw rectangle should be the same in both of
   * optimized PBVH draw function and 3d view redraw, if not -- some
   * mesh parts could disappear from screen (sergey). */
  SculptSession *ss = ob->sculpt;

  if (!ss->cache) {
    return;
  }

  if (BLI_rcti_is_empty(&ss->cache->previous_r)) {
    return;
  }

  BLI_rcti_union(rect, &ss->cache->previous_r);
}

bool SCULPT_get_redraw_rect(ARegion *region, RegionView3D *rv3d, Object *ob, rcti *rect)
{
  PBVH *pbvh = ob->sculpt->pbvh;
  float bb_min[3], bb_max[3];

  if (!pbvh) {
    return false;
  }

  BKE_pbvh_redraw_BB(pbvh, bb_min, bb_max);

  /* Convert 3D bounding box to screen space. */
  if (!paint_convert_bb_to_rect(rect, bb_min, bb_max, region, rv3d, ob)) {
    return false;
  }

  return true;
}

void ED_sculpt_redraw_planes_get(float planes[4][4], ARegion *region, Object *ob)
{
  PBVH *pbvh = ob->sculpt->pbvh;
  /* Copy here, original will be used below. */
  rcti rect = ob->sculpt->cache->current_r;

  sculpt_extend_redraw_rect_previous(ob, &rect);

  paint_calc_redraw_planes(planes, region, ob, &rect);

  /* We will draw this \a rect, so now we can set it as the previous partial \a rect.
   * Note that we don't update with the union of previous/current (\a rect), only with
   * the current. Thus we avoid the rectangle needlessly growing to include
   * all the stroke area. */
  ob->sculpt->cache->previous_r = ob->sculpt->cache->current_r;

  /* Clear redraw flag from nodes. */
  if (pbvh) {
    BKE_pbvh_update_bounds(pbvh, PBVH_UpdateRedraw);
  }
}

/************************ Brush Testing *******************/

SculptBrushTestFn SCULPT_brush_test_init(const SculptSession *ss, SculptBrushTest *test)
{
  RegionView3D *rv3d = ss->cache ? ss->cache->vc->rv3d : ss->rv3d;
  View3D *v3d = ss->cache ? ss->cache->vc->v3d : ss->v3d;

  test->radius_squared = ss->cache ? ss->cache->radius_squared :
                                     ss->cursor_radius * ss->cursor_radius;
  test->radius = sqrtf(test->radius_squared);

  if (ss->cache) {
    copy_v3_v3(test->location, ss->cache->location);
    test->mirror_symmetry_pass = ss->cache->mirror_symmetry_pass;
    test->radial_symmetry_pass = ss->cache->radial_symmetry_pass;
    copy_m4_m4(test->symm_rot_mat_inv, ss->cache->symm_rot_mat_inv);
  }
  else {
    copy_v3_v3(test->location, ss->cursor_location);
    test->mirror_symmetry_pass = ePaintSymmetryFlags(0);
    test->radial_symmetry_pass = 0;
    unit_m4(test->symm_rot_mat_inv);
  }

  /* Just for initialize. */
  test->dist = 0.0f;

  /* Only for 2D projection. */
  zero_v4(test->plane_view);
  zero_v4(test->plane_tool);

  if (RV3D_CLIPPING_ENABLED(v3d, rv3d)) {
    test->clip_rv3d = rv3d;
  }
  else {
    test->clip_rv3d = nullptr;
  }

  test->falloff_shape = PAINT_FALLOFF_SHAPE_SPHERE;
  return SCULPT_brush_test_sphere_sq;
}

SculptBrushTestFn SCULPT_brush_test_init_ex(const SculptSession *ss,
                                            SculptBrushTest *test,
                                            char falloff_shape,
                                            float tip_roundness,
                                            float tip_scale_x)
{
  SCULPT_brush_test_init_with_falloff_shape(ss, test, falloff_shape);

  test->tip_roundness = tip_roundness;
  test->tip_scale_x = tip_scale_x;
  test->test_cube_z = true;

  /* XXX this is likely wrong. */
  if (ss->cache) {
    copy_m4_m4(test->cube_matrix, ss->cache->brush_local_mat);
  }
  else {
    test->cube_matrix[0][0] = test->cube_matrix[1][1] = test->cube_matrix[2][2] =
        test->cube_matrix[3][3] = 1.0f;
  }

  mul_v3_fl(test->cube_matrix[0], tip_scale_x);

  return SCULPT_brush_test;
}

bool SCULPT_brush_test(SculptBrushTest *test, const float co[3])
{
  if (test->tip_roundness >= 1.0f) {
    return SCULPT_brush_test_sphere_sq(test, co);
  }

  bool ret = SCULPT_brush_test_cube(test,
                                    co,
                                    test->cube_matrix,
                                    test->tip_roundness,
                                    test->falloff_shape != PAINT_FALLOFF_SHAPE_TUBE);

  test->dist *= test->dist;

  return ret;
}

BLI_INLINE bool sculpt_brush_test_clipping(const SculptBrushTest *test, const float co[3])
{
  RegionView3D *rv3d = test->clip_rv3d;
  if (!rv3d) {
    return false;
  }
  float symm_co[3];
  flip_v3_v3(symm_co, co, test->mirror_symmetry_pass);
  if (test->radial_symmetry_pass) {
    mul_m4_v3(test->symm_rot_mat_inv, symm_co);
  }
  return ED_view3d_clipping_test(rv3d, symm_co, true);
}

bool SCULPT_brush_test_sphere(SculptBrushTest *test, const float co[3])
{
  float distsq = len_squared_v3v3(co, test->location);

  if (distsq > test->radius_squared) {
    return false;
  }

  if (sculpt_brush_test_clipping(test, co)) {
    return false;
  }

  test->dist = sqrtf(distsq);
  return true;
}

bool SCULPT_brush_test_sphere_sq(SculptBrushTest *test, const float co[3])
{
  float distsq = len_squared_v3v3(co, test->location);

  if (distsq > test->radius_squared) {
    return false;
  }
  if (sculpt_brush_test_clipping(test, co)) {
    return false;
  }
  test->dist = distsq;
  return true;
}

bool SCULPT_brush_test_sphere_fast(const SculptBrushTest *test, const float co[3])
{
  if (sculpt_brush_test_clipping(test, co)) {
    return false;
  }
  return len_squared_v3v3(co, test->location) <= test->radius_squared;
}

bool SCULPT_brush_test_circle_sq(SculptBrushTest *test, const float co[3])
{
  float co_proj[3];
  closest_to_plane_normalized_v3(co_proj, test->plane_view, co);
  float distsq = len_squared_v3v3(co_proj, test->location);

  if (distsq > test->radius_squared) {
    return false;
  }

  if (sculpt_brush_test_clipping(test, co)) {
    return false;
  }

  test->dist = distsq;
  return true;
}

bool SCULPT_brush_test_cube(SculptBrushTest *test,
                            const float co[3],
                            const float local[4][4],
                            const float roundness,
                            bool test_z)
{
  float side = 1.0f;
  float local_co[3];

  if (sculpt_brush_test_clipping(test, co)) {
    return false;
  }

  mul_v3_m4v3(local_co, local, co);

  local_co[0] = fabsf(local_co[0]);
  local_co[1] = fabsf(local_co[1]);
  local_co[2] = fabsf(local_co[2]);

  /* Keep the square and circular brush tips the same size. */
  side += (1.0f - side) * roundness;

  const float hardness = 1.0f - roundness;
  const float constant_side = hardness * side;
  const float falloff_side = roundness * side;

  if (!(local_co[0] <= side && local_co[1] <= side && (local_co[2] <= side || !test_z))) {
    /* Outside the square. */
    return false;
  }
  if (min_ff(local_co[0], local_co[1]) > constant_side) {
    /* Corner, distance to the center of the corner circle. */
    float r_point[3];
    copy_v3_fl(r_point, constant_side);
    test->dist = len_v2v2(r_point, local_co) / falloff_side;
    return true;
  }
  if (max_ff(local_co[0], local_co[1]) > constant_side) {
    /* Side, distance to the square XY axis. */
    test->dist = (max_ff(local_co[0], local_co[1]) - constant_side) / falloff_side;
    return true;
  }

  /* Inside the square, constant distance. */
  test->dist = 0.0f;
  return true;
}

SculptBrushTestFn SCULPT_brush_test_init_with_falloff_shape(const SculptSession *ss,
                                                            SculptBrushTest *test,
                                                            char falloff_shape)
{
  if (!ss->cache && !ss->filter_cache) {
    falloff_shape = PAINT_FALLOFF_SHAPE_SPHERE;
  }

  test->falloff_shape = falloff_shape;

  SCULPT_brush_test_init(ss, test);
  SculptBrushTestFn sculpt_brush_test_sq_fn;
  if (falloff_shape == PAINT_FALLOFF_SHAPE_SPHERE) {
    sculpt_brush_test_sq_fn = SCULPT_brush_test_sphere_sq;
  }
  else {
    float view_normal[3];

    if (ss->cache) {
      copy_v3_v3(view_normal, ss->cache->view_normal);
    }
    else {
      copy_v3_v3(view_normal, ss->filter_cache->view_normal);
    }

    /* PAINT_FALLOFF_SHAPE_TUBE */
    plane_from_point_normal_v3(test->plane_view, test->location, view_normal);
    sculpt_brush_test_sq_fn = SCULPT_brush_test_circle_sq;
  }
  return sculpt_brush_test_sq_fn;
}

const float *SCULPT_brush_frontface_normal_from_falloff_shape(const SculptSession *ss,
                                                              char falloff_shape)
{
  if (falloff_shape == PAINT_FALLOFF_SHAPE_SPHERE) {
    return ss->cache->sculpt_normal_symm;
  }
  /* PAINT_FALLOFF_SHAPE_TUBE */
  return ss->cache->view_normal;
}

static float frontface(const Brush *br,
                       const float sculpt_normal[3],
                       const float no[3],
                       const float fno[3])
{
  if (!(br->flag & BRUSH_FRONTFACE)) {
    return 1.0f;
  }

  float dot;
  if (no) {
    dot = dot_v3v3(no, sculpt_normal);
  }
  else {
    dot = dot_v3v3(fno, sculpt_normal);
  }
  return dot > 0.0f ? dot : 0.0f;
}

#if 0

static bool sculpt_brush_test_cyl(SculptBrushTest *test,
                                  float co[3],
                                  float location[3],
                                  const float area_no[3])
{
  if (sculpt_brush_test_sphere_fast(test, co)) {
    float t1[3], t2[3], t3[3], dist;

    sub_v3_v3v3(t1, location, co);
    sub_v3_v3v3(t2, x2, location);

    cross_v3_v3v3(t3, area_no, t1);

    dist = len_v3(t3) / len_v3(t2);

    test->dist = dist;

    return true;
  }

  return false;
}

#endif

/* ===== Sculpting =====
 */

static float calc_overlap(StrokeCache *cache,
                          const ePaintSymmetryFlags symm,
                          const char axis,
                          const float angle)
{
  float mirror[3];
  float distsq;

  flip_v3_v3(mirror, cache->true_location, symm);

  if (axis != 0) {
    float mat[3][3];
    axis_angle_to_mat3_single(mat, axis, angle);
    mul_m3_v3(mat, mirror);
  }

  distsq = len_squared_v3v3(mirror, cache->true_location);

  if (distsq <= 4.0f * (cache->radius_squared)) {
    return (2.0f * (cache->radius) - sqrtf(distsq)) / (2.0f * (cache->radius));
  }
  return 0.0f;
}

static float calc_radial_symmetry_feather(Sculpt *sd,
                                          StrokeCache *cache,
                                          const ePaintSymmetryFlags symm,
                                          const char axis)
{
  float overlap = 0.0f;

  for (int i = 1; i < sd->radial_symm[axis - 'X']; i++) {
    const float angle = 2.0f * M_PI * i / sd->radial_symm[axis - 'X'];
    overlap += calc_overlap(cache, symm, axis, angle);
  }

  return overlap;
}

static float calc_symmetry_feather(Sculpt *sd, StrokeCache *cache)
{
  if (!(sd->paint.symmetry_flags & PAINT_SYMMETRY_FEATHER)) {
    return 1.0f;
  }
  float overlap;
  const int symm = cache->symmetry;

  overlap = 0.0f;
  for (int i = 0; i <= symm; i++) {
    if (!SCULPT_is_symmetry_iteration_valid(i, symm)) {
      continue;
    }

    overlap += calc_overlap(cache, ePaintSymmetryFlags(i), 0, 0);

    overlap += calc_radial_symmetry_feather(sd, cache, ePaintSymmetryFlags(i), 'X');
    overlap += calc_radial_symmetry_feather(sd, cache, ePaintSymmetryFlags(i), 'Y');
    overlap += calc_radial_symmetry_feather(sd, cache, ePaintSymmetryFlags(i), 'Z');
  }
  return 1.0f / overlap;
}

/** \} */

/* -------------------------------------------------------------------- */
/** \name Calculate Normal and Center
 *
 * Calculate geometry surrounding the brush center.
 * (optionally using original coordinates).
 *
 * Functions are:
 * - #SCULPT_calc_area_center
 * - #SCULPT_calc_area_normal
 * - #SCULPT_calc_area_normal_and_center
 *
 * \note These are all _very_ similar, when changing one, check others.
 * \{ */

struct AreaNormalCenterTLSData {
  /* 0 = towards view, 1 = flipped */
  float area_cos[2][3];
  float area_nos[2][3];
  int count_no[2];
  int count_co[2];
};

static void calc_area_normal_and_center_task_cb(void *__restrict userdata,
                                                const int n,
                                                const TaskParallelTLS *__restrict tls)
{
  SculptThreadedTaskData *data = static_cast<SculptThreadedTaskData *>(userdata);
  SculptSession *ss = data->ob->sculpt;
  AreaNormalCenterTLSData *anctd = static_cast<AreaNormalCenterTLSData *>(tls->userdata_chunk);
  const bool use_area_nos = data->use_area_nos;
  const bool use_area_cos = data->use_area_cos;

  PBVHVertexIter vd;
  SculptUndoNode *unode = nullptr;

  bool use_original = false;
  bool normal_test_r, area_test_r;

  if (ss->cache && !ss->cache->accum) {
    unode = SCULPT_undo_push_node(data->ob, data->nodes[n], SCULPT_UNDO_COORDS);
    use_original = (unode->co || unode->bm_entry);
  }

  SculptBrushTest normal_test;
  SculptBrushTestFn sculpt_brush_normal_test_sq_fn = SCULPT_brush_test_init_ex(
      ss, &normal_test, (eBrushFalloffShape)data->brush->falloff_shape, 1.0f, 1.0f);

  /* Update the test radius to sample the normal using the normal radius of the brush. */
  if (data->brush->ob_mode == OB_MODE_SCULPT) {
    float test_radius = sqrtf(normal_test.radius_squared);
    test_radius *= data->brush->normal_radius_factor;
    normal_test.radius = test_radius;
    normal_test.radius_squared = test_radius * test_radius;
  }

  SculptBrushTest area_test;
  SculptBrushTestFn sculpt_brush_area_test_sq_fn = SCULPT_brush_test_init_ex(
      ss, &area_test, (eBrushFalloffShape)data->brush->falloff_shape, 1.0f, 1.0f);

  if (data->brush->ob_mode == OB_MODE_SCULPT) {
    float test_radius = sqrtf(area_test.radius_squared);
    /* Layer brush produces artifacts with normal and area radius */
    /* Enable area radius control only on Scrape for now */
    if (ELEM(SCULPT_get_tool(ss, data->brush), SCULPT_TOOL_SCRAPE, SCULPT_TOOL_FILL) &&
        data->brush->area_radius_factor > 0.0f)
    {
      test_radius *= data->brush->area_radius_factor;
      if (ss->cache && data->brush->flag2 & BRUSH_AREA_RADIUS_PRESSURE) {
        test_radius *= ss->cache->pressure;
      }
    }
    else {
      test_radius *= data->brush->normal_radius_factor;
    }
    area_test.radius = test_radius;
    area_test.radius_squared = test_radius * test_radius;
  }

  /* When the mesh is edited we can't rely on original coords
   * (original mesh may not even have verts in brush radius). */
  if (use_original && data->has_bm_orco) {
    PBVHTriBuf *tribuf = BKE_pbvh_bmesh_get_tris(ss->pbvh, data->nodes[n]);

    for (int i = 0; i < tribuf->tottri; i++) {
      PBVHTri *tri = tribuf->tris + i;
      PBVHVertRef v1 = tribuf->verts[tri->v[0]];
      PBVHVertRef v2 = tribuf->verts[tri->v[1]];
      PBVHVertRef v3 = tribuf->verts[tri->v[2]];

      const float *co_tri[3] = {
          SCULPT_vertex_origco_get(ss, v1),
          SCULPT_vertex_origco_get(ss, v2),
          SCULPT_vertex_origco_get(ss, v3),
      };
      float co[3];

      closest_on_tri_to_point_v3(co, normal_test.location, UNPACK3(co_tri));

      normal_test_r = sculpt_brush_normal_test_sq_fn(&normal_test, co);
      area_test_r = sculpt_brush_area_test_sq_fn(&area_test, co);

      if (!normal_test_r && !area_test_r) {
        continue;
      }

      float no[3];
      int flip_index;

      normal_tri_v3(no, UNPACK3(co_tri));

      flip_index = (dot_v3v3(ss->cache->view_normal, no) <= 0.0f);
      if (use_area_cos && area_test_r) {
        /* Weight the coordinates towards the center. */
        float p = 1.0f - (sqrtf(area_test.dist) / area_test.radius);
        const float afactor = clamp_f(3.0f * p * p - 2.0f * p * p * p, 0.0f, 1.0f);

        float disp[3];
        sub_v3_v3v3(disp, co, area_test.location);
        mul_v3_fl(disp, 1.0f - afactor);
        add_v3_v3v3(co, area_test.location, disp);
        add_v3_v3(anctd->area_cos[flip_index], co);

        anctd->count_co[flip_index] += 1;
      }
      if (use_area_nos && normal_test_r) {
        /* Weight the normals towards the center. */
        float p = 1.0f - (sqrtf(normal_test.dist) / normal_test.radius);
        const float nfactor = clamp_f(3.0f * p * p - 2.0f * p * p * p, 0.0f, 1.0f);
        mul_v3_fl(no, nfactor);

        add_v3_v3(anctd->area_nos[flip_index], no);
        anctd->count_no[flip_index] += 1;
      }
    }
  }
  else {
    BKE_pbvh_vertex_iter_begin (ss->pbvh, data->nodes[n], vd, PBVH_ITER_UNIQUE) {
      float co[3];

      /* For bm_vert only. */
      float no_s[3];

      if (use_original) {
        copy_v3_v3(co, vertex_attr_ptr<float>(vd.vertex, ss->attrs.orig_co));
        copy_v3_v3(no_s, vertex_attr_ptr<float>(vd.vertex, ss->attrs.orig_no));
      }
      else {
        copy_v3_v3(co, vd.co);
      }

      normal_test_r = sculpt_brush_normal_test_sq_fn(&normal_test, co);
      area_test_r = sculpt_brush_area_test_sq_fn(&area_test, co);

      if (!normal_test_r && !area_test_r) {
        continue;
      }

      float no[3];
      int flip_index;

      data->any_vertex_sampled = true;

      if (use_original) {
        copy_v3_v3(no, no_s);
      }
      else {
        if (vd.no) {
          copy_v3_v3(no, vd.no);
        }
        else {
          copy_v3_v3(no, vd.fno);
        }
      }

      flip_index = (dot_v3v3(ss->cache ? ss->cache->view_normal : ss->cursor_view_normal, no) <=
                    0.0f);

      if (use_area_cos && area_test_r) {
        /* Weight the coordinates towards the center. */
        float p = 1.0f - (sqrtf(area_test.dist) / area_test.radius);
        const float afactor = clamp_f(3.0f * p * p - 2.0f * p * p * p, 0.0f, 1.0f);

        float disp[3];
        sub_v3_v3v3(disp, co, area_test.location);
        mul_v3_fl(disp, 1.0f - afactor);
        add_v3_v3v3(co, area_test.location, disp);

        add_v3_v3(anctd->area_cos[flip_index], co);
        anctd->count_co[flip_index] += 1;
      }
      if (use_area_nos && normal_test_r) {
        /* Weight the normals towards the center. */
        float p = 1.0f - (sqrtf(normal_test.dist) / normal_test.radius);
        const float nfactor = clamp_f(3.0f * p * p - 2.0f * p * p * p, 0.0f, 1.0f);
        mul_v3_fl(no, nfactor);

        add_v3_v3(anctd->area_nos[flip_index], no);
        anctd->count_no[flip_index] += 1;
      }
    }
    BKE_pbvh_vertex_iter_end;
  }
}

static void calc_area_normal_and_center_reduce(const void *__restrict /*userdata*/,
                                               void *__restrict chunk_join,
                                               void *__restrict chunk)
{
  AreaNormalCenterTLSData *join = static_cast<AreaNormalCenterTLSData *>(chunk_join);
  AreaNormalCenterTLSData *anctd = static_cast<AreaNormalCenterTLSData *>(chunk);

  /* For flatten center. */
  add_v3_v3(join->area_cos[0], anctd->area_cos[0]);
  add_v3_v3(join->area_cos[1], anctd->area_cos[1]);

  /* For area normal. */
  add_v3_v3(join->area_nos[0], anctd->area_nos[0]);
  add_v3_v3(join->area_nos[1], anctd->area_nos[1]);

  /* Weights. */
  add_v2_v2_int(join->count_no, anctd->count_no);
  add_v2_v2_int(join->count_co, anctd->count_co);
}

void SCULPT_calc_area_center(Sculpt *sd, Object *ob, Span<PBVHNode *> nodes, float r_area_co[3])
{
  const Brush *brush = BKE_paint_brush(&sd->paint);
  SculptSession *ss = ob->sculpt;
  const bool has_bm_orco = ss->bm;
  int n;

  /* Intentionally set 'sd' to nullptr since we share logic with vertex paint. */
  SculptThreadedTaskData data{};
  data.sd = nullptr;
  data.ob = ob;
  data.brush = brush;
  data.nodes = nodes;
  data.has_bm_orco = has_bm_orco;
  data.use_area_cos = true;

  AreaNormalCenterTLSData anctd = {{{0}}};

  TaskParallelSettings settings;
  BKE_pbvh_parallel_range_settings(&settings, true, nodes.size());
  settings.func_reduce = calc_area_normal_and_center_reduce;
  settings.userdata_chunk = &anctd;
  settings.userdata_chunk_size = sizeof(AreaNormalCenterTLSData);
  BLI_task_parallel_range(0, nodes.size(), &data, calc_area_normal_and_center_task_cb, &settings);

  /* For flatten center. */
  for (n = 0; n < ARRAY_SIZE(anctd.area_cos); n++) {
    if (anctd.count_co[n] == 0) {
      continue;
    }

    mul_v3_v3fl(r_area_co, anctd.area_cos[n], 1.0f / anctd.count_co[n]);
    break;
  }

  if (n == 2) {
    zero_v3(r_area_co);
  }

  if (anctd.count_co[0] == 0 && anctd.count_co[1] == 0) {
    if (ss->cache) {
      copy_v3_v3(r_area_co, ss->cache->location);
    }
  }
}

void SCULPT_calc_area_normal(Sculpt *sd, Object *ob, Span<PBVHNode *> nodes, float r_area_no[3])
{
  const Brush *brush = BKE_paint_brush(&sd->paint);
  SCULPT_pbvh_calc_area_normal(brush, ob, nodes, true, r_area_no);
}

bool SCULPT_pbvh_calc_area_normal(
    const Brush *brush, Object *ob, Span<PBVHNode *> nodes, bool use_threading, float r_area_no[3])
{
  SculptSession *ss = ob->sculpt;
  const bool has_bm_orco = ss->bm;

  /* Intentionally set 'sd' to nullptr since this is used for vertex paint too. */
  SculptThreadedTaskData data{};
  data.sd = nullptr;
  data.ob = ob;
  data.brush = brush;
  data.nodes = nodes;
  data.has_bm_orco = has_bm_orco;
  data.use_area_nos = true;
  data.any_vertex_sampled = false;

  AreaNormalCenterTLSData anctd = {{{0}}};

  TaskParallelSettings settings;
  BKE_pbvh_parallel_range_settings(&settings, use_threading, nodes.size());
  settings.func_reduce = calc_area_normal_and_center_reduce;
  settings.userdata_chunk = &anctd;
  settings.userdata_chunk_size = sizeof(AreaNormalCenterTLSData);
  BLI_task_parallel_range(0, nodes.size(), &data, calc_area_normal_and_center_task_cb, &settings);

  /* For area normal. */
  for (int i = 0; i < ARRAY_SIZE(anctd.area_nos); i++) {
    if (normalize_v3_v3(r_area_no, anctd.area_nos[i]) != 0.0f) {
      break;
    }
  }

  return data.any_vertex_sampled;
}

void SCULPT_calc_area_normal_and_center(
    Sculpt *sd, Object *ob, Span<PBVHNode *> nodes, float r_area_no[3], float r_area_co[3])
{
  const Brush *brush = BKE_paint_brush(&sd->paint);
  SculptSession *ss = ob->sculpt;
  const bool has_bm_orco = ss->bm;
  int n;

  /* Intentionally set 'sd' to nullptr since this is used for vertex paint too. */
  SculptThreadedTaskData data{};
  data.sd = nullptr;
  data.ob = ob;
  data.brush = brush;
  data.nodes = nodes;
  data.has_bm_orco = has_bm_orco;
  data.use_area_cos = true;
  data.use_area_nos = true;

  AreaNormalCenterTLSData anctd = {{{0}}};

  TaskParallelSettings settings;
  BKE_pbvh_parallel_range_settings(&settings, true, nodes.size());
  settings.func_reduce = calc_area_normal_and_center_reduce;
  settings.userdata_chunk = &anctd;
  settings.userdata_chunk_size = sizeof(AreaNormalCenterTLSData);
  BLI_task_parallel_range(0, nodes.size(), &data, calc_area_normal_and_center_task_cb, &settings);

  /* For flatten center. */
  for (n = 0; n < ARRAY_SIZE(anctd.area_cos); n++) {
    if (anctd.count_co[n] == 0) {
      continue;
    }

    mul_v3_v3fl(r_area_co, anctd.area_cos[n], 1.0f / anctd.count_co[n]);
    break;
  }

  if (n == 2) {
    zero_v3(r_area_co);
  }

  if (anctd.count_co[0] == 0 && anctd.count_co[1] == 0) {
    if (ss->cache) {
      copy_v3_v3(r_area_co, ss->cache->location);
    }
  }

  /* For area normal. */
  for (n = 0; n < ARRAY_SIZE(anctd.area_nos); n++) {
    if (normalize_v3_v3(r_area_no, anctd.area_nos[n]) != 0.0f) {
      break;
    }
  }
}

/** \} */

/* -------------------------------------------------------------------- */
/** \name Generic Brush Utilities
 * \{ */

/**
 * Return modified brush strength. Includes the direction of the brush, positive
 * values pull vertices, negative values push. Uses tablet pressure and a
 * special multiplier found experimentally to scale the strength factor.
 */
static float brush_strength(const Sculpt *sd,
                            const StrokeCache *cache,
                            const float feather,
                            const UnifiedPaintSettings *ups,
                            const PaintModeSettings * /*paint_mode_settings*/)
{
  const Scene *scene = cache->vc->scene;
  const Brush *brush = BKE_paint_brush((Paint *)&sd->paint);

  /* Primary strength input; square it to make lower values more sensitive. */
  const float root_alpha = BKE_brush_alpha_get(scene, brush);
  const float alpha = root_alpha * root_alpha;
  const float dir = (brush->flag & BRUSH_DIR_IN) ? -1.0f : 1.0f;
  const float pressure = BKE_brush_use_alpha_pressure(brush) ? cache->pressure : 1.0f;
  const float pen_flip = cache->pen_flip ? -1.0f : 1.0f;
  const float invert = cache->invert ? -1.0f : 1.0f;
  float overlap = ups->overlap_factor;
  /* Spacing is integer percentage of radius, divide by 50 to get
   * normalized diameter. */

  float flip = dir * invert * pen_flip;
  if (brush->flag & BRUSH_INVERT_TO_SCRAPE_FILL) {
    flip = 1.0f;
  }

  /* Pressure final value after being tweaked depending on the brush. */
  float final_pressure;

  switch (brush->sculpt_tool) {
    case SCULPT_TOOL_CLAY:
      final_pressure = pow4f(pressure);
      overlap = (1.0f + overlap) / 2.0f;
      return 0.25f * alpha * flip * final_pressure * overlap * feather;
    case SCULPT_TOOL_DRAW:
    case SCULPT_TOOL_DRAW_SHARP:
    case SCULPT_TOOL_LAYER:
      return alpha * flip * pressure * overlap * feather;
    case SCULPT_TOOL_DISPLACEMENT_ERASER:
      return alpha * pressure * overlap * feather;
    case SCULPT_TOOL_CLOTH:
      if (brush->cloth_deform_type == BRUSH_CLOTH_DEFORM_GRAB) {
        /* Grab deform uses the same falloff as a regular grab brush. */
        return root_alpha * feather;
      }
      else if (brush->cloth_deform_type == BRUSH_CLOTH_DEFORM_SNAKE_HOOK) {
        return root_alpha * feather * pressure * overlap;
      }
      else if (brush->cloth_deform_type == BRUSH_CLOTH_DEFORM_EXPAND) {
        /* Expand is more sensible to strength as it keeps expanding the cloth when sculpting over
         * the same vertices. */
        return 0.1f * alpha * flip * pressure * overlap * feather;
      }
      else {
        /* Multiply by 10 by default to get a larger range of strength depending on the size of the
         * brush and object. */
        return 10.0f * alpha * flip * pressure * overlap * feather;
      }
    case SCULPT_TOOL_DRAW_FACE_SETS:
      return alpha * pressure * overlap * feather;
    case SCULPT_TOOL_SLIDE_RELAX:
      return alpha * pressure * overlap * feather * 2.0f;
    case SCULPT_TOOL_PAINT:
      final_pressure = pressure * pressure;
      return final_pressure * overlap * feather;
    case SCULPT_TOOL_SMEAR:
    case SCULPT_TOOL_DISPLACEMENT_SMEAR:
      return alpha * pressure * overlap * feather;
    case SCULPT_TOOL_CLAY_STRIPS:
      /* Clay Strips needs less strength to compensate the curve. */
      final_pressure = powf(pressure, 1.5f);
      return alpha * flip * final_pressure * overlap * feather * 0.3f;
    case SCULPT_TOOL_CLAY_THUMB:
      final_pressure = pressure * pressure;
      return alpha * flip * final_pressure * overlap * feather * 1.3f;

    case SCULPT_TOOL_MASK:
      overlap = (1.0f + overlap) / 2.0f;
      switch ((BrushMaskTool)brush->mask_tool) {
        case BRUSH_MASK_DRAW:
          return alpha * flip * pressure * overlap * feather;
        case BRUSH_MASK_SMOOTH:
          return alpha * pressure * feather;
      }
      BLI_assert_msg(0, "Not supposed to happen");
      return 0.0f;

    case SCULPT_TOOL_CREASE:
    case SCULPT_TOOL_BLOB:
      return alpha * flip * pressure * overlap * feather;

    case SCULPT_TOOL_INFLATE:
      if (flip > 0.0f) {
        return 0.250f * alpha * flip * pressure * overlap * feather;
      }
      else {
        return 0.125f * alpha * flip * pressure * overlap * feather;
      }

    case SCULPT_TOOL_MULTIPLANE_SCRAPE:
      overlap = (1.0f + overlap) / 2.0f;
      return alpha * flip * pressure * overlap * feather;

    case SCULPT_TOOL_FILL:
    case SCULPT_TOOL_SCRAPE:
    case SCULPT_TOOL_FLATTEN:
      if (flip > 0.0f) {
        overlap = (1.0f + overlap) / 2.0f;
        return alpha * flip * pressure * overlap * feather;
      }
      else {
        /* Reduce strength for DEEPEN, PEAKS, and CONTRAST. */
        return 0.5f * alpha * flip * pressure * overlap * feather;
      }

    case SCULPT_TOOL_SMOOTH:
      return flip * alpha * pressure * feather;

    case SCULPT_TOOL_PINCH:
      if (flip > 0.0f) {
        return alpha * flip * pressure * overlap * feather;
      }
      else {
        return 0.25f * alpha * flip * pressure * overlap * feather;
      }

    case SCULPT_TOOL_NUDGE:
      overlap = (1.0f + overlap) / 2.0f;
      return alpha * pressure * overlap * feather;

    case SCULPT_TOOL_THUMB:
      return alpha * pressure * feather;

    case SCULPT_TOOL_SNAKE_HOOK:
      return root_alpha * feather;

    case SCULPT_TOOL_GRAB:
      return root_alpha * feather;

    case SCULPT_TOOL_ROTATE:
      return alpha * pressure * feather;

    case SCULPT_TOOL_ELASTIC_DEFORM:
    case SCULPT_TOOL_POSE:
    case SCULPT_TOOL_BOUNDARY:
      return root_alpha * feather;

    default:
      return 0.0f;
  }
}

static float sculpt_apply_hardness(const SculptSession *ss, const float input_len)
{
  const StrokeCache *cache = ss->cache;
  float final_len = input_len;
  const float hardness = cache->paint_brush.hardness;
  float p = input_len / cache->radius;
  if (p < hardness) {
    final_len = 0.0f;
  }
  else if (hardness == 1.0f) {
    final_len = cache->radius;
  }
  else {
    p = (p - hardness) / (1.0f - hardness);
    final_len = p * cache->radius;
  }

  return final_len;
}

static void sculpt_apply_texture(const SculptSession *ss,
                                 const Brush *brush,
                                 const float brush_point[3],
                                 const int thread_id,
                                 float *r_value,
                                 float r_rgba[4])
{
  StrokeCache *cache = ss->cache;
  const Scene *scene = cache->vc->scene;
  const MTex *mtex = BKE_brush_mask_texture_get(brush, OB_MODE_SCULPT);

  if (!mtex->tex) {
    *r_value = 1.0f;
    copy_v4_fl(r_rgba, 1.0f);
    return;
  }

  float point[3];
  sub_v3_v3v3(point, brush_point, cache->plane_offset);

  if (mtex->brush_map_mode == MTEX_MAP_MODE_3D) {
    /* Get strength by feeding the vertex location directly into a texture. */
    *r_value = BKE_brush_sample_tex_3d(scene, brush, mtex, point, r_rgba, 0, ss->tex_pool);
  }
  else {
    float symm_point[3];

    /* If the active area is being applied for symmetry, flip it
     * across the symmetry axis and rotate it back to the original
     * position in order to project it. This insures that the
     * brush texture will be oriented correctly. */
    if (cache->radial_symmetry_pass) {
      mul_m4_v3(cache->symm_rot_mat_inv, point);
    }
    flip_v3_v3(symm_point, point, cache->mirror_symmetry_pass);

    /* Still no symmetry supported for other paint modes.
     * Sculpt does it DIY. */
    if (mtex->brush_map_mode == MTEX_MAP_MODE_AREA) {
      /* Similar to fixed mode, but projects from brush angle
       * rather than view direction. */

      mul_m4_v3(cache->brush_local_mat, symm_point);

      float x = symm_point[0];
      float y = symm_point[1];

      x *= mtex->size[0];
      y *= mtex->size[1];

      x += mtex->ofs[0];
      y += mtex->ofs[1];

      paint_get_tex_pixel(mtex, x, y, ss->tex_pool, thread_id, r_value, r_rgba);

      add_v3_fl(r_rgba, brush->texture_sample_bias);  // v3 -> Ignore alpha
      *r_value -= brush->texture_sample_bias;
    }
    else {
      float point_2d[2];
      ED_view3d_project_float_v2_m4(
          cache->vc->region, symm_point, point_2d, cache->projection_mat);
      const float point_3d[3] = {point_2d[0], point_2d[1], 0.0f};
      *r_value = BKE_brush_sample_tex_3d(scene, brush, mtex, point_3d, r_rgba, 0, ss->tex_pool);
    }
  }
}

float SCULPT_brush_strength_factor(SculptSession *ss,
                                   const Brush *brush,
                                   const float brush_point[3],
                                   float len,
                                   const float vno[3],
                                   const float fno[3],
                                   float mask,
                                   const PBVHVertRef vertex,
                                   int thread_id,
                                   AutomaskingNodeData *automask_data)
{
  StrokeCache *cache = ss->cache;

  float avg = 1.0f;
  float rgba[4];
  sculpt_apply_texture(ss, brush, brush_point, thread_id, &avg, rgba);

  /* Hardness. */
  const float final_len = sculpt_apply_hardness(ss, len);

  /* Falloff curve. */
  avg *= BKE_brush_curve_strength(brush, final_len, cache->radius);
  avg *= frontface(brush, cache->view_normal, vno, fno);

  /* Paint mask. */
  avg *= 1.0f - mask;

  /* Auto-masking. */
  avg *= SCULPT_automasking_factor_get(cache->automasking, ss, vertex, automask_data);

  return avg;
}

void SCULPT_brush_strength_color(SculptSession *ss,
                                 const Brush *brush,
                                 const float brush_point[3],
                                 float len,
                                 const float vno[3],
                                 const float fno[3],
                                 float mask,
                                 const PBVHVertRef vertex,
                                 int thread_id,
                                 AutomaskingNodeData *automask_data,
                                 float r_rgba[4])
{
  StrokeCache *cache = ss->cache;

  float avg = 1.0f;
  sculpt_apply_texture(ss, brush, brush_point, thread_id, &avg, r_rgba);

  /* Hardness. */
  const float final_len = sculpt_apply_hardness(ss, len);

  /* Falloff curve. */
  const float falloff = BKE_brush_curve_strength(brush, final_len, cache->radius) *
                        frontface(brush, cache->view_normal, vno, fno);

  /* Paint mask. */
  const float paint_mask = 1.0f - mask;

  /* Auto-masking. */
  const float automasking_factor = SCULPT_automasking_factor_get(
      cache->automasking, ss, vertex, automask_data);

  const float masks_combined = falloff * paint_mask * automasking_factor;

  mul_v4_fl(r_rgba, masks_combined);
}

void SCULPT_calc_vertex_displacement(SculptSession *ss,
                                     const Brush *brush,
                                     float rgba[3],
                                     float out_offset[3])
{
  mul_v3_fl(rgba, ss->cache->bstrength);
  /* Handle brush inversion */
  if (ss->cache->bstrength < 0) {
    rgba[0] *= -1;
    rgba[1] *= -1;
  }

  /* Apply texture size */
  for (int i = 0; i < 3; ++i) {
    rgba[i] *= blender::math::safe_divide(1.0f, pow2f(brush->mtex.size[i]));
  }

  /* Transform vector to object space */
  mul_mat3_m4_v3(ss->cache->brush_local_mat_inv, rgba);

  /* Handle symmetry */
  if (ss->cache->radial_symmetry_pass) {
    mul_m4_v3(ss->cache->symm_rot_mat, rgba);
  }
  flip_v3_v3(out_offset, rgba, ss->cache->mirror_symmetry_pass);
}

bool SCULPT_search_sphere_cb(PBVHNode *node, void *data_v)
{
  SculptSearchSphereData *data = static_cast<SculptSearchSphereData *>(data_v);
  const float *center;
  float nearest[3];
  if (data->center) {
    center = data->center;
  }
  else {
    center = data->ss->cache ? data->ss->cache->location : data->ss->cursor_location;
  }
  float t[3], bb_min[3], bb_max[3];

  if (data->ignore_fully_ineffective) {
    if (BKE_pbvh_node_fully_hidden_get(node)) {
      return false;
    }
    if (BKE_pbvh_node_fully_masked_get(node)) {
      return false;
    }
  }

  if (data->original) {
    BKE_pbvh_node_get_original_BB(node, bb_min, bb_max);
  }
  else {
    BKE_pbvh_node_get_BB(node, bb_min, bb_max);
  }

  for (int i = 0; i < 3; i++) {
    if (bb_min[i] > center[i]) {
      nearest[i] = bb_min[i];
    }
    else if (bb_max[i] < center[i]) {
      nearest[i] = bb_max[i];
    }
    else {
      nearest[i] = center[i];
    }
  }

  sub_v3_v3v3(t, center, nearest);

  return len_squared_v3(t) < data->radius_squared;
}

bool SCULPT_search_circle_cb(PBVHNode *node, void *data_v)
{
  SculptSearchCircleData *data = static_cast<SculptSearchCircleData *>(data_v);
  float bb_min[3], bb_max[3];

  if (data->ignore_fully_ineffective) {
    if (BKE_pbvh_node_fully_masked_get(node)) {
      return false;
    }
  }

  if (data->original) {
    BKE_pbvh_node_get_original_BB(node, bb_min, bb_max);
  }
  else {
    BKE_pbvh_node_get_BB(node, bb_min, bb_min);
  }

  float dummy_co[3], dummy_depth;
  const float dist_sq = dist_squared_ray_to_aabb_v3(
      data->dist_ray_to_aabb_precalc, bb_min, bb_max, dummy_co, &dummy_depth);

  /* Seems like debug code.
   * Maybe this function can just return true if the node is not fully masked. */
  return dist_sq < data->radius_squared || true;
}

void SCULPT_clip(Sculpt *sd, SculptSession *ss, float co[3], const float val[3])
{
  for (int i = 0; i < 3; i++) {
    if (sd->flags & (SCULPT_LOCK_X << i)) {
      continue;
    }

    bool do_clip = false;
    float co_clip[3];
    if (ss->cache && (ss->cache->flag & (CLIP_X << i))) {
      /* Take possible mirror object into account. */
      mul_v3_m4v3(co_clip, ss->cache->clip_mirror_mtx, co);

      if (fabsf(co_clip[i]) <= ss->cache->clip_tolerance[i]) {
        co_clip[i] = 0.0f;
        float imtx[4][4];
        invert_m4_m4(imtx, ss->cache->clip_mirror_mtx);
        mul_m4_v3(imtx, co_clip);
        do_clip = true;
      }
    }

    if (do_clip) {
      co[i] = co_clip[i];
    }
    else {
      co[i] = val[i];
    }
  }
}

static Vector<PBVHNode *> sculpt_pbvh_gather_cursor_update(Object *ob,
                                                           Sculpt *sd,
                                                           bool use_original)
{
  SculptSession *ss = ob->sculpt;
  SculptSearchSphereData data{};
  data.ss = ss;
  data.sd = sd;
  data.radius_squared = ss->cursor_radius;
  data.original = use_original;
  data.ignore_fully_ineffective = false;
  data.center = nullptr;

  return blender::bke::pbvh::search_gather(ss->pbvh, SCULPT_search_sphere_cb, &data);
}

static Vector<PBVHNode *> sculpt_pbvh_gather_generic_intern(Object *ob,
                                                            Sculpt *sd,
                                                            const Brush *brush,
                                                            bool use_original,
                                                            float radius_scale,
                                                            PBVHNodeFlags flag)
{
  SculptSession *ss = ob->sculpt;
  Vector<PBVHNode *> nodes;
  PBVHNodeFlags leaf_flag = PBVH_Leaf;

  if (flag & PBVH_TexLeaf) {
    leaf_flag = PBVH_TexLeaf;
  }

  /* Build a list of all nodes that are potentially within the cursor or brush's area of influence.
   */
  if (brush->falloff_shape == PAINT_FALLOFF_SHAPE_SPHERE) {
    SculptSearchSphereData data{};
    data.ss = ss;
    data.sd = sd;
    data.radius_squared = square_f(ss->cache->radius * radius_scale);
    data.original = use_original;
    data.ignore_fully_ineffective = brush->sculpt_tool != SCULPT_TOOL_MASK;
    data.center = nullptr;
    nodes = blender::bke::pbvh::search_gather(ss->pbvh, SCULPT_search_sphere_cb, &data, leaf_flag);
  }
  else {
    DistRayAABB_Precalc dist_ray_to_aabb_precalc;
    dist_squared_ray_to_aabb_v3_precalc(
        &dist_ray_to_aabb_precalc, ss->cache->location, ss->cache->view_normal);
    SculptSearchCircleData data{};
    data.ss = ss;
    data.sd = sd;
    data.radius_squared = ss->cache ? square_f(ss->cache->radius * radius_scale) :
                                      ss->cursor_radius;
    data.original = use_original;
    data.dist_ray_to_aabb_precalc = &dist_ray_to_aabb_precalc;
    data.ignore_fully_ineffective = brush->sculpt_tool != SCULPT_TOOL_MASK;
    nodes = blender::bke::pbvh::search_gather(ss->pbvh, SCULPT_search_circle_cb, &data, leaf_flag);
  }

  return nodes;
}

static Vector<PBVHNode *> sculpt_pbvh_gather_generic(
    Object *ob, Sculpt *sd, const Brush *brush, bool use_original, float radius_scale)
{
  return sculpt_pbvh_gather_generic_intern(ob, sd, brush, use_original, radius_scale, PBVH_Leaf);
}

static Vector<PBVHNode *> sculpt_pbvh_gather_texpaint(
    Object *ob, Sculpt *sd, const Brush *brush, bool use_original, float radius_scale)
{
  return sculpt_pbvh_gather_generic_intern(
      ob, sd, brush, use_original, radius_scale, PBVH_TexLeaf);
}

/* Calculate primary direction of movement for many brushes. */
static void calc_sculpt_normal(Sculpt *sd, Object *ob, Span<PBVHNode *> nodes, float r_area_no[3])
{
  const Brush *brush = BKE_paint_brush(&sd->paint);
  const SculptSession *ss = ob->sculpt;

  switch (brush->sculpt_plane) {
    case SCULPT_DISP_DIR_VIEW:
      copy_v3_v3(r_area_no, ss->cache->true_view_normal);
      break;

    case SCULPT_DISP_DIR_X:
      ARRAY_SET_ITEMS(r_area_no, 1.0f, 0.0f, 0.0f);
      break;

    case SCULPT_DISP_DIR_Y:
      ARRAY_SET_ITEMS(r_area_no, 0.0f, 1.0f, 0.0f);
      break;

    case SCULPT_DISP_DIR_Z:
      ARRAY_SET_ITEMS(r_area_no, 0.0f, 0.0f, 1.0f);
      break;

    case SCULPT_DISP_DIR_AREA:
      SCULPT_calc_area_normal(sd, ob, nodes, r_area_no);
      break;

    default:
      break;
  }
}

static void update_sculpt_normal(Sculpt *sd, Object *ob, Span<PBVHNode *> nodes)
{
  StrokeCache *cache = ob->sculpt->cache;
  const Brush *brush = cache->brush;  // BKE_paint_brush(&sd->paint);
  int tool = SCULPT_get_tool(ob->sculpt, brush);

  /* Grab brush does not update the sculpt normal during a stroke. */
  const bool update_normal = !((brush->flag & BRUSH_ORIGINAL_NORMAL) &&
                               !(tool == SCULPT_TOOL_GRAB) &&
                               !(tool == SCULPT_TOOL_THUMB && !(brush->flag & BRUSH_ANCHORED)) &&
                               !(tool == SCULPT_TOOL_ELASTIC_DEFORM) &&
                               !(tool == SCULPT_TOOL_SNAKE_HOOK && cache->normal_weight > 0.0f)) ||
                             dot_v3v3(cache->sculpt_normal, cache->sculpt_normal) == 0.0f;

  if (cache->mirror_symmetry_pass == 0 && cache->radial_symmetry_pass == 0 &&
      (SCULPT_stroke_is_first_brush_step_of_symmetry_pass(cache) || update_normal))
  {
    calc_sculpt_normal(sd, ob, nodes, cache->sculpt_normal);
    if (brush->falloff_shape == PAINT_FALLOFF_SHAPE_TUBE) {
      project_plane_v3_v3v3(cache->sculpt_normal, cache->sculpt_normal, cache->view_normal);
      normalize_v3(cache->sculpt_normal);
    }
    copy_v3_v3(cache->sculpt_normal_symm, cache->sculpt_normal);
  }
  else {
    copy_v3_v3(cache->sculpt_normal_symm, cache->sculpt_normal);
    flip_v3(cache->sculpt_normal_symm, cache->mirror_symmetry_pass);
    mul_m4_v3(cache->symm_rot_mat, cache->sculpt_normal_symm);
  }
}

static void calc_local_y(ViewContext *vc, const float center[3], float y[3])
{
  Object *ob = vc->obact;
  float loc[3];
  const float xy_delta[2] = {0.0f, 1.0f};

  mul_v3_m4v3(loc, ob->world_to_object, center);
  const float zfac = ED_view3d_calc_zfac(vc->rv3d, loc);

  ED_view3d_win_to_delta(vc->region, xy_delta, zfac, y);
  normalize_v3(y);

  add_v3_v3(y, ob->loc);
  mul_m4_v3(ob->world_to_object, y);
}

static void calc_brush_local_mat(const float rotation,
                                 Object *ob,
                                 float local_mat[4][4],
                                 float local_mat_inv[4][4])
{
  const StrokeCache *cache = ob->sculpt->cache;
  float tmat[4][4];
  float mat[4][4];
  float scale[4][4];
  float angle, v[3];
  float up[3];

  /* Ensure `ob->world_to_object` is up to date. */
  invert_m4_m4(ob->world_to_object, ob->object_to_world);

  /* Initialize last column of matrix. */
  mat[0][3] = 0.0f;
  mat[1][3] = 0.0f;
  mat[2][3] = 0.0f;
  mat[3][3] = 1.0f;

  /* Get view's up vector in object-space. */
  calc_local_y(cache->vc, cache->location, up);

  /* Calculate the X axis of the local matrix. */
  cross_v3_v3v3(v, up, cache->sculpt_normal);
  /* Apply rotation (user angle, rake, etc.) to X axis. */
  angle = rotation - cache->special_rotation;
  rotate_v3_v3v3fl(mat[0], v, cache->sculpt_normal, angle);

  /* Get other axes. */
  cross_v3_v3v3(mat[1], cache->sculpt_normal, mat[0]);
  copy_v3_v3(mat[2], cache->sculpt_normal);

  /* Set location. */
  copy_v3_v3(mat[3], cache->location);

  /* Scale by brush radius. */
  float radius = cache->radius;

  /* Square tips should scale by square root of 2. */
  if (BKE_brush_has_cube_tip(cache->brush, PAINT_MODE_SCULPT)) {
    radius += (radius / M_SQRT2 - radius) * cache->brush->tip_roundness;
  }
  else {
    radius /= M_SQRT2;
  }

  normalize_m4(mat);
  scale_m4_fl(scale, radius);
  mul_m4_m4m4(tmat, mat, scale);

  /* Return tmat as is (for converting from local area coords to model-space coords). */
  copy_m4_m4(local_mat_inv, tmat);
  /* Return inverse (for converting from model-space coords to local area coords). */
  invert_m4_m4(local_mat, tmat);
}

#define SCULPT_TILT_SENSITIVITY 0.7f
void SCULPT_tilt_apply_to_normal(float r_normal[3], StrokeCache *cache, const float tilt_strength)
{
  if (!U.experimental.use_sculpt_tools_tilt) {
    return;
  }
  const float rot_max = M_PI_2 * tilt_strength * SCULPT_TILT_SENSITIVITY;
  mul_v3_mat3_m4v3(r_normal, cache->vc->obact->object_to_world, r_normal);
  float normal_tilt_y[3];
  rotate_v3_v3v3fl(normal_tilt_y, r_normal, cache->vc->rv3d->viewinv[0], cache->y_tilt * rot_max);
  float normal_tilt_xy[3];
  rotate_v3_v3v3fl(
      normal_tilt_xy, normal_tilt_y, cache->vc->rv3d->viewinv[1], cache->x_tilt * rot_max);
  mul_v3_mat3_m4v3(r_normal, cache->vc->obact->world_to_object, normal_tilt_xy);
  normalize_v3(r_normal);
}

void SCULPT_tilt_effective_normal_get(const SculptSession *ss, const Brush *brush, float r_no[3])
{
  copy_v3_v3(r_no, ss->cache->sculpt_normal_symm);
  SCULPT_tilt_apply_to_normal(r_no, ss->cache, brush->tilt_strength_factor);
}

static void update_brush_local_mat(Sculpt *sd, Object *ob)
{
  StrokeCache *cache = ob->sculpt->cache;

  if (cache->mirror_symmetry_pass == 0 && cache->radial_symmetry_pass == 0) {
    const Brush *brush = BKE_paint_brush(&sd->paint);
    const MTex *mask_tex = BKE_brush_mask_texture_get(brush, OB_MODE_SCULPT);
    calc_brush_local_mat(mask_tex->rot, ob, cache->brush_local_mat, cache->brush_local_mat_inv);
  }
}

/** \} */

/* -------------------------------------------------------------------- */
/** \name Texture painting
 * \{ */

static bool sculpt_needs_pbvh_pixels(PaintModeSettings *paint_mode_settings,
                                     const Brush *brush,
                                     Object *ob)
{
  if (brush->sculpt_tool == SCULPT_TOOL_PAINT && U.experimental.use_sculpt_texture_paint) {
    Image *image;
    ImageUser *image_user;
    return SCULPT_paint_image_canvas_get(paint_mode_settings, ob, &image, &image_user);
  }

  return false;
}

static void sculpt_pbvh_update_pixels(PaintModeSettings *paint_mode_settings,
                                      SculptSession *ss,
                                      Object *ob)
{
  BLI_assert(ob->type == OB_MESH);
  Mesh *mesh = (Mesh *)ob->data;

  Image *image;
  ImageUser *image_user;
  if (!SCULPT_paint_image_canvas_get(paint_mode_settings, ob, &image, &image_user)) {
    return;
  }

  BKE_pbvh_build_pixels(ss->pbvh, mesh, image, image_user);
}

/** \} */

/* -------------------------------------------------------------------- */
/** \name Generic Brush Plane & Symmetry Utilities
 * \{ */

struct SculptRaycastData {
  SculptSession *ss;
  const float *ray_start;
  const float *ray_normal;
  bool hit;
  float depth;
  bool original;

  PBVHVertRef active_vertex;
  PBVHFaceRef active_face;
  float *face_normal;

  IsectRayPrecalc isect_precalc;
};

struct SculptFindNearestToRayData {
  SculptSession *ss;
  const float *ray_start, *ray_normal;
  bool hit;
  float depth;
  float dist_sq_to_ray;
  bool original;
};

ePaintSymmetryAreas SCULPT_get_vertex_symm_area(const float co[3])
{
  ePaintSymmetryAreas symm_area = ePaintSymmetryAreas(PAINT_SYMM_AREA_DEFAULT);
  if (co[0] < 0.0f) {
    symm_area |= PAINT_SYMM_AREA_X;
  }
  if (co[1] < 0.0f) {
    symm_area |= PAINT_SYMM_AREA_Y;
  }
  if (co[2] < 0.0f) {
    symm_area |= PAINT_SYMM_AREA_Z;
  }
  return symm_area;
}

void SCULPT_flip_v3_by_symm_area(float v[3],
                                 const ePaintSymmetryFlags symm,
                                 const ePaintSymmetryAreas symmarea,
                                 const float pivot[3])
{
  for (int i = 0; i < 3; i++) {
    ePaintSymmetryFlags symm_it = ePaintSymmetryFlags(1 << i);
    if (!(symm & symm_it)) {
      continue;
    }
    if (symmarea & symm_it) {
      flip_v3(v, symm_it);
    }
    if (pivot[i] < 0.0f) {
      flip_v3(v, symm_it);
    }
  }
}

void SCULPT_flip_quat_by_symm_area(float quat[4],
                                   const ePaintSymmetryFlags symm,
                                   const ePaintSymmetryAreas symmarea,
                                   const float pivot[3])
{
  for (int i = 0; i < 3; i++) {
    ePaintSymmetryFlags symm_it = ePaintSymmetryFlags(1 << i);
    if (!(symm & symm_it)) {
      continue;
    }
    if (symmarea & symm_it) {
      flip_qt(quat, symm_it);
    }
    if (pivot[i] < 0.0f) {
      flip_qt(quat, symm_it);
    }
  }
}

void SCULPT_calc_brush_plane(
    Sculpt *sd, Object *ob, Span<PBVHNode *> nodes, float r_area_no[3], float r_area_co[3])
{
  SculptSession *ss = ob->sculpt;
  Brush *brush = BKE_paint_brush(&sd->paint);

  zero_v3(r_area_co);
  zero_v3(r_area_no);

  if (SCULPT_stroke_is_main_symmetry_pass(ss->cache) &&
      (SCULPT_stroke_is_first_brush_step_of_symmetry_pass(ss->cache) ||
       !(brush->flag & BRUSH_ORIGINAL_PLANE) || !(brush->flag & BRUSH_ORIGINAL_NORMAL)))
  {
    switch (brush->sculpt_plane) {
      case SCULPT_DISP_DIR_VIEW:
        copy_v3_v3(r_area_no, ss->cache->true_view_normal);
        break;

      case SCULPT_DISP_DIR_X:
        ARRAY_SET_ITEMS(r_area_no, 1.0f, 0.0f, 0.0f);
        break;

      case SCULPT_DISP_DIR_Y:
        ARRAY_SET_ITEMS(r_area_no, 0.0f, 1.0f, 0.0f);
        break;

      case SCULPT_DISP_DIR_Z:
        ARRAY_SET_ITEMS(r_area_no, 0.0f, 0.0f, 1.0f);
        break;

      case SCULPT_DISP_DIR_AREA:
        SCULPT_calc_area_normal_and_center(sd, ob, nodes, r_area_no, r_area_co);
        if (brush->falloff_shape == PAINT_FALLOFF_SHAPE_TUBE) {
          project_plane_v3_v3v3(r_area_no, r_area_no, ss->cache->view_normal);
          normalize_v3(r_area_no);
        }
        break;

      default:
        break;
    }

    /* For flatten center. */
    /* Flatten center has not been calculated yet if we are not using the area normal. */
    if (brush->sculpt_plane != SCULPT_DISP_DIR_AREA) {
      SCULPT_calc_area_center(sd, ob, nodes, r_area_co);
    }

    /* For area normal. */
    if (!SCULPT_stroke_is_first_brush_step_of_symmetry_pass(ss->cache) &&
        (brush->flag & BRUSH_ORIGINAL_NORMAL))
    {
      copy_v3_v3(r_area_no, ss->cache->sculpt_normal);
    }
    else {
      copy_v3_v3(ss->cache->sculpt_normal, r_area_no);
    }

    /* For flatten center. */
    if (!SCULPT_stroke_is_first_brush_step_of_symmetry_pass(ss->cache) &&
        (brush->flag & BRUSH_ORIGINAL_PLANE))
    {
      copy_v3_v3(r_area_co, ss->cache->last_center);
    }
    else {
      copy_v3_v3(ss->cache->last_center, r_area_co);
    }
  }
  else {
    /* For area normal. */
    copy_v3_v3(r_area_no, ss->cache->sculpt_normal);

    /* For flatten center. */
    copy_v3_v3(r_area_co, ss->cache->last_center);

    /* For area normal. */
    flip_v3(r_area_no, ss->cache->mirror_symmetry_pass);

    /* For flatten center. */
    flip_v3(r_area_co, ss->cache->mirror_symmetry_pass);

    /* For area normal. */
    mul_m4_v3(ss->cache->symm_rot_mat, r_area_no);

    /* For flatten center. */
    mul_m4_v3(ss->cache->symm_rot_mat, r_area_co);

    /* Shift the plane for the current tile. */
    add_v3_v3(r_area_co, ss->cache->plane_offset);
  }
}

int SCULPT_plane_trim(const StrokeCache *cache, const Brush *brush, const float val[3])
{
  return (!(brush->flag & BRUSH_PLANE_TRIM) ||
          (dot_v3v3(val, val) <= cache->radius_squared * cache->plane_trim_squared));
}

int SCULPT_plane_point_side(const float co[3], const float plane[4])
{
  float d = plane_point_side_v3(plane, co);
  return d <= 0.0f;
}

float SCULPT_brush_plane_offset_get(Sculpt *sd, SculptSession *ss)
{
  Brush *brush = BKE_paint_brush(&sd->paint);

  float rv = brush->plane_offset;

  if (brush->flag & BRUSH_OFFSET_PRESSURE) {
    rv *= ss->cache->pressure;
  }

  return rv;
}

/** \} */

/* -------------------------------------------------------------------- */
/** \name Sculpt Gravity Brush
 * \{ */

static void do_gravity_task_cb_ex(void *__restrict userdata,
                                  const int n,
                                  const TaskParallelTLS *__restrict tls)
{
  SculptThreadedTaskData *data = static_cast<SculptThreadedTaskData *>(userdata);
  SculptSession *ss = data->ob->sculpt;
  const Brush *brush = data->brush;
  float *offset = data->offset;

  PBVHVertexIter vd;
  float(*proxy)[3];

  proxy = BKE_pbvh_node_add_proxy(ss->pbvh, data->nodes[n])->co;

  SculptBrushTest test;
  SculptBrushTestFn sculpt_brush_test_sq_fn = SCULPT_brush_test_init_with_falloff_shape(
      ss, &test, data->brush->falloff_shape);
  const int thread_id = BLI_task_parallel_thread_id(tls);

  BKE_pbvh_vertex_iter_begin (ss->pbvh, data->nodes[n], vd, PBVH_ITER_UNIQUE) {
    if (!sculpt_brush_test_sq_fn(&test, vd.co)) {
      continue;
    }
    const float fade = SCULPT_brush_strength_factor(ss,
                                                    brush,
                                                    vd.co,
                                                    sqrtf(test.dist),
                                                    vd.no,
                                                    vd.fno,
                                                    vd.mask ? *vd.mask : 0.0f,
                                                    vd.vertex,
                                                    thread_id,
                                                    nullptr);

    mul_v3_v3fl(proxy[vd.i], offset, fade);

    if (vd.is_mesh) {
      BKE_pbvh_vert_tag_update_normal(ss->pbvh, vd.vertex);
    }
  }
  BKE_pbvh_vertex_iter_end;
}

static void do_gravity(Sculpt *sd, Object *ob, Span<PBVHNode *> nodes, float bstrength)
{
  SculptSession *ss = ob->sculpt;
  Brush *brush = BKE_paint_brush(&sd->paint);

  float offset[3];
  float gravity_vector[3];

  mul_v3_v3fl(gravity_vector, ss->cache->gravity_direction, -ss->cache->radius_squared);

  /* Offset with as much as possible factored in already. */
  mul_v3_v3v3(offset, gravity_vector, ss->cache->scale);
  mul_v3_fl(offset, bstrength);

  /* Threaded loop over nodes. */
  SculptThreadedTaskData data{};
  data.sd = sd;
  data.ob = ob;
  data.brush = brush;
  data.nodes = nodes;
  data.offset = offset;

  TaskParallelSettings settings;
  BKE_pbvh_parallel_range_settings(&settings, true, nodes.size());
  BLI_task_parallel_range(0, nodes.size(), &data, do_gravity_task_cb_ex, &settings);
}

/** \} */

/* -------------------------------------------------------------------- */
/** \name Sculpt Brush Utilities
 * \{ */

void SCULPT_vertcos_to_key(Object *ob, KeyBlock *kb, const float (*vertCos)[3])
{
  Mesh *me = (Mesh *)ob->data;
  float(*ofs)[3] = nullptr;
  int a;
  const int kb_act_idx = ob->shapenr - 1;

  /* For relative keys editing of base should update other keys. */
  if (BKE_keyblock_is_basis(me->key, kb_act_idx)) {
    ofs = BKE_keyblock_convert_to_vertcos(ob, kb);

    /* Calculate key coord offsets (from previous location). */
    for (a = 0; a < me->totvert; a++) {
      sub_v3_v3v3(ofs[a], vertCos[a], ofs[a]);
    }

    /* Apply offsets on other keys. */
    LISTBASE_FOREACH (KeyBlock *, currkey, &me->key->block) {
      if ((currkey != kb) && (currkey->relative == kb_act_idx)) {
        BKE_keyblock_update_from_offset(ob, currkey, ofs);
      }
    }

    MEM_freeN(ofs);
  }

  /* Modifying of basis key should update mesh. */
  if (kb == me->key->refkey) {
    BKE_mesh_vert_coords_apply(me, vertCos);
  }

  /* Apply new coords on active key block, no need to re-allocate kb->data here! */
  BKE_keyblock_update_from_vertcos(ob, kb, vertCos);
}

static void topology_undopush_cb(PBVHNode *node, void *data)
{
  SculptSearchSphereData *sdata = (SculptSearchSphereData *)data;

  SCULPT_ensure_dyntopo_node_undo(
      sdata->ob,
      node,
      SCULPT_get_tool(sdata->ob->sculpt, sdata->brush) == SCULPT_TOOL_MASK ? SCULPT_UNDO_MASK :
                                                                             SCULPT_UNDO_COORDS,
      0);

  BKE_pbvh_node_mark_update(node);
}

int SCULPT_get_symmetry_pass(const SculptSession *ss)
{
  int symidx = ss->cache->mirror_symmetry_pass + (ss->cache->radial_symmetry_pass * 8);

  if (symidx >= SCULPT_MAX_SYMMETRY_PASSES) {
    symidx = SCULPT_MAX_SYMMETRY_PASSES - 1;
  }

  return symidx;
}

typedef struct DynTopoAutomaskState {
  AutomaskingCache *cache;
  SculptSession *ss;
  AutomaskingCache _fixed;
  bool free_automasking;
} DynTopoAutomaskState;

static float sculpt_topology_automasking_cb(PBVHVertRef vertex, void *vdata)
{
  DynTopoAutomaskState *state = (DynTopoAutomaskState *)vdata;

  float mask = SCULPT_automasking_factor_get(state->cache, state->ss, vertex, nullptr);
  float mask2 = 1.0f - SCULPT_vertex_mask_get(state->ss, vertex);

  return mask * mask2;
}

static float sculpt_topology_automasking_mask_cb(PBVHVertRef vertex, void *vdata)
{
  DynTopoAutomaskState *state = (DynTopoAutomaskState *)vdata;
  return 1.0f - SCULPT_vertex_mask_get(state->ss, vertex);
}

static float sculpt_null_mask_cb(PBVHVertRef /*vertex*/, void * /*vdata*/)
{
  return 1.0f;
}

bool SCULPT_dyntopo_automasking_init(const SculptSession *ss,
                                     Sculpt *sd,
                                     const Brush *br,
                                     Object *ob,
                                     blender::bke::dyntopo::DyntopoMaskCB *r_mask_cb,
                                     void **r_mask_cb_data)
{
  if (!SCULPT_is_automasking_enabled(sd, ss, br)) {
    if (CustomData_has_layer(&ss->bm->vdata, CD_PAINT_MASK)) {
      DynTopoAutomaskState *state = (DynTopoAutomaskState *)MEM_callocN(
          sizeof(DynTopoAutomaskState), "DynTopoAutomaskState");

      if (!ss->cache) {
        state->cache = SCULPT_automasking_cache_init(sd, br, ob);
      }
      else {
        state->cache = ss->cache->automasking;
      }

      state->ss = (SculptSession *)ss;

      *r_mask_cb_data = (void *)state;
      *r_mask_cb = sculpt_topology_automasking_mask_cb;

      return true;
    }
    else {
      *r_mask_cb_data = nullptr;
      *r_mask_cb = sculpt_null_mask_cb;
      return false;
    }
  }

  DynTopoAutomaskState *state = (DynTopoAutomaskState *)MEM_callocN(sizeof(DynTopoAutomaskState),
                                                                    "DynTopoAutomaskState");
  if (!ss->cache) {
    state->cache = SCULPT_automasking_cache_init(sd, br, ob);
    state->free_automasking = true;
  }
  else {
    state->cache = ss->cache->automasking;
  }

  state->ss = (SculptSession *)ss;

  *r_mask_cb_data = (void *)state;
  *r_mask_cb = sculpt_topology_automasking_cb;

  return true;
}

void SCULPT_dyntopo_automasking_end(void *mask_data)
{
  MEM_SAFE_FREE(mask_data);
}

bool SCULPT_needs_area_normal(SculptSession * /*ss*/, Sculpt * /*sd*/, Brush *brush)
{
  return brush->tip_roundness != 1.0f || brush->tip_scale_x != 1.0f;
}

/* Note: we do the topology update before any brush actions to avoid
 * issues with the proxies. The size of the proxy can't change, so
 * topology must be updated first. */
static void sculpt_topology_update(Sculpt *sd,
                                   Object *ob,
                                   Brush *brush,
                                   UnifiedPaintSettings * /* ups */,
                                   PaintModeSettings * /*paint_mode_settings*/)
{
  using namespace blender::bke::dyntopo;
  SculptSession *ss = ob->sculpt;

  /* build brush radius scale */
  float radius_scale = ss->cached_dyntopo.radius_scale;

  if ((brush->dyntopo.flag & DYNTOPO_DISABLED) || !(sd->flags & SCULPT_DYNTOPO_ENABLED)) {
    return;
  }

  /* Build a list of all nodes that are potentially within the brush's area of influence. */
  const bool use_original = sculpt_tool_needs_original(SCULPT_get_tool(ss, brush)) ?
                                true :
                                !ss->cache->accum;

  /* Free index based vertex info as it will become invalid after modifying the topology during
   * the stroke. */
  MEM_SAFE_FREE(ss->vertex_info.boundary);
  MEM_SAFE_FREE(ss->vertex_info.symmetrize_map);

  PBVHTopologyUpdateMode mode = PBVHTopologyUpdateMode(0);
  float location[3];

  int dyntopo_mode = ss->cached_dyntopo.flag;
  int dyntopo_detail_mode = ss->cached_dyntopo.mode;

  if (dyntopo_detail_mode != DYNTOPO_DETAIL_MANUAL) {
    if (dyntopo_mode & DYNTOPO_SUBDIVIDE) {
      mode |= PBVH_Subdivide;
    }
    else if (dyntopo_mode & DYNTOPO_LOCAL_SUBDIVIDE) {
      mode |= PBVH_LocalSubdivide | PBVH_Subdivide;
    }

    if (dyntopo_mode & DYNTOPO_COLLAPSE) {
      mode |= PBVH_Collapse;
    }
    else if (dyntopo_mode & DYNTOPO_LOCAL_COLLAPSE) {
      mode |= PBVH_LocalCollapse | PBVH_Collapse;
    }
  }
  else {
    if (dyntopo_mode & DYNTOPO_SUBDIVIDE) {
      mode |= PBVH_Subdivide;
    }
    if (dyntopo_mode & DYNTOPO_COLLAPSE) {
      mode |= PBVH_Collapse;
    }
  }

  if (dyntopo_mode & DYNTOPO_CLEANUP) {
    mode |= PBVH_Cleanup;
  }

  /* Force both subdivide and collapse for simplify brush. */
  // XXX done with inherit flags now
  if (brush->sculpt_tool == SCULPT_TOOL_SIMPLIFY) {
    // mode |= PBVH_Collapse | PBVH_Subdivide;
  }

  int edge_multiply = 1 + int(ss->cached_dyntopo.quality * 50.0f);

  SculptSearchSphereData sdata{};
  sdata.ss = ss, sdata.sd = sd, sdata.ob = ob;
  sdata.radius_squared = square_f(ss->cache->radius * radius_scale * 1.25f);
  sdata.original = use_original;
  sdata.ignore_fully_ineffective = SCULPT_get_tool(ss, brush) != SCULPT_TOOL_MASK;
  sdata.center = nullptr;
  sdata.brush = brush;

  void *mask_cb_data;
  blender::bke::dyntopo::DyntopoMaskCB mask_cb;

  BKE_pbvh_set_bm_log(ss->pbvh, ss->bm_log);

  SCULPT_dyntopo_automasking_init(ss, sd, brush, ob, &mask_cb, &mask_cb_data);

  int actv = BM_ID_NONE, actf = BM_ID_NONE;

  if (ss->active_vertex.i != PBVH_REF_NONE) {
    BM_idmap_check_assign(ss->bm_idmap, (BMElem *)ss->active_vertex.i);
    actv = BM_idmap_get_id(ss->bm_idmap, (BMElem *)ss->active_vertex.i);
  }

  if (ss->active_face.i != PBVH_REF_NONE) {
    BM_idmap_check_assign(ss->bm_idmap, (BMElem *)ss->active_face.i);
    actf = BM_idmap_get_id(ss->bm_idmap, (BMElem *)ss->active_face.i);
  }

  blender::bke::dyntopo::BrushSphere sphere_tester(ss->cache->location, ss->cache->radius);
  blender::bke::dyntopo::BrushTube tube_tester(
      ss->cache->location, ss->cache->view_normal, ss->cache->radius);

  /* do nodes under the brush cursor */
  blender::bke::dyntopo::remesh_topology_nodes(
      brush->falloff_shape == PAINT_FALLOFF_SHAPE_SPHERE ? &sphere_tester : &tube_tester,
      ss,
      ss->pbvh,
      SCULPT_search_sphere_cb,
      topology_undopush_cb,
      &sdata,
      mode,
      (brush->flag & BRUSH_FRONTFACE) != 0,
      ss->cache->view_normal,
      true,
      mask_cb,
      mask_cb_data,
      edge_multiply);

  SCULPT_dyntopo_automasking_end(mask_cb_data);

  if (actv != BM_ID_NONE) {
    BMVert *v = (BMVert *)BM_idmap_lookup(ss->bm_idmap, actv);

    if (v && v->head.htype == BM_VERT) {
      ss->active_vertex.i = (intptr_t)v;
    }
    else {
      ss->active_vertex.i = PBVH_REF_NONE;
    }
  }

  if (actf != BM_ID_NONE) {
    BMFace *f = (BMFace *)BM_idmap_lookup(ss->bm_idmap, actf);

    if (f && f->head.htype == BM_FACE) {
      ss->active_face.i = (intptr_t)f;
    }
    else {
      ss->active_face.i = PBVH_REF_NONE;
    }
  }

  /* Update average stroke position. */
  copy_v3_v3(location, ss->cache->true_location);
  mul_m4_v3(ob->object_to_world, location);

  ss->totfaces = ss->totpoly = ss->bm->totface;
  ss->totvert = ss->bm->totvert;
}

static void do_check_origco_cb(void *__restrict userdata,
                               const int n,
                               const TaskParallelTLS *__restrict /* tls */)
{
  SculptThreadedTaskData *data = (SculptThreadedTaskData *)userdata;
  SculptSession *ss = data->ob->sculpt;
  PBVHVertexIter vd;

  bool modified = false;

  BKE_pbvh_vertex_iter_begin (ss->pbvh, data->nodes[n], vd, PBVH_ITER_UNIQUE) {
    modified |= SCULPT_vertex_check_origdata(ss, vd.vertex);
  }
  BKE_pbvh_vertex_iter_end;

  if (modified) {
    BKE_pbvh_node_mark_original_update(data->nodes[n]);
  }
}

static void do_brush_action_task_cb(void *__restrict userdata,
                                    const int n,
                                    const TaskParallelTLS *__restrict /*tls*/)
{
  SculptThreadedTaskData *data = static_cast<SculptThreadedTaskData *>(userdata);
  SculptSession *ss = data->ob->sculpt;

  bool need_coords = ss->cache->supports_gravity;

  if (data->brush->sculpt_tool == SCULPT_TOOL_DRAW_FACE_SETS) {
    BKE_pbvh_node_mark_update_face_sets(data->nodes[n]);

    /* Draw face sets in smooth mode moves the vertices. */
    if (ss->cache->alt_smooth) {
      need_coords = true;
    }
    else {
      SCULPT_undo_push_node(data->ob, data->nodes[n], SCULPT_UNDO_FACE_SETS);
    }
  }
  else if (data->brush->sculpt_tool == SCULPT_TOOL_MASK) {
    SCULPT_undo_push_node(data->ob, data->nodes[n], SCULPT_UNDO_MASK);
    BKE_pbvh_node_mark_update_mask(data->nodes[n]);
  }
  else if (SCULPT_tool_is_paint(data->brush->sculpt_tool)) {
    SCULPT_undo_push_node(data->ob, data->nodes[n], SCULPT_UNDO_COLOR);
    BKE_pbvh_node_mark_update_color(data->nodes[n]);
  }
  else {
    need_coords = true;
  }

  if (need_coords) {
    SCULPT_undo_push_node(data->ob, data->nodes[n], SCULPT_UNDO_COORDS);
    BKE_pbvh_node_mark_update(data->nodes[n]);
  }
}

static void do_brush_action(Sculpt *sd,
                            Object *ob,
                            Brush *brush,
                            UnifiedPaintSettings *ups,
                            PaintModeSettings *paint_mode_settings)
{
  SculptSession *ss = ob->sculpt;
  Vector<PBVHNode *> nodes, texnodes;

  /* Check for unsupported features. */
  PBVHType type = BKE_pbvh_type(ss->pbvh);

  if (SCULPT_tool_is_paint(brush->sculpt_tool) && SCULPT_has_loop_colors(ob)) {
    if (type != PBVH_FACES) {
      return;
    }

    BKE_pbvh_ensure_node_loops(ss->pbvh);
  }

  const bool use_original = sculpt_tool_needs_original(brush->sculpt_tool) || !ss->cache->accum;
  const bool use_pixels = sculpt_needs_pbvh_pixels(paint_mode_settings, brush, ob);
  bool needs_original = use_original || SCULPT_automasking_needs_original(sd, brush);

  if (sculpt_needs_pbvh_pixels(paint_mode_settings, brush, ob)) {
    sculpt_pbvh_update_pixels(paint_mode_settings, ss, ob);

    texnodes = sculpt_pbvh_gather_texpaint(ob, sd, brush, use_original, 1.0f);

    if (texnodes.is_empty()) {
      return;
    }
  }

  /* Build a list of all nodes that are potentially within the brush's area of influence */

  if (SCULPT_tool_needs_all_pbvh_nodes(brush)) {
    /* These brushes need to update all nodes as they are not constrained by the brush radius */
    nodes = blender::bke::pbvh::search_gather(ss->pbvh, nullptr, nullptr);
  }
  else if (brush->sculpt_tool == SCULPT_TOOL_CLOTH) {
    nodes = SCULPT_cloth_brush_affected_nodes_gather(ss, brush);
  }
  else {
    float radius_scale = 1.0f;

    /* Corners of square brushes can go outside the brush radius. */
    if (BKE_brush_has_cube_tip(brush, PAINT_MODE_SCULPT)) {
      radius_scale = M_SQRT2;
    }

    /* With these options enabled not all required nodes are inside the original brush radius, so
     * the brush can produce artifacts in some situations. */
    if (brush->sculpt_tool == SCULPT_TOOL_DRAW && brush->flag & BRUSH_ORIGINAL_NORMAL) {
      radius_scale = 2.0f;
    }
    nodes = sculpt_pbvh_gather_generic(ob, sd, brush, use_original, radius_scale);
  }

  /* Draw Face Sets in draw mode makes a single undo push, in alt-smooth mode deforms the
   * vertices and uses regular coords undo. */
  /* It also assigns the paint_face_set here as it needs to be done regardless of the stroke type
   * and the number of nodes under the brush influence. */
  if (brush->sculpt_tool == SCULPT_TOOL_DRAW_FACE_SETS &&
      SCULPT_stroke_is_first_brush_step(ss->cache) && !ss->cache->alt_smooth)
  {
    if (ss->cache->invert) {
      /* When inverting the brush, pick the paint face mask ID from the mesh. */
      ss->cache->paint_face_set = SCULPT_active_face_set_get(ss);
    }
    else {
      /* By default create a new Face Sets. */
      ss->cache->paint_face_set = SCULPT_face_set_next_available_get(ss);
    }
  }

  /* For anchored brushes with spherical falloff, we start off with zero radius, thus we have no
   * PBVH nodes on the first brush step. */
  if (!nodes.is_empty() ||
      ((brush->falloff_shape == PAINT_FALLOFF_SHAPE_SPHERE) && (brush->flag & BRUSH_ANCHORED)))
  {
    if (SCULPT_stroke_is_first_brush_step(ss->cache)) {
      /* Initialize auto-masking cache. */
      if (SCULPT_is_automasking_enabled(sd, ss, brush)) {
        ss->cache->automasking = SCULPT_automasking_cache_init(sd, brush, ob);
        ss->last_automasking_settings_hash = SCULPT_automasking_settings_hash(
            ob, ss->cache->automasking);
      }
      /* Initialize surface smooth cache. */
      if ((brush->sculpt_tool == SCULPT_TOOL_SMOOTH) &&
          (brush->smooth_deform_type == BRUSH_SMOOTH_DEFORM_SURFACE))
      {
        SCULPT_surface_smooth_laplacian_init(ob);
      }
    }
  }

  if (!ss->cache->accum || needs_original) {
    SculptThreadedTaskData task_data{};
    task_data.sd = sd;
    task_data.ob = ob;
    task_data.brush = brush;
    task_data.nodes = nodes;

    TaskParallelSettings settings;
    BKE_pbvh_parallel_range_settings(&settings, true, nodes.size());
    BLI_task_parallel_range(0, nodes.size(), &task_data, do_check_origco_cb, &settings);

    BKE_pbvh_update_bounds(ss->pbvh, PBVH_UpdateOriginalBB);
  }

  /* Only act if some verts are inside the brush area. */
  if (nodes.is_empty()) {
    return;
  }
  float location[3];

  if (!use_pixels && !ss->bm) {
    SculptThreadedTaskData task_data{};
    task_data.sd = sd;
    task_data.ob = ob;
    task_data.brush = brush;
    task_data.nodes = nodes;

    TaskParallelSettings settings;
    BKE_pbvh_parallel_range_settings(&settings, true, nodes.size());
    BLI_task_parallel_range(0, nodes.size(), &task_data, do_brush_action_task_cb, &settings);
  }
  else if (ss->bm) {
    SculptUndoType undo_type;
    int extra_type = 0;

    if (SCULPT_tool_is_paint(brush->sculpt_tool)) {
      undo_type = SCULPT_UNDO_COLOR;
    }
    else if (brush->sculpt_tool == SCULPT_TOOL_DRAW_FACE_SETS) {
      if (ss->cache->alt_smooth) {
        undo_type = SCULPT_UNDO_COORDS;
      }
      else {
        undo_type = SCULPT_UNDO_FACE_SETS;
      }
    }
    else if (brush->sculpt_tool == SCULPT_TOOL_MASK) {
      undo_type = SCULPT_UNDO_MASK;
    }
    else {
      undo_type = SCULPT_UNDO_COORDS;
    }

    if (ss->cache->supports_gravity && sd->gravity_factor > 0.0f &&
        undo_type != SCULPT_UNDO_COORDS) {
      extra_type = int(SCULPT_UNDO_COORDS);
    }

    for (int i : nodes.index_range()) {
      SCULPT_ensure_dyntopo_node_undo(ob, nodes[i], undo_type, extra_type);

      switch (undo_type) {
        case SCULPT_UNDO_FACE_SETS:
          BKE_pbvh_node_mark_update_face_sets(nodes[i]);
          break;
        case SCULPT_UNDO_MASK:
          BKE_pbvh_node_mark_update_mask(nodes[i]);
          break;
        case SCULPT_UNDO_COLOR:
          BKE_pbvh_node_mark_update_color(nodes[i]);
          break;
        case SCULPT_UNDO_COORDS:
          BKE_pbvh_node_mark_update(nodes[i]);
          break;
        case SCULPT_UNDO_HIDDEN:
        case SCULPT_UNDO_DYNTOPO_BEGIN:
        case SCULPT_UNDO_DYNTOPO_END:
        case SCULPT_UNDO_DYNTOPO_SYMMETRIZE:
        case SCULPT_UNDO_GEOMETRY:
        case SCULPT_UNDO_NO_TYPE:
          break;
      }

      if (extra_type == int(SCULPT_UNDO_COORDS)) {
        BKE_pbvh_node_mark_update(nodes[i]);
      }
    }
  }

  if (sculpt_brush_needs_normal(ss, sd, brush)) {
    update_sculpt_normal(sd, ob, nodes);
  }

  update_brush_local_mat(sd, ob);

  if (brush->sculpt_tool == SCULPT_TOOL_POSE && SCULPT_stroke_is_first_brush_step(ss->cache)) {
    SCULPT_pose_brush_init(sd, ob, ss, brush);
  }

  if (brush->deform_target == BRUSH_DEFORM_TARGET_CLOTH_SIM) {
    if (!ss->cache->cloth_sim) {
      ss->cache->cloth_sim = SCULPT_cloth_brush_simulation_create(
          ob, 1.0f, 0.0f, 0.0f, false, true);
      SCULPT_cloth_brush_simulation_init(ss, ss->cache->cloth_sim);
    }
    SCULPT_cloth_brush_store_simulation_state(ss, ss->cache->cloth_sim);
    SCULPT_cloth_brush_ensure_nodes_constraints(
        sd, ob, nodes, ss->cache->cloth_sim, ss->cache->location, FLT_MAX);
  }

  bool invert = ss->cache->pen_flip || ss->cache->invert;
  if (brush->flag & BRUSH_DIR_IN) {
    invert = !invert;
  }

  /* Apply one type of brush action. */
  switch (brush->sculpt_tool) {
    case SCULPT_TOOL_DRAW:
      SCULPT_do_draw_brush(sd, ob, nodes);
      break;
    case SCULPT_TOOL_SMOOTH:
      if (brush->smooth_deform_type == BRUSH_SMOOTH_DEFORM_LAPLACIAN) {
        SCULPT_do_smooth_brush(sd, ob, nodes);
      }
      else if (brush->smooth_deform_type == BRUSH_SMOOTH_DEFORM_SURFACE) {
        SCULPT_do_surface_smooth_brush(sd, ob, nodes);
      }
      break;
    case SCULPT_TOOL_CREASE:
      SCULPT_do_crease_brush(sd, ob, nodes);
      break;
    case SCULPT_TOOL_BLOB:
      SCULPT_do_crease_brush(sd, ob, nodes);
      break;
    case SCULPT_TOOL_PINCH:
      SCULPT_do_pinch_brush(sd, ob, nodes);
      break;
    case SCULPT_TOOL_INFLATE:
      SCULPT_do_inflate_brush(sd, ob, nodes);
      break;
    case SCULPT_TOOL_GRAB:
      SCULPT_do_grab_brush(sd, ob, nodes);
      break;
    case SCULPT_TOOL_ROTATE:
      SCULPT_do_rotate_brush(sd, ob, nodes);
      break;
    case SCULPT_TOOL_SNAKE_HOOK:
      SCULPT_do_snake_hook_brush(sd, ob, nodes);
      break;
    case SCULPT_TOOL_NUDGE:
      SCULPT_do_nudge_brush(sd, ob, nodes);
      break;
    case SCULPT_TOOL_THUMB:
      SCULPT_do_thumb_brush(sd, ob, nodes);
      break;
    case SCULPT_TOOL_LAYER:
      SCULPT_do_layer_brush(sd, ob, nodes);
      break;
    case SCULPT_TOOL_FLATTEN:
      SCULPT_do_flatten_brush(sd, ob, nodes);
      break;
    case SCULPT_TOOL_CLAY:
      SCULPT_do_clay_brush(sd, ob, nodes);
      break;
    case SCULPT_TOOL_CLAY_STRIPS:
      SCULPT_do_clay_strips_brush(sd, ob, nodes);
      break;
    case SCULPT_TOOL_MULTIPLANE_SCRAPE:
      SCULPT_do_multiplane_scrape_brush(sd, ob, nodes);
      break;
    case SCULPT_TOOL_CLAY_THUMB:
      SCULPT_do_clay_thumb_brush(sd, ob, nodes);
      break;
    case SCULPT_TOOL_FILL:
      if (invert && brush->flag & BRUSH_INVERT_TO_SCRAPE_FILL) {
        SCULPT_do_scrape_brush(sd, ob, nodes);
      }
      else {
        SCULPT_do_fill_brush(sd, ob, nodes);
      }
      break;
    case SCULPT_TOOL_SCRAPE:
      if (invert && brush->flag & BRUSH_INVERT_TO_SCRAPE_FILL) {
        SCULPT_do_fill_brush(sd, ob, nodes);
      }
      else {
        SCULPT_do_scrape_brush(sd, ob, nodes);
      }
      break;
    case SCULPT_TOOL_MASK:
      SCULPT_do_mask_brush(sd, ob, nodes);
      break;
    case SCULPT_TOOL_POSE:
      SCULPT_do_pose_brush(sd, ob, nodes);
      break;
    case SCULPT_TOOL_DRAW_SHARP:
      SCULPT_do_draw_sharp_brush(sd, ob, nodes);
      break;
    case SCULPT_TOOL_ELASTIC_DEFORM:
      SCULPT_do_elastic_deform_brush(sd, ob, nodes);
      break;
    case SCULPT_TOOL_SLIDE_RELAX:
      SCULPT_do_slide_relax_brush(sd, ob, nodes);
      break;
    case SCULPT_TOOL_BOUNDARY:
      SCULPT_do_boundary_brush(sd, ob, nodes);
      break;
    case SCULPT_TOOL_CLOTH:
      SCULPT_do_cloth_brush(sd, ob, nodes);
      break;
    case SCULPT_TOOL_DRAW_FACE_SETS:
      SCULPT_do_draw_face_sets_brush(sd, ob, nodes);
      break;
    case SCULPT_TOOL_DISPLACEMENT_ERASER:
      SCULPT_do_displacement_eraser_brush(sd, ob, nodes);
      break;
    case SCULPT_TOOL_DISPLACEMENT_SMEAR:
      SCULPT_do_displacement_smear_brush(sd, ob, nodes);
      break;
    case SCULPT_TOOL_PAINT:
      SCULPT_do_paint_brush(paint_mode_settings, ss->scene, sd, ob, nodes, texnodes);
      break;
    case SCULPT_TOOL_SMEAR:
      SCULPT_do_smear_brush(sd, ob, nodes);
      break;
  }

  if (!ELEM(brush->sculpt_tool, SCULPT_TOOL_SMOOTH, SCULPT_TOOL_MASK) &&
      brush->autosmooth_factor > 0)
  {
    if (brush->flag & BRUSH_INVERSE_SMOOTH_PRESSURE) {
      SCULPT_smooth(sd, ob, nodes, brush->autosmooth_factor * (1.0f - ss->cache->pressure), false);
    }
    else {
      SCULPT_smooth(sd, ob, nodes, brush->autosmooth_factor, false);
    }
  }

  if (sculpt_brush_use_topology_rake(ss, brush)) {
    SCULPT_bmesh_topology_rake(sd, ob, nodes, brush->topology_rake_factor);
  }

  if (!SCULPT_tool_can_reuse_automask(brush->sculpt_tool) ||
      (ss->cache->supports_gravity && sd->gravity_factor > 0.0f))
  {
    /* Clear cavity mask cache. */
    ss->last_automasking_settings_hash = 0;
  }

  /* The cloth brush adds the gravity as a regular force and it is processed in the solver. */
  if (ss->cache->supports_gravity &&
      !ELEM(
          brush->sculpt_tool, SCULPT_TOOL_CLOTH, SCULPT_TOOL_DRAW_FACE_SETS, SCULPT_TOOL_BOUNDARY))
  {
    do_gravity(sd, ob, nodes, sd->gravity_factor);
  }

  if (brush->deform_target == BRUSH_DEFORM_TARGET_CLOTH_SIM) {
    if (SCULPT_stroke_is_main_symmetry_pass(ss->cache)) {
      SCULPT_cloth_sim_activate_nodes(ss->cache->cloth_sim, nodes);
      SCULPT_cloth_brush_do_simulation_step(sd, ob, ss->cache->cloth_sim, nodes);
    }
  }

  /* Update average stroke position. */
  copy_v3_v3(location, ss->cache->true_location);
  mul_m4_v3(ob->object_to_world, location);

  add_v3_v3(ups->average_stroke_accum, location);
  ups->average_stroke_counter++;
  /* Update last stroke position. */
  ups->last_stroke_valid = true;
}

/* Flush displacement from deformed PBVH vertex to original mesh. */
static void sculpt_flush_pbvhvert_deform(const SculptSession &ss,
                                         const PBVHVertexIter &vd,
                                         MutableSpan<float3> positions)
{
  float disp[3], newco[3];
  int index = vd.vert_indices[vd.i];

  sub_v3_v3v3(disp, vd.co, ss.deform_cos[index]);
  mul_m3_v3(ss.deform_imats[index], disp);
  add_v3_v3v3(newco, disp, ss.orig_cos[index]);

  copy_v3_v3(ss.deform_cos[index], vd.co);
  copy_v3_v3(ss.orig_cos[index], newco);

  if (!ss.shapekey_active) {
    copy_v3_v3(positions[index], newco);
  }
}

static void sculpt_combine_proxies_node(Object &object,
                                        Sculpt &sd,
                                        const bool use_orco,
                                        PBVHNode &node)
{
  SculptSession *ss = object.sculpt;

  int proxy_count;
  PBVHProxyNode *proxies;
  BKE_pbvh_node_get_proxies(&node, &proxies, &proxy_count);

  Mesh &mesh = *static_cast<Mesh *>(object.data);
  MutableSpan<float3> positions = mesh.vert_positions_for_write();

  PBVHVertexIter vd;
  BKE_pbvh_vertex_iter_begin (ss->pbvh, &node, vd, PBVH_ITER_UNIQUE) {
    float val[3];

    zero_v3(val);

    for (int p = 0; p < proxy_count; p++) {
      add_v3_v3(val, proxies[p].co[vd.i]);
    }

    bool modified = len_squared_v3(val) > 0.0f;

    if (use_orco) {
      add_v3_v3(val, SCULPT_vertex_origco_get(ss, vd.vertex));
    }
    else {
      add_v3_v3(val, vd.co);
    }

    SCULPT_clip(&sd, ss, vd.co, val);

    if (ss->deform_modifiers_active) {
      sculpt_flush_pbvhvert_deform(*ss, vd, positions);
    }

    if (modified) {
      BKE_sculpt_sharp_boundary_flag_update(ss, vd.vertex);
    }
  }
  BKE_pbvh_vertex_iter_end;

  BKE_pbvh_node_free_proxies(&node);
}

static void sculpt_combine_proxies(Sculpt *sd, Object *ob)
{
  using namespace blender;
  SculptSession *ss = ob->sculpt;
  Brush *brush = BKE_paint_brush(&sd->paint);

  if (!ss->cache->supports_gravity && sculpt_tool_is_proxy_used(brush->sculpt_tool)) {
    /* First line is tools that don't support proxies. */
    return;
  }

  /* First line is tools that don't support proxies. */
  const bool use_orco = ELEM(brush->sculpt_tool,
                             SCULPT_TOOL_GRAB,
                             SCULPT_TOOL_ROTATE,
                             SCULPT_TOOL_THUMB,
                             SCULPT_TOOL_ELASTIC_DEFORM,
                             SCULPT_TOOL_BOUNDARY,
                             SCULPT_TOOL_POSE);

  Vector<PBVHNode *> nodes = blender::bke::pbvh::gather_proxies(ss->pbvh);

  threading::parallel_for(nodes.index_range(), 1, [&](IndexRange range) {
    for (const int i : range) {
      sculpt_combine_proxies_node(*ob, *sd, use_orco, *nodes[i]);
    }
  });
}

void SCULPT_combine_transform_proxies(Sculpt *sd, Object *ob)
{
  using namespace blender;
  SculptSession *ss = ob->sculpt;

  Vector<PBVHNode *> nodes = blender::bke::pbvh::gather_proxies(ss->pbvh);

  threading::parallel_for(nodes.index_range(), 1, [&](IndexRange range) {
    for (const int i : range) {
      sculpt_combine_proxies_node(*ob, *sd, false, *nodes[i]);
    }
  });
}

/**
 * Copy the modified vertices from the #PBVH to the active key.
 */
static void sculpt_update_keyblock(Object *ob)
{
  SculptSession *ss = ob->sculpt;
  float(*vertCos)[3];

  /* Key-block update happens after handling deformation caused by modifiers,
   * so ss->orig_cos would be updated with new stroke. */
  if (ss->orig_cos) {
    vertCos = ss->orig_cos;
  }
  else {
    vertCos = BKE_pbvh_vert_coords_alloc(ss->pbvh);
  }

  if (!vertCos) {
    return;
  }

  SCULPT_vertcos_to_key(ob, ss->shapekey_active, vertCos);

  if (vertCos != ss->orig_cos) {
    MEM_freeN(vertCos);
  }
}

void SCULPT_flush_stroke_deform(Sculpt * /*sd*/, Object *ob, bool is_proxy_used)
{
  using namespace blender;
  SculptSession *ss = ob->sculpt;

  if (is_proxy_used && ss->deform_modifiers_active) {
    /* This brushes aren't using proxies, so sculpt_combine_proxies() wouldn't propagate needed
     * deformation to original base. */

    Mesh *me = (Mesh *)ob->data;
    Vector<PBVHNode *> nodes;
    float(*vertCos)[3] = nullptr;

    if (ss->shapekey_active) {
      vertCos = static_cast<float(*)[3]>(
          MEM_mallocN(sizeof(*vertCos) * me->totvert, "flushStrokeDeofrm keyVerts"));

      /* Mesh could have isolated verts which wouldn't be in BVH, to deal with this we copy old
       * coordinates over new ones and then update coordinates for all vertices from BVH. */
      memcpy(vertCos, ss->orig_cos, sizeof(*vertCos) * me->totvert);
    }

    nodes = blender::bke::pbvh::search_gather(ss->pbvh, nullptr, nullptr);

    MutableSpan<float3> positions = me->vert_positions_for_write();

    threading::parallel_for(nodes.index_range(), 1, [&](IndexRange range) {
      for (const int i : range) {
        PBVHVertexIter vd;
        BKE_pbvh_vertex_iter_begin (ss->pbvh, nodes[i], vd, PBVH_ITER_UNIQUE) {
          sculpt_flush_pbvhvert_deform(*ss, vd, positions);

          if (!vertCos) {
            continue;
          }

          int index = vd.vert_indices[vd.i];
          copy_v3_v3(vertCos[index], ss->orig_cos[index]);
        }
        BKE_pbvh_vertex_iter_end;
      }
    });

    if (vertCos) {
      SCULPT_vertcos_to_key(ob, ss->shapekey_active, vertCos);
      MEM_freeN(vertCos);
    }
  }
  else if (ss->shapekey_active) {
    sculpt_update_keyblock(ob);
  }
}

void SCULPT_cache_calc_brushdata_symm(StrokeCache *cache,
                                      const ePaintSymmetryFlags symm,
                                      const char axis,
                                      const float angle)
{
  flip_v3_v3(cache->location, cache->true_location, symm);
  flip_v3_v3(cache->last_location, cache->true_last_location, symm);
  flip_v3_v3(cache->grab_delta_symmetry, cache->grab_delta, symm);
  flip_v3_v3(cache->view_normal, cache->true_view_normal, symm);

  flip_v3_v3(cache->initial_location, cache->true_initial_location, symm);
  flip_v3_v3(cache->initial_normal, cache->true_initial_normal, symm);

  /* XXX This reduces the length of the grab delta if it approaches the line of symmetry
   * XXX However, a different approach appears to be needed. */
#if 0
  if (sd->paint.symmetry_flags & PAINT_SYMMETRY_FEATHER) {
    float frac = 1.0f / max_overlap_count(sd);
    float reduce = (feather - frac) / (1.0f - frac);

    printf("feather: %f frac: %f reduce: %f\n", feather, frac, reduce);

    if (frac < 1.0f) {
      mul_v3_fl(cache->grab_delta_symmetry, reduce);
    }
  }
#endif

  unit_m4(cache->symm_rot_mat);
  unit_m4(cache->symm_rot_mat_inv);
  zero_v3(cache->plane_offset);

  /* Expects XYZ. */
  if (axis) {
    rotate_m4(cache->symm_rot_mat, axis, angle);
    rotate_m4(cache->symm_rot_mat_inv, axis, -angle);
  }

  mul_m4_v3(cache->symm_rot_mat, cache->location);
  mul_m4_v3(cache->symm_rot_mat, cache->grab_delta_symmetry);

  if (cache->supports_gravity) {
    flip_v3_v3(cache->gravity_direction, cache->true_gravity_direction, symm);
    mul_m4_v3(cache->symm_rot_mat, cache->gravity_direction);
  }

  if (cache->is_rake_rotation_valid) {
    flip_qt_qt(cache->rake_rotation_symmetry, cache->rake_rotation, symm);
  }
}

using BrushActionFunc = void (*)(Sculpt *sd,
                                 Object *ob,
                                 Brush *brush,
                                 UnifiedPaintSettings *ups,
                                 PaintModeSettings *paint_mode_settings);

static void do_tiled(Sculpt *sd,
                     Object *ob,
                     Brush *brush,
                     UnifiedPaintSettings *ups,
                     PaintModeSettings *paint_mode_settings,
                     BrushActionFunc action)
{
  SculptSession *ss = ob->sculpt;
  StrokeCache *cache = ss->cache;
  const float radius = cache->radius;
  const BoundBox *bb = BKE_object_boundbox_get(ob);
  const float *bbMin = bb->vec[0];
  const float *bbMax = bb->vec[6];
  const float *step = sd->paint.tile_offset;

  /* These are integer locations, for real location: multiply with step and add orgLoc.
   * So 0,0,0 is at orgLoc. */
  int start[3];
  int end[3];
  int cur[3];

  /* Position of the "prototype" stroke for tiling. */
  float orgLoc[3];
  float original_initial_location[3];
  copy_v3_v3(orgLoc, cache->location);
  copy_v3_v3(original_initial_location, cache->initial_location);

  for (int dim = 0; dim < 3; dim++) {
    if ((sd->paint.symmetry_flags & (PAINT_TILE_X << dim)) && step[dim] > 0) {
      start[dim] = (bbMin[dim] - orgLoc[dim] - radius) / step[dim];
      end[dim] = (bbMax[dim] - orgLoc[dim] + radius) / step[dim];
    }
    else {
      start[dim] = end[dim] = 0;
    }
  }

  /* First do the "un-tiled" position to initialize the stroke for this location. */
  cache->tile_pass = 0;
  action(sd, ob, brush, ups, paint_mode_settings);

  /* Now do it for all the tiles. */
  copy_v3_v3_int(cur, start);
  for (cur[0] = start[0]; cur[0] <= end[0]; cur[0]++) {
    for (cur[1] = start[1]; cur[1] <= end[1]; cur[1]++) {
      for (cur[2] = start[2]; cur[2] <= end[2]; cur[2]++) {
        if (!cur[0] && !cur[1] && !cur[2]) {
          /* Skip tile at orgLoc, this was already handled before all others. */
          continue;
        }

        ++cache->tile_pass;

        for (int dim = 0; dim < 3; dim++) {
          cache->location[dim] = cur[dim] * step[dim] + orgLoc[dim];
          cache->plane_offset[dim] = cur[dim] * step[dim];
          cache->initial_location[dim] = cur[dim] * step[dim] + original_initial_location[dim];
        }
        action(sd, ob, brush, ups, paint_mode_settings);
      }
    }
  }
}

static void do_radial_symmetry(Sculpt *sd,
                               Object *ob,
                               Brush *brush,
                               UnifiedPaintSettings *ups,
                               PaintModeSettings *paint_mode_settings,
                               BrushActionFunc action,
                               const ePaintSymmetryFlags symm,
                               const int axis,
                               const float /*feather*/)
{
  SculptSession *ss = ob->sculpt;

  for (int i = 1; i < sd->radial_symm[axis - 'X']; i++) {
    const float angle = 2.0f * M_PI * i / sd->radial_symm[axis - 'X'];
    ss->cache->radial_symmetry_pass = i;
    SCULPT_cache_calc_brushdata_symm(ss->cache, symm, axis, angle);
    do_tiled(sd, ob, brush, ups, paint_mode_settings, action);
  }
}

/**
 * Noise texture gives different values for the same input coord; this
 * can tear a multi-resolution mesh during sculpting so do a stitch in this case.
 */
static void sculpt_fix_noise_tear(Sculpt *sd, Object *ob)
{
  SculptSession *ss = ob->sculpt;
  Brush *brush = BKE_paint_brush(&sd->paint);
  const MTex *mtex = BKE_brush_mask_texture_get(brush, OB_MODE_SCULPT);

  if (ss->multires.active && mtex->tex && mtex->tex->type == TEX_NOISE) {
    multires_stitch_grids(ob);
  }
}

static void do_symmetrical_brush_actions(Sculpt *sd,
                                         Object *ob,
                                         BrushActionFunc action,
                                         UnifiedPaintSettings *ups,
                                         PaintModeSettings *paint_mode_settings)
{
  Brush *brush = BKE_paint_brush(&sd->paint);
  SculptSession *ss = ob->sculpt;
  StrokeCache *cache = ss->cache;
  const char symm = SCULPT_mesh_symmetry_xyz_get(ob);

  float feather = calc_symmetry_feather(sd, ss->cache);

  cache->bstrength = brush_strength(sd, cache, feather, ups, paint_mode_settings);
  cache->symmetry = symm;

  /* `symm` is a bit combination of XYZ -
   * 1 is mirror X; 2 is Y; 3 is XY; 4 is Z; 5 is XZ; 6 is YZ; 7 is XYZ */
  for (int i = 0; i <= symm; i++) {
    if (!SCULPT_is_symmetry_iteration_valid(i, symm)) {
      continue;
    }
    const ePaintSymmetryFlags symm = ePaintSymmetryFlags(i);
    cache->mirror_symmetry_pass = symm;
    cache->radial_symmetry_pass = 0;

    SCULPT_cache_calc_brushdata_symm(cache, symm, 0, 0);
    do_tiled(sd, ob, brush, ups, paint_mode_settings, action);

    do_radial_symmetry(sd, ob, brush, ups, paint_mode_settings, action, symm, 'X', feather);
    do_radial_symmetry(sd, ob, brush, ups, paint_mode_settings, action, symm, 'Y', feather);
    do_radial_symmetry(sd, ob, brush, ups, paint_mode_settings, action, symm, 'Z', feather);
  }
}

bool SCULPT_mode_poll(bContext *C)
{
  Object *ob = CTX_data_active_object(C);
  return ob && ob->mode & OB_MODE_SCULPT;
}

bool SCULPT_mode_poll_view3d(bContext *C)
{
  return (SCULPT_mode_poll(C) && CTX_wm_region_view3d(C));
}

bool SCULPT_poll_view3d(bContext *C)
{
  return (SCULPT_poll(C) && CTX_wm_region_view3d(C));
}

bool SCULPT_poll(bContext *C)
{
  return SCULPT_mode_poll(C) && PAINT_brush_tool_poll(C);
}

static const char *sculpt_tool_name(Sculpt *sd)
{
  Brush *brush = BKE_paint_brush(&sd->paint);

  switch ((eBrushSculptTool)brush->sculpt_tool) {
    case SCULPT_TOOL_DRAW:
      return "Draw Brush";
    case SCULPT_TOOL_SMOOTH:
      return "Smooth Brush";
    case SCULPT_TOOL_CREASE:
      return "Crease Brush";
    case SCULPT_TOOL_BLOB:
      return "Blob Brush";
    case SCULPT_TOOL_PINCH:
      return "Pinch Brush";
    case SCULPT_TOOL_INFLATE:
      return "Inflate Brush";
    case SCULPT_TOOL_GRAB:
      return "Grab Brush";
    case SCULPT_TOOL_NUDGE:
      return "Nudge Brush";
    case SCULPT_TOOL_THUMB:
      return "Thumb Brush";
    case SCULPT_TOOL_LAYER:
      return "Layer Brush";
    case SCULPT_TOOL_FLATTEN:
      return "Flatten Brush";
    case SCULPT_TOOL_CLAY:
      return "Clay Brush";
    case SCULPT_TOOL_CLAY_STRIPS:
      return "Clay Strips Brush";
    case SCULPT_TOOL_CLAY_THUMB:
      return "Clay Thumb Brush";
    case SCULPT_TOOL_FILL:
      return "Fill Brush";
    case SCULPT_TOOL_SCRAPE:
      return "Scrape Brush";
    case SCULPT_TOOL_SNAKE_HOOK:
      return "Snake Hook Brush";
    case SCULPT_TOOL_ROTATE:
      return "Rotate Brush";
    case SCULPT_TOOL_MASK:
      return "Mask Brush";
    case SCULPT_TOOL_SIMPLIFY:
      return "Simplify Brush";
    case SCULPT_TOOL_DRAW_SHARP:
      return "Draw Sharp Brush";
    case SCULPT_TOOL_ELASTIC_DEFORM:
      return "Elastic Deform Brush";
    case SCULPT_TOOL_POSE:
      return "Pose Brush";
    case SCULPT_TOOL_MULTIPLANE_SCRAPE:
      return "Multi-plane Scrape Brush";
    case SCULPT_TOOL_SLIDE_RELAX:
      return "Slide/Relax Brush";
    case SCULPT_TOOL_BOUNDARY:
      return "Boundary Brush";
    case SCULPT_TOOL_CLOTH:
      return "Cloth Brush";
    case SCULPT_TOOL_DRAW_FACE_SETS:
      return "Draw Face Sets";
    case SCULPT_TOOL_DISPLACEMENT_ERASER:
      return "Multires Displacement Eraser";
    case SCULPT_TOOL_DISPLACEMENT_SMEAR:
      return "Multires Displacement Smear";
    case SCULPT_TOOL_PAINT:
      return "Paint Brush";
    case SCULPT_TOOL_SMEAR:
      return "Smear Brush";
  }

  return "Sculpting";
}

/* Operator for applying a stroke (various attributes including mouse path)
 * using the current brush. */

void SCULPT_cache_free(SculptSession * /*ss*/, struct Object * /*ob*/, StrokeCache *cache)
{
  MEM_SAFE_FREE(cache->dial);
  MEM_SAFE_FREE(cache->prev_colors);
  MEM_SAFE_FREE(cache->prev_displacement);
  MEM_SAFE_FREE(cache->limit_surface_co);
  MEM_SAFE_FREE(cache->prev_colors_vpaint);

  if (cache->pose_ik_chain) {
    SCULPT_pose_ik_chain_free(cache->pose_ik_chain);
  }

  for (int i = 0; i < PAINT_SYMM_AREAS; i++) {
    if (cache->boundaries[i]) {
      SCULPT_boundary_data_free(cache->boundaries[i]);
    }
  }

  if (cache->cloth_sim) {
    SCULPT_cloth_simulation_free(cache->cloth_sim);
  }

  MEM_freeN(cache);
}

/* Initialize mirror modifier clipping. */
static void sculpt_init_mirror_clipping(Object *ob, SculptSession *ss)
{
  unit_m4(ss->cache->clip_mirror_mtx);

  LISTBASE_FOREACH (ModifierData *, md, &ob->modifiers) {
    if (!(md->type == eModifierType_Mirror && (md->mode & eModifierMode_Realtime))) {
      continue;
    }
    MirrorModifierData *mmd = (MirrorModifierData *)md;

    if (!(mmd->flag & MOD_MIR_CLIPPING)) {
      continue;
    }
    /* Check each axis for mirroring. */
    for (int i = 0; i < 3; i++) {
      if (!(mmd->flag & (MOD_MIR_AXIS_X << i))) {
        continue;
      }
      /* Enable sculpt clipping. */
      ss->cache->flag |= CLIP_X << i;

      /* Update the clip tolerance. */
      if (mmd->tolerance > ss->cache->clip_tolerance[i]) {
        ss->cache->clip_tolerance[i] = mmd->tolerance;
      }

      /* Store matrix for mirror object clipping. */
      if (mmd->mirror_ob) {
        float imtx_mirror_ob[4][4];
        invert_m4_m4(imtx_mirror_ob, mmd->mirror_ob->object_to_world);
        mul_m4_m4m4(ss->cache->clip_mirror_mtx, imtx_mirror_ob, ob->object_to_world);
      }
    }
  }
}

static void smooth_brush_toggle_on(const bContext *C, Paint *paint, StrokeCache *cache)
{
  Scene *scene = CTX_data_scene(C);
  Brush *brush = paint->brush;

  if (brush->sculpt_tool == SCULPT_TOOL_MASK) {
    cache->saved_mask_brush_tool = brush->mask_tool;
    brush->mask_tool = BRUSH_MASK_SMOOTH;
  }
  else if (ELEM(brush->sculpt_tool,
                SCULPT_TOOL_SLIDE_RELAX,
                SCULPT_TOOL_DRAW_FACE_SETS,
                SCULPT_TOOL_PAINT,
                SCULPT_TOOL_SMEAR))
  {
    /* Do nothing, this tool has its own smooth mode. */
  }
  else {
    int cur_brush_size = BKE_brush_size_get(scene, brush);

    STRNCPY(cache->saved_active_brush_name, brush->id.name + 2);

    /* Switch to the smooth brush. */
    brush = BKE_paint_toolslots_brush_get(paint, SCULPT_TOOL_SMOOTH);
    if (brush) {
      BKE_paint_brush_set(paint, brush);
      cache->saved_smooth_size = BKE_brush_size_get(scene, brush);
      BKE_brush_size_set(scene, brush, cur_brush_size);
      BKE_curvemapping_init(brush->curve);
    }
  }
}

static void smooth_brush_toggle_off(const bContext *C, Paint *paint, StrokeCache *cache)
{
  Main *bmain = CTX_data_main(C);
  Scene *scene = CTX_data_scene(C);
  Brush *brush = BKE_paint_brush(paint);

  if (brush->sculpt_tool == SCULPT_TOOL_MASK) {
    brush->mask_tool = cache->saved_mask_brush_tool;
  }
  else if (ELEM(brush->sculpt_tool,
                SCULPT_TOOL_SLIDE_RELAX,
                SCULPT_TOOL_DRAW_FACE_SETS,
                SCULPT_TOOL_PAINT,
                SCULPT_TOOL_SMEAR))
  {
    /* Do nothing. */
  }
  else {
    /* Try to switch back to the saved/previous brush. */
    BKE_brush_size_set(scene, brush, cache->saved_smooth_size);
    brush = (Brush *)BKE_libblock_find_name(bmain, ID_BR, cache->saved_active_brush_name);
    if (brush) {
      BKE_paint_brush_set(paint, brush);
    }
  }
}

/* Initialize the stroke cache invariants from operator properties. */
static void sculpt_update_cache_invariants(
    bContext *C, Sculpt *sd, SculptSession *ss, wmOperator *op, const float mval[2])
{
  StrokeCache *cache = static_cast<StrokeCache *>(
      MEM_callocN(sizeof(StrokeCache), "stroke cache"));
  ToolSettings *tool_settings = CTX_data_tool_settings(C);
  UnifiedPaintSettings *ups = &tool_settings->unified_paint_settings;
  Brush *brush = BKE_paint_brush(&sd->paint);
  ViewContext *vc = paint_stroke_view_context(static_cast<PaintStroke *>(op->customdata));
  Object *ob = CTX_data_active_object(C);
  float mat[3][3];
  float viewDir[3] = {0.0f, 0.0f, 1.0f};
  float max_scale;
  int mode;

  ss->hard_edge_mode = ups->hard_edge_mode;
  ss->smooth_boundary_flag = eSculptBoundary(ups->smooth_boundary_flag);

  Mesh *me = BKE_object_get_original_mesh(ob);
  BKE_sculptsession_ignore_uvs_set(ob, me->flag & ME_SCULPT_IGNORE_UVS);

  ss->cache = cache;

  /* Set scaling adjustment. */
  max_scale = 0.0f;
  for (int i = 0; i < 3; i++) {
    max_scale = max_ff(max_scale, fabsf(ob->scale[i]));
  }
  cache->scale[0] = max_scale / ob->scale[0];
  cache->scale[1] = max_scale / ob->scale[1];
  cache->scale[2] = max_scale / ob->scale[2];

  cache->plane_trim_squared = brush->plane_trim * brush->plane_trim;

  cache->flag = 0;

  sculpt_init_mirror_clipping(ob, ss);

  /* Initial mouse location. */
  if (mval) {
    copy_v2_v2(cache->initial_mouse, mval);
  }
  else {
    zero_v2(cache->initial_mouse);
  }

  copy_v3_v3(cache->initial_location, ss->cursor_location);
  copy_v3_v3(cache->true_initial_location, ss->cursor_location);

  copy_v3_v3(cache->initial_normal, ss->cursor_normal);
  copy_v3_v3(cache->true_initial_normal, ss->cursor_normal);

  mode = RNA_enum_get(op->ptr, "mode");
  cache->invert = mode == BRUSH_STROKE_INVERT;
  cache->alt_smooth = mode == BRUSH_STROKE_SMOOTH;
  cache->normal_weight = brush->normal_weight;

  /* Interpret invert as following normal, for grab brushes. */
  if (SCULPT_TOOL_HAS_NORMAL_WEIGHT(brush->sculpt_tool)) {
    if (cache->invert) {
      cache->invert = false;
      cache->normal_weight = (cache->normal_weight == 0.0f);
    }
  }

  /* Not very nice, but with current events system implementation
   * we can't handle brush appearance inversion hotkey separately (sergey). */
  if (cache->invert) {
    ups->draw_inverted = true;
  }
  else {
    ups->draw_inverted = false;
  }

  /* Alt-Smooth. */
  if (cache->alt_smooth) {
    smooth_brush_toggle_on(C, &sd->paint, cache);
    /* Refresh the brush pointer in case we switched brush in the toggle function. */
    brush = BKE_paint_brush(&sd->paint);
  }

  copy_v2_v2(cache->mouse, cache->initial_mouse);
  copy_v2_v2(cache->mouse_event, cache->initial_mouse);
  copy_v2_v2(ups->tex_mouse, cache->initial_mouse);

  /* Truly temporary data that isn't stored in properties. */
  cache->vc = vc;
  cache->brush = brush;

  /* Cache projection matrix. */
  ED_view3d_ob_project_mat_get(cache->vc->rv3d, ob, cache->projection_mat);

  invert_m4_m4(ob->world_to_object, ob->object_to_world);
  copy_m3_m4(mat, cache->vc->rv3d->viewinv);
  mul_m3_v3(mat, viewDir);
  copy_m3_m4(mat, ob->world_to_object);
  mul_m3_v3(mat, viewDir);
  normalize_v3_v3(cache->true_view_normal, viewDir);

  cache->supports_gravity = (!ELEM(brush->sculpt_tool,
                                   SCULPT_TOOL_MASK,
                                   SCULPT_TOOL_SMOOTH,
                                   SCULPT_TOOL_SIMPLIFY,
                                   SCULPT_TOOL_DISPLACEMENT_SMEAR,
                                   SCULPT_TOOL_DISPLACEMENT_ERASER) &&
                             (sd->gravity_factor > 0.0f));
  /* Get gravity vector in world space. */
  if (cache->supports_gravity) {
    if (sd->gravity_object) {
      Object *gravity_object = sd->gravity_object;

      copy_v3_v3(cache->true_gravity_direction, gravity_object->object_to_world[2]);
    }
    else {
      cache->true_gravity_direction[0] = cache->true_gravity_direction[1] = 0.0f;
      cache->true_gravity_direction[2] = 1.0f;
    }

    /* Transform to sculpted object space. */
    mul_m3_v3(mat, cache->true_gravity_direction);
    normalize_v3(cache->true_gravity_direction);
  }

  cache->accum = true;

  /* Make copies of the mesh vertex locations and normals for some tools. */
  if (brush->flag & BRUSH_ANCHORED) {
    cache->accum = false;
  }

  /* Draw sharp does not need the original coordinates to produce the accumulate effect, so it
   * should work the opposite way. */
  if (brush->sculpt_tool == SCULPT_TOOL_DRAW_SHARP) {
    cache->accum = false;
  }

  if (SCULPT_TOOL_HAS_ACCUMULATE(brush->sculpt_tool)) {
    if (!(brush->flag & BRUSH_ACCUMULATE)) {
      cache->accum = false;
      if (brush->sculpt_tool == SCULPT_TOOL_DRAW_SHARP) {
        cache->accum = true;
      }
    }
  }

  /* Original coordinates require the sculpt undo system, which isn't used
   * for image brushes. It's also not necessary, just disable it. */
  if (brush && brush->sculpt_tool == SCULPT_TOOL_PAINT &&
      SCULPT_use_image_paint_brush(&tool_settings->paint_mode, ob))
  {
    cache->accum = true;
  }

  cache->first_time = true;

#define PIXEL_INPUT_THRESHHOLD 5
  if (brush->sculpt_tool == SCULPT_TOOL_ROTATE) {
    cache->dial = BLI_dial_init(cache->initial_mouse, PIXEL_INPUT_THRESHHOLD);
  }

#undef PIXEL_INPUT_THRESHHOLD

  if (ss->pbvh) {
    BKE_pbvh_show_orig_set(ss->pbvh, tool_settings->show_origco);
  }

  if (SCULPT_tool_is_paint(brush->sculpt_tool)) {
    BKE_sculpt_ensure_origcolor(ob);
  }
  else if (SCULPT_tool_is_mask(brush->sculpt_tool)) {
    BKE_sculpt_ensure_origmask(ob);
  }

  SCULPT_apply_dyntopo_settings(CTX_data_scene(C), ss, sd, brush);

  BKE_pbvh_update_bounds(ss->pbvh, PBVH_UpdateBB | PBVH_UpdateOriginalBB);
}

static float sculpt_brush_dynamic_size_get(Brush *brush, StrokeCache *cache, float initial_size)
{
  switch (brush->sculpt_tool) {
    case SCULPT_TOOL_CLAY:
      return max_ff(initial_size * 0.20f, initial_size * pow3f(cache->pressure));
    case SCULPT_TOOL_CLAY_STRIPS:
      return max_ff(initial_size * 0.30f, initial_size * powf(cache->pressure, 1.5f));
    case SCULPT_TOOL_CLAY_THUMB: {
      float clay_stabilized_pressure = SCULPT_clay_thumb_get_stabilized_pressure(cache);
      return initial_size * clay_stabilized_pressure;
    }
    default:
      return initial_size * cache->pressure;
  }
}

/* In these brushes the grab delta is calculated always from the initial stroke location, which is
 * generally used to create grab deformations. */
static bool sculpt_needs_delta_from_anchored_origin(Brush *brush)
{
  if (brush->sculpt_tool == SCULPT_TOOL_SMEAR && (brush->flag & BRUSH_ANCHORED)) {
    return true;
  }

  if (ELEM(brush->sculpt_tool,
           SCULPT_TOOL_GRAB,
           SCULPT_TOOL_POSE,
           SCULPT_TOOL_BOUNDARY,
           SCULPT_TOOL_THUMB,
           SCULPT_TOOL_ELASTIC_DEFORM))
  {
    return true;
  }
  if (brush->sculpt_tool == SCULPT_TOOL_CLOTH &&
      brush->cloth_deform_type == BRUSH_CLOTH_DEFORM_GRAB) {
    return true;
  }
  return false;
}

/* In these brushes the grab delta is calculated from the previous stroke location, which is used
 * to calculate to orientate the brush tip and deformation towards the stroke direction. */
static bool sculpt_needs_delta_for_tip_orientation(Brush *brush)
{
  if (brush->sculpt_tool == SCULPT_TOOL_CLOTH) {
    return brush->cloth_deform_type != BRUSH_CLOTH_DEFORM_GRAB;
  }
  return ELEM(brush->sculpt_tool,
              SCULPT_TOOL_CLAY_STRIPS,
              SCULPT_TOOL_PINCH,
              SCULPT_TOOL_MULTIPLANE_SCRAPE,
              SCULPT_TOOL_CLAY_THUMB,
              SCULPT_TOOL_NUDGE,
              SCULPT_TOOL_SNAKE_HOOK);
}

static void sculpt_update_brush_delta(UnifiedPaintSettings *ups, Object *ob, Brush *brush)
{
  SculptSession *ss = ob->sculpt;
  StrokeCache *cache = ss->cache;
  const float mval[2] = {
      cache->mouse_event[0],
      cache->mouse_event[1],
  };
  int tool = brush->sculpt_tool;

  if (!ELEM(tool,
            SCULPT_TOOL_PAINT,
            SCULPT_TOOL_GRAB,
            SCULPT_TOOL_ELASTIC_DEFORM,
            SCULPT_TOOL_CLOTH,
            SCULPT_TOOL_NUDGE,
            SCULPT_TOOL_CLAY_STRIPS,
            SCULPT_TOOL_PINCH,
            SCULPT_TOOL_MULTIPLANE_SCRAPE,
            SCULPT_TOOL_CLAY_THUMB,
            SCULPT_TOOL_SNAKE_HOOK,
            SCULPT_TOOL_POSE,
            SCULPT_TOOL_BOUNDARY,
            SCULPT_TOOL_SMEAR,
            SCULPT_TOOL_THUMB) &&
      !sculpt_brush_use_topology_rake(ss, brush))
  {
    return;
  }
  float grab_location[3], imat[4][4], delta[3], loc[3];

  if (SCULPT_stroke_is_first_brush_step_of_symmetry_pass(ss->cache)) {
    if (tool == SCULPT_TOOL_GRAB && brush->flag & BRUSH_GRAB_ACTIVE_VERTEX) {
      copy_v3_v3(cache->orig_grab_location,
                 SCULPT_vertex_co_for_grab_active_get(ss, SCULPT_active_vertex_get(ss)));
    }
    else {
      copy_v3_v3(cache->orig_grab_location, cache->true_location);
    }
  }
  else if (tool == SCULPT_TOOL_SNAKE_HOOK ||
           (tool == SCULPT_TOOL_CLOTH &&
            brush->cloth_deform_type == BRUSH_CLOTH_DEFORM_SNAKE_HOOK))
  {
    add_v3_v3(cache->true_location, cache->grab_delta);
  }

  /* Compute 3d coordinate at same z from original location + mval. */
  mul_v3_m4v3(loc, ob->object_to_world, cache->orig_grab_location);
  ED_view3d_win_to_3d(cache->vc->v3d, cache->vc->region, loc, mval, grab_location);

  /* Compute delta to move verts by. */
  if (!SCULPT_stroke_is_first_brush_step_of_symmetry_pass(ss->cache)) {
    if (sculpt_needs_delta_from_anchored_origin(brush)) {
      sub_v3_v3v3(delta, grab_location, cache->old_grab_location);
      invert_m4_m4(imat, ob->object_to_world);
      mul_mat3_m4_v3(imat, delta);
      add_v3_v3(cache->grab_delta, delta);
    }
    else if (sculpt_needs_delta_for_tip_orientation(brush)) {
      if (brush->flag & BRUSH_ANCHORED) {
        float orig[3];
        mul_v3_m4v3(orig, ob->object_to_world, cache->orig_grab_location);
        sub_v3_v3v3(cache->grab_delta, grab_location, orig);
      }
      else {
        sub_v3_v3v3(cache->grab_delta, grab_location, cache->old_grab_location);
      }
      invert_m4_m4(imat, ob->object_to_world);
      mul_mat3_m4_v3(imat, cache->grab_delta);
    }
    else {
      /* Use for 'Brush.topology_rake_factor'. */
      sub_v3_v3v3(cache->grab_delta, grab_location, cache->old_grab_location);
    }
  }
  else {
    zero_v3(cache->grab_delta);
  }

  if (brush->falloff_shape == PAINT_FALLOFF_SHAPE_TUBE) {
    project_plane_v3_v3v3(cache->grab_delta, cache->grab_delta, ss->cache->true_view_normal);
  }

  copy_v3_v3(cache->old_grab_location, grab_location);

  if (tool == SCULPT_TOOL_GRAB) {
    if (brush->flag & BRUSH_GRAB_ACTIVE_VERTEX) {
      copy_v3_v3(cache->anchored_location, cache->orig_grab_location);
    }
    else {
      copy_v3_v3(cache->anchored_location, cache->true_location);
    }
  }
  else if (tool == SCULPT_TOOL_ELASTIC_DEFORM || SCULPT_is_cloth_deform_brush(brush)) {
    copy_v3_v3(cache->anchored_location, cache->true_location);
  }
  else if (tool == SCULPT_TOOL_THUMB) {
    copy_v3_v3(cache->anchored_location, cache->orig_grab_location);
  }

  if (sculpt_needs_delta_from_anchored_origin(brush)) {
    /* Location stays the same for finding vertices in brush radius. */
    copy_v3_v3(cache->true_location, cache->orig_grab_location);

    ups->draw_anchored = true;
    copy_v2_v2(ups->anchored_initial_mouse, cache->initial_mouse);
    ups->anchored_size = ups->pixel_radius;
  }

  /* Handle 'rake' */
  cache->is_rake_rotation_valid = false;

  invert_m4_m4(imat, ob->object_to_world);
  mul_mat3_m4_v3(imat, grab_location);

  if (SCULPT_stroke_is_first_brush_step_of_symmetry_pass(ss->cache)) {
    copy_v3_v3(cache->rake_data.follow_co, grab_location);
  }

  if (!sculpt_brush_needs_rake_rotation(brush)) {
    return;
  }
  cache->rake_data.follow_dist = cache->radius * SCULPT_RAKE_BRUSH_FACTOR;

  if (!is_zero_v3(cache->grab_delta)) {
    const float eps = 0.00001f;

    float v1[3], v2[3];

    copy_v3_v3(v1, cache->rake_data.follow_co);
    copy_v3_v3(v2, cache->rake_data.follow_co);
    sub_v3_v3(v2, cache->grab_delta);

    sub_v3_v3(v1, grab_location);
    sub_v3_v3(v2, grab_location);

    if ((normalize_v3(v2) > eps) && (normalize_v3(v1) > eps) && (len_squared_v3v3(v1, v2) > eps)) {
      const float rake_dist_sq = len_squared_v3v3(cache->rake_data.follow_co, grab_location);
      const float rake_fade = (rake_dist_sq > square_f(cache->rake_data.follow_dist)) ?
                                  1.0f :
                                  sqrtf(rake_dist_sq) / cache->rake_data.follow_dist;

      float axis[3], angle;
      float tquat[4];

      rotation_between_vecs_to_quat(tquat, v1, v2);

      /* Use axis-angle to scale rotation since the factor may be above 1. */
      quat_to_axis_angle(axis, &angle, tquat);
      normalize_v3(axis);

      angle *= brush->rake_factor * rake_fade;
      axis_angle_normalized_to_quat(cache->rake_rotation, axis, angle);
      cache->is_rake_rotation_valid = true;
    }
  }
  sculpt_rake_data_update(&cache->rake_data, grab_location);
}

static void sculpt_update_cache_paint_variants(StrokeCache *cache, const Brush *brush)
{
  cache->paint_brush.hardness = brush->hardness;
  if (brush->paint_flags & BRUSH_PAINT_HARDNESS_PRESSURE) {
    cache->paint_brush.hardness *= brush->paint_flags & BRUSH_PAINT_HARDNESS_PRESSURE_INVERT ?
                                       1.0f - cache->pressure :
                                       cache->pressure;
  }

  cache->paint_brush.flow = brush->flow;
  if (brush->paint_flags & BRUSH_PAINT_FLOW_PRESSURE) {
    cache->paint_brush.flow *= brush->paint_flags & BRUSH_PAINT_FLOW_PRESSURE_INVERT ?
                                   1.0f - cache->pressure :
                                   cache->pressure;
  }

  cache->paint_brush.wet_mix = brush->wet_mix;
  if (brush->paint_flags & BRUSH_PAINT_WET_MIX_PRESSURE) {
    cache->paint_brush.wet_mix *= brush->paint_flags & BRUSH_PAINT_WET_MIX_PRESSURE_INVERT ?
                                      1.0f - cache->pressure :
                                      cache->pressure;

    /* This makes wet mix more sensible in higher values, which allows to create brushes that have
     * a wider pressure range were they only blend colors without applying too much of the brush
     * color. */
    cache->paint_brush.wet_mix = 1.0f - pow2f(1.0f - cache->paint_brush.wet_mix);
  }

  cache->paint_brush.wet_persistence = brush->wet_persistence;
  if (brush->paint_flags & BRUSH_PAINT_WET_PERSISTENCE_PRESSURE) {
    cache->paint_brush.wet_persistence = brush->paint_flags &
                                                 BRUSH_PAINT_WET_PERSISTENCE_PRESSURE_INVERT ?
                                             1.0f - cache->pressure :
                                             cache->pressure;
  }

  cache->paint_brush.density = brush->density;
  if (brush->paint_flags & BRUSH_PAINT_DENSITY_PRESSURE) {
    cache->paint_brush.density = brush->paint_flags & BRUSH_PAINT_DENSITY_PRESSURE_INVERT ?
                                     1.0f - cache->pressure :
                                     cache->pressure;
  }
}

/* Initialize the stroke cache variants from operator properties. */
static void sculpt_update_cache_variants(bContext *C, Sculpt *sd, Object *ob, PointerRNA *ptr)
{
  Scene *scene = CTX_data_scene(C);
  UnifiedPaintSettings *ups = &scene->toolsettings->unified_paint_settings;
  SculptSession *ss = ob->sculpt;
  StrokeCache *cache = ss->cache;
  Brush *brush = BKE_paint_brush(&sd->paint);

  if (SCULPT_stroke_is_first_brush_step_of_symmetry_pass(ss->cache) ||
      !((brush->flag & BRUSH_ANCHORED) || (brush->sculpt_tool == SCULPT_TOOL_SNAKE_HOOK) ||
        (brush->sculpt_tool == SCULPT_TOOL_ROTATE) || SCULPT_is_cloth_deform_brush(brush)))
  {
    RNA_float_get_array(ptr, "location", cache->true_location);
  }

  cache->pen_flip = RNA_boolean_get(ptr, "pen_flip");
  RNA_float_get_array(ptr, "mouse", cache->mouse);
  RNA_float_get_array(ptr, "mouse_event", cache->mouse_event);

  /* XXX: Use pressure value from first brush step for brushes which don't support strokes (grab,
   * thumb). They depends on initial state and brush coord/pressure/etc.
   * It's more an events design issue, which doesn't split coordinate/pressure/angle changing
   * events. We should avoid this after events system re-design. */
  if (paint_supports_dynamic_size(brush, PAINT_MODE_SCULPT) || cache->first_time) {
    cache->pressure = RNA_float_get(ptr, "pressure");
  }

  cache->x_tilt = RNA_float_get(ptr, "x_tilt");
  cache->y_tilt = RNA_float_get(ptr, "y_tilt");

  /* Truly temporary data that isn't stored in properties. */
  if (SCULPT_stroke_is_first_brush_step_of_symmetry_pass(ss->cache)) {
    cache->initial_radius = SCULPT_calc_radius(cache->vc, brush, scene, cache->true_location);

    if (!BKE_brush_use_locked_size(scene, brush)) {
      BKE_brush_unprojected_radius_set(scene, brush, cache->initial_radius);
    }
  }

  /* Clay stabilized pressure. */
  if (brush->sculpt_tool == SCULPT_TOOL_CLAY_THUMB) {
    if (SCULPT_stroke_is_first_brush_step_of_symmetry_pass(ss->cache)) {
      for (int i = 0; i < SCULPT_CLAY_STABILIZER_LEN; i++) {
        ss->cache->clay_pressure_stabilizer[i] = 0.0f;
      }
      ss->cache->clay_pressure_stabilizer_index = 0;
    }
    else {
      cache->clay_pressure_stabilizer[cache->clay_pressure_stabilizer_index] = cache->pressure;
      cache->clay_pressure_stabilizer_index += 1;
      if (cache->clay_pressure_stabilizer_index >= SCULPT_CLAY_STABILIZER_LEN) {
        cache->clay_pressure_stabilizer_index = 0;
      }
    }
  }

  if (BKE_brush_use_size_pressure(brush) && paint_supports_dynamic_size(brush, PAINT_MODE_SCULPT))
  {
    cache->radius = sculpt_brush_dynamic_size_get(brush, cache, cache->initial_radius);
    cache->dyntopo_pixel_radius = sculpt_brush_dynamic_size_get(
        brush, cache, ups->initial_pixel_radius);
  }
  else {
    cache->radius = cache->initial_radius;
    cache->dyntopo_pixel_radius = ups->initial_pixel_radius;
  }

  sculpt_update_cache_paint_variants(cache, brush);

  cache->radius_squared = cache->radius * cache->radius;

  if (brush->flag & BRUSH_ANCHORED) {
    /* True location has been calculated as part of the stroke system already here. */
    if (brush->flag & BRUSH_EDGE_TO_EDGE) {
      RNA_float_get_array(ptr, "location", cache->true_location);
    }

    cache->radius = paint_calc_object_space_radius(
        cache->vc, cache->true_location, ups->pixel_radius);
    cache->radius_squared = cache->radius * cache->radius;

    copy_v3_v3(cache->anchored_location, cache->true_location);
  }

  sculpt_update_brush_delta(ups, ob, brush);

  if (brush->sculpt_tool == SCULPT_TOOL_ROTATE) {
    cache->vertex_rotation = -BLI_dial_angle(cache->dial, cache->mouse) * cache->bstrength;

    ups->draw_anchored = true;
    copy_v2_v2(ups->anchored_initial_mouse, cache->initial_mouse);
    copy_v3_v3(cache->anchored_location, cache->true_location);
    ups->anchored_size = ups->pixel_radius;
  }

  cache->special_rotation = ups->brush_rotation;

  cache->iteration_count++;
}

/* Returns true if any of the smoothing modes are active (currently
 * one of smooth brush, autosmooth, mask smooth, or shift-key
 * smooth). */
static bool sculpt_needs_connectivity_info(const Sculpt *sd,
                                           const Brush *brush,
                                           SculptSession *ss,
                                           int stroke_mode)
{
  if (!brush) {
    return true;
  }

  if (ss && ss->pbvh && SCULPT_is_automasking_enabled(sd, ss, brush)) {
    return true;
  }
  return ((stroke_mode == BRUSH_STROKE_SMOOTH) || (ss && ss->cache && ss->cache->alt_smooth) ||
          (brush->sculpt_tool == SCULPT_TOOL_SMOOTH) || (brush->autosmooth_factor > 0) ||
          ((brush->sculpt_tool == SCULPT_TOOL_MASK) && (brush->mask_tool == BRUSH_MASK_SMOOTH)) ||
          (brush->sculpt_tool == SCULPT_TOOL_POSE) ||
          (brush->sculpt_tool == SCULPT_TOOL_BOUNDARY) ||
          (brush->sculpt_tool == SCULPT_TOOL_SLIDE_RELAX) ||
          SCULPT_tool_is_paint(brush->sculpt_tool) || (brush->sculpt_tool == SCULPT_TOOL_CLOTH) ||
          (brush->sculpt_tool == SCULPT_TOOL_SMEAR) ||
          (brush->sculpt_tool == SCULPT_TOOL_DRAW_FACE_SETS) ||
          (brush->sculpt_tool == SCULPT_TOOL_DISPLACEMENT_SMEAR) ||
          (brush->sculpt_tool == SCULPT_TOOL_PAINT));
}

void SCULPT_stroke_modifiers_check(const bContext *C, Object *ob, const Brush *brush)
{
  SculptSession *ss = ob->sculpt;
  RegionView3D *rv3d = CTX_wm_region_view3d(C);
  Sculpt *sd = CTX_data_tool_settings(C)->sculpt;

  bool need_pmap = sculpt_needs_connectivity_info(sd, brush, ss, 0);
  if (ss->shapekey_active || ss->deform_modifiers_active ||
      (!BKE_sculptsession_use_pbvh_draw(ob, rv3d) && need_pmap))
  {
    Depsgraph *depsgraph = CTX_data_depsgraph_pointer(C);
    BKE_sculpt_update_object_for_edit(
        depsgraph, ob, need_pmap, false, SCULPT_tool_is_paint(brush->sculpt_tool));
  }
}

static void sculpt_raycast_cb(PBVHNode *node, void *data_v, float *tmin)
{
  if (BKE_pbvh_node_get_tmin(node) >= *tmin) {
    return;
  }
  SculptRaycastData *srd = static_cast<SculptRaycastData *>(data_v);
  float(*origco)[3] = nullptr;
  bool use_origco = false;

  if (srd->original && srd->ss->cache) {
    if (BKE_pbvh_type(srd->ss->pbvh) == PBVH_BMESH) {
      use_origco = true;
    }
    else {
      /* Intersect with coordinates from before we started stroke. */
      SculptUndoNode *unode = SCULPT_undo_get_node(node, SCULPT_UNDO_COORDS);
      origco = (unode) ? unode->co : nullptr;
      use_origco = origco ? true : false;
    }
  }

  float back_depth = 0.0f;
  int hit_count = 0;

  if (BKE_pbvh_node_raycast(srd->ss,
                            srd->ss->pbvh,
                            node,
                            origco,
                            use_origco,
                            srd->ray_start,
                            srd->ray_normal,
                            &srd->isect_precalc,
                            &hit_count,
                            &srd->depth,
                            &back_depth,
                            &srd->active_vertex,
                            &srd->active_face,
                            srd->face_normal,
                            srd->ss->stroke_id))
  {
    srd->hit = true;
    *tmin = srd->depth;
  }
}

static void sculpt_find_nearest_to_ray_cb(PBVHNode *node, void *data_v, float *tmin)
{
  if (BKE_pbvh_node_get_tmin(node) >= *tmin) {
    return;
  }
  SculptFindNearestToRayData *srd = static_cast<SculptFindNearestToRayData *>(data_v);
  float(*origco)[3] = nullptr;
  bool use_origco = false;

  if (srd->original && srd->ss->cache) {
    if (BKE_pbvh_type(srd->ss->pbvh) == PBVH_BMESH) {
      use_origco = true;
    }
    else {
      /* Intersect with coordinates from before we started stroke. */
      SculptUndoNode *unode = SCULPT_undo_get_node(node, SCULPT_UNDO_COORDS);
      origco = (unode) ? unode->co : nullptr;
      use_origco = origco ? true : false;
    }
  }

  if (BKE_pbvh_node_find_nearest_to_ray(srd->ss,
                                        srd->ss->pbvh,
                                        node,
                                        origco,
                                        use_origco,
                                        srd->ray_start,
                                        srd->ray_normal,
                                        &srd->depth,
                                        &srd->dist_sq_to_ray,
                                        srd->ss->stroke_id))
  {
    srd->hit = true;
    *tmin = srd->dist_sq_to_ray;
  }
}

float SCULPT_raycast_init(ViewContext *vc,
                          const float mval[2],
                          float ray_start[3],
                          float ray_end[3],
                          float ray_normal[3],
                          bool original)
{
  float obimat[4][4];
  float dist;
  Object *ob = vc->obact;
  RegionView3D *rv3d = vc->rv3d;
  View3D *v3d = vc->v3d;

  /* TODO: what if the segment is totally clipped? (return == 0). */
  ED_view3d_win_to_segment_clipped(
      vc->depsgraph, vc->region, vc->v3d, mval, ray_start, ray_end, true);

  invert_m4_m4(obimat, ob->object_to_world);
  mul_m4_v3(obimat, ray_start);
  mul_m4_v3(obimat, ray_end);

  sub_v3_v3v3(ray_normal, ray_end, ray_start);
  dist = normalize_v3(ray_normal);

  if ((rv3d->is_persp == false) &&
      /* If the ray is clipped, don't adjust its start/end. */
      !RV3D_CLIPPING_ENABLED(v3d, rv3d))
  {
    BKE_pbvh_raycast_project_ray_root(ob->sculpt->pbvh, original, ray_start, ray_end, ray_normal);

    /* rRecalculate the normal. */
    sub_v3_v3v3(ray_normal, ray_end, ray_start);
    dist = normalize_v3(ray_normal);
  }

  return dist;
}

bool SCULPT_cursor_geometry_info_update(bContext *C,
                                        SculptCursorGeometryInfo *out,
                                        const float mval[2],
                                        bool use_sampled_normal,
                                        bool /*use_back*/)
{
  Depsgraph *depsgraph = CTX_data_depsgraph_pointer(C);
  Scene *scene = CTX_data_scene(C);
  Sculpt *sd = scene->toolsettings->sculpt;
  Object *ob;
  SculptSession *ss;
  ViewContext vc;
  const Brush *brush = BKE_paint_brush(BKE_paint_get_active_from_context(C));
  float ray_start[3], ray_end[3], ray_normal[3], depth, face_normal[3], sampled_normal[3],
      mat[3][3];
  float viewDir[3] = {0.0f, 0.0f, 1.0f};
  bool original = false;

  ED_view3d_viewcontext_init(C, &vc, depsgraph);

  ob = vc.obact;
  ss = ob->sculpt;

  if (!ss->pbvh || !vc.rv3d) {
    zero_v3(out->location);
    zero_v3(out->normal);
    zero_v3(out->active_vertex_co);
    return false;
  }

  /* PBVH raycast to get active vertex and face normal. */
  depth = SCULPT_raycast_init(&vc, mval, ray_start, ray_end, ray_normal, original);
  SCULPT_stroke_modifiers_check(C, ob, brush);

  SculptRaycastData srd{};
  srd.original = original;
  srd.ss = ob->sculpt;
  srd.hit = false;
  srd.ray_start = ray_start;
  srd.ray_normal = ray_normal;
  srd.depth = depth;
  srd.face_normal = face_normal;
  srd.active_face.i = PBVH_REF_NONE;
  srd.active_vertex.i = PBVH_REF_NONE;

  isect_ray_tri_watertight_v3_precalc(&srd.isect_precalc, ray_normal);
  BKE_pbvh_raycast(
      ss->pbvh, sculpt_raycast_cb, &srd, ray_start, ray_normal, srd.original, ss->stroke_id);

  /* Cursor is not over the mesh, return default values. */
  if (!srd.hit) {
    zero_v3(out->location);
    zero_v3(out->normal);
    zero_v3(out->active_vertex_co);
    return false;
  }

  /* Update the active vertex of the SculptSession. */
  ss->active_vertex = srd.active_vertex;
  copy_v3_v3(out->active_vertex_co, SCULPT_active_vertex_co_get(ss));

  switch (BKE_pbvh_type(ss->pbvh)) {
    case PBVH_FACES:
      ss->active_face = srd.active_face;
      ss->active_grid_index = 0;
      break;
    case PBVH_GRIDS:
      ss->active_face = srd.active_face;
      ss->active_grid_index = ss->active_face.i;
      break;
    case PBVH_BMESH:
      ss->active_face = srd.active_face;
      ss->active_grid_index = 0;
      break;
  }

  copy_v3_v3(out->location, ray_normal);
  mul_v3_fl(out->location, srd.depth);
  add_v3_v3(out->location, ray_start);

  /* Option to return the face normal directly for performance o accuracy reasons. */
  if (!use_sampled_normal) {
    copy_v3_v3(out->normal, srd.face_normal);
    return srd.hit;
  }

  /* Sampled normal calculation. */
  float radius;

  /* Update cursor data in SculptSession. */
  invert_m4_m4(ob->world_to_object, ob->object_to_world);
  copy_m3_m4(mat, vc.rv3d->viewinv);
  mul_m3_v3(mat, viewDir);
  copy_m3_m4(mat, ob->world_to_object);
  mul_m3_v3(mat, viewDir);
  normalize_v3_v3(ss->cursor_view_normal, viewDir);
  copy_v3_v3(ss->cursor_normal, srd.face_normal);
  copy_v3_v3(ss->cursor_location, out->location);
  ss->rv3d = vc.rv3d;
  ss->v3d = vc.v3d;

  if (!BKE_brush_use_locked_size(scene, brush)) {
    radius = paint_calc_object_space_radius(&vc, out->location, BKE_brush_size_get(scene, brush));
  }
  else {
    radius = BKE_brush_unprojected_radius_get(scene, brush);
  }
  ss->cursor_radius = radius;

  Vector<PBVHNode *> nodes = sculpt_pbvh_gather_cursor_update(ob, sd, original);

  /* In case there are no nodes under the cursor, return the face normal. */
  if (nodes.is_empty()) {
    copy_v3_v3(out->normal, srd.face_normal);
    return true;
  }

  /* Calculate the sampled normal. */
  if (SCULPT_pbvh_calc_area_normal(brush, ob, nodes, true, sampled_normal)) {
    copy_v3_v3(out->normal, sampled_normal);
    copy_v3_v3(ss->cursor_sampled_normal, sampled_normal);
  }
  else {
    /* Use face normal when there are no vertices to sample inside the cursor radius. */
    copy_v3_v3(out->normal, srd.face_normal);
  }
  return true;
}

bool SCULPT_stroke_get_location(bContext *C,
                                float out[3],
                                const float mval[2],
                                bool force_original)
{
  const Brush *brush = BKE_paint_brush(BKE_paint_get_active_from_context(C));
  bool check_closest = brush->falloff_shape == PAINT_FALLOFF_SHAPE_TUBE;

  return SCULPT_stroke_get_location_ex(C, out, mval, force_original, check_closest, true);
}

bool SCULPT_stroke_get_location_ex(bContext *C,
                                   float out[3],
                                   const float mval[2],
                                   bool force_original,
                                   bool check_closest,
                                   bool limit_closest_radius)
{
  Depsgraph *depsgraph = CTX_data_depsgraph_pointer(C);
  Object *ob;
  SculptSession *ss;
  StrokeCache *cache;
  float ray_start[3], ray_end[3], ray_normal[3], depth, face_normal[3];
  bool original;
  ViewContext vc;

  ED_view3d_viewcontext_init(C, &vc, depsgraph);

  ob = vc.obact;

  ss = ob->sculpt;
  cache = ss->cache;
  original = force_original || ((cache) ? !cache->accum : false);

  const Brush *brush = BKE_paint_brush(BKE_paint_get_active_from_context(C));

  SCULPT_stroke_modifiers_check(C, ob, brush);

  depth = SCULPT_raycast_init(&vc, mval, ray_start, ray_end, ray_normal, original);

  if (BKE_pbvh_type(ss->pbvh) == PBVH_BMESH) {
    BM_mesh_elem_table_ensure(ss->bm, BM_VERT);
    BM_mesh_elem_index_ensure(ss->bm, BM_VERT);
  }

  bool hit = false;
  {
    SculptRaycastData srd;
    srd.ss = ob->sculpt;
    srd.ray_start = ray_start;
    srd.ray_normal = ray_normal;
    srd.hit = false;
    srd.depth = depth;
    srd.original = original;
    srd.face_normal = face_normal;
    srd.active_face.i = PBVH_REF_NONE;
    srd.active_vertex.i = PBVH_REF_NONE;
    isect_ray_tri_watertight_v3_precalc(&srd.isect_precalc, ray_normal);

    BKE_pbvh_raycast(
        ss->pbvh, sculpt_raycast_cb, &srd, ray_start, ray_normal, srd.original, ss->stroke_id);
    if (srd.hit) {
      hit = true;
      copy_v3_v3(out, ray_normal);
      mul_v3_fl(out, srd.depth);
      add_v3_v3(out, ray_start);
    }
  }

  if (hit || !check_closest) {
    return hit;
  }

  SculptFindNearestToRayData srd{};
  srd.original = original;
  srd.ss = ob->sculpt;
  srd.hit = false;
  srd.ray_start = ray_start;
  srd.ray_normal = ray_normal;
  srd.depth = FLT_MAX;
  srd.dist_sq_to_ray = FLT_MAX;

  BKE_pbvh_find_nearest_to_ray(
      ss->pbvh, sculpt_find_nearest_to_ray_cb, &srd, ray_start, ray_normal, srd.original);
  if (srd.hit && srd.dist_sq_to_ray) {
    hit = true;
    copy_v3_v3(out, ray_normal);
    mul_v3_fl(out, srd.depth);
    add_v3_v3(out, ray_start);
  }

  float closest_radius_sq = FLT_MAX;
  if (limit_closest_radius) {
    closest_radius_sq = SCULPT_calc_radius(&vc, brush, CTX_data_scene(C), out);
    closest_radius_sq *= closest_radius_sq;
  }

  return hit && srd.dist_sq_to_ray < closest_radius_sq;
}

static void sculpt_brush_init_tex(Sculpt *sd, SculptSession *ss)
{
  Brush *brush = BKE_paint_brush(&sd->paint);
  const MTex *mask_tex = BKE_brush_mask_texture_get(brush, OB_MODE_SCULPT);

  /* Init mtex nodes. */
  if (mask_tex->tex && mask_tex->tex->nodetree) {
    /* Has internal flag to detect it only does it once. */
    ntreeTexBeginExecTree(mask_tex->tex->nodetree);
  }

  if (ss->tex_pool == nullptr) {
    ss->tex_pool = BKE_image_pool_new();
  }
}

static void sculpt_brush_stroke_init(bContext *C, wmOperator *op)
{
  Object *ob = CTX_data_active_object(C);
  ToolSettings *tool_settings = CTX_data_tool_settings(C);
  Sculpt *sd = tool_settings->sculpt;
  SculptSession *ss = CTX_data_active_object(C)->sculpt;
  Brush *brush = BKE_paint_brush(&sd->paint);
  int mode = RNA_enum_get(op->ptr, "mode");
  bool need_pmap, needs_colors;
  bool need_mask = false;

  if (brush->sculpt_tool == SCULPT_TOOL_MASK) {
    need_mask = true;
  }

  if (brush->sculpt_tool == SCULPT_TOOL_CLOTH ||
      brush->deform_target == BRUSH_DEFORM_TARGET_CLOTH_SIM)
  {
    need_mask = true;
  }

  view3d_operator_needs_opengl(C);
  sculpt_brush_init_tex(sd, ss);

  need_pmap = sculpt_needs_connectivity_info(sd, brush, ss, mode);
  needs_colors = SCULPT_tool_is_paint(brush->sculpt_tool) &&
                 !SCULPT_use_image_paint_brush(&tool_settings->paint_mode, ob);

  if (needs_colors) {
    BKE_sculpt_color_layer_create_if_needed(ob);
  }

  /* CTX_data_ensure_evaluated_depsgraph should be used at the end to include the updates of
   * earlier steps modifying the data. */
  Depsgraph *depsgraph = CTX_data_ensure_evaluated_depsgraph(C);
  BKE_sculpt_update_object_for_edit(
      depsgraph, ob, need_pmap, need_mask, SCULPT_tool_is_paint(brush->sculpt_tool));

  ED_paint_tool_update_sticky_shading_color(C, ob);
}

static void sculpt_restore_mesh(Sculpt *sd, Object *ob)
{
  Brush *brush = BKE_paint_brush(&sd->paint);

  /* For the cloth brush it makes more sense to not restore the mesh state to keep running the
   * simulation from the previous state. */
  if (brush->sculpt_tool == SCULPT_TOOL_CLOTH) {
    return;
  }

  /* Restore the mesh before continuing with anchored stroke. */
  if (is_realtime_restored(brush)) {
    paint_mesh_restore_co(sd, ob);
  }
}

void SCULPT_update_object_bounding_box(Object *ob)
{
  if (ob->runtime.bb) {
    float bb_min[3], bb_max[3];

    BKE_pbvh_bounding_box(ob->sculpt->pbvh, bb_min, bb_max);
    BKE_boundbox_init_from_minmax(ob->runtime.bb, bb_min, bb_max);
  }
}

void SCULPT_flush_update_step(bContext *C, SculptUpdateType update_flags)
{
  using namespace blender;
  Depsgraph *depsgraph = CTX_data_depsgraph_pointer(C);
  Object *ob = CTX_data_active_object(C);
  SculptSession *ss = ob->sculpt;
  ARegion *region = CTX_wm_region(C);
  MultiresModifierData *mmd = ss->multires.modifier;
  RegionView3D *rv3d = CTX_wm_region_view3d(C);
  Mesh *mesh = static_cast<Mesh *>(ob->data);

  if (rv3d) {
    /* Mark for faster 3D viewport redraws. */
    rv3d->rflag |= RV3D_PAINTING;
  }

  if (mmd != nullptr) {
    multires_mark_as_modified(depsgraph, ob, MULTIRES_COORDS_MODIFIED);
  }

  if ((update_flags & SCULPT_UPDATE_IMAGE) != 0) {
    ED_region_tag_redraw(region);
    if (update_flags == SCULPT_UPDATE_IMAGE) {
      /* Early exit when only need to update the images. We don't want to tag any geometry updates
       * that would rebuilt the PBVH. */
      return;
    }
  }

  DEG_id_tag_update(&ob->id, ID_RECALC_SHADING);

  /* Only current viewport matters, slower update for all viewports will
   * be done in sculpt_flush_update_done. */
  if (!BKE_sculptsession_use_pbvh_draw(ob, rv3d)) {
    /* Slow update with full dependency graph update and all that comes with it.
     * Needed when there are modifiers or full shading in the 3D viewport. */
    DEG_id_tag_update(&ob->id, ID_RECALC_GEOMETRY);
    ED_region_tag_redraw(region);
  }
  else {
    /* Fast path where we just update the BVH nodes that changed, and redraw
     * only the part of the 3D viewport where changes happened. */
    rcti r;

    if (update_flags & SCULPT_UPDATE_COORDS) {
      BKE_pbvh_update_bounds(ss->pbvh, PBVH_UpdateBB);
      /* Update the object's bounding box too so that the object
       * doesn't get incorrectly clipped during drawing in
       * draw_mesh_object(). #33790. */
      SCULPT_update_object_bounding_box(ob);
    }

    RegionView3D *rv3d = CTX_wm_region_view3d(C);
    if (rv3d && SCULPT_get_redraw_rect(region, rv3d, ob, &r)) {
      if (ss->cache) {
        ss->cache->current_r = r;
      }

      /* previous is not set in the current cache else
       * the partial rect will always grow */
      sculpt_extend_redraw_rect_previous(ob, &r);

      r.xmin += region->winrct.xmin - 2;
      r.xmax += region->winrct.xmin + 2;
      r.ymin += region->winrct.ymin - 2;
      r.ymax += region->winrct.ymin + 2;
      ED_region_tag_redraw_partial(region, &r, true);
    }
  }

  if (update_flags & SCULPT_UPDATE_COORDS && !ss->shapekey_active) {
    if (BKE_pbvh_type(ss->pbvh) == PBVH_FACES) {
      /* When sculpting and changing the positions of a mesh, tag them as changed and update. */
      BKE_mesh_tag_positions_changed(mesh);
      /* Update the mesh's bounds eagerly since the PBVH already has that information. */
      Bounds<float3> bounds;
      BKE_pbvh_bounding_box(ob->sculpt->pbvh, bounds.min, bounds.max);
      mesh->bounds_set_eager(bounds);
    }
  }
}

void SCULPT_flush_update_done(const bContext *C, Object *ob, SculptUpdateType update_flags)
{
  /* After we are done drawing the stroke, check if we need to do a more
   * expensive depsgraph tag to update geometry. */
  wmWindowManager *wm = CTX_wm_manager(C);
  RegionView3D *current_rv3d = CTX_wm_region_view3d(C);
  SculptSession *ss = ob->sculpt;
  Mesh *mesh = static_cast<Mesh *>(ob->data);

  /* Always needed for linked duplicates. */
  bool need_tag = (ID_REAL_USERS(&mesh->id) > 1);

  if (current_rv3d) {
    current_rv3d->rflag &= ~RV3D_PAINTING;
  }

  LISTBASE_FOREACH (wmWindow *, win, &wm->windows) {
    bScreen *screen = WM_window_get_active_screen(win);
    LISTBASE_FOREACH (ScrArea *, area, &screen->areabase) {
      SpaceLink *sl = static_cast<SpaceLink *>(area->spacedata.first);
      if (sl->spacetype != SPACE_VIEW3D) {
        continue;
      }

      /* Tag all 3D viewports for redraw now that we are done. Others
       * viewports did not get a full redraw, and anti-aliasing for the
       * current viewport was deactivated. */
      LISTBASE_FOREACH (ARegion *, region, &area->regionbase) {
        if (region->regiontype == RGN_TYPE_WINDOW) {
          RegionView3D *rv3d = static_cast<RegionView3D *>(region->regiondata);
          if (rv3d != current_rv3d) {
            need_tag |= !BKE_sculptsession_use_pbvh_draw(ob, rv3d);
          }

          ED_region_tag_redraw(region);
        }
      }
    }

    if (update_flags & SCULPT_UPDATE_IMAGE) {
      LISTBASE_FOREACH (ScrArea *, area, &screen->areabase) {
        SpaceLink *sl = static_cast<SpaceLink *>(area->spacedata.first);
        if (sl->spacetype != SPACE_IMAGE) {
          continue;
        }
        ED_area_tag_redraw_regiontype(area, RGN_TYPE_WINDOW);
      }
    }
  }

  if (update_flags & SCULPT_UPDATE_COORDS) {
    BKE_pbvh_update_bounds(ss->pbvh, PBVH_UpdateOriginalBB);

    /* Coordinates were modified, so fake neighbors are not longer valid. */
    SCULPT_fake_neighbors_free(ob);
  }

  if (update_flags & SCULPT_UPDATE_MASK) {
    BKE_pbvh_update_vertex_data(ss->pbvh, PBVH_UpdateMask);
  }

  if (update_flags & SCULPT_UPDATE_COLOR) {
    BKE_pbvh_update_vertex_data(ss->pbvh, PBVH_UpdateColor);
  }

  if (BKE_pbvh_type(ss->pbvh) == PBVH_BMESH) {
    blender::bke::dyntopo::after_stroke(ss->pbvh, false);
  }

  BKE_sculpt_attributes_destroy_temporary_stroke(ob);

  if (update_flags & SCULPT_UPDATE_COORDS) {
    /* Optimization: if there is locked key and active modifiers present in */
    /* the stack, keyblock is updating at each step. otherwise we could update */
    /* keyblock only when stroke is finished. */
    if (ss->shapekey_active && !ss->deform_modifiers_active) {
      sculpt_update_keyblock(ob);
    }
  }

  if (need_tag) {
    DEG_id_tag_update(&ob->id, ID_RECALC_GEOMETRY);
  }
}

/* Returns whether the mouse/stylus is over the mesh (1)
 * or over the background (0). */
static bool over_mesh(bContext *C, wmOperator * /*op*/, const float mval[2])
{
  float co_dummy[3];
  Sculpt *sd = CTX_data_tool_settings(C)->sculpt;
  Brush *brush = BKE_paint_brush(&sd->paint);

  bool check_closest = brush->falloff_shape == PAINT_FALLOFF_SHAPE_TUBE;

  return SCULPT_stroke_get_location_ex(C, co_dummy, mval, false, check_closest, true);
}

static void sculpt_stroke_undo_begin(const bContext *C, wmOperator *op)
{
  Object *ob = CTX_data_active_object(C);
  Sculpt *sd = CTX_data_tool_settings(C)->sculpt;
  Brush *brush = BKE_paint_brush(&sd->paint);
  ToolSettings *tool_settings = CTX_data_tool_settings(C);

  /* Setup the correct undo system. Image painting and sculpting are mutual exclusive.
   * Color attributes are part of the sculpting undo system. */
  if (brush && brush->sculpt_tool == SCULPT_TOOL_PAINT &&
      SCULPT_use_image_paint_brush(&tool_settings->paint_mode, ob))
  {
    ED_image_undo_push_begin(op->type->name, PAINT_MODE_SCULPT);
  }
  else {
    SCULPT_undo_push_begin_ex(ob, sculpt_tool_name(sd));
  }
}

static void sculpt_stroke_undo_end(const bContext *C, Brush *brush)
{
  Object *ob = CTX_data_active_object(C);
  ToolSettings *tool_settings = CTX_data_tool_settings(C);

  if (brush && brush->sculpt_tool == SCULPT_TOOL_PAINT &&
      SCULPT_use_image_paint_brush(&tool_settings->paint_mode, ob))
  {
    ED_image_undo_push_end();
  }
  else {
    SCULPT_undo_push_end(ob);
  }
}

bool SCULPT_handles_colors_report(SculptSession *ss, ReportList *reports)
{
  switch (BKE_pbvh_type(ss->pbvh)) {
    case PBVH_FACES:
      return true;
    case PBVH_BMESH:
      return true;
    case PBVH_GRIDS:
      BKE_report(reports, RPT_ERROR, "Not supported in multiresolution mode");
      return false;
  }

  BLI_assert_msg(0, "PBVH corruption, type was invalid.");

  return false;
}

static bool sculpt_stroke_test_start(bContext *C, wmOperator *op, const float mval[2])
{
  /* Don't start the stroke until `mval` goes over the mesh.
   * NOTE: `mval` will only be null when re-executing the saved stroke.
   * We have exception for 'exec' strokes since they may not set `mval`,
   * only 'location', see: #52195. */
  if (((op->flag & OP_IS_INVOKE) == 0) || (mval == nullptr) || over_mesh(C, op, mval)) {
    Object *ob = CTX_data_active_object(C);
    SculptSession *ss = ob->sculpt;
    Sculpt *sd = CTX_data_tool_settings(C)->sculpt;
    Brush *brush = BKE_paint_brush(&sd->paint);
    ToolSettings *tool_settings = CTX_data_tool_settings(C);

    /* NOTE: This should be removed when paint mode is available. Paint mode can force based on the
     * canvas it is painting on. (ref. use_sculpt_texture_paint). */
    if (brush && SCULPT_tool_is_paint(brush->sculpt_tool) &&
        !SCULPT_use_image_paint_brush(&tool_settings->paint_mode, ob))
    {
      View3D *v3d = CTX_wm_view3d(C);
      if (v3d->shading.type == OB_SOLID) {
        v3d->shading.color_type = V3D_SHADING_VERTEX_COLOR;
      }
    }

    ED_view3d_init_mats_rv3d(ob, CTX_wm_region_view3d(C));

    sculpt_update_cache_invariants(C, sd, ss, op, mval);

    SCULPT_stroke_id_next(ob);
    ss->cache->stroke_id = ss->stroke_id;

    SculptCursorGeometryInfo sgi;
    SCULPT_cursor_geometry_info_update(C, &sgi, mval, false, false);

    sculpt_stroke_undo_begin(C, op);

    return true;
  }
  return false;
}

static void sculpt_stroke_update_step(bContext *C,
                                      wmOperator * /*op*/,
                                      PaintStroke *stroke,
                                      PointerRNA *itemptr)
{
  UnifiedPaintSettings *ups = &CTX_data_tool_settings(C)->unified_paint_settings;
  Sculpt *sd = CTX_data_tool_settings(C)->sculpt;
  Object *ob = CTX_data_active_object(C);
  SculptSession *ss = ob->sculpt;
  const Brush *brush = BKE_paint_brush(&sd->paint);
  ToolSettings *tool_settings = CTX_data_tool_settings(C);
  StrokeCache *cache = ss->cache;

  float stroke_distance = paint_stroke_distance_get(stroke);
  float stroke_delta = stroke_distance - cache->stroke_distance;
  cache->stroke_distance = stroke_distance;

  SCULPT_stroke_modifiers_check(C, ob, brush);
  sculpt_update_cache_variants(C, sd, ob, itemptr);
  sculpt_restore_mesh(sd, ob);

  if (brush->flag & BRUSH_SCENE_SPACING) {
    stroke_delta /= ss->cache->radius;
  }
  else {
    stroke_delta /= ups->pixel_radius;
  }
  cache->stroke_distance_t += stroke_delta;

  if (ELEM(ss->cached_dyntopo.mode, DYNTOPO_DETAIL_CONSTANT, DYNTOPO_DETAIL_MANUAL)) {
    float object_space_constant_detail = 1.0f / (ss->cached_dyntopo.constant_detail *
                                                 mat4_to_scale(ob->object_to_world));
    blender::bke::dyntopo::detail_size_set(ss->pbvh, object_space_constant_detail, 0.4f);
  }
  else if (ss->cached_dyntopo.mode == DYNTOPO_DETAIL_BRUSH) {
    blender::bke::dyntopo::detail_size_set(
        ss->pbvh, ss->cache->radius * ss->cached_dyntopo.detail_percent / 100.0f, 0.4f);
  }
  else { /* Relative mode. */
    blender::bke::dyntopo::detail_size_set(ss->pbvh,
                                           (ss->cache->radius / ss->cache->dyntopo_pixel_radius) *
                                               (ss->cached_dyntopo.detail_size * U.pixelsize) /
                                               0.4f,
                                           0.4f);
  }

  float dyntopo_spacing = float(ss->cached_dyntopo.spacing) / 50.0f;

  bool do_dyntopo = SCULPT_stroke_is_dynamic_topology(ss, brush);

  if (dyntopo_spacing > 0.0f) {
    do_dyntopo = do_dyntopo &&
                 (ss->cache->stroke_distance_t - ss->cache->last_dyntopo_t) > dyntopo_spacing;
  }

  if (do_dyntopo) {
    ss->cache->last_dyntopo_t = ss->cache->stroke_distance_t;

    /* Note: dyntopo repeats happen after the dab. */
    do_symmetrical_brush_actions(sd, ob, sculpt_topology_update, ups, &tool_settings->paint_mode);
  }

  do_symmetrical_brush_actions(sd, ob, do_brush_action, ups, &tool_settings->paint_mode);
  sculpt_combine_proxies(sd, ob);

  if (do_dyntopo && ss->cached_dyntopo.repeat) {
    float3 location = ss->cache->true_location;

    add_v3_v3(cache->true_location, cache->grab_delta);

    for (int i = 0; i < ss->cached_dyntopo.repeat; i++) {
      do_symmetrical_brush_actions(
          sd, ob, sculpt_topology_update, ups, &tool_settings->paint_mode);
    }

    copy_v3_v3(ss->cache->true_location, location);
  }

  /* Hack to fix noise texture tearing mesh. */
  sculpt_fix_noise_tear(sd, ob);

  /* TODO(sergey): This is not really needed for the solid shading,
   * which does use pBVH drawing anyway, but texture and wireframe
   * requires this.
   *
   * Could be optimized later, but currently don't think it's so
   * much common scenario.
   *
   * Same applies to the DEG_id_tag_update() invoked from
   * sculpt_flush_update_step().
   */
  if (ss->deform_modifiers_active) {
    SCULPT_flush_stroke_deform(sd, ob, sculpt_tool_is_proxy_used(brush->sculpt_tool));
  }
  else if (ss->shapekey_active) {
    sculpt_update_keyblock(ob);
  }

  ss->cache->first_time = false;
  copy_v3_v3(ss->cache->true_last_location, ss->cache->true_location);

  /* Cleanup. */
  if (brush->sculpt_tool == SCULPT_TOOL_MASK) {
    SCULPT_flush_update_step(C, SCULPT_UPDATE_MASK);
  }
  else if (SCULPT_tool_is_paint(brush->sculpt_tool)) {
    if (SCULPT_use_image_paint_brush(&tool_settings->paint_mode, ob)) {
      SCULPT_flush_update_step(C, SCULPT_UPDATE_IMAGE);
    }
    else {
      SCULPT_flush_update_step(C, SCULPT_UPDATE_COLOR);
    }
  }
  else {
    SCULPT_flush_update_step(C, SCULPT_UPDATE_COORDS);
  }
}

static void sculpt_brush_exit_tex(Sculpt *sd)
{
  Brush *brush = BKE_paint_brush(&sd->paint);
  const MTex *mask_tex = BKE_brush_mask_texture_get(brush, OB_MODE_SCULPT);

  if (mask_tex->tex && mask_tex->tex->nodetree) {
    ntreeTexEndExecTree(mask_tex->tex->nodetree->runtime->execdata);
  }
}

static void sculpt_stroke_done(const bContext *C, PaintStroke * /*stroke*/)
{
  Object *ob = CTX_data_active_object(C);
  SculptSession *ss = ob->sculpt;
  Sculpt *sd = CTX_data_tool_settings(C)->sculpt;
  ToolSettings *tool_settings = CTX_data_tool_settings(C);

  /* Finished. */
  if (!ss->cache) {
    sculpt_brush_exit_tex(sd);
    return;
  }
  UnifiedPaintSettings *ups = &CTX_data_tool_settings(C)->unified_paint_settings;
  Brush *brush = BKE_paint_brush(&sd->paint);
  BLI_assert(brush == ss->cache->brush); /* const, so we shouldn't change. */
  ups->draw_inverted = false;

  SCULPT_stroke_modifiers_check(C, ob, brush);

  /* Alt-Smooth. */
  if (ss->cache->alt_smooth) {
    smooth_brush_toggle_off(C, &sd->paint, ss->cache);
    /* Refresh the brush pointer in case we switched brush in the toggle function. */
    brush = BKE_paint_brush(&sd->paint);
  }

  if (SCULPT_is_automasking_enabled(sd, ss, brush)) {
    SCULPT_automasking_cache_free(ss, ob, ss->cache->automasking);
  }

  SCULPT_cache_free(ss, ob, ss->cache);
  ss->cache = nullptr;

  sculpt_stroke_undo_end(C, brush);

  if (brush->sculpt_tool == SCULPT_TOOL_MASK) {
    SCULPT_flush_update_done(C, ob, SCULPT_UPDATE_MASK);
  }
  else if (brush->sculpt_tool == SCULPT_TOOL_PAINT) {
    if (SCULPT_use_image_paint_brush(&tool_settings->paint_mode, ob)) {
      SCULPT_flush_update_done(C, ob, SCULPT_UPDATE_IMAGE);
    }
    else {
      BKE_sculpt_attributes_destroy_temporary_stroke(ob);
      SCULPT_flush_update_done(C, ob, SCULPT_UPDATE_COLOR);
    }
  }
  else {
    SCULPT_flush_update_done(C, ob, SCULPT_UPDATE_COORDS);
  }

  WM_event_add_notifier(C, NC_OBJECT | ND_DRAW, ob);
  sculpt_brush_exit_tex(sd);
}

static int sculpt_brush_stroke_invoke(bContext *C, wmOperator *op, const wmEvent *event)
{
  PaintStroke *stroke;
  int ignore_background_click;
  int retval;
  Object *ob = CTX_data_active_object(C);

  /* Test that ob is visible; otherwise we won't be able to get evaluated data
   * from the depsgraph. We do this here instead of SCULPT_mode_poll
   * to avoid falling through to the translate operator in the
   * global view3d keymap.
   *
   * NOTE: #BKE_object_is_visible_in_viewport is not working here (it returns false
   * if the object is in local view); instead, test for OB_HIDE_VIEWPORT directly.
   */

  if (ob->visibility_flag & OB_HIDE_VIEWPORT) {
    return OPERATOR_CANCELLED;
  }

  sculpt_brush_stroke_init(C, op);

  Sculpt *sd = CTX_data_tool_settings(C)->sculpt;
  Brush *brush = BKE_paint_brush(&sd->paint);
  SculptSession *ss = ob->sculpt;

  if (SCULPT_tool_is_paint(brush->sculpt_tool) &&
      !SCULPT_handles_colors_report(ob->sculpt, op->reports))
  {
    return OPERATOR_CANCELLED;
  }
  if (SCULPT_tool_is_mask(brush->sculpt_tool)) {
    MultiresModifierData *mmd = BKE_sculpt_multires_active(ss->scene, ob);
    BKE_sculpt_mask_layers_ensure(CTX_data_depsgraph_pointer(C), CTX_data_main(C), ob, mmd);
  }
  if (SCULPT_tool_is_face_sets(brush->sculpt_tool)) {
    ss->face_sets = BKE_sculpt_face_sets_ensure(ob);
  }

  stroke = paint_stroke_new(C,
                            op,
                            SCULPT_stroke_get_location,
                            sculpt_stroke_test_start,
                            sculpt_stroke_update_step,
                            nullptr,
                            sculpt_stroke_done,
                            event->type);

  op->customdata = stroke;

  /* For tablet rotation. */
  ignore_background_click = RNA_boolean_get(op->ptr, "ignore_background_click");
  const float mval[2] = {float(event->mval[0]), float(event->mval[1])};
  if (ignore_background_click && !over_mesh(C, op, mval)) {
    paint_stroke_free(C, op, static_cast<PaintStroke *>(op->customdata));
    return OPERATOR_PASS_THROUGH;
  }

  retval = op->type->modal(C, op, event);
  if (ELEM(retval, OPERATOR_FINISHED, OPERATOR_CANCELLED)) {
    paint_stroke_free(C, op, static_cast<PaintStroke *>(op->customdata));
    return retval;
  }
  /* Add modal handler. */
  WM_event_add_modal_handler(C, op);

  OPERATOR_RETVAL_CHECK(retval);
  BLI_assert(retval == OPERATOR_RUNNING_MODAL);

  return OPERATOR_RUNNING_MODAL;
}

static int sculpt_brush_stroke_exec(bContext *C, wmOperator *op)
{
  sculpt_brush_stroke_init(C, op);

  op->customdata = paint_stroke_new(C,
                                    op,
                                    SCULPT_stroke_get_location,
                                    sculpt_stroke_test_start,
                                    sculpt_stroke_update_step,
                                    nullptr,
                                    sculpt_stroke_done,
                                    0);

  /* Frees op->customdata. */
  paint_stroke_exec(C, op, static_cast<PaintStroke *>(op->customdata));

  return OPERATOR_FINISHED;
}

static void sculpt_brush_stroke_cancel(bContext *C, wmOperator *op)
{
  Object *ob = CTX_data_active_object(C);
  SculptSession *ss = ob->sculpt;
  Sculpt *sd = CTX_data_tool_settings(C)->sculpt;
  const Brush *brush = BKE_paint_brush(&sd->paint);

  /* XXX Canceling strokes that way does not work with dynamic topology,
   *     user will have to do real undo for now. See #46456. */
  if (ss->cache && !SCULPT_stroke_is_dynamic_topology(ss, brush)) {
    paint_mesh_restore_co(sd, ob);
  }

  paint_stroke_cancel(C, op, static_cast<PaintStroke *>(op->customdata));

  if (ss->cache) {
    SCULPT_cache_free(ss, ob, ss->cache);
    ss->cache = nullptr;
  }

  sculpt_brush_exit_tex(sd);
}

static int sculpt_brush_stroke_modal(bContext *C, wmOperator *op, const wmEvent *event)
{
  return paint_stroke_modal(C, op, event, (PaintStroke **)&op->customdata);
}

static void sculpt_redo_empty_ui(bContext * /*C*/, wmOperator * /*op*/) {}

void SCULPT_OT_brush_stroke(wmOperatorType *ot)
{
  /* Identifiers. */
  ot->name = "Sculpt";
  ot->idname = "SCULPT_OT_brush_stroke";
  ot->description = "Sculpt a stroke into the geometry";

  /* API callbacks. */
  ot->invoke = sculpt_brush_stroke_invoke;
  ot->modal = sculpt_brush_stroke_modal;
  ot->exec = sculpt_brush_stroke_exec;
  ot->poll = SCULPT_poll;
  ot->cancel = sculpt_brush_stroke_cancel;
  ot->ui = sculpt_redo_empty_ui;

  /* Flags (sculpt does own undo? (ton)). */
  ot->flag = OPTYPE_BLOCKING;

  /* Properties. */

  paint_stroke_operator_properties(ot, true);

  RNA_def_boolean(ot->srna,
                  "ignore_background_click",
                  0,
                  "Ignore Background Click",
                  "Clicks on the background do not start the stroke");
}

/* Fake Neighbors. */
/* This allows the sculpt tools to work on meshes with multiple connected components as they had
 * only one connected component. When initialized and enabled, the sculpt API will return extra
 * connectivity neighbors that are not in the real mesh. These neighbors are calculated for each
 * vertex using the minimum distance to a vertex that is in a different connected component. */

/* The fake neighbors first need to be ensured to be initialized.
 * After that tools which needs fake neighbors functionality need to
 * temporarily enable it:
 *
 *   void my_awesome_sculpt_tool() {
 *     SCULPT_fake_neighbors_ensure(sd, object, brush->disconnected_distance_max);
 *     SCULPT_fake_neighbors_enable(ob);
 *
 *     ... Logic of the tool ...
 *     SCULPT_fake_neighbors_disable(ob);
 *   }
 *
 * Such approach allows to keep all the connectivity information ready for reuse
 * (without having lag prior to every stroke), but also makes it so the affect
 * is localized to a specific brushes and tools only. */

enum {
  SCULPT_TOPOLOGY_ID_NONE,
  SCULPT_TOPOLOGY_ID_DEFAULT,
};

static void SCULPT_fake_neighbor_init(SculptSession *ss, const float max_dist)
{
  const int totvert = SCULPT_vertex_count_get(ss);
  ss->fake_neighbors.fake_neighbor_index = static_cast<PBVHVertRef *>(
      MEM_malloc_arrayN(totvert, sizeof(int), "fake neighbor"));
  for (int i = 0; i < totvert; i++) {
    ss->fake_neighbors.fake_neighbor_index[i].i = FAKE_NEIGHBOR_NONE;
  }

  ss->fake_neighbors.current_max_distance = max_dist;
}

static void SCULPT_fake_neighbor_add(SculptSession *ss, PBVHVertRef v_a, PBVHVertRef v_b)
{
  int v_index_a = BKE_pbvh_vertex_to_index(ss->pbvh, v_a);
  int v_index_b = BKE_pbvh_vertex_to_index(ss->pbvh, v_b);

  if (ss->fake_neighbors.fake_neighbor_index[v_index_a].i == FAKE_NEIGHBOR_NONE) {
    ss->fake_neighbors.fake_neighbor_index[v_index_a].i = v_index_b;
    ss->fake_neighbors.fake_neighbor_index[v_index_b].i = v_index_a;
  }
}

static void sculpt_pose_fake_neighbors_free(SculptSession *ss)
{
  MEM_SAFE_FREE(ss->fake_neighbors.fake_neighbor_index);
}

struct NearestVertexFakeNeighborTLSData {
  PBVHVertRef nearest_vertex;
  float nearest_vertex_distance_squared;
  int current_topology_id;
};

static void do_fake_neighbor_search_task_cb(void *__restrict userdata,
                                            const int n,
                                            const TaskParallelTLS *__restrict tls)
{
  SculptThreadedTaskData *data = static_cast<SculptThreadedTaskData *>(userdata);
  SculptSession *ss = data->ob->sculpt;
  NearestVertexFakeNeighborTLSData *nvtd = static_cast<NearestVertexFakeNeighborTLSData *>(
      tls->userdata_chunk);
  PBVHVertexIter vd;

  BKE_pbvh_vertex_iter_begin (ss->pbvh, data->nodes[n], vd, PBVH_ITER_UNIQUE) {
    int vd_topology_id = SCULPT_vertex_island_get(ss, vd.vertex);
    if (vd_topology_id != nvtd->current_topology_id &&
        ss->fake_neighbors.fake_neighbor_index[vd.index].i == FAKE_NEIGHBOR_NONE)
    {
      float distance_squared = len_squared_v3v3(vd.co, data->nearest_vertex_search_co);
      if (distance_squared < nvtd->nearest_vertex_distance_squared &&
          distance_squared < data->max_distance_squared)
      {
        nvtd->nearest_vertex = vd.vertex;
        nvtd->nearest_vertex_distance_squared = distance_squared;
      }
    }
  }
  BKE_pbvh_vertex_iter_end;
}

static void fake_neighbor_search_reduce(const void *__restrict /*userdata*/,
                                        void *__restrict chunk_join,
                                        void *__restrict chunk)
{
  NearestVertexFakeNeighborTLSData *join = static_cast<NearestVertexFakeNeighborTLSData *>(
      chunk_join);
  NearestVertexFakeNeighborTLSData *nvtd = static_cast<NearestVertexFakeNeighborTLSData *>(chunk);
  if (join->nearest_vertex.i == PBVH_REF_NONE) {
    join->nearest_vertex = nvtd->nearest_vertex;
    join->nearest_vertex_distance_squared = nvtd->nearest_vertex_distance_squared;
  }
  else if (nvtd->nearest_vertex_distance_squared < join->nearest_vertex_distance_squared) {
    join->nearest_vertex = nvtd->nearest_vertex;
    join->nearest_vertex_distance_squared = nvtd->nearest_vertex_distance_squared;
  }
}

static PBVHVertRef SCULPT_fake_neighbor_search(Sculpt *sd,
                                               Object *ob,
                                               const PBVHVertRef vertex,
                                               float max_distance)
{
  SculptSession *ss = ob->sculpt;
  Vector<PBVHNode *> nodes;

  SculptSearchSphereData data{};
  data.ss = ss;
  data.sd = sd;
  data.radius_squared = max_distance * max_distance;
  data.original = false;
  data.center = SCULPT_vertex_co_get(ss, vertex);

  nodes = blender::bke::pbvh::search_gather(ss->pbvh, SCULPT_search_sphere_cb, &data);

  if (nodes.is_empty()) {
    return BKE_pbvh_make_vref(PBVH_REF_NONE);
  }

  SculptThreadedTaskData task_data{};
  task_data.sd = sd;
  task_data.ob = ob;
  task_data.nodes = nodes;
  task_data.max_distance_squared = max_distance * max_distance;

  copy_v3_v3(task_data.nearest_vertex_search_co, SCULPT_vertex_co_get(ss, vertex));

  NearestVertexFakeNeighborTLSData nvtd;
  nvtd.nearest_vertex.i = -1;
  nvtd.nearest_vertex_distance_squared = FLT_MAX;
  nvtd.current_topology_id = SCULPT_vertex_island_get(ss, vertex);

  TaskParallelSettings settings;
  BKE_pbvh_parallel_range_settings(&settings, true, nodes.size());
  settings.func_reduce = fake_neighbor_search_reduce;
  settings.userdata_chunk = &nvtd;
  settings.userdata_chunk_size = sizeof(NearestVertexFakeNeighborTLSData);
  BLI_task_parallel_range(0, nodes.size(), &task_data, do_fake_neighbor_search_task_cb, &settings);

  return nvtd.nearest_vertex;
}

struct SculptTopologyIDFloodFillData {
  int next_id;
};

void SCULPT_boundary_info_ensure(Object *object)
{
  using namespace blender;
  SculptSession *ss = object->sculpt;

  /* PBVH_BMESH now handles boundaries itself. */
  if (ss->bm || ss->vertex_info.boundary) {
    return;
  }

  Mesh *base_mesh = BKE_mesh_from_object(object);
  const blender::Span<int2> edges = base_mesh->edges();
  const OffsetIndices polys = base_mesh->polys();
  const Span<int> corner_edges = base_mesh->corner_edges();

  ss->vertex_info.boundary = BLI_BITMAP_NEW(base_mesh->totvert, "Boundary info");
  int *adjacent_faces_edge_count = static_cast<int *>(
      MEM_calloc_arrayN(base_mesh->totedge, sizeof(int), "Adjacent face edge count"));

  for (const int i : polys.index_range()) {
    for (const int edge : corner_edges.slice(polys[i])) {
      adjacent_faces_edge_count[edge]++;
    }
  }

  for (const int e : edges.index_range()) {
    if (adjacent_faces_edge_count[e] < 2) {
      const int2 &edge = edges[e];
      BLI_BITMAP_SET(ss->vertex_info.boundary, edge[0], true);
      BLI_BITMAP_SET(ss->vertex_info.boundary, edge[1], true);
    }
  }

  MEM_freeN(adjacent_faces_edge_count);
}

void SCULPT_ensure_vemap(SculptSession *ss)
{
  if (BKE_pbvh_type(ss->pbvh) != PBVH_BMESH && !ss->vemap) {
    BKE_mesh_vert_edge_map_create(
        &ss->vemap, &ss->vemap_mem, ss->edges.data(), ss->totvert, ss->totedges);
  }
}

void SCULPT_ensure_epmap(SculptSession *ss)
{
  if (BKE_pbvh_type(ss->pbvh) != PBVH_BMESH && !ss->epmap) {

    BKE_mesh_edge_poly_map_create(&ss->epmap,
                                  &ss->epmap_mem,
                                  ss->totedges,
                                  ss->polys,
                                  ss->corner_edges.data(),
                                  ss->totloops);
  }
}

void SCULPT_fake_neighbors_ensure(Sculpt *sd, Object *ob, const float max_dist)
{
  SculptSession *ss = ob->sculpt;
  const int totvert = SCULPT_vertex_count_get(ss);

  /* Fake neighbors were already initialized with the same distance, so no need to be
   * recalculated.
   */
  if (ss->fake_neighbors.fake_neighbor_index &&
      ss->fake_neighbors.current_max_distance == max_dist) {
    return;
  }

  SCULPT_topology_islands_ensure(ob);
  SCULPT_fake_neighbor_init(ss, max_dist);

  for (int i = 0; i < totvert; i++) {
    const PBVHVertRef from_v = BKE_pbvh_index_to_vertex(ss->pbvh, i);

    /* This vertex does not have a fake neighbor yet, search one for it. */
    if (ss->fake_neighbors.fake_neighbor_index[i].i == FAKE_NEIGHBOR_NONE) {
      const PBVHVertRef to_v = SCULPT_fake_neighbor_search(sd, ob, from_v, max_dist);
      if (to_v.i != PBVH_REF_NONE) {
        /* Add the fake neighbor if available. */
        SCULPT_fake_neighbor_add(ss, from_v, to_v);
      }
    }
  }
}

void SCULPT_fake_neighbors_enable(Object *ob)
{
  SculptSession *ss = ob->sculpt;
  BLI_assert(ss->fake_neighbors.fake_neighbor_index != nullptr);
  ss->fake_neighbors.use_fake_neighbors = true;
}

void SCULPT_fake_neighbors_disable(Object *ob)
{
  SculptSession *ss = ob->sculpt;
  BLI_assert(ss->fake_neighbors.fake_neighbor_index != nullptr);
  ss->fake_neighbors.use_fake_neighbors = false;
}

void SCULPT_fake_neighbors_free(Object *ob)
{
  SculptSession *ss = ob->sculpt;
  sculpt_pose_fake_neighbors_free(ss);
}

void SCULPT_automasking_node_begin(Object *ob,
                                   const SculptSession * /*ss*/,
                                   AutomaskingCache *automasking,
                                   AutomaskingNodeData *automask_data,
                                   PBVHNode *node)
{
  if (!automasking) {
    memset(automask_data, 0, sizeof(*automask_data));
    return;
  }

  automask_data->node = node;
  automask_data->have_orig_data = automasking->settings.flags &
                                  (BRUSH_AUTOMASKING_BRUSH_NORMAL | BRUSH_AUTOMASKING_VIEW_NORMAL);

  if (automask_data->have_orig_data) {
    SCULPT_orig_vert_data_init(&automask_data->orig_data, ob, node, SCULPT_UNDO_COORDS);
  }
  else {
    memset(&automask_data->orig_data, 0, sizeof(automask_data->orig_data));
  }
}

void SCULPT_automasking_node_update(SculptSession *ss,
                                    AutomaskingNodeData *automask_data,
                                    PBVHVertexIter *vd)
{
  if (automask_data->have_orig_data) {
    SCULPT_orig_vert_data_update(ss, &automask_data->orig_data, vd->vertex);
  }
}

bool SCULPT_vertex_is_occluded(SculptSession *ss, PBVHVertRef vertex, bool original)
{
  float ray_start[3], ray_end[3], ray_normal[3], face_normal[3];
  float co[3];

  copy_v3_v3(co, SCULPT_vertex_co_get(ss, vertex));
  float mouse[2];

  ViewContext *vc = ss->cache ? ss->cache->vc : &ss->filter_cache->vc;

  ED_view3d_project_float_v2_m4(
      vc->region, co, mouse, ss->cache ? ss->cache->projection_mat : ss->filter_cache->viewmat);

  int depth = SCULPT_raycast_init(vc, mouse, ray_end, ray_start, ray_normal, original);

  negate_v3(ray_normal);

  copy_v3_v3(ray_start, SCULPT_vertex_co_get(ss, vertex));
  madd_v3_v3fl(ray_start, ray_normal, 0.002);

  SculptRaycastData srd = {0};
  srd.original = original;
  srd.ss = ss;
  srd.hit = false;
  srd.ray_start = ray_start;
  srd.ray_normal = ray_normal;
  srd.depth = depth;
  srd.face_normal = face_normal;
  srd.active_face.i = PBVH_REF_NONE;
  srd.active_vertex.i = PBVH_REF_NONE;

  isect_ray_tri_watertight_v3_precalc(&srd.isect_precalc, ray_normal);
  BKE_pbvh_raycast(
      ss->pbvh, sculpt_raycast_cb, &srd, ray_start, ray_normal, srd.original, ss->stroke_id);

  return srd.hit;
}

void SCULPT_stroke_id_next(Object *ob)
{
  ushort *id = reinterpret_cast<ushort *>(&ob->sculpt->stroke_id);

  /* Try to avoid offending undefined behavior sanitizers. */
  id[0] = ushort((int(id[0]) + 1) % 65535);
  id[1] = 0;
}

int SCULPT_face_set_get(const SculptSession *ss, PBVHFaceRef face)
{
  switch (BKE_pbvh_type(ss->pbvh)) {
    case PBVH_BMESH: {
      BMFace *f = reinterpret_cast<BMFace *>(face.i);
      return BM_ELEM_CD_GET_INT(f, ss->cd_faceset_offset);
    }
    case PBVH_FACES:
    case PBVH_GRIDS:
      return ss->face_sets[face.i];
  }

  BLI_assert_unreachable();

  return 0;
}

void SCULPT_face_set_set(SculptSession *ss, PBVHFaceRef face, int fset)
{
  switch (BKE_pbvh_type(ss->pbvh)) {
    case PBVH_BMESH: {
      BMFace *f = reinterpret_cast<BMFace *>(face.i);
      BM_ELEM_CD_SET_INT(f, ss->cd_faceset_offset, fset);
      break;
    }
    case PBVH_FACES:
    case PBVH_GRIDS:
      ss->face_sets[face.i] = fset;
  }
}

int SCULPT_vertex_island_get(SculptSession *ss, PBVHVertRef vertex)
{
  if (ss->attrs.topology_island_key) {
    return vertex_attr_get<uint8_t>(vertex, ss->attrs.topology_island_key);
  }

  return -1;
}

void SCULPT_topology_islands_invalidate(SculptSession *ss)
{
  ss->islands_valid = false;
}

void SCULPT_topology_islands_ensure(Object *ob)
{
  SculptSession *ss = ob->sculpt;

  if (ss->attrs.topology_island_key && ss->islands_valid && BKE_pbvh_type(ss->pbvh) != PBVH_BMESH)
  {
    return;
  }

  SculptAttributeParams params;
  params.permanent = params.stroke_only = params.simple_array = false;

  ss->attrs.topology_island_key = BKE_sculpt_attribute_ensure(
      ob, ATTR_DOMAIN_POINT, CD_PROP_INT8, SCULPT_ATTRIBUTE_NAME(topology_island_key), &params);
  SCULPT_vertex_random_access_ensure(ss);

  int totvert = SCULPT_vertex_count_get(ss);
  Set<PBVHVertRef> visit;
  Vector<PBVHVertRef> stack;
  uint8_t island_nr = 0;

  for (int i = 0; i < totvert; i++) {
    PBVHVertRef vertex = BKE_pbvh_index_to_vertex(ss->pbvh, i);

    if (visit.contains(vertex)) {
      continue;
    }

    stack.clear();
    stack.append(vertex);
    visit.add(vertex);

    while (stack.size()) {
      PBVHVertRef vertex2 = stack.pop_last();
      SculptVertexNeighborIter ni;

      vertex_attr_set<uint8_t>(vertex2, ss->attrs.topology_island_key, island_nr);

      SCULPT_VERTEX_NEIGHBORS_ITER_BEGIN (ss, vertex2, ni) {
        if (visit.add(ni.vertex) && SCULPT_vertex_any_face_visible_get(ss, ni.vertex)) {
          stack.append(ni.vertex);
        }
      }
      SCULPT_VERTEX_NEIGHBORS_ITER_END(ni);
    }

    island_nr++;
  }

  ss->islands_valid = true;
}

void SCULPT_cube_tip_init(Sculpt * /*sd*/, Object *ob, Brush *brush, float mat[4][4])
{
  SculptSession *ss = ob->sculpt;
  float scale[4][4];
  float tmat[4][4];
  float unused[4][4];

  zero_m4(mat);
  calc_brush_local_mat(0.0, ob, unused, mat);

  /* Note: we ignore the radius scaling done inside of calc_brush_local_mat to
   * duplicate prior behavior.
   *
   * TODO: try disabling this and check that all edge cases work properly.
   */
  normalize_m4(mat);

  scale_m4_fl(scale, ss->cache->radius);
  mul_m4_m4m4(tmat, mat, scale);
  mul_v3_fl(tmat[1], brush->tip_scale_x);
  invert_m4_m4(mat, tmat);
}
/** \} */<|MERGE_RESOLUTION|>--- conflicted
+++ resolved
@@ -774,11 +774,9 @@
 {
   switch (BKE_pbvh_type(ss->pbvh)) {
     case PBVH_FACES: {
-      int index = (int)vertex.i;
-      MeshElemMap *vert_map = &ss->pmap[index];
-      for (int j = 0; j < ss->pmap[index].count; j++) {
-        if (ss->face_sets[vert_map->indices[j]] > 0) {
-          ss->face_sets[vert_map->indices[j]] += increase;
+      for (int poly : ss->pmap[vertex.i]) {
+        if (ss->face_sets[poly] > 0) {
+          ss->face_sets[poly] += increase;
         }
       }
     } break;
@@ -973,55 +971,13 @@
 
 bool SCULPT_vertex_has_unique_face_set(const SculptSession *ss, PBVHVertRef vertex)
 {
-<<<<<<< HEAD
   return !SCULPT_vertex_is_boundary(ss, vertex, SCULPT_BOUNDARY_FACE_SET);
-=======
-  if (!ss->face_sets) {
-    return true;
-  }
-  int face_set = -1;
-  for (const int poly_index : ss->pmap[index]) {
-    if (face_set == -1) {
-      face_set = ss->face_sets[poly_index];
-    }
-    else {
-      if (ss->face_sets[poly_index] != face_set) {
-        return false;
-      }
-    }
-  }
-  return true;
->>>>>>> 30a25a42
 }
 
 int SCULPT_face_set_next_available_get(SculptSession *ss)
 {
-<<<<<<< HEAD
   if (ss->cd_faceset_offset == -1) {
     return 0;
-=======
-  const Span<int> vert_map = ss->pmap[v1];
-  int p1 = -1, p2 = -1;
-  for (int i = 0; i < vert_map.size(); i++) {
-    const int poly_i = vert_map[i];
-    for (const int corner : ss->polys[poly_i]) {
-      if (ss->corner_verts[corner] == v2) {
-        if (p1 == -1) {
-          p1 = vert_map[i];
-          break;
-        }
-
-        if (p2 == -1) {
-          p2 = vert_map[i];
-          break;
-        }
-      }
-    }
-  }
-
-  if (p1 != -1 && p2 != -1) {
-    return abs(ss->face_sets[p1]) == (ss->face_sets[p2]);
->>>>>>> 30a25a42
   }
 
   switch (BKE_pbvh_type(ss->pbvh)) {
@@ -1217,8 +1173,8 @@
   int len = SCULPT_VERTEX_NEIGHBOR_FIXED_CAPACITY;
 
   BKE_pbvh_pmap_to_edges(ss->pbvh, vertex, &edges, &len, &heap_alloc, &unused_polys);
-  /* length of array is now in len */
-
+
+  /* Length of array is now in len. */
   for (int i = 0; i < len; i++) {
     const int2 &e = ss->edges[edges[i]];
     int v2 = e[0] == vertex.i ? e[1] : e[0];
@@ -1226,36 +1182,10 @@
     sculpt_vertex_neighbor_add(iter, BKE_pbvh_make_vref(v2), BKE_pbvh_make_eref(edges[i]), v2);
   }
 
-<<<<<<< HEAD
   if (heap_alloc) {
     MEM_freeN(unused_polys);
     MEM_freeN(edges);
   }
-#if 0
-  for (int i = 0; i < vert_map->count; i++) {
-    if (ss->hide_poly && ss->hide_poly[vert_map->indices[i]]) {
-      /* Skip connectivity from hidden faces. */
-      continue;
-    }
-
-    const blender::IndexRange poly = ss->polys[vert_map->indices[i]];
-=======
-  for (const int poly_i : ss->pmap[vertex.i]) {
-    if (ss->hide_poly && ss->hide_poly[poly_i]) {
-      /* Skip connectivity from hidden faces. */
-      continue;
-    }
-    const blender::IndexRange poly = ss->polys[poly_i];
->>>>>>> 30a25a42
-    const blender::int2 f_adj_v = blender::bke::mesh::poly_find_adjecent_verts(
-        poly, ss->corner_verts, vertex.i);
-    for (int j = 0; j < 2; j++) {
-      if (f_adj_v[j] != vertex.i) {
-        sculpt_vertex_neighbor_add(iter, BKE_pbvh_make_vref(f_adj_v[j]), f_adj_v[j]);
-      }
-    }
-  }
-#endif
 
   if (ss->fake_neighbors.use_fake_neighbors) {
     BLI_assert(ss->fake_neighbors.fake_neighbor_index != nullptr);
@@ -1272,9 +1202,6 @@
                                                     PBVHVertRef vertex,
                                                     SculptVertexNeighborIter *iter)
 {
-  int index = BKE_pbvh_vertex_to_index(ss->pbvh, vertex);
-
-  MeshElemMap *vert_map = &ss->vemap[index];
   iter->size = 0;
   iter->num_duplicates = 0;
   iter->capacity = SCULPT_VERTEX_NEIGHBOR_FIXED_CAPACITY;
@@ -1283,8 +1210,8 @@
   iter->is_duplicate = false;
   iter->no_free = false;
 
-  for (int i = 0; i < vert_map->count; i++) {
-    const int2 &e = ss->edges[vert_map->indices[i]];
+  for (int edge : ss->vemap[vertex.i]) {
+    const int2 &e = ss->edges[edge];
 
     unsigned int v = e[0] == (unsigned int)vertex.i ? e[1] : e[0];
     int8_t flag = vertex_attr_get<uint8_t>(vertex, ss->attrs.flags);
@@ -1294,8 +1221,57 @@
       continue;
     }
 
-    sculpt_vertex_neighbor_add_nocheck(
-        iter, BKE_pbvh_make_vref(v), BKE_pbvh_make_eref(vert_map->indices[i]), v);
+    sculpt_vertex_neighbor_add_nocheck(iter, BKE_pbvh_make_vref(v), BKE_pbvh_make_eref(edge), v);
+  }
+
+  if (ss->fake_neighbors.use_fake_neighbors) {
+    BLI_assert(ss->fake_neighbors.fake_neighbor_index != nullptr);
+    if (ss->fake_neighbors.fake_neighbor_index[vertex.i].i != FAKE_NEIGHBOR_NONE) {
+      sculpt_vertex_neighbor_add(iter,
+                                 ss->fake_neighbors.fake_neighbor_index[vertex.i],
+                                 BKE_pbvh_make_eref(PBVH_REF_NONE),
+                                 ss->fake_neighbors.fake_neighbor_index[vertex.i].i);
+    }
+  }
+}
+
+static void sculpt_vertex_neighbors_get_grids(const SculptSession *ss,
+                                              const PBVHVertRef vertex,
+                                              const bool include_duplicates,
+                                              SculptVertexNeighborIter *iter)
+{
+  int index = (int)vertex.i;
+
+  /* TODO: optimize this. We could fill #SculptVertexNeighborIter directly,
+   * maybe provide coordinate and mask pointers directly rather than converting
+   * back and forth between #CCGElem and global index. */
+  const CCGKey *key = BKE_pbvh_get_grid_key(ss->pbvh);
+  const int grid_index = index / key->grid_area;
+  const int vertex_index = index - grid_index * key->grid_area;
+
+  SubdivCCGCoord coord{};
+  coord.grid_index = grid_index;
+  coord.x = vertex_index % key->grid_size;
+  coord.y = vertex_index / key->grid_size;
+
+  SubdivCCGNeighbors neighbors;
+  BKE_subdiv_ccg_neighbor_coords_get(ss->subdiv_ccg, &coord, include_duplicates, &neighbors);
+
+  iter->is_duplicate = include_duplicates;
+
+  iter->size = 0;
+  iter->num_duplicates = neighbors.num_duplicates;
+  iter->capacity = SCULPT_VERTEX_NEIGHBOR_FIXED_CAPACITY;
+  iter->neighbors = iter->neighbors_fixed;
+  iter->neighbor_indices = iter->neighbor_indices_fixed;
+  iter->no_free = false;
+
+  for (int i = 0; i < neighbors.size; i++) {
+    int idx = neighbors.coords[i].grid_index * key->grid_area +
+              neighbors.coords[i].y * key->grid_size + neighbors.coords[i].x;
+
+    sculpt_vertex_neighbor_add(
+        iter, BKE_pbvh_make_vref(idx), BKE_pbvh_make_eref(PBVH_REF_NONE), idx);
   }
 
   if (ss->fake_neighbors.use_fake_neighbors) {
@@ -1307,56 +1283,6 @@
                                  ss->fake_neighbors.fake_neighbor_index[index].i);
     }
   }
-}
-
-static void sculpt_vertex_neighbors_get_grids(const SculptSession *ss,
-                                              const PBVHVertRef vertex,
-                                              const bool include_duplicates,
-                                              SculptVertexNeighborIter *iter)
-{
-  int index = (int)vertex.i;
-
-  /* TODO: optimize this. We could fill #SculptVertexNeighborIter directly,
-   * maybe provide coordinate and mask pointers directly rather than converting
-   * back and forth between #CCGElem and global index. */
-  const CCGKey *key = BKE_pbvh_get_grid_key(ss->pbvh);
-  const int grid_index = index / key->grid_area;
-  const int vertex_index = index - grid_index * key->grid_area;
-
-  SubdivCCGCoord coord{};
-  coord.grid_index = grid_index;
-  coord.x = vertex_index % key->grid_size;
-  coord.y = vertex_index / key->grid_size;
-
-  SubdivCCGNeighbors neighbors;
-  BKE_subdiv_ccg_neighbor_coords_get(ss->subdiv_ccg, &coord, include_duplicates, &neighbors);
-
-  iter->is_duplicate = include_duplicates;
-
-  iter->size = 0;
-  iter->num_duplicates = neighbors.num_duplicates;
-  iter->capacity = SCULPT_VERTEX_NEIGHBOR_FIXED_CAPACITY;
-  iter->neighbors = iter->neighbors_fixed;
-  iter->neighbor_indices = iter->neighbor_indices_fixed;
-  iter->no_free = false;
-
-  for (int i = 0; i < neighbors.size; i++) {
-    int idx = neighbors.coords[i].grid_index * key->grid_area +
-              neighbors.coords[i].y * key->grid_size + neighbors.coords[i].x;
-
-    sculpt_vertex_neighbor_add(
-        iter, BKE_pbvh_make_vref(idx), BKE_pbvh_make_eref(PBVH_REF_NONE), idx);
-  }
-
-  if (ss->fake_neighbors.use_fake_neighbors) {
-    BLI_assert(ss->fake_neighbors.fake_neighbor_index != nullptr);
-    if (ss->fake_neighbors.fake_neighbor_index[index].i != FAKE_NEIGHBOR_NONE) {
-      sculpt_vertex_neighbor_add(iter,
-                                 ss->fake_neighbors.fake_neighbor_index[index],
-                                 BKE_pbvh_make_eref(PBVH_REF_NONE),
-                                 ss->fake_neighbors.fake_neighbor_index[index].i);
-    }
-  }
 
   if (neighbors.coords != neighbors.coords_fixed) {
     MEM_freeN(neighbors.coords);
@@ -1373,8 +1299,8 @@
   switch (BKE_pbvh_type(ss->pbvh)) {
     case PBVH_FACES:
       /* use vemap if it exists, so result is in disk cycle order */
-      if (ss->vemap) {
-        BKE_pbvh_set_vemap(ss->pbvh, ss->vemap);
+      if (!ss->vemap.is_empty()) {
+        blender::bke::pbvh::set_vemap(ss->pbvh, ss->vemap);
         sculpt_vertex_neighbors_get_faces_vemap(ss, vertex, iter);
       }
       else {
@@ -6968,22 +6894,20 @@
 
 void SCULPT_ensure_vemap(SculptSession *ss)
 {
-  if (BKE_pbvh_type(ss->pbvh) != PBVH_BMESH && !ss->vemap) {
-    BKE_mesh_vert_edge_map_create(
-        &ss->vemap, &ss->vemap_mem, ss->edges.data(), ss->totvert, ss->totedges);
+  if (BKE_pbvh_type(ss->pbvh) != PBVH_BMESH && ss->vemap.is_empty()) {
+    ss->vemap = blender::bke::mesh::build_vert_to_edge_map(
+        ss->edges, ss->totvert, ss->vert_to_edge_offsets, ss->vert_to_edge_indices);
   }
 }
 
 void SCULPT_ensure_epmap(SculptSession *ss)
 {
-  if (BKE_pbvh_type(ss->pbvh) != PBVH_BMESH && !ss->epmap) {
-
-    BKE_mesh_edge_poly_map_create(&ss->epmap,
-                                  &ss->epmap_mem,
-                                  ss->totedges,
-                                  ss->polys,
-                                  ss->corner_edges.data(),
-                                  ss->totloops);
+  if (BKE_pbvh_type(ss->pbvh) != PBVH_BMESH && ss->epmap.is_empty()) {
+    ss->epmap = blender::bke::mesh::build_edge_to_poly_map(ss->polys,
+                                                           ss->corner_edges,
+                                                           ss->totedges,
+                                                           ss->edge_to_poly_offsets,
+                                                           ss->edge_to_poly_indices);
   }
 }
 
