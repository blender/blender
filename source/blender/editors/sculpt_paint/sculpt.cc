--- conflicted
+++ resolved
@@ -1798,14 +1798,10 @@
 /** \name Sculpt Paint Mesh
  * \{ */
 
-<<<<<<< HEAD
-static void paint_mesh_restore_node(Object *ob, SculptUndoType type, PBVHNode *node)
-=======
 static void paint_mesh_restore_node(Object *ob,
                                     const SculptUndoType type,
                                     const SculptMaskWriteInfo mask_write,
                                     PBVHNode *node)
->>>>>>> b5599fed
 {
 
   SculptSession *ss = ob->sculpt;
@@ -1829,7 +1825,6 @@
 
   PBVHVertexIter vd;
 
-<<<<<<< HEAD
   bool modified = false;
 
   if (!ss->bm && type & SCULPT_UNDO_FACE_SETS) {
@@ -1845,40 +1840,6 @@
       if (fd.face_set) {
         *fd.face_set = orig_face_data.face_set;
       }
-=======
-  switch (type) {
-    case SCULPT_UNDO_MASK: {
-      switch (BKE_pbvh_type(ss->pbvh)) {
-        case PBVH_FACES: {
-          PBVHVertexIter vd;
-          BKE_pbvh_vertex_iter_begin (ss->pbvh, node, vd, PBVH_ITER_UNIQUE) {
-            mask_write.layer[vd.index] = unode->mask[vd.i];
-          }
-          BKE_pbvh_vertex_iter_end;
-          break;
-        }
-        case PBVH_BMESH: {
-          PBVHVertexIter vd;
-          BKE_pbvh_vertex_iter_begin (ss->pbvh, node, vd, PBVH_ITER_UNIQUE) {
-            const float orig_mask = BM_log_original_mask(ss->bm_log, vd.bm_vert);
-            BM_ELEM_CD_SET_FLOAT(vd.bm_vert, mask_write.bm_offset, orig_mask);
-          }
-          BKE_pbvh_vertex_iter_end;
-          break;
-        }
-        case PBVH_GRIDS: {
-          PBVHVertexIter vd;
-          BKE_pbvh_vertex_iter_begin (ss->pbvh, node, vd, PBVH_ITER_UNIQUE) {
-            *CCG_elem_mask(&vd.key, vd.grid) = unode->mask[vd.i];
-            break;
-          }
-          BKE_pbvh_vertex_iter_end;
-          break;
-        }
-      }
-      BKE_pbvh_node_mark_update_mask(node);
-      break;
->>>>>>> b5599fed
     }
 
     BKE_pbvh_face_iter_end(fd);
@@ -1906,11 +1867,11 @@
     if ((type & SCULPT_UNDO_MASK) && ss->attrs.orig_mask) {
       float origmask = vertex_attr_get<float>(vd.vertex, ss->attrs.orig_mask);
 
-      if ((*vd.mask - origmask) * (*vd.mask - origmask) > FLT_EPSILON) {
+      if ((vd.mask - origmask) * (vd.mask - origmask) > FLT_EPSILON) {
         modified = true;
       }
 
-      *vd.mask = origmask;
+      SCULPT_mask_vert_set(BKE_pbvh_type(ss->pbvh), mask_write, origmask, vd);
     }
 
     if ((type & SCULPT_UNDO_COLOR) && ss->attrs.orig_color) {
@@ -1968,36 +1929,16 @@
       break;
   }
 
-<<<<<<< HEAD
-  blender::threading::parallel_for(nodes.index_range(), 1, [&](const IndexRange range) {
-    for (const int i : range) {
-      paint_mesh_restore_node(ob, type, nodes[i]);
-    }
-  });
-=======
   SculptMaskWriteInfo mask_write;
   if (type == SCULPT_UNDO_MASK) {
     mask_write = SCULPT_mask_get_for_write(ss);
   }
 
-  if (ss->bm) {
-    /* Disable multi-threading when dynamic-topology is enabled. Otherwise,
-     * new entries might be inserted by #SCULPT_undo_push_node() into the #GHash
-     * used internally by #BM_log_original_vert_co() by a different thread. See #33787. */
-    for (const int i : nodes.index_range()) {
+  blender::threading::parallel_for(nodes.index_range(), 1, [&](const IndexRange range) {
+    for (const int i : range) {
       paint_mesh_restore_node(ob, type, mask_write, nodes[i]);
     }
-  }
-  else {
-    threading::parallel_for(nodes.index_range(), 1, [&](const IndexRange range) {
-      for (const int i : range) {
-        paint_mesh_restore_node(ob, type, mask_write, nodes[i]);
-      }
-    });
-  }
-
-  BKE_pbvh_node_color_buffer_free(ss->pbvh);
->>>>>>> b5599fed
+  });
 }
 
 /*** BVH Tree ***/
@@ -3808,13 +3749,7 @@
 {
   SculptSearchSphereData *sdata = (SculptSearchSphereData *)data;
 
-  SCULPT_ensure_dyntopo_node_undo(
-      sdata->ob,
-      node,
-      SCULPT_get_tool(sdata->ob->sculpt, sdata->brush) == SCULPT_TOOL_MASK ? SCULPT_UNDO_MASK :
-                                                                             SCULPT_UNDO_COORDS,
-      0,
-      SCULPT_UNDO_NO_TYPE);
+  SCULPT_ensure_dyntopo_node_undo(sdata->ob, node, SCULPT_UNDO_COORDS);
 }
 
 int SCULPT_get_symmetry_pass(const SculptSession *ss)
@@ -4227,7 +4162,7 @@
   }
   else if (ss->bm) {
     SculptUndoType undo_type;
-    int extra_type = 0;
+    SculptUndoType extra_type = SCULPT_UNDO_NONE;
 
     if (SCULPT_tool_is_paint(brush->sculpt_tool)) {
       undo_type = SCULPT_UNDO_COLOR;
@@ -4249,7 +4184,7 @@
 
     if (ss->cache->supports_gravity && sd->gravity_factor > 0.0f &&
         undo_type != SCULPT_UNDO_COORDS) {
-      extra_type = int(SCULPT_UNDO_COORDS);
+      extra_type = SCULPT_UNDO_COORDS;
     }
 
     for (PBVHNode *node : nodes) {
@@ -4273,7 +4208,7 @@
         case SCULPT_UNDO_DYNTOPO_END:
         case SCULPT_UNDO_DYNTOPO_SYMMETRIZE:
         case SCULPT_UNDO_GEOMETRY:
-        case SCULPT_UNDO_NO_TYPE:
+        case SCULPT_UNDO_NONE:
           break;
       }
 
