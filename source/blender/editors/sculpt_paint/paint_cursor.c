--- conflicted
+++ resolved
@@ -1025,15 +1025,9 @@
 	ViewContext vc;
 	view3d_set_viewcontext(C, &vc);
 
-<<<<<<< HEAD
-	float zoomx, zoomy;
-	get_imapaint_zoom(C, &zoomx, &zoomy);
-	zoomx = max_ff(zoomx, zoomy);
-=======
 	if (vc.rv3d->rflag & RV3D_NAVIGATING) {
 		return;
 	}
->>>>>>> 3df139c5
 
 	/* skip everything and draw brush here */
 	if (brush->flag & BRUSH_CURVE) {
@@ -1041,6 +1035,7 @@
 		return;
 	}
 
+	float zoomx, zoomy;
 	get_imapaint_zoom(C, &zoomx, &zoomy);
 	zoomx = max_ff(zoomx, zoomy);
 
