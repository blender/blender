/* SPDX-FileCopyrightText: 2006 by Nicholas Bishop. All rights reserved.
 *
 * SPDX-License-Identifier: GPL-2.0-or-later */

/** \file
 * \ingroup edsculpt
 * Implements the Sculpt Mode tools.
 *
 * Usage Guide
 * ===========
 *
 * The sculpt undo system is a delta-based system. Each undo step stores
 * the difference with the prior one.
 *
 * To use the sculpt undo system, you must call SCULPT_undo_push_begin
 * inside an operator exec or invoke callback (ED_sculpt_undo_geometry_begin
 * may be called if you wish to save a non-delta copy of the entire mesh).
 * This will initialize the sculpt undo stack and set up an undo step.
 *
 * At the end of the operator you should call SCULPT_undo_push_end.
 *
 * SCULPT_undo_push_end and ED_sculpt_undo_geometry_begin both take a
 * #wmOperatorType as an argument. There are _ex versions that allow a custom
 * name; try to avoid using them. These can break the redo panel since it requires
 * the undo push have the same name as the calling operator.
 *
 * NOTE: Sculpt undo steps are not appended to the global undo stack until
 * the operator finishes.  We use BKE_undosys_step_push_init_with_type to build
 * a tentative undo step with is appended later when the operator ends.
 * Operators must have the OPTYPE_UNDO flag set for this to work properly.
 */

<<<<<<< HEAD
#include <stddef.h>
#include <string.h>
=======
#include <cstddef>
>>>>>>> dd9a9278

#include "MEM_guardedalloc.h"

#include "BLI_ghash.h"
#include "BLI_listbase.h"
#include "BLI_string.h"
#include "BLI_task.h"
#include "BLI_threads.h"
#include "BLI_utildefines.h"

#include "DNA_key_types.h"
#include "DNA_mesh_types.h"
#include "DNA_meshdata_types.h"
#include "DNA_object_types.h"
#include "DNA_scene_types.h"
#include "DNA_screen_types.h"

#include "BKE_attribute.hh"
#include "BKE_ccg.h"
#include "BKE_context.h"
#include "BKE_customdata.h"
#include "BKE_global.h"
#include "BKE_key.h"
#include "BKE_layer.h"
#include "BKE_main.h"
#include "BKE_mesh.hh"
#include "BKE_mesh_runtime.hh"
#include "BKE_multires.hh"
#include "BKE_object.h"
#include "BKE_paint.hh"
#include "BKE_scene.h"
#include "BKE_subdiv_ccg.hh"
#include "BKE_subsurf.hh"
#include "BKE_undo_system.h"

/* TODO(sergey): Ideally should be no direct call to such low level things. */
#include "BKE_subdiv_eval.hh"

#include "DEG_depsgraph.h"

#include "WM_api.hh"
#include "WM_types.hh"

#include "ED_geometry.hh"
#include "ED_object.hh"
#include "ED_sculpt.hh"
#include "ED_undo.hh"

#include "../../bmesh/intern/bmesh_idmap.h"
#include "bmesh.h"
#include "bmesh_log.h"
#include "sculpt_intern.hh"

using blender::bke::dyntopo::DyntopoSet;

/* Uncomment to print the undo stack in the console on push/undo/redo. */
// #define SCULPT_UNDO_DEBUG

/* Implementation of undo system for objects in sculpt mode.
 *
 * Each undo step in sculpt mode consists of list of nodes, each node contains:
 *  - Node type
 *  - Data for this type.
 *
 * Node type used for undo depends on specific operation and active sculpt mode
 * ("regular" or dynamic topology).
 *
 * Regular sculpt brushes will use COORDS, HIDDEN or MASK nodes. These nodes are
 * created for every BVH node which is affected by the brush. The undo push for
 * the node happens BEFORE modifications. This makes the operation undo to work
 * in the following way: for every node in the undo step swap happens between
 * node in the undo stack and the corresponding value in the BVH. This is how
 * redo is possible after undo.
 *
 * The COORDS, HIDDEN or MASK type of nodes contains arrays of the corresponding
 * values.
 *
 * Operations like Symmetrize are using GEOMETRY type of nodes which pushes the
 * entire state of the mesh to the undo stack. This node contains all CustomData
 * layers.
 *
 * The tricky aspect of this undo node type is that it stores mesh before and
 * after modification. This allows the undo system to both undo and redo the
 * symmetrize operation within the pre-modified-push of other node type
 * behavior, but it uses more memory that it seems it should be.
 *
 * The dynamic topology undo nodes are handled somewhat separately from all
 * other ones and the idea there is to store log of operations: which vertices
 * and faces have been added or removed.
 *
 * Begin of dynamic topology sculpting mode have own node type. It contains an
 * entire copy of mesh since just enabling the dynamic topology mode already
 * does modifications on it.
 *
 * End of dynamic topology and symmetrize in this mode are handled in a special
 * manner as well. */

#define NO_ACTIVE_LAYER ATTR_DOMAIN_AUTO

struct UndoSculpt {
  ListBase nodes;

  size_t undo_size;
  BMLog *bm_restore;
};

struct SculptAttrRef {
  eAttrDomain domain;
  eCustomDataType type;
  char name[MAX_CUSTOMDATA_LAYER_NAME];
  bool was_set;
};

struct SculptUndoStep {
  UndoStep step;
  /* NOTE: will split out into list for multi-object-sculpt-mode. */
  UndoSculpt data;
  int id;

  bool auto_saved;

  // active vcol layer
  SculptAttrRef active_attr_start;
  SculptAttrRef active_attr_end;

  /* Active color attribute at the start of this undo step. */
  SculptAttrRef active_color_start;

  /* Active color attribute at the end of this undo step. */
  SculptAttrRef active_color_end;

  bContext *C;

#ifdef SCULPT_UNDO_DEBUG
  int id;
#endif
};

static UndoSculpt *sculpt_undo_get_nodes(void);
static bool sculpt_attribute_ref_equals(SculptAttrRef *a, SculptAttrRef *b);
static void sculpt_save_active_attribute(Object *ob, SculptAttrRef *attr);
static UndoSculpt *sculpt_undosys_step_get_nodes(UndoStep *us_p);

static void update_unode_bmesh_memsize(SculptUndoNode *unode);
static UndoSculpt *sculpt_undo_get_nodes(void);
void sculpt_undo_print_nodes(void *active);
static bool check_first_undo_entry_dyntopo(Object *ob);
static void sculpt_undo_push_begin_ex(Object *ob, const char *name, bool no_first_entry_check);

#ifdef SCULPT_UNDO_DEBUG
#  ifdef _
#    undef _
#  endif
#  define _(type) \
    case type: \
      return #type;
static char *undo_type_to_str(int type)
{
  switch (type) {
    _(SCULPT_UNDO_DYNTOPO_BEGIN)
    _(SCULPT_UNDO_DYNTOPO_END)
    _(SCULPT_UNDO_COORDS)
    _(SCULPT_UNDO_GEOMETRY)
    _(SCULPT_UNDO_DYNTOPO_SYMMETRIZE)
    _(SCULPT_UNDO_FACE_SETS)
    _(SCULPT_UNDO_HIDDEN)
    _(SCULPT_UNDO_MASK)
    _(SCULPT_UNDO_COLOR)
    default:
      return "unknown node type";
  }
}
#  undef _

static int nodeidgen = 1;

static void print_sculpt_node(Object *ob, SculptUndoNode *node)
{
  printf("    %s:%s {applied=%d}\n", undo_type_to_str(node->type), node->idname, node->applied);

  if (node->bm_entry) {
    BM_log_print_entry(ob->sculpt ? ob->sculpt->bm : nullptr, node->bm_entry);
  }
}

static void print_sculpt_undo_step(Object *ob, UndoStep *us, UndoStep *active, int i)
{
  SculptUndoNode *node;

  if (us->type != BKE_UNDOSYS_TYPE_SCULPT) {
    printf("%d %s (non-sculpt): '%s', type:%s, use_memfile_step:%s\n",
           i,
           us == active ? "->" : "  ",
           us->name,
           us->type->name,
           us->use_memfile_step ? "true" : "false");
    return;
  }

  int id = -1;

  SculptUndoStep *su = (SculptUndoStep *)us;
  if (!su->id) {
    su->id = nodeidgen++;
  }

  id = su->id;

  printf("id=%d %s %d %s (use_memfile_step=%s)\n",
         id,
         us == active ? "->" : "  ",
         i,
         us->name,
         us->use_memfile_step ? "true" : "false");

  if (us->type == BKE_UNDOSYS_TYPE_SCULPT) {
    UndoSculpt *usculpt = sculpt_undosys_step_get_nodes(us);

    for (node = usculpt->nodes.first; node; node = node->next) {
      print_sculpt_node(ob, node);
    }
  }
}
void sculpt_undo_print_nodes(Object *ob, void *active)
{

  printf("=================== Sculpt undo steps ==============\n");

  UndoStack *ustack = ED_undo_stack_get();
  UndoStep *us = ustack->steps.first;
  if (active == nullptr) {
    active = ustack->step_active;
  }

  if (!us) {
    return;
  }

  printf("\n");
  if (ustack->step_init) {
    printf("===Undo initialization stepB===\n");
    print_sculpt_undo_step(ob, ustack->step_init, active, -1);
    printf("===============\n");
  }

  int i = 0, act_i = -1;
  for (; us; us = us->next, i++) {
    if (active == us) {
      act_i = i;
    }

    print_sculpt_undo_step(ob, us, active, i);
  }

  if (ustack->step_active) {
    printf("\n\n==Active step:==\n");
    print_sculpt_undo_step(ob, ustack->step_active, active, act_i);
  }
}
#else
#  define sculpt_undo_print_nodes(ob, active) while (0)
#endif

static void update_cb(PBVHNode *node, void *rebuild)
{
  BKE_pbvh_node_mark_update(node);
  BKE_pbvh_node_mark_update_mask(node);
  if (*((bool *)rebuild)) {
    BKE_pbvh_vert_tag_update_normal_visibility(node);
  }
  BKE_pbvh_node_fully_hidden_set(node, 0);
}

struct PartialUpdateData {
  PBVH *pbvh;
  SculptSession *ss;
  bool rebuild;
  char *modified_grids;
  bool *modified_hidden_verts;
  bool *modified_mask_verts;
  bool *modified_color_verts;
  bool *modified_face_set_faces;
};

static UndoSculpt *sculpt_undosys_step_get_nodes(UndoStep *us_p);

/**
 * A version of #update_cb that tests for the update tag in #PBVH.vert_bitmap.
 */
static void update_cb_partial(PBVHNode *node, void *userdata)
{
  PartialUpdateData *data = static_cast<PartialUpdateData *>(userdata);
  if (BKE_pbvh_type(data->pbvh) == PBVH_GRIDS) {
    const int *node_grid_indices;
    int totgrid;
    bool update = false;
    BKE_pbvh_node_get_grids(
        data->pbvh, node, &node_grid_indices, &totgrid, nullptr, nullptr, nullptr);
    for (int i = 0; i < totgrid; i++) {
      if (data->modified_grids[node_grid_indices[i]] == 1) {
        update = true;
      }
    }
    if (update) {
      update_cb(node, &(data->rebuild));
    }
  }
  else {
    if (BKE_pbvh_node_has_vert_with_normal_update_tag(data->pbvh, node)) {
      BKE_pbvh_node_mark_update(node);
    }
    int verts_num;
    BKE_pbvh_node_num_verts(data->pbvh, node, nullptr, &verts_num);
    const int *vert_indices = BKE_pbvh_node_get_vert_indices(node);
    if (data->modified_mask_verts != nullptr) {
      for (int i = 0; i < verts_num; i++) {
        if (data->modified_mask_verts[vert_indices[i]]) {
          BKE_pbvh_node_mark_update_mask(node);
          break;
        }
      }
    }
    if (data->modified_color_verts != nullptr) {
      for (int i = 0; i < verts_num; i++) {
        if (data->modified_color_verts[vert_indices[i]]) {
          BKE_pbvh_node_mark_update_color(node);
          break;
        }
      }
    }
    if (data->modified_hidden_verts != nullptr) {
      for (int i = 0; i < verts_num; i++) {
        if (data->modified_hidden_verts[vert_indices[i]]) {
          BKE_sculpt_boundary_flag_update(data->ss, BKE_pbvh_make_vref(vert_indices[i]));

          if (data->rebuild) {
            BKE_pbvh_vert_tag_update_normal_visibility(node);
          }
          BKE_pbvh_node_fully_hidden_set(node, 0);
          break;
        }
      }
    }
  }

  if (data->modified_face_set_faces) {
    PBVHFaceIter fd;
    bool updated = false;

    BKE_pbvh_face_iter_begin (data->pbvh, node, fd) {
      if (data->modified_face_set_faces[fd.index]) {
        SCULPT_face_mark_boundary_update(data->ss, fd.face);

        if (!updated) {
          BKE_pbvh_node_mark_update_face_sets(node);
          updated = true;
        }
      }
    }
    BKE_pbvh_face_iter_end(fd);
  }
}

static bool test_swap_v3_v3(float a[3], float b[3])
{
  /* No need for float comparison here (memory is exactly equal or not). */
  if (memcmp(a, b, sizeof(float[3])) != 0) {
    swap_v3_v3(a, b);
    return true;
  }
  return false;
}

// void pbvh_bmesh_check_nodes(PBVH *pbvh);

static bool sculpt_undo_restore_deformed(
    const SculptSession *ss, SculptUndoNode *unode, int uindex, int oindex, float coord[3])
{
  if (test_swap_v3_v3(coord, unode->orig_co[uindex])) {
    copy_v3_v3(unode->co[uindex], ss->deform_cos[oindex]);
    return true;
  }
  return false;
}

static bool sculpt_undo_restore_coords(bContext *C, Depsgraph *depsgraph, SculptUndoNode *unode)
{
  const Scene *scene = CTX_data_scene(C);
  ViewLayer *view_layer = CTX_data_view_layer(C);
  BKE_view_layer_synced_ensure(scene, view_layer);
  Object *ob = BKE_view_layer_active_object_get(view_layer);
  SculptSession *ss = ob->sculpt;
  SubdivCCG *subdiv_ccg = ss->subdiv_ccg;
  int *index;

  if (unode->maxvert) {
    /* Regular mesh restore. */

    if (ss->shapekey_active && !STREQ(ss->shapekey_active->name, unode->shapeName)) {
      /* Shape key has been changed before calling undo operator. */

      Key *key = BKE_key_from_object(ob);
      KeyBlock *kb = key ? BKE_keyblock_find_name(key, unode->shapeName) : nullptr;

      if (kb) {
        ob->shapenr = BLI_findindex(&key->block, kb) + 1;

        BKE_sculpt_update_object_for_edit(depsgraph, ob, false, false, false);
        WM_event_add_notifier(C, NC_OBJECT | ND_DATA, ob);
      }
      else {
        /* Key has been removed -- skip this undo node. */
        return false;
      }
    }

    /* No need for float comparison here (memory is exactly equal or not). */
    index = unode->index;
    blender::MutableSpan<blender::float3> positions = ss->vert_positions;

    if (ss->shapekey_active) {
      float(*vertCos)[3];
      vertCos = BKE_keyblock_convert_to_vertcos(ob, ss->shapekey_active);

      if (unode->orig_co) {
        if (ss->deform_modifiers_active) {
          for (int i = 0; i < unode->totvert; i++) {
            sculpt_undo_restore_deformed(ss, unode, i, index[i], vertCos[index[i]]);
          }
        }
        else {
          for (int i = 0; i < unode->totvert; i++) {
            swap_v3_v3(vertCos[index[i]], unode->orig_co[i]);
          }
        }
      }
      else {
        for (int i = 0; i < unode->totvert; i++) {
          swap_v3_v3(vertCos[index[i]], unode->co[i]);
        }
      }

      /* Propagate new coords to keyblock. */
      SCULPT_vertcos_to_key(ob, ss->shapekey_active, vertCos);

      /* PBVH uses its own vertex array, so coords should be */
      /* propagated to PBVH here. */
      BKE_pbvh_vert_coords_apply(ss->pbvh, vertCos, ss->shapekey_active->totelem);

      MEM_freeN(vertCos);
    }
    else {
      if (unode->orig_co) {
        if (ss->deform_modifiers_active) {
          for (int i = 0; i < unode->totvert; i++) {
            sculpt_undo_restore_deformed(ss, unode, i, index[i], positions[index[i]]);
            BKE_pbvh_vert_tag_update_normal(ss->pbvh, BKE_pbvh_make_vref(index[i]));
          }
        }
        else {
          for (int i = 0; i < unode->totvert; i++) {
            swap_v3_v3(positions[index[i]], unode->orig_co[i]);
            BKE_pbvh_vert_tag_update_normal(ss->pbvh, BKE_pbvh_make_vref(index[i]));
          }
        }
      }
      else {
        for (int i = 0; i < unode->totvert; i++) {
          swap_v3_v3(positions[index[i]], unode->co[i]);
          BKE_pbvh_vert_tag_update_normal(ss->pbvh, BKE_pbvh_make_vref(index[i]));
        }
      }
    }
  }
  else if (unode->maxgrid && subdiv_ccg != nullptr) {
    /* Multires restore. */
    CCGElem **grids, *grid;
    CCGKey key;
    float(*co)[3];
    int gridsize;

    grids = subdiv_ccg->grids;
    gridsize = subdiv_ccg->grid_size;
    BKE_subdiv_ccg_key_top_level(&key, subdiv_ccg);

    co = unode->co;
    for (int j = 0; j < unode->totgrid; j++) {
      grid = grids[unode->grids[j]];

      for (int i = 0; i < gridsize * gridsize; i++, co++) {
        swap_v3_v3(CCG_elem_offset_co(&key, grid, i), co[0]);
      }
    }
  }

  return true;
}

static bool sculpt_undo_restore_hidden(bContext *C, SculptUndoNode *unode, bool *modified_vertices)
{
  const Scene *scene = CTX_data_scene(C);
  ViewLayer *view_layer = CTX_data_view_layer(C);
  BKE_view_layer_synced_ensure(scene, view_layer);
  Object *ob = BKE_view_layer_active_object_get(view_layer);
  SculptSession *ss = ob->sculpt;
  SubdivCCG *subdiv_ccg = ss->subdiv_ccg;

  bool *hide_vert = BKE_pbvh_get_vert_hide_for_write(ss->pbvh);

  if (unode->maxvert) {
    for (int i = 0; i < unode->totvert; i++) {
      const int vert_index = unode->index[i];

      if ((BLI_BITMAP_TEST(unode->vert_hidden, i) != 0) != hide_vert[vert_index]) {
        BLI_BITMAP_FLIP(unode->vert_hidden, i);
        hide_vert[vert_index] = !hide_vert[vert_index];
        modified_vertices[vert_index] = true;
      }
    }
  }
  else if (unode->maxgrid && subdiv_ccg != nullptr) {
    BLI_bitmap **grid_hidden = subdiv_ccg->grid_hidden;

    for (int i = 0; i < unode->totgrid; i++) {
      SWAP(BLI_bitmap *, unode->grid_hidden[i], grid_hidden[unode->grids[i]]);
    }
  }

  return true;
}

static int *sculpt_undo_get_indices32(SculptUndoNode *unode, int allvert)
{
  int *indices = (int *)MEM_malloc_arrayN(allvert, sizeof(int), __func__);

  for (int i = 0; i < allvert; i++) {
    indices[i] = (int)unode->index[i];
  }

  return indices;
}

static bool sculpt_undo_restore_color(bContext *C, SculptUndoNode *unode, bool *modified_vertices)
{
  const Scene *scene = CTX_data_scene(C);
  ViewLayer *view_layer = CTX_data_view_layer(C);
  BKE_view_layer_synced_ensure(scene, view_layer);
  Object *ob = BKE_view_layer_active_object_get(view_layer);
  SculptSession *ss = ob->sculpt;

  bool modified = false;

  /* NOTE: even with loop colors we still store derived
   * vertex colors for original data lookup. */
  if (unode->col && !unode->loop_col) {
    int *indices = sculpt_undo_get_indices32(unode, unode->totvert);

    BKE_pbvh_swap_colors(ss->pbvh, indices, unode->totvert, unode->col);
    modified = true;

    MEM_SAFE_FREE(indices);
  }

  Mesh *me = BKE_object_get_original_mesh(ob);

  if (unode->loop_col && unode->maxloop == me->totloop) {
    BKE_pbvh_swap_colors(ss->pbvh, unode->loop_index, unode->totloop, unode->loop_col);

    modified = true;
  }

  if (modified) {
    for (int i = 0; i < unode->totvert; i++) {
      modified_vertices[unode->index[i]] = true;
    }
  }

  return modified;
}

static bool sculpt_undo_restore_mask(bContext *C, SculptUndoNode *unode, bool *modified_vertices)
{
  const Scene *scene = CTX_data_scene(C);
  ViewLayer *view_layer = CTX_data_view_layer(C);
  BKE_view_layer_synced_ensure(scene, view_layer);
  Object *ob = BKE_view_layer_active_object_get(view_layer);
  SculptSession *ss = ob->sculpt;
  SubdivCCG *subdiv_ccg = ss->subdiv_ccg;
  float *vmask;
  int *index;

  if (unode->maxvert) {
    /* Regular mesh restore. */

    index = unode->index;
    vmask = ss->vmask;

    for (int i = 0; i < unode->totvert; i++) {
      if (vmask[index[i]] != unode->mask[i]) {
        SWAP(float, vmask[index[i]], unode->mask[i]);
        modified_vertices[index[i]] = true;
      }
    }
  }
  else if (unode->maxgrid && subdiv_ccg != nullptr) {
    /* Multires restore. */
    CCGElem **grids, *grid;
    CCGKey key;
    float *mask;
    int gridsize;

    grids = subdiv_ccg->grids;
    gridsize = subdiv_ccg->grid_size;
    BKE_subdiv_ccg_key_top_level(&key, subdiv_ccg);

    mask = unode->mask;
    for (int j = 0; j < unode->totgrid; j++) {
      grid = grids[unode->grids[j]];

      for (int i = 0; i < gridsize * gridsize; i++, mask++) {
        SWAP(float, *CCG_elem_offset_mask(&key, grid, i), *mask);
      }
    }
  }

  return true;
}

static bool sculpt_undo_restore_face_sets(bContext *C,
                                          SculptUndoNode *unode,
                                          bool *modified_face_set_faces)
{
  const Scene *scene = CTX_data_scene(C);
  ViewLayer *view_layer = CTX_data_view_layer(C);
  BKE_view_layer_synced_ensure(scene, view_layer);
  Object *ob = BKE_view_layer_active_object_get(view_layer);
  SculptSession *ss = ob->sculpt;

  ss->face_sets = BKE_sculpt_face_sets_ensure(ob);
  BKE_pbvh_face_sets_set(ss->pbvh, ss->face_sets);

  bool modified = false;

  for (int i = 0; i < unode->faces_num; i++) {
    int face_index = unode->faces[i].i;

    SWAP(int, unode->face_sets[i], ss->face_sets[face_index]);

    modified_face_set_faces[face_index] |= unode->face_sets[i] != ss->face_sets[face_index];
    modified |= modified_face_set_faces[face_index];
  }

  return modified;
}

typedef struct BmeshUndoData {
  Object *ob;
  PBVH *pbvh;
  BMesh *bm;
  bool do_full_recalc;
  bool balance_pbvh;
  int cd_face_node_offset, cd_vert_node_offset;
  int cd_face_node_offset_old, cd_vert_node_offset_old;
  int cd_boundary_flag, cd_flags, cd_edge_boundary;
  bool regen_all_unique_verts;
  bool is_redo;
} BmeshUndoData;

static void bmesh_undo_vert_update(BmeshUndoData *data, BMVert *v, bool triangulate = false)
{
  *BM_ELEM_CD_PTR<uint8_t *>(v, data->cd_flags) |= SCULPTFLAG_NEED_VALENCE;
  if (triangulate) {
    *BM_ELEM_CD_PTR<uint8_t *>(v, data->cd_flags) |= SCULPTFLAG_NEED_TRIANGULATE;
  }

  BKE_sculpt_boundary_flag_update(data->ob->sculpt, {reinterpret_cast<intptr_t>(v)});
}

static void bmesh_undo_on_vert_kill(BMVert *v, void *userdata)
{
  BmeshUndoData *data = (BmeshUndoData *)userdata;
  int ni = BM_ELEM_CD_GET_INT(v, data->cd_vert_node_offset);
  // data->do_full_recalc = true;

  bool bad = ni == -1 || !BKE_pbvh_get_node_leaf_safe(data->pbvh, ni);

  if (bad) {
#if 0  // not sure this is really an error
    // something went wrong
    printf("%s: error, vertex %d is not in pbvh; ni was: %d\n",
           __func__,
           BM_ELEM_GET_ID(data->bm, v),
           ni);
    // data->do_full_recalc = true;
#endif
    return;
  }

  BKE_pbvh_bmesh_remove_vertex(data->pbvh, v, false);
  data->balance_pbvh = true;
}

static void bmesh_undo_on_vert_add(BMVert *v, void *userdata)
{
  BmeshUndoData *data = (BmeshUndoData *)userdata;

  data->balance_pbvh = true;

  bmesh_undo_vert_update(data, v, true);

  /* Flag vert as unassigned to a PBVH node; it'll be added to pbvh when
   * its owning faces are.
   */
  BM_ELEM_CD_SET_INT(v, data->cd_vert_node_offset, -1);
}

static void bmesh_undo_on_face_kill(BMFace *f, void *userdata)
{
  BmeshUndoData *data = (BmeshUndoData *)userdata;
  int ni = BM_ELEM_CD_GET_INT(f, data->cd_face_node_offset);

  BKE_pbvh_bmesh_remove_face(data->pbvh, f, false);

  if (ni >= 0) {
    PBVHNode *node = BKE_pbvh_get_node(data->pbvh, ni);
    BKE_pbvh_bmesh_mark_node_regen(data->pbvh, node);
  }

  BMLoop *l = f->l_first;
  do {
    bmesh_undo_vert_update(data, l->v, true);
  } while ((l = l->next) != f->l_first);

  // data->do_full_recalc = true;
  data->balance_pbvh = true;
}

static void bmesh_undo_on_face_add(BMFace *f, void *userdata)
{
  BmeshUndoData *data = (BmeshUndoData *)userdata;

  BM_ELEM_CD_SET_INT(f, data->cd_face_node_offset, -1);
  BKE_pbvh_bmesh_add_face(data->pbvh, f, false, true);

  int ni = BM_ELEM_CD_GET_INT(f, data->cd_face_node_offset);
  PBVHNode *node = BKE_pbvh_get_node(data->pbvh, ni);

  BMLoop *l = f->l_first;
  do {
    bmesh_undo_vert_update(data, l->v, f->len > 3);
    *BM_ELEM_CD_PTR<int *>(l->e, data->cd_edge_boundary) |= SCULPT_BOUNDARY_NEEDS_UPDATE |
                                                            SCULPT_BOUNDARY_UPDATE_SHARP_ANGLE;

    int ni_l = BM_ELEM_CD_GET_INT(l->v, data->cd_vert_node_offset);
    if (ni_l < 0 && ni >= 0) {
      BM_ELEM_CD_SET_INT(l->v, ni_l, ni);
      DyntopoSet<BMVert> *bm_unique_verts = BKE_pbvh_bmesh_node_unique_verts(node);

      bm_unique_verts->add(l->v);
    }
  } while ((l = l->next) != f->l_first);

  data->balance_pbvh = true;
}

static void bmesh_undo_full_mesh(void *userdata)
{
  BmeshUndoData *data = (BmeshUndoData *)userdata;

  BKE_sculptsession_update_attr_refs(data->ob);

  if (data->pbvh) {
    BMIter iter;
    BMVert *v;

    BM_ITER_MESH (v, &iter, data->bm, BM_VERTS_OF_MESH) {
      bmesh_undo_vert_update(data, v, true);
    }

    data->pbvh = nullptr;
  }

  data->do_full_recalc = true;
}

static void bmesh_undo_on_edge_change(BMEdge * /*v*/,
                                      void * /*userdata*/,
                                      void * /*old_customdata*/)
{
}

static void bmesh_undo_on_edge_kill(BMEdge *e, void *userdata)
{
  BmeshUndoData *data = (BmeshUndoData *)userdata;

  bmesh_undo_vert_update(data, e->v1, true);
  bmesh_undo_vert_update(data, e->v2, true);
};
;
static void bmesh_undo_on_edge_add(BMEdge *e, void *userdata)
{
  BmeshUndoData *data = (BmeshUndoData *)userdata;

  *BM_ELEM_CD_PTR<int *>(e, data->cd_edge_boundary) |= SCULPT_BOUNDARY_NEEDS_UPDATE |
                                                       SCULPT_BOUNDARY_UPDATE_SHARP_ANGLE;

  bmesh_undo_vert_update(data, e->v1, true);
  bmesh_undo_vert_update(data, e->v2, true);
}

static void bmesh_undo_on_vert_change(BMVert *v, void *userdata, void *old_customdata)
{
  BmeshUndoData *data = (BmeshUndoData *)userdata;

  bmesh_undo_vert_update(data, v, true);

  if (!old_customdata) {
    BM_ELEM_CD_SET_INT(v, data->cd_vert_node_offset, -1);
    data->regen_all_unique_verts = true;
    return;
  }

  BMElem h;
  h.head.data = old_customdata;

  int ni = BM_ELEM_CD_GET_INT(&h, data->cd_vert_node_offset);

  /* Attempt to find old node reference. */
  PBVHNode *node = BKE_pbvh_get_node_leaf_safe(data->pbvh, ni);
  if (node) {
    /* Make sure undo customdata didn't override node ref. */
    BKE_pbvh_node_mark_update(node);
    BM_ELEM_CD_SET_INT(v, data->cd_vert_node_offset, ni);
  }
  else {
    if (ni != DYNTOPO_NODE_NONE) {
      printf("%s: error: corrupted vertex. ni: %d, cd_node_offset: %d\n",
             __func__,
             ni,
             data->cd_vert_node_offset_old);
      BM_ELEM_CD_SET_INT(v, data->cd_vert_node_offset, DYNTOPO_NODE_NONE);
    }

    // data->regen_all_unique_verts = true;
  }

  return;
  // preserve pbvh node references

  int oldnode_i = BM_ELEM_CD_GET_INT(&h, data->cd_vert_node_offset);

  BM_ELEM_CD_SET_INT(v, data->cd_vert_node_offset, oldnode_i);

  if (oldnode_i >= 0) {
    PBVHNode *node = BKE_pbvh_node_from_index(data->pbvh, oldnode_i);
    BKE_pbvh_node_mark_update(node);
  }
}

static void bmesh_undo_on_face_change(BMFace *f,
                                      void *userdata,
                                      void *old_customdata,
                                      char old_hflag)
{
  BmeshUndoData *data = (BmeshUndoData *)userdata;

  if (!old_customdata) {
    data->do_full_recalc = true;  // can't recover?
    return;
  }

  BMElem h;
  h.head.data = old_customdata;

  int ni = BM_ELEM_CD_GET_INT(&h, data->cd_face_node_offset);

  BMLoop *l = f->l_first;
  do {
    *BM_ELEM_CD_PTR<int *>(l->e, data->cd_edge_boundary) |= SCULPT_BOUNDARY_NEEDS_UPDATE |
                                                            SCULPT_BOUNDARY_UPDATE_SHARP_ANGLE;
    *BM_ELEM_CD_PTR<int *>(l->v, data->cd_boundary_flag) |= SCULPT_BOUNDARY_NEEDS_UPDATE |
                                                            SCULPT_BOUNDARY_UPDATE_SHARP_ANGLE;
  } while ((l = l->next) != f->l_first);

  // attempt to find old node in old_customdata
  PBVHNode *node = BKE_pbvh_get_node_leaf_safe(data->pbvh, ni);
  if (node) {
    BM_ELEM_CD_SET_INT(f, data->cd_face_node_offset, ni);
    BKE_pbvh_node_mark_update(node);

    if ((old_hflag & BM_ELEM_HIDDEN) != (f->head.hflag & BM_ELEM_HIDDEN)) {
      BKE_pbvh_node_mark_update_visibility(node);
    }
  }
  else {
    printf("pbvh face undo error\n");
    data->do_full_recalc = true;
    BM_ELEM_CD_SET_INT(f, data->cd_face_node_offset, -1);
  }
}

static void update_unode_bmesh_memsize(SculptUndoNode *unode)
{
  // update memory size
  UndoSculpt *usculpt = sculpt_undo_get_nodes();

  if (!usculpt) {
    return;
  }

  // subtract old size
  if (usculpt->undo_size >= unode->undo_size) {
    usculpt->undo_size -= unode->undo_size;
  }

  unode->undo_size = BM_log_entry_size(unode->bm_entry);
  // printf("unode->unode_size: size: %.4fmb\n", __func__, float(unode->undo_size) / 1024.0f /
  // 1024.0f);

  // add new size
  usculpt->undo_size += unode->undo_size;
}

static void bmesh_undo_customdata_change(CustomData *domain, char htype, void *userdata)
{
  BmeshUndoData *data = (BmeshUndoData *)userdata;

  if (htype == BM_VERT) {
    data->cd_vert_node_offset_old = CustomData_get_offset_named(
        domain, CD_PROP_INT32, SCULPT_ATTRIBUTE_NAME(dyntopo_node_id_vertex));
  }
  else if (htype == BM_FACE) {
    data->cd_face_node_offset_old = CustomData_get_offset_named(
        domain, CD_PROP_INT32, SCULPT_ATTRIBUTE_NAME(dyntopo_node_id_face));
  }
}

static void sculpt_undo_bmesh_restore_generic(SculptUndoNode *unode, Object *ob, SculptSession *ss)
{
  BmeshUndoData data = {};
  data.ob = ob;
  data.bm = ss->bm;
  data.pbvh = ss->pbvh;
  data.cd_face_node_offset = ss->cd_face_node_offset;
  data.cd_vert_node_offset = ss->cd_vert_node_offset;
  data.cd_face_node_offset_old = data.cd_vert_node_offset_old = -1;
  data.cd_boundary_flag = ss->attrs.boundary_flags->bmesh_cd_offset;
  data.cd_edge_boundary = ss->attrs.edge_boundary_flags->bmesh_cd_offset;
  data.cd_flags = ss->attrs.flags->bmesh_cd_offset;
  data.is_redo = !unode->applied;

  BMLogCallbacks callbacks = {bmesh_undo_on_vert_add,
                              bmesh_undo_on_vert_kill,
                              bmesh_undo_on_vert_change,
                              bmesh_undo_on_edge_add,
                              bmesh_undo_on_edge_kill,
                              bmesh_undo_on_edge_change,
                              bmesh_undo_on_face_add,
                              bmesh_undo_on_face_kill,
                              bmesh_undo_on_face_change,
                              bmesh_undo_full_mesh,
                              bmesh_undo_customdata_change,
                              (void *)&data};

  BKE_sculptsession_update_attr_refs(ob);
  BKE_sculpt_ensure_idmap(ob);

  if (unode->applied) {
    BM_log_undo(ss->bm, ss->bm_log, &callbacks);
    unode->applied = false;
  }
  else {
    BM_log_redo(ss->bm, ss->bm_log, &callbacks);
    unode->applied = true;
  }

  update_unode_bmesh_memsize(unode);

  if (!data.do_full_recalc) {
    BKE_pbvh_bmesh_check_nodes(ss->pbvh);

    Vector<PBVHNode *> nodes = blender::bke::pbvh::search_gather(ss->pbvh, nullptr, nullptr);

    if (data.regen_all_unique_verts) {
      for (PBVHNode *node : nodes) {
        BKE_pbvh_bmesh_mark_node_regen(ss->pbvh, node);
      }
    }

    BKE_pbvh_bmesh_regen_node_verts(ss->pbvh, false);
    BKE_pbvh_update_bounds(ss->pbvh, PBVH_UpdateBB | PBVH_UpdateOriginalBB | PBVH_UpdateRedraw);

    if (data.balance_pbvh) {
      blender::bke::dyntopo::after_stroke(ss->pbvh, true);
    }
  }
  else {
    printf("undo triggered pbvh rebuild");
    SCULPT_pbvh_clear(ob);
  }
}

/* Create empty sculpt BMesh and enable logging. */
static void sculpt_undo_bmesh_enable(Object *ob, SculptUndoNode *unode, bool is_redo)
{
  SculptSession *ss = ob->sculpt;
  Mesh *me = static_cast<Mesh *>(ob->data);

  SCULPT_pbvh_clear(ob);

  ss->active_face.i = ss->active_vertex.i = 0;

  /* Create empty BMesh and enable logging. */
  ss->bm = SCULPT_dyntopo_empty_bmesh();
#if 0
  ss->bm = BM_mesh_create(&bm_mesh_allocsize_default,
                          &((struct BMeshCreateParams){.use_toolflags = false,
                                                       .create_unique_ids = true,
                                                       .id_elem_mask = BM_VERT | BM_EDGE | BM_FACE,
                                                       .id_map = true,
                                                       .temporary_ids = false,
                                                       .no_reuse_ids = false}));
#endif

  BMeshFromMeshParams params = {0};
  params.use_shapekey = true;
  params.active_shapekey = ob->shapenr;

  BM_mesh_bm_from_me(ss->bm, me, &params);

  /* Calculate normals. */
  BM_mesh_normals_update(ss->bm);

  BKE_sculptsession_update_attr_refs(ob);

  if (ss->pbvh) {
    blender::bke::paint::load_all_original(ob);
  }

  if (ss->bm_idmap) {
    BM_idmap_destroy(ss->bm_idmap);
    ss->bm_idmap = nullptr;
  }

  BKE_sculpt_ensure_idmap(ob);

  if (!ss->bm_log) {
    /* Restore the BMLog using saved entries. */
    ss->bm_log = BM_log_from_existing_entries_create(ss->bm, ss->bm_idmap, unode->bm_entry);
    BMLogEntry *entry = is_redo ? BM_log_entry_prev(unode->bm_entry) : unode->bm_entry;

    BM_log_set_current_entry(ss->bm_log, entry);
  }
  else {
    BM_log_set_idmap(ss->bm_log, ss->bm_idmap);
  }

  if (!CustomData_has_layer(&ss->bm->vdata, CD_PAINT_MASK)) {
    BM_data_layer_add(ss->bm, &ss->bm->vdata, CD_PAINT_MASK);
    BKE_sculptsession_update_attr_refs(ob);
  }

  SCULPT_update_all_valence_boundary(ob);

  me->flag |= ME_SCULPT_DYNAMIC_TOPOLOGY;
}

static void sculpt_undo_bmesh_restore_begin(
    bContext *C, SculptUndoNode *unode, Object *ob, SculptSession *ss, int dir)
{
  if (unode->applied) {
    if (ss->bm && ss->bm_log) {
      /*note that we can't log ids here.
        not entirely sure why, and in thoery it shouldn't be necassary.
        ids end up corrupted.
        */

#if 1
      // BM_log_all_ids(ss->bm, ss->bm_log, unode->bm_entry);

      // need to run bmlog undo on empty log,
      // getting a refcount error in the log
      // ref counting system otherwise

      if (dir == -1) {
        BM_log_undo_skip(ss->bm, ss->bm_log);
      }
      else {
        BM_log_redo_skip(ss->bm, ss->bm_log);
      }
#endif
    }

    BKE_pbvh_bmesh_check_nodes(ss->pbvh);
    SCULPT_dynamic_topology_disable(C, unode);
    unode->applied = false;
  }
  else {
    /*load bmesh from mesh data*/
    sculpt_undo_bmesh_enable(ob, unode, true);

#if 1
    // need to run bmlog undo on empty log,
    // getting a refcount error in the log
    // ref counting system otherwise

    if (dir == 1) {
      BM_log_redo(ss->bm, ss->bm_log, nullptr);
    }
    else {
      BM_log_undo(ss->bm, ss->bm_log, nullptr);
    }
#endif

    unode->applied = true;
  }

  if (ss->bm) {
    BM_mesh_elem_index_ensure(ss->bm, BM_VERT | BM_FACE);
  }
}

static void sculpt_undo_bmesh_restore_end(
    bContext *C, SculptUndoNode *unode, Object *ob, SculptSession *ss, int dir)
{

  if (unode->applied) {
    /*load bmesh from mesh data*/
    sculpt_undo_bmesh_enable(ob, unode, false);

#if 1
    // need to run bmlog undo on empty log,
    // getting a refcount error in the log
    // ref counting system otherwise

    if (dir == -1) {
      BM_log_undo(ss->bm, ss->bm_log, nullptr);
    }
    else {
      BM_log_redo(ss->bm, ss->bm_log, nullptr);
    }

    SCULPT_pbvh_clear(ob);
    BKE_sculptsession_update_attr_refs(ob);

    BMIter iter;
    BMVert *v;
    BMFace *f;

    BM_ITER_MESH (v, &iter, ss->bm, BM_VERTS_OF_MESH) {
      BM_ELEM_CD_SET_INT(v, ss->cd_vert_node_offset, DYNTOPO_NODE_NONE);
    }
    BM_ITER_MESH (f, &iter, ss->bm, BM_FACES_OF_MESH) {
      BM_ELEM_CD_SET_INT(f, ss->cd_face_node_offset, DYNTOPO_NODE_NONE);
    }
#endif

    unode->applied = false;
  }
  else {
#if 1
    if (ss->bm && ss->bm_log) {
      // need to run bmlog undo on empty log,
      // getting a refcount error in the log
      // ref counting system otherwise

      if (dir == -1) {
        BM_log_undo_skip(ss->bm, ss->bm_log);
      }
      else {
        BM_log_redo_skip(ss->bm, ss->bm_log);
      }
    }
#endif

    /* Disable dynamic topology sculpting. */
    SCULPT_dynamic_topology_disable(C, nullptr);
    unode->applied = true;
  }

  if (ss->bm) {
    BM_mesh_elem_index_ensure(ss->bm, BM_VERT | BM_FACE);
  }
}

static void sculpt_undo_geometry_store_data(SculptUndoNodeGeometry *geometry, Object *object)
{
  Mesh *mesh = static_cast<Mesh *>(object->data);

  BLI_assert(!geometry->is_initialized);
  geometry->is_initialized = true;

  CustomData_copy(&mesh->vert_data, &geometry->vert_data, CD_MASK_MESH.vmask, mesh->totvert);
  CustomData_copy(&mesh->edge_data, &geometry->edge_data, CD_MASK_MESH.emask, mesh->totedge);
  CustomData_copy(&mesh->loop_data, &geometry->loop_data, CD_MASK_MESH.lmask, mesh->totloop);
  CustomData_copy(&mesh->face_data, &geometry->face_data, CD_MASK_MESH.pmask, mesh->faces_num);
  blender::implicit_sharing::copy_shared_pointer(mesh->face_offset_indices,
                                                 mesh->runtime->face_offsets_sharing_info,
                                                 &geometry->face_offset_indices,
                                                 &geometry->face_offsets_sharing_info);

  geometry->totvert = mesh->totvert;
  geometry->totedge = mesh->totedge;
  geometry->totloop = mesh->totloop;
  geometry->faces_num = mesh->faces_num;
}

static void sculpt_undo_geometry_restore_data(SculptUndoNodeGeometry *geometry, Object *object)
{
  Mesh *mesh = static_cast<Mesh *>(object->data);

  BLI_assert(geometry->is_initialized);

  BKE_mesh_clear_geometry(mesh);

  mesh->totvert = geometry->totvert;
  mesh->totedge = geometry->totedge;
  mesh->totloop = geometry->totloop;
  mesh->faces_num = geometry->faces_num;
  mesh->totface_legacy = 0;

  CustomData_copy(&geometry->vert_data, &mesh->vert_data, CD_MASK_MESH.vmask, geometry->totvert);
  CustomData_copy(&geometry->edge_data, &mesh->edge_data, CD_MASK_MESH.emask, geometry->totedge);
  CustomData_copy(&geometry->loop_data, &mesh->loop_data, CD_MASK_MESH.lmask, geometry->totloop);
  CustomData_copy(&geometry->face_data, &mesh->face_data, CD_MASK_MESH.pmask, geometry->faces_num);
  blender::implicit_sharing::copy_shared_pointer(geometry->face_offset_indices,
                                                 geometry->face_offsets_sharing_info,
                                                 &mesh->face_offset_indices,
                                                 &mesh->runtime->face_offsets_sharing_info);
}

static void sculpt_undo_geometry_free_data(SculptUndoNodeGeometry *geometry)
{
  if (geometry->totvert) {
    CustomData_free(&geometry->vert_data, geometry->totvert);
  }
  if (geometry->totedge) {
    CustomData_free(&geometry->edge_data, geometry->totedge);
  }
  if (geometry->totloop) {
    CustomData_free(&geometry->loop_data, geometry->totloop);
  }
  if (geometry->faces_num) {
    CustomData_free(&geometry->face_data, geometry->faces_num);
  }
  blender::implicit_sharing::free_shared_data(&geometry->face_offset_indices,
                                              &geometry->face_offsets_sharing_info);
}

static void sculpt_undo_geometry_restore(SculptUndoNode *unode, Object *object)
{
  if (unode->geometry_clear_pbvh) {
    SCULPT_pbvh_clear(object);
  }

  if (unode->applied) {
    sculpt_undo_geometry_restore_data(&unode->geometry_modified, object);
    unode->applied = false;
  }
  else {
    sculpt_undo_geometry_restore_data(&unode->geometry_original, object);
    unode->applied = true;
  }
}

/* Handle all dynamic-topology updates
 *
 * Returns true if this was a dynamic-topology undo step, otherwise
 * returns false to indicate the non-dyntopo code should run. */
static int sculpt_undo_bmesh_restore(
    bContext *C, SculptUndoNode *unode, Object *ob, SculptSession *ss, int dir)
{
  // handle transition from another undo type

  if (!ss->bm_log && ss->bm && unode->bm_entry) {  // && BKE_pbvh_type(ss->pbvh) == PBVH_BMESH) {
    ss->bm_log = BM_log_from_existing_entries_create(ss->bm, ss->bm_idmap, unode->bm_entry);
  }

  bool ret = false;

  switch (unode->type) {
    case SCULPT_UNDO_DYNTOPO_BEGIN:
      sculpt_undo_bmesh_restore_begin(C, unode, ob, ss, dir);
      SCULPT_vertex_random_access_ensure(ss);

      ss->active_face.i = ss->active_vertex.i = 0;

      ret = true;
      break;
    case SCULPT_UNDO_DYNTOPO_END:
      ss->active_face.i = ss->active_vertex.i = PBVH_REF_NONE;

      sculpt_undo_bmesh_restore_end(C, unode, ob, ss, dir);
      SCULPT_vertex_random_access_ensure(ss);

      ret = true;
      break;
    default:
      if (ss->bm_log) {
        sculpt_undo_bmesh_restore_generic(unode, ob, ss);
        SCULPT_vertex_random_access_ensure(ss);

        if (unode->type == SCULPT_UNDO_HIDDEN) {
          BKE_pbvh_update_vertex_data(ss->pbvh, PBVH_UpdateVisibility);
        }
        ret = true;
      }
      break;
  }

  if (ss->pbvh && BKE_pbvh_type(ss->pbvh) == PBVH_BMESH) {
    BKE_pbvh_flush_tri_areas(ss->pbvh);
  }

  ss->active_face.i = ss->active_vertex.i = PBVH_REF_NONE;

  /* Load attribute layout from bmesh to ob. */
  BKE_sculptsession_sync_attributes(ob, static_cast<Mesh *>(ob->data), true);

  return ret;
}

/* Geometry updates (such as Apply Base, for example) will re-evaluate the object and refine its
 * Subdiv descriptor. Upon undo it is required that mesh, grids, and subdiv all stay consistent
 * with each other. This means that when geometry coordinate changes the undo should refine the
 * subdiv to the new coarse mesh coordinates. Tricky part is: this needs to happen without using
 * dependency graph tag: tagging object for geometry update will either loose sculpted data from
 * the sculpt grids, or will wrongly "commit" them to the CD_MDISPS.
 *
 * So what we do instead is do minimum object evaluation to get base mesh coordinates for the
 * multires modifier input. While this is expensive, it is less expensive than dependency graph
 * evaluation and is only happening when geometry coordinates changes on undo.
 *
 * Note that the dependency graph is ensured to be evaluated prior to the undo step is decoded,
 * so if the object's modifier stack references other object it is all fine. */
static void sculpt_undo_refine_subdiv(Depsgraph *depsgraph,
                                      SculptSession *ss,
                                      Object *object,
                                      Subdiv *subdiv)
{
  float(*deformed_verts)[3] = BKE_multires_create_deformed_base_mesh_vert_coords(
      depsgraph, object, ss->multires.modifier, nullptr);

  BKE_subdiv_eval_refine_from_mesh(
      subdiv, static_cast<const Mesh *>(object->data), deformed_verts);

  MEM_freeN(deformed_verts);
}

static void sculpt_undo_restore_list(bContext *C, Depsgraph *depsgraph, ListBase *lb, int dir)
{
  Scene *scene = CTX_data_scene(C);
  ViewLayer *view_layer = CTX_data_view_layer(C);
  RegionView3D *rv3d = CTX_wm_region_view3d(C);
  BKE_view_layer_synced_ensure(scene, view_layer);
  Object *ob = BKE_view_layer_active_object_get(view_layer);
  SculptSession *ss = ob->sculpt;
  SubdivCCG *subdiv_ccg = ss->subdiv_ccg;
  bool update = false, rebuild = false, update_mask = false, update_visibility = false;
  bool update_face_sets = false;
  bool need_mask = false;
  bool need_refine_subdiv = false;
  //  bool did_first_hack = false;

  bool clear_automask_cache = false;

  LISTBASE_FOREACH (SculptUndoNode *, unode, lb) {
    if (!ELEM(unode->type, SCULPT_UNDO_COLOR, SCULPT_UNDO_MASK)) {
      clear_automask_cache = true;
    }

    /* Restore pivot. */
    copy_v3_v3(ss->pivot_pos, unode->pivot_pos);
    copy_v3_v3(ss->pivot_rot, unode->pivot_rot);
    if (STREQ(unode->idname, ob->id.name)) {
      if (unode->type == SCULPT_UNDO_MASK) {
        /* Is possible that we can't do the mask undo (below)
         * because of the vertex count. */
        need_mask = true;
        break;
      }
    }
  }

  if (clear_automask_cache) {
    ss->last_automasking_settings_hash = 0;
  }

  DEG_id_tag_update(&ob->id, ID_RECALC_SHADING);
#ifdef DEBUG_SHOW_SCULPT_BM_UV_EDGES
  SCULPT_tag_uveditor_update(C, depsgraph, ob);
#endif

  sculpt_undo_print_nodes(ob, nullptr);

  if (lb->first != nullptr) {
    /* Only do early object update for edits if first node needs this.
     * Undo steps like geometry does not need object to be updated before they run and will
     * ensure object is updated after the node is handled. */
    const SculptUndoNode *first_unode = (const SculptUndoNode *)lb->first;
    if (first_unode->type != SCULPT_UNDO_GEOMETRY &&
        first_unode->type != SCULPT_UNDO_DYNTOPO_BEGIN)
    {
      BKE_sculpt_update_object_for_edit(depsgraph, ob, false, need_mask, false);
    }

    if (sculpt_undo_bmesh_restore(C, (SculptUndoNode *)lb->first, ob, ss, dir)) {
      return;
    }
  }

  /* The PBVH already keeps track of which vertices need updated normals, but it doesn't keep
   * track of other updated. In order to tell the corresponding PBVH nodes to update, keep track
   * of which elements were updated for specific layers. */
  bool *modified_hidden_verts = nullptr;
  bool *modified_mask_verts = nullptr;
  bool *modified_color_verts = nullptr;
  bool *modified_face_set_faces = nullptr;
  char *undo_modified_grids = nullptr;
  bool use_multires_undo = false;

  LISTBASE_FOREACH (SculptUndoNode *, unode, lb) {

    if (!STREQ(unode->idname, ob->id.name)) {
      continue;
    }

    /* Check if undo data matches current data well enough to
     * continue. */
    if (unode->maxvert) {
      if (ss->totvert != unode->maxvert) {
        printf("error! %s\n", __func__);
        continue;
      }
    }
    else if (unode->maxgrid && subdiv_ccg != nullptr) {
      if ((subdiv_ccg->num_grids != unode->maxgrid) || (subdiv_ccg->grid_size != unode->gridsize))
      {
        continue;
      }

      use_multires_undo = true;
    }

    switch (unode->type) {
      case SCULPT_UNDO_NO_TYPE:
        BLI_assert_unreachable();
        break;
      case SCULPT_UNDO_COORDS:
        if (sculpt_undo_restore_coords(C, depsgraph, unode)) {
          update = true;
        }
        break;
      case SCULPT_UNDO_HIDDEN:
        if (modified_hidden_verts == nullptr) {
          modified_hidden_verts = static_cast<bool *>(
              MEM_calloc_arrayN(ss->totvert, sizeof(bool), __func__));
        }
        if (sculpt_undo_restore_hidden(C, unode, modified_hidden_verts)) {
          rebuild = true;
          update_visibility = true;
        }
        break;
      case SCULPT_UNDO_MASK:
        if (modified_mask_verts == nullptr) {
          modified_mask_verts = static_cast<bool *>(
              MEM_calloc_arrayN(ss->totvert, sizeof(bool), __func__));
        }
        if (sculpt_undo_restore_mask(C, unode, modified_mask_verts)) {
          update = true;
          update_mask = true;
        }
        break;
      case SCULPT_UNDO_FACE_SETS:
        if (modified_face_set_faces == nullptr) {
          modified_face_set_faces = static_cast<bool *>(
              MEM_calloc_arrayN(BKE_pbvh_num_faces(ss->pbvh), sizeof(bool), __func__));
        }
        if (sculpt_undo_restore_face_sets(C, unode, modified_face_set_faces)) {
          update = true;
          update_face_sets = true;
        }
        break;
      case SCULPT_UNDO_COLOR:
        if (modified_color_verts == nullptr) {
          modified_color_verts = static_cast<bool *>(
              MEM_calloc_arrayN(ss->totvert, sizeof(bool), __func__));
        }
        if (sculpt_undo_restore_color(C, unode, modified_color_verts)) {
          update = true;
        }

        break;
      case SCULPT_UNDO_GEOMETRY:
        need_refine_subdiv = true;
        sculpt_undo_geometry_restore(unode, ob);
        BKE_sculpt_update_object_for_edit(depsgraph, ob, false, need_mask, false);
        break;

      case SCULPT_UNDO_DYNTOPO_BEGIN:
      case SCULPT_UNDO_DYNTOPO_END:
      case SCULPT_UNDO_DYNTOPO_SYMMETRIZE:
        BLI_assert_msg(0, "Dynamic topology should've already been handled");
        break;
    }
  }

  if (use_multires_undo) {
    LISTBASE_FOREACH (SculptUndoNode *, unode, lb) {
      if (!STREQ(unode->idname, ob->id.name)) {
        continue;
      }
      if (unode->maxgrid == 0) {
        continue;
      }

      if (undo_modified_grids == nullptr) {
        undo_modified_grids = static_cast<char *>(
            MEM_callocN(sizeof(char) * unode->maxgrid, "undo_grids"));
      }

      for (int i = 0; i < unode->totgrid; i++) {
        undo_modified_grids[unode->grids[i]] = 1;
      }
    }
  }

  if (subdiv_ccg != nullptr && need_refine_subdiv) {
    sculpt_undo_refine_subdiv(depsgraph, ss, ob, subdiv_ccg->subdiv);
  }

  if (update || rebuild) {
    bool tag_update = false;
    /* We update all nodes still, should be more clever, but also
     * needs to work correct when exiting/entering sculpt mode and
     * the nodes get recreated, though in that case it could do all. */
    PartialUpdateData data{};
    data.rebuild = rebuild;
    data.ss = ss;
    data.pbvh = ss->pbvh;
    data.modified_grids = undo_modified_grids;
    data.modified_hidden_verts = modified_hidden_verts;
    data.modified_mask_verts = modified_mask_verts;
    data.modified_color_verts = modified_color_verts;
    data.modified_face_set_faces = modified_face_set_faces;
    BKE_pbvh_search_callback(ss->pbvh, nullptr, nullptr, update_cb_partial, &data);
    BKE_pbvh_update_bounds(ss->pbvh, PBVH_UpdateBB | PBVH_UpdateOriginalBB | PBVH_UpdateRedraw);

    if (update_mask) {
      BKE_pbvh_update_vertex_data(ss->pbvh, PBVH_UpdateMask);
    }
    if (update_face_sets) {
      DEG_id_tag_update(&ob->id, ID_RECALC_SHADING);
      BKE_pbvh_update_vertex_data(ss->pbvh, PBVH_RebuildDrawBuffers);
    }

    if (update_visibility) {
      if (ELEM(BKE_pbvh_type(ss->pbvh), PBVH_FACES, PBVH_GRIDS)) {
        Mesh *me = (Mesh *)ob->data;
        BKE_pbvh_sync_visibility_from_verts(ss->pbvh, me);

        BKE_pbvh_update_hide_attributes_from_mesh(ss->pbvh);
      }

      BKE_pbvh_update_visibility(ss->pbvh);
    }

    if (BKE_sculpt_multires_active(scene, ob)) {
      if (rebuild) {
        multires_mark_as_modified(depsgraph, ob, MULTIRES_HIDDEN_MODIFIED);
      }
      else {
        multires_mark_as_modified(depsgraph, ob, MULTIRES_COORDS_MODIFIED);
      }
    }

    tag_update |= ID_REAL_USERS(ob->data) > 1 || !BKE_sculptsession_use_pbvh_draw(ob, rv3d) ||
                  ss->shapekey_active || ss->deform_modifiers_active;

    if (tag_update) {
      Mesh *mesh = static_cast<Mesh *>(ob->data);
      BKE_mesh_tag_positions_changed(mesh);

      BKE_sculptsession_free_deformMats(ss);
    }

    if (tag_update) {
      DEG_id_tag_update(&ob->id, ID_RECALC_GEOMETRY);
    }
    else {
      SCULPT_update_object_bounding_box(ob);
    }
  }

  MEM_SAFE_FREE(modified_hidden_verts);
  MEM_SAFE_FREE(modified_mask_verts);
  MEM_SAFE_FREE(modified_color_verts);
  MEM_SAFE_FREE(modified_face_set_faces);
  MEM_SAFE_FREE(undo_modified_grids);
}

static void sculpt_undo_free_list(ListBase *lb)
{
  SculptUndoNode *unode = (SculptUndoNode *)lb->first;

  while (unode != nullptr) {
    SculptUndoNode *unode_next = unode->next;
    if (unode->co) {
      MEM_freeN(unode->co);
    }

    if (unode->nodemap) {
      MEM_freeN(unode->nodemap);
    }
    if (unode->col) {
      MEM_freeN(unode->col);
    }
    if (unode->loop_col) {
      MEM_freeN(unode->loop_col);
    }
    if (unode->no) {
      MEM_freeN(unode->no);
    }
    if (unode->index) {
      MEM_freeN(unode->index);
    }
    if (unode->faces) {
      MEM_freeN(unode->faces);
    }
    if (unode->loop_index) {
      MEM_freeN(unode->loop_index);
    }
    if (unode->grids) {
      MEM_freeN(unode->grids);
    }
    if (unode->orig_co) {
      MEM_freeN(unode->orig_co);
    }
    if (unode->vert_hidden) {
      MEM_freeN(unode->vert_hidden);
    }
    if (unode->grid_hidden) {
      for (int i = 0; i < unode->totgrid; i++) {
        if (unode->grid_hidden[i]) {
          MEM_freeN(unode->grid_hidden[i]);
        }
      }
      MEM_freeN(unode->grid_hidden);
    }
    if (unode->mask) {
      MEM_freeN(unode->mask);
    }

    if (unode->bm_entry) {
      BM_log_entry_drop(unode->bm_entry);
      unode->bm_entry = nullptr;
      unode->bm_log = nullptr;
    }

    sculpt_undo_geometry_free_data(&unode->geometry_original);
    sculpt_undo_geometry_free_data(&unode->geometry_modified);

    if (unode->face_sets) {
      MEM_freeN(unode->face_sets);
    }

    MEM_freeN(unode);

    unode = unode_next;
  }
}

/* Most likely we don't need this. */
#if 0
static bool sculpt_undo_cleanup(bContext *C, ListBase *lb)
{
  Scene *scene = CTX_data_scene(C);
  ViewLayer *view_layer = CTX_data_view_layer(C);
  Object *ob = BKE_view_layer_active_object_get(view_layer);
  SculptUndoNode *unode;

  unode = lb->first;

  if (unode && !STREQ(unode->idname, ob->id.name)) {
    if (unode->bm_entry) {
      BM_log_cleanup_entry(unode->bm_entry);
    }

    return true;
  }

  return false;
}
#endif

SculptUndoNode *SCULPT_undo_get_node(PBVHNode *node, SculptUndoType type)
{
  UndoSculpt *usculpt = sculpt_undo_get_nodes();

  if (usculpt == nullptr) {
    return nullptr;
  }

  if (type == SCULPT_UNDO_NO_TYPE) {
    return (SculptUndoNode *)BLI_findptr(&usculpt->nodes, node, offsetof(SculptUndoNode, node));
  }

  LISTBASE_FOREACH (SculptUndoNode *, unode, &usculpt->nodes) {
    if (unode->node == node && unode->type == type) {
      return unode;
    }
  }

  return nullptr;
}

SculptUndoNode *SCULPT_undo_get_first_node()
{
  UndoSculpt *usculpt = sculpt_undo_get_nodes();

  if (usculpt == nullptr) {
    return nullptr;
  }

  return static_cast<SculptUndoNode *>(usculpt->nodes.first);
}

static size_t sculpt_undo_alloc_and_store_hidden(PBVH *pbvh, SculptUndoNode *unode)
{
  PBVHNode *node = static_cast<PBVHNode *>(unode->node);
  BLI_bitmap **grid_hidden = BKE_pbvh_grid_hidden(pbvh);

  const int *grid_indices;
  int totgrid;
  BKE_pbvh_node_get_grids(pbvh, node, &grid_indices, &totgrid, nullptr, nullptr, nullptr);

  size_t alloc_size = sizeof(*unode->grid_hidden) * size_t(totgrid);
  unode->grid_hidden = static_cast<BLI_bitmap **>(MEM_callocN(alloc_size, "unode->grid_hidden"));

  for (int i = 0; i < totgrid; i++) {
    if (grid_hidden[grid_indices[i]]) {
      unode->grid_hidden[i] = static_cast<BLI_bitmap *>(
          MEM_dupallocN(grid_hidden[grid_indices[i]]));
      alloc_size += MEM_allocN_len(unode->grid_hidden[i]);
    }
    else {
      unode->grid_hidden[i] = nullptr;
    }
  }

  return alloc_size;
}

/* Allocate node and initialize its default fields specific for the given undo type.
 * Will also add the node to the list in the undo step. */
static SculptUndoNode *sculpt_undo_alloc_node_type(Object *object, SculptUndoType type)
{
  const size_t alloc_size = sizeof(SculptUndoNode);
  SculptUndoNode *unode = static_cast<SculptUndoNode *>(MEM_callocN(alloc_size, "SculptUndoNode"));
  STRNCPY(unode->idname, object->id.name);
  unode->type = type;

  UndoSculpt *usculpt = sculpt_undo_get_nodes();
  BLI_addtail(&usculpt->nodes, unode);
  usculpt->undo_size += alloc_size;

  return unode;
}

/* Will return first existing undo node of the given type.
 * If such node does not exist will allocate node of this type, register it in the undo step and
 * return it. */
static SculptUndoNode *sculpt_undo_find_or_alloc_node_type(Object *object, SculptUndoType type)
{
  UndoSculpt *usculpt = sculpt_undo_get_nodes();

  LISTBASE_FOREACH (SculptUndoNode *, unode, &usculpt->nodes) {
    if (unode->type == type) {
      return unode;
    }
  }

  return sculpt_undo_alloc_node_type(object, type);
}

static void sculpt_undo_store_faces(SculptSession *ss, SculptUndoNode *unode)
{
  unode->faces_num = 0;

  PBVHFaceIter fd;
  BKE_pbvh_face_iter_begin (ss->pbvh, static_cast<PBVHNode *>(unode->node), fd) {
    unode->faces_num++;
  }
  BKE_pbvh_face_iter_end(fd);

  unode->faces = static_cast<PBVHFaceRef *>(
      MEM_malloc_arrayN(sizeof(*unode->faces), unode->faces_num, __func__));
  BKE_pbvh_face_iter_begin (ss->pbvh, static_cast<PBVHNode *>(unode->node), fd) {
    unode->faces[fd.i] = fd.face;
  }
  BKE_pbvh_face_iter_end(fd);
}

static SculptUndoNode *sculpt_undo_alloc_node(Object *ob, PBVHNode *node, SculptUndoType type)
{
  UndoSculpt *usculpt = sculpt_undo_get_nodes();
  SculptSession *ss = ob->sculpt;
  int totvert = 0;
  int allvert = 0;
  int totgrid = 0;
  int maxgrid = 0;
  int gridsize = 0;
  const int *grids = nullptr;

  SculptUndoNode *unode = sculpt_undo_alloc_node_type(ob, type);
  unode->node = node;

  if (node) {
    BKE_pbvh_node_num_verts(ss->pbvh, node, &totvert, &allvert);
    BKE_pbvh_node_get_grids(ss->pbvh, node, &grids, &totgrid, &maxgrid, &gridsize, nullptr);

    unode->totvert = totvert;
  }

  bool need_loops = type == SCULPT_UNDO_COLOR;
  const bool need_faces = type == SCULPT_UNDO_FACE_SETS;

  if (need_loops) {
    int totloop;

    BKE_pbvh_node_num_loops(ss->pbvh, node, &totloop);

    unode->loop_index = static_cast<int *>(MEM_calloc_arrayN(totloop, sizeof(int), __func__));
    unode->maxloop = 0;
    unode->totloop = totloop;

    size_t alloc_size = sizeof(int) * size_t(totloop);
    usculpt->undo_size += alloc_size;
  }

  if (need_faces) {
    sculpt_undo_store_faces(ss, unode);
    const size_t alloc_size = sizeof(*unode->faces) * size_t(unode->faces_num);
    usculpt->undo_size += alloc_size;
  }

  switch (type) {
    case SCULPT_UNDO_NO_TYPE:
      BLI_assert_unreachable();
      break;
    case SCULPT_UNDO_COORDS: {
      size_t alloc_size = sizeof(*unode->co) * size_t(allvert);
      unode->co = static_cast<float(*)[3]>(MEM_callocN(alloc_size, "SculptUndoNode.co"));
      usculpt->undo_size += alloc_size;

      /* Needed for original data lookup. */
      alloc_size = sizeof(*unode->no) * size_t(allvert);
      unode->no = static_cast<float(*)[3]>(MEM_callocN(alloc_size, "SculptUndoNode.no"));
      usculpt->undo_size += alloc_size;
      break;
    }
    case SCULPT_UNDO_HIDDEN: {
      if (maxgrid) {
        usculpt->undo_size += sculpt_undo_alloc_and_store_hidden(ss->pbvh, unode);
      }
      else {
        unode->vert_hidden = BLI_BITMAP_NEW(allvert, "SculptUndoNode.vert_hidden");
        usculpt->undo_size += BLI_BITMAP_SIZE(allvert);
      }

      break;
    }
    case SCULPT_UNDO_MASK: {
      const size_t alloc_size = sizeof(*unode->mask) * size_t(allvert);
      unode->mask = static_cast<float *>(MEM_callocN(alloc_size, "SculptUndoNode.mask"));
      usculpt->undo_size += alloc_size;
      break;
    }
    case SCULPT_UNDO_COLOR: {
      /* Allocate vertex colors, even for loop colors we still
       * need this for original data lookup. */
      const size_t alloc_size = sizeof(*unode->col) * size_t(allvert);
      unode->col = static_cast<float(*)[4]>(MEM_callocN(alloc_size, "SculptUndoNode.col"));
      usculpt->undo_size += alloc_size;

      /* Allocate loop colors separately too. */
      if (ss->vcol_domain == ATTR_DOMAIN_CORNER) {
        size_t alloc_size_loop = sizeof(float) * 4 * size_t(unode->totloop);

        unode->loop_col = static_cast<float(*)[4]>(
            MEM_calloc_arrayN(unode->totloop, sizeof(float) * 4, "SculptUndoNode.loop_col"));
        usculpt->undo_size += alloc_size_loop;
      }
      break;
    }
    case SCULPT_UNDO_DYNTOPO_BEGIN:
    case SCULPT_UNDO_DYNTOPO_END:
    case SCULPT_UNDO_DYNTOPO_SYMMETRIZE:
      BLI_assert_msg(0, "Dynamic topology should've already been handled");
      break;
    case SCULPT_UNDO_GEOMETRY:
      break;
    case SCULPT_UNDO_FACE_SETS: {
      const size_t alloc_size = sizeof(*unode->face_sets) * size_t(unode->faces_num);
      usculpt->undo_size += alloc_size;
      break;
    }
  }

  if (maxgrid) {
    /* Multires. */
    unode->maxgrid = maxgrid;
    unode->totgrid = totgrid;
    unode->gridsize = gridsize;

    const size_t alloc_size = sizeof(*unode->grids) * size_t(totgrid);
    unode->grids = static_cast<int *>(MEM_callocN(alloc_size, "SculptUndoNode.grids"));
    usculpt->undo_size += alloc_size;
  }
  else {
    /* Regular mesh. */
    unode->maxvert = ss->totvert;

    const size_t alloc_size = sizeof(*unode->index) * size_t(allvert);
    unode->index = static_cast<int *>(MEM_callocN(alloc_size, "SculptUndoNode.index"));
    usculpt->undo_size += alloc_size;
  }

  if (ss->deform_modifiers_active) {
    const size_t alloc_size = sizeof(*unode->orig_co) * size_t(allvert);
    unode->orig_co = static_cast<float(*)[3]>(MEM_callocN(alloc_size, "undoSculpt orig_cos"));
    usculpt->undo_size += alloc_size;
  }

  return unode;
}

static void sculpt_undo_store_coords(Object *ob, SculptUndoNode *unode)
{
  SculptSession *ss = ob->sculpt;
  PBVHVertexIter vd;

  int totvert, allvert;
  BKE_pbvh_node_num_verts(ss->pbvh, (PBVHNode *)unode->node, &totvert, &allvert);

  if (ss->deform_modifiers_active && !unode->orig_co) {
    unode->orig_co = (float(*)[3])MEM_malloc_arrayN(
        allvert, sizeof(float) * 3, "sculpt unode undo coords");
  }

  bool have_grids = BKE_pbvh_type(ss->pbvh) == PBVH_GRIDS;

  BKE_pbvh_vertex_iter_begin (ss->pbvh, ((PBVHNode *)unode->node), vd, PBVH_ITER_ALL) {
    copy_v3_v3(unode->co[vd.i], vd.co);
    if (vd.no) {
      copy_v3_v3(unode->no[vd.i], vd.no);
    }
    else {
      copy_v3_v3(unode->no[vd.i], vd.fno);
    }

    if (ss->deform_modifiers_active) {
      if (!have_grids && ss->shapekey_active) {
        float(*cos)[3] = (float(*)[3])ss->shapekey_active->data;

        copy_v3_v3(unode->orig_co[vd.i], cos[vd.index]);
      }
      else {
        copy_v3_v3(unode->orig_co[vd.i],
                   blender::bke::paint::vertex_attr_ptr<float>(vd.vertex, ss->attrs.orig_co));
      }
    }
  }
  BKE_pbvh_vertex_iter_end;
}

static void sculpt_undo_store_hidden(Object *ob, SculptUndoNode *unode)
{
  PBVH *pbvh = ob->sculpt->pbvh;
  PBVHNode *node = static_cast<PBVHNode *>(unode->node);

  const bool *hide_vert = BKE_pbvh_get_vert_hide(pbvh);
  if (hide_vert == nullptr) {
    return;
  }

  if (unode->grids) {
    /* Already stored during allocation. */
  }
  else {
    int allvert;

    BKE_pbvh_node_num_verts(pbvh, node, nullptr, &allvert);
    const int *vert_indices = BKE_pbvh_node_get_vert_indices(node);
    for (int i = 0; i < allvert; i++) {
      BLI_BITMAP_SET(unode->vert_hidden, i, hide_vert[vert_indices[i]]);
    }
  }
}

static void sculpt_undo_store_mask(Object *ob, SculptUndoNode *unode)
{
  SculptSession *ss = ob->sculpt;
  PBVHVertexIter vd;

  BKE_pbvh_vertex_iter_begin (ss->pbvh, static_cast<PBVHNode *>(unode->node), vd, PBVH_ITER_ALL) {
    unode->mask[vd.i] = *vd.mask;
  }
  BKE_pbvh_vertex_iter_end;
}

static void sculpt_undo_store_color(Object *ob, SculptUndoNode *unode)
{
  SculptSession *ss = ob->sculpt;

  BLI_assert(BKE_pbvh_type(ss->pbvh) == PBVH_FACES);

  int allvert;
  BKE_pbvh_node_num_verts(ss->pbvh, static_cast<PBVHNode *>(unode->node), nullptr, &allvert);

  int *indices = sculpt_undo_get_indices32(unode, allvert);

  /* NOTE: even with loop colors we still store (derived)
   * vertex colors for original data lookup. */

  BKE_pbvh_store_colors_vertex(ss->pbvh, indices, allvert, unode->col);

  if (unode->loop_col && unode->totloop) {
    BKE_pbvh_store_colors(ss->pbvh, unode->loop_index, unode->totloop, unode->loop_col);
  }

  MEM_SAFE_FREE(indices);
}

static SculptUndoNodeGeometry *sculpt_undo_geometry_get(SculptUndoNode *unode)
{
  if (!unode->geometry_original.is_initialized) {
    return &unode->geometry_original;
  }

  BLI_assert(!unode->geometry_modified.is_initialized);

  return &unode->geometry_modified;
}

static SculptUndoNode *sculpt_undo_geometry_push(Object *object, SculptUndoType type)
{
  SculptUndoNode *unode = sculpt_undo_find_or_alloc_node_type(object, type);
  unode->applied = false;
  unode->geometry_clear_pbvh = true;

  SculptUndoNodeGeometry *geometry = sculpt_undo_geometry_get(unode);
  sculpt_undo_geometry_store_data(geometry, object);

  return unode;
}

static void sculpt_undo_store_face_sets(SculptSession *ss, SculptUndoNode *unode)
{
  unode->face_sets = static_cast<int *>(
      MEM_malloc_arrayN(sizeof(*unode->face_sets), unode->faces_num, __func__));

  PBVHFaceIter fd;
  BKE_pbvh_face_iter_begin (ss->pbvh, static_cast<PBVHNode *>(unode->node), fd) {
    unode->face_sets[fd.i] = fd.face_set ? *fd.face_set : SCULPT_FACE_SET_NONE;
  }
  BKE_pbvh_face_iter_end(fd);
}

void SCULPT_undo_ensure_bmlog(Object *ob)
{
  SculptSession *ss = ob->sculpt;
  Mesh *me = BKE_object_get_original_mesh(ob);

  /* Log exists or object is not in sculpt mode? */
  if (!ss || ss->bm_log) {
    return;
  }

  /* Try to find log from entries in the undo stack. */
  UndoStack *ustack = ED_undo_stack_get();

  if (!ustack) {
    return;
  }

  UndoStep *us = BKE_undosys_stack_active_with_type(ustack, BKE_UNDOSYS_TYPE_SCULPT);

  if (!us) {
    // check next step
    if (ustack->step_active && ustack->step_active->next &&
        ustack->step_active->next->type == BKE_UNDOSYS_TYPE_SCULPT)
    {
      us = ustack->step_active->next;
    }
  }

  if (!us) {
    return;
  }

  UndoSculpt *usculpt = sculpt_undosys_step_get_nodes(us);

  if (!ss->bm && (!(me->flag & ME_SCULPT_DYNAMIC_TOPOLOGY) || ss->mode_type != OB_MODE_SCULPT)) {
    return;
  }

  if (!usculpt) {
    // happens during file load
    return;
  }

  SculptUndoNode *unode = (SculptUndoNode *)usculpt->nodes.first;

  BKE_sculpt_ensure_idmap(ob);

  /*when transition between undo step types the log might simply
  have been freed, look for entries to rebuild it with*/
  if (!ss->bm_log) {
    if (unode && unode->bm_entry) {
      ss->bm_log = BM_log_from_existing_entries_create(ss->bm, ss->bm_idmap, unode->bm_entry);
    }
    else {
      ss->bm_log = BM_log_create(ss->bm, ss->bm_idmap);
    }

    if (ss->pbvh) {
      BKE_pbvh_set_bm_log(ss->pbvh, ss->bm_log);
    }
  }
}

static SculptUndoNode *sculpt_undo_bmesh_push(Object *ob, PBVHNode *node, SculptUndoType type)
{
  UndoSculpt *usculpt = sculpt_undo_get_nodes();
  SculptSession *ss = ob->sculpt;
  PBVHVertexIter vd;

  SculptUndoNode *unode = static_cast<SculptUndoNode *>(usculpt->nodes.first);

  SCULPT_undo_ensure_bmlog(ob);

  if (!ss->bm_log) {
    ss->bm_log = BM_log_create(ss->bm, ss->bm_idmap);
  }

  bool new_node = false;

  if (unode == nullptr) {
    new_node = true;
    unode = (SculptUndoNode *)MEM_callocN(sizeof(*unode), __func__);

    STRNCPY(unode->idname, ob->id.name);
    unode->type = type;
    unode->applied = true;

    /* note that every undo type must push a bm_entry for
       so we can recreate the BMLog from chained entries
       when going to/from other undo system steps */

    if (type == SCULPT_UNDO_DYNTOPO_END) {
      unode->bm_log = ss->bm_log;
      unode->bm_entry = BM_log_entry_add(ss->bm, ss->bm_log);

      BM_log_full_mesh(ss->bm, ss->bm_log);
    }
    else if (type == SCULPT_UNDO_DYNTOPO_BEGIN) {
<<<<<<< HEAD
      unode->bm_log = ss->bm_log;
      unode->bm_entry = BM_log_entry_add(ss->bm, ss->bm_log);
=======
      /* Store a copy of the mesh's current vertices, loops, and
       * faces. A full copy like this is needed because entering
       * dynamic-topology immediately does topological edits
       * (converting faces to triangles) that the BMLog can't
       * fully restore from. */
      SculptUndoNodeGeometry *geometry = &unode->geometry_bmesh_enter;
      sculpt_undo_geometry_store_data(geometry, ob);
>>>>>>> dd9a9278

      BM_log_full_mesh(ss->bm, ss->bm_log);
    }
    else {
      unode->bm_log = ss->bm_log;
      unode->bm_entry = BM_log_entry_add(ss->bm, ss->bm_log);
    }

    BLI_addtail(&usculpt->nodes, unode);
  }

  if (node) {
    if (BKE_pbvh_type(ss->pbvh) == PBVH_BMESH) {
      unode->bm_log = ss->bm_log;
      unode->bm_entry = BM_log_entry_check_customdata(ss->bm, ss->bm_log);
    }

    switch (type) {
      case SCULPT_UNDO_COORDS:
      case SCULPT_UNDO_MASK:
        BKE_pbvh_vertex_iter_begin (ss->pbvh, node, vd, PBVH_ITER_UNIQUE) {
          BM_log_vert_modified(ss->bm, ss->bm_log, vd.bm_vert);
        }
        BKE_pbvh_vertex_iter_end;
        break;

      case SCULPT_UNDO_HIDDEN: {
        DyntopoSet<BMFace> *faces = BKE_pbvh_bmesh_node_faces(node);

        BKE_pbvh_vertex_iter_begin (ss->pbvh, node, vd, PBVH_ITER_UNIQUE) {
          BM_log_vert_modified(ss->bm, ss->bm_log, vd.bm_vert);
        }
        BKE_pbvh_vertex_iter_end;

        for (BMFace *f : *faces) {
          BM_log_face_modified(ss->bm, ss->bm_log, f);
        }
        break;
      }

      case SCULPT_UNDO_COLOR: {
        Mesh *mesh = BKE_object_get_original_mesh(ob);

        CustomDataLayer *color_layer = BKE_id_attribute_search(
            &mesh->id,
            BKE_id_attributes_active_color_name(&mesh->id),
            CD_MASK_COLOR_ALL,
            ATTR_DOMAIN_MASK_POINT | ATTR_DOMAIN_MASK_CORNER);

        if (!color_layer) {
          break;
        }
        eAttrDomain domain = BKE_id_attribute_domain(&mesh->id, color_layer);

        if (domain == ATTR_DOMAIN_POINT) {
          BKE_pbvh_vertex_iter_begin (ss->pbvh, node, vd, PBVH_ITER_UNIQUE) {
            BM_log_vert_modified(ss->bm, ss->bm_log, vd.bm_vert);
          }
          BKE_pbvh_vertex_iter_end;
        }
        else if (domain == ATTR_DOMAIN_CORNER) {
          DyntopoSet<BMFace> *faces = BKE_pbvh_bmesh_node_faces(node);

          for (BMFace *f : *faces) {
            BM_log_face_modified(ss->bm, ss->bm_log, f);
          }
        }

        break;
      }
      case SCULPT_UNDO_FACE_SETS: {
        DyntopoSet<BMFace> *faces = BKE_pbvh_bmesh_node_faces(node);

        for (BMFace *f : *faces) {
          BM_log_face_if_modified(ss->bm, ss->bm_log, f);
        }

        break;
      }
      case SCULPT_UNDO_DYNTOPO_BEGIN:
      case SCULPT_UNDO_DYNTOPO_END:
      case SCULPT_UNDO_DYNTOPO_SYMMETRIZE:
      case SCULPT_UNDO_GEOMETRY:
      case SCULPT_UNDO_NO_TYPE:
        break;
    }
  }
  else {
    switch (type) {
      case SCULPT_UNDO_DYNTOPO_SYMMETRIZE:
      case SCULPT_UNDO_GEOMETRY:
        BM_log_full_mesh(ss->bm, ss->bm_log);
        break;
      default:  // to avoid warnings
        break;
    }
  }

  if (new_node) {
    sculpt_undo_print_nodes(ob, nullptr);
  }

  return unode;
}

bool SCULPT_ensure_dyntopo_node_undo(
    Object *ob, PBVHNode *node, SculptUndoType type, int extraType, SculptUndoType force_push_mask)
{
  SculptSession *ss = ob->sculpt;

  UndoSculpt *usculpt = sculpt_undo_get_nodes();
  SculptUndoNode *unode = (SculptUndoNode *)usculpt->nodes.first;

  if (!unode) {
    unode = sculpt_undo_alloc_node_type(ob, type);

    BLI_strncpy(unode->idname, ob->id.name, sizeof(unode->idname));

    unode->type = type;
    unode->typemask = 1 << type;
    unode->applied = true;
    unode->bm_log = ss->bm_log;
    unode->bm_entry = BM_log_entry_add(ss->bm, ss->bm_log);

    return SCULPT_ensure_dyntopo_node_undo(ob, node, type, extraType);
  }
  else if (!(unode->typemask & (1 << type))) {
    unode->typemask |= 1 << type;

    /* add a log sub-entry */
    BM_log_entry_add_ex(ss->bm, ss->bm_log, true);
  }

  if (!node) {
    return false;
  }

  int n = BKE_pbvh_get_node_id(ss->pbvh, node);

  if (unode->nodemap_size <= n) {
    int newsize = (n + 1);
    newsize += newsize >> 1;

    if (!unode->nodemap) {
      unode->nodemap = (int *)MEM_callocN(sizeof(*unode->nodemap) * newsize, "unode->nodemap");
    }
    else {
      unode->nodemap = (int *)MEM_recallocN(unode->nodemap, sizeof(*unode->nodemap) * newsize);
    }

    unode->nodemap_size = newsize;
  }

  bool check = !((type | extraType) & force_push_mask);
  if (check && unode->nodemap[n] & (1 << type)) {
    return false;
  }

  unode->nodemap[n] |= 1 << type;
  sculpt_undo_bmesh_push(ob, node, type);

  if (extraType >= 0) {
    sculpt_undo_bmesh_push(ob, node, (SculptUndoType)extraType);
  }

  return true;
}

static bool check_first_undo_entry_dyntopo(Object *ob)
{
  UndoStack *ustack = ED_undo_stack_get();
  if (!ustack || !ob->sculpt || !ob->sculpt->bm) {
    return false;
  }

  UndoStep *us = ustack->step_init ? ustack->step_init : ustack->step_active;
  bool bad = false;

  if (!us) {
    bad = true;
  }
  else if (us->type) {
    if (!STREQ(us->type->name, "Sculpt")) {
      bad = true;
    }
    else {
      SculptUndoStep *step = (SculptUndoStep *)us;
      SculptUndoNode *unode = (SculptUndoNode *)step->data.nodes.first;

      if (!unode) {
        bad = true;
      }
      else {
        UndoStep *act = ustack->step_active;

        if (!act->type || !STREQ(act->type->name, "Sculpt")) {
          bad = unode->type != SCULPT_UNDO_DYNTOPO_BEGIN;
        }
      }
    }
  }
  else {
    bad = true;
  }

  if (bad) {
    sculpt_undo_push_begin_ex(ob, "Dyntopo Begin", true);
    SCULPT_undo_push_node(ob, nullptr, SCULPT_UNDO_DYNTOPO_BEGIN);
    SCULPT_undo_push_end(ob);
  }

  return bad;
}

SculptUndoNode *SCULPT_undo_push_node(Object *ob, PBVHNode *node, SculptUndoType type)
{
  SculptSession *ss = ob->sculpt;
  SculptUndoNode *unode;

  /* List is manipulated by multiple threads, so we lock. */
  BLI_thread_lock(LOCK_CUSTOM1);

  ss->needs_flush_to_id = 1;

  if (ss->bm || ELEM(type, SCULPT_UNDO_DYNTOPO_BEGIN, SCULPT_UNDO_DYNTOPO_END)) {
    /* Dynamic topology stores only one undo node per stroke,
     * regardless of the number of PBVH nodes modified. */
    unode = sculpt_undo_bmesh_push(ob, node, type);
    sculpt_undo_print_nodes(ob, nullptr);
    BLI_thread_unlock(LOCK_CUSTOM1);
    return unode;
  }
  if (type == SCULPT_UNDO_GEOMETRY) {
    unode = sculpt_undo_geometry_push(ob, type);
    sculpt_undo_print_nodes(ob, nullptr);
    BLI_thread_unlock(LOCK_CUSTOM1);
    return unode;
  }
  if ((unode = SCULPT_undo_get_node(node, type))) {
    sculpt_undo_print_nodes(ob, nullptr);
    BLI_thread_unlock(LOCK_CUSTOM1);
    return unode;
  }

  unode = sculpt_undo_alloc_node(ob, node, type);

  /* NOTE: If this ever becomes a bottleneck, make a lock inside of the node.
   * so we release global lock sooner, but keep data locked for until it is
   * fully initialized.
   */

  if (unode->grids) {
    int totgrid;
    const int *grids;
    BKE_pbvh_node_get_grids(ss->pbvh, node, &grids, &totgrid, nullptr, nullptr, nullptr);
    memcpy(unode->grids, grids, sizeof(int) * totgrid);
  }
  else {
    const int *loop_indices;
    int allvert, allloop;

    BKE_pbvh_node_num_verts(ss->pbvh, static_cast<PBVHNode *>(unode->node), nullptr, &allvert);
    const int *vert_indices = BKE_pbvh_node_get_vert_indices(node);
    memcpy(unode->index, vert_indices, sizeof(int) * allvert);

    if (unode->loop_index) {
      BKE_pbvh_node_num_loops(ss->pbvh, static_cast<PBVHNode *>(unode->node), &allloop);
      BKE_pbvh_node_get_loops(
          ss->pbvh, static_cast<PBVHNode *>(unode->node), &loop_indices, nullptr);

      if (allloop) {
        memcpy(unode->loop_index, loop_indices, sizeof(int) * allloop);

        unode->maxloop = BKE_object_get_original_mesh(ob)->totloop;
      }
    }
  }

  switch (type) {
    case SCULPT_UNDO_NO_TYPE:
      BLI_assert_unreachable();
      break;
    case SCULPT_UNDO_COORDS:
      sculpt_undo_store_coords(ob, unode);
      break;
    case SCULPT_UNDO_HIDDEN:
      sculpt_undo_store_hidden(ob, unode);
      break;
    case SCULPT_UNDO_MASK:
      if (pbvh_has_mask(ss->pbvh)) {
        sculpt_undo_store_mask(ob, unode);
      }
      break;
    case SCULPT_UNDO_COLOR:
      sculpt_undo_store_color(ob, unode);
      break;
    case SCULPT_UNDO_DYNTOPO_BEGIN:
    case SCULPT_UNDO_DYNTOPO_END:
    case SCULPT_UNDO_DYNTOPO_SYMMETRIZE:
      BLI_assert_msg(0, "Dynamic topology should've already been handled");
    case SCULPT_UNDO_GEOMETRY:
      break;
    case SCULPT_UNDO_FACE_SETS:
      sculpt_undo_store_face_sets(ss, unode);
      break;
  }

  /* Store sculpt pivot. */
  copy_v3_v3(unode->pivot_pos, ss->pivot_pos);
  copy_v3_v3(unode->pivot_rot, ss->pivot_rot);

  /* Store active shape key. */
  if (ss->shapekey_active) {
    STRNCPY(unode->shapeName, ss->shapekey_active->name);
  }
  else {
    unode->shapeName[0] = '\0';
  }

  sculpt_undo_print_nodes(ob, nullptr);

  BLI_thread_unlock(LOCK_CUSTOM1);

  return unode;
}

static bool sculpt_attribute_ref_equals(SculptAttrRef *a, SculptAttrRef *b)
{
  return a->domain == b->domain && a->type == b->type && STREQ(a->name, b->name);
}

static void sculpt_save_active_attribute(Object *ob, SculptAttrRef *attr)
{
  Mesh *me = BKE_object_get_original_mesh(ob);
  const CustomDataLayer *layer;

  if (ob && me && (layer = BKE_id_attributes_active_get((ID *)me))) {
    attr->domain = BKE_id_attribute_domain((ID *)me, layer);
    BLI_strncpy(attr->name, layer->name, sizeof(attr->name));
    attr->type = eCustomDataType(layer->type);
  }
  else {
    attr->domain = NO_ACTIVE_LAYER;
    attr->name[0] = 0;
  }

  attr->was_set = true;
}

static void sculpt_save_active_attribute_color(Object *ob, SculptAttrRef *attr)
{
  Mesh *me = BKE_object_get_original_mesh(ob);
  CustomDataLayer *layer;

  if (ob && me &&
      (layer = BKE_id_attribute_search(&me->id,
                                       BKE_id_attributes_active_color_name(&me->id),
                                       CD_MASK_COLOR_ALL,
                                       ATTR_DOMAIN_MASK_POINT | ATTR_DOMAIN_MASK_CORNER)))
  {
    attr->domain = BKE_id_attribute_domain((ID *)me, layer);
    BLI_strncpy(attr->name, layer->name, sizeof(attr->name));
    attr->type = eCustomDataType(layer->type);
  }
  else {
    attr->domain = NO_ACTIVE_LAYER;
    attr->name[0] = 0;
  }

  using namespace blender;
  Mesh *mesh = BKE_object_get_original_mesh(ob);
  attr->was_set = true;
  attr->domain = NO_ACTIVE_LAYER;
  attr->name[0] = 0;
  if (!mesh) {
    return;
  }
  const char *name = mesh->active_color_attribute;
  const bke::AttributeAccessor attributes = mesh->attributes();
  const std::optional<bke::AttributeMetaData> meta_data = attributes.lookup_meta_data(name);
  if (!meta_data) {
    return;
  }
  if (!(ATTR_DOMAIN_AS_MASK(meta_data->domain) & ATTR_DOMAIN_MASK_COLOR) ||
      !(CD_TYPE_AS_MASK(meta_data->data_type) & CD_MASK_COLOR_ALL))
  {
    return;
  }
  attr->domain = meta_data->domain;
  STRNCPY(attr->name, name);
  attr->type = meta_data->data_type;
}

static void sculpt_undo_push_begin_ex(Object *ob, const char *name, bool no_first_entry_check)
{
  UndoStack *ustack = ED_undo_stack_get();

  SCULPT_undo_ensure_bmlog(ob);

  if (ob != nullptr) {
    if (!no_first_entry_check && ob->sculpt && ob->sculpt->bm) {
      check_first_undo_entry_dyntopo(ob);
    }

    /* If possible, we need to tag the object and its geometry data as 'changed in the future' in
     * the previous undo step if it's a memfile one. */
    ED_undosys_stack_memfile_id_changed_tag(ustack, &ob->id);
    ED_undosys_stack_memfile_id_changed_tag(ustack, static_cast<ID *>(ob->data));
  }

  /* Special case, we never read from this. */
  bContext *C = nullptr;

  SculptUndoStep *us = (SculptUndoStep *)BKE_undosys_step_push_init_with_type(
      ustack, C, name, BKE_UNDOSYS_TYPE_SCULPT);

  if (!us->active_color_start.was_set) {
    sculpt_save_active_attribute_color(ob, &us->active_color_start);
  }
  if (!us->active_attr_start.was_set) {
    sculpt_save_active_attribute(ob, &us->active_attr_start);
  }

  /* Set end attribute in case SCULPT_undo_push_end is not called,
   * so we don't end up with corrupted state.
   */
  if (!us->active_color_end.was_set) {
    sculpt_save_active_attribute_color(ob, &us->active_color_end);
    us->active_color_end.was_set = false;
  }
}

void SCULPT_undo_push_begin_ex(Object *ob, const char *name)
{
  return sculpt_undo_push_begin_ex(ob, name, false);
}

void SCULPT_undo_push_begin(Object *ob, const wmOperator *op)
{
  SCULPT_undo_push_begin_ex(ob, op->type->name);
}

void SCULPT_undo_push_end(Object *ob)
{
  SCULPT_undo_push_end_ex(ob, false);
}

void SCULPT_undo_push_end_ex(Object *ob, const bool use_nested_undo)
{
  UndoSculpt *usculpt = sculpt_undo_get_nodes();

  /* We don't need normals in the undo stack. */
<<<<<<< HEAD
  for (unode = (SculptUndoNode *)usculpt->nodes.first; unode; unode = unode->next) {
    if (unode->bm_entry) {
      update_unode_bmesh_memsize(unode);
    }

=======
  LISTBASE_FOREACH (SculptUndoNode *, unode, &usculpt->nodes) {
>>>>>>> dd9a9278
    if (unode->no) {
      usculpt->undo_size -= MEM_allocN_len(unode->no);
      MEM_freeN(unode->no);
      unode->no = nullptr;
    }
  }

  /* We could remove this and enforce all callers run in an operator using 'OPTYPE_UNDO'. */
  wmWindowManager *wm = static_cast<wmWindowManager *>(G_MAIN->wm.first);
  if (wm->op_undo_depth == 0 || use_nested_undo) {
    UndoStack *ustack = ED_undo_stack_get();
    BKE_undosys_step_push(ustack, nullptr, nullptr);
    if (wm->op_undo_depth == 0) {
      BKE_undosys_stack_limit_steps_and_memory_defaults(ustack);
    }
    WM_file_tag_modified();
  }

  UndoStack *ustack = ED_undo_stack_get();
  SculptUndoStep *us = (SculptUndoStep *)BKE_undosys_stack_init_or_active_with_type(
      ustack, BKE_UNDOSYS_TYPE_SCULPT);

  sculpt_save_active_attribute(ob, &us->active_attr_end);
  sculpt_save_active_attribute_color(ob, &us->active_color_end);
  sculpt_undo_print_nodes(ob, nullptr);
}

/* -------------------------------------------------------------------- */
/** \name Implements ED Undo System
 * \{ */

static void sculpt_undo_set_active_layer(bContext *C, SculptAttrRef *attr, bool is_color)
{
  if (attr->domain == ATTR_DOMAIN_AUTO) {
    return;
  }

  Object *ob = CTX_data_active_object(C);
  Mesh *me = BKE_object_get_original_mesh(ob);

  SculptAttrRef existing;
  if (is_color) {
    sculpt_save_active_attribute_color(ob, &existing);
  }
  else {
    sculpt_save_active_attribute(ob, &existing);
  }

  CustomDataLayer *layer = BKE_id_attribute_find(&me->id, attr->name, attr->type, attr->domain);

  /* Temporary fix for #97408. This is a fundamental
   * bug in the undo stack; the operator code needs to push
   * an extra undo step before running an operator if a
   * non-memfile undo system is active.
   *
   * For now, detect if the layer does exist but with a different
   * domain and just unconvert it.
   */
  if (!layer) {
    layer = BKE_id_attribute_search(&me->id, attr->name, CD_MASK_PROP_ALL, ATTR_DOMAIN_MASK_ALL);
    if (layer) {
      if (ED_geometry_attribute_convert(
              me, attr->name, eCustomDataType(attr->type), attr->domain, nullptr))
      {
        layer = BKE_id_attribute_find(&me->id, attr->name, attr->type, attr->domain);
      }
    }
  }

  if (!layer) {
    /* Memfile undo killed the layer; re-create it. */
    me->attributes_for_write().add(
        attr->name, attr->domain, attr->type, blender::bke::AttributeInitDefaultValue());
    layer = BKE_id_attribute_find(&me->id, attr->name, attr->type, attr->domain);
  }

  if (layer) {
    BKE_id_attributes_active_color_set(&me->id, layer->name);

    if (ob->sculpt && ob->sculpt->pbvh) {
      BKE_pbvh_update_active_vcol(ob->sculpt->pbvh, me);

      if (!sculpt_attribute_ref_equals(&existing, attr)) {
        BKE_pbvh_update_vertex_data(ob->sculpt->pbvh, PBVH_UpdateColor);
      }
    }
  }
  else if (layer) {
    BKE_id_attributes_active_set(&me->id, layer->name);
  }
}

static void sculpt_undosys_step_encode_init(bContext * /*C*/, UndoStep *us_p)
{
  SculptUndoStep *us = (SculptUndoStep *)us_p;
  /* Dummy, memory is cleared anyway. */
  BLI_listbase_clear(&us->data.nodes);
}

static bool sculpt_undosys_step_encode(bContext * /*C*/, Main *bmain, UndoStep *us_p)
{
  /* Dummy, encoding is done along the way by adding tiles
   * to the current 'SculptUndoStep' added by encode_init. */
  SculptUndoStep *us = (SculptUndoStep *)us_p;
  us->step.data_size = us->data.undo_size;

  SculptUndoNode *unode = static_cast<SculptUndoNode *>(us->data.nodes.last);
  if (unode && unode->type == SCULPT_UNDO_DYNTOPO_END) {
    us->step.use_memfile_step = true;
  }
  us->step.is_applied = true;

  if (!BLI_listbase_is_empty(&us->data.nodes)) {
    bmain->is_memfile_undo_flush_needed = true;
  }

  return true;
}

static void sculpt_undosys_step_decode_undo_impl(bContext *C,
                                                 Depsgraph *depsgraph,
                                                 SculptUndoStep *us)
{
  BLI_assert(us->step.is_applied == true);
  sculpt_undo_restore_list(C, depsgraph, &us->data.nodes, -1);
  us->step.is_applied = false;

  sculpt_undo_print_nodes(CTX_data_active_object(C), us);
}

static void sculpt_undosys_step_decode_redo_impl(bContext *C,
                                                 Depsgraph *depsgraph,
                                                 SculptUndoStep *us)
{
  BLI_assert(us->step.is_applied == false);
  sculpt_undo_restore_list(C, depsgraph, &us->data.nodes, 1);
  us->step.is_applied = true;

  sculpt_undo_print_nodes(CTX_data_active_object(C), us);
}

static void sculpt_undosys_step_decode_undo(bContext *C,
                                            Depsgraph *depsgraph,
                                            SculptUndoStep *us,
                                            const bool is_final)
{
  /* Walk forward over any applied steps of same type,
   * then walk back in the next loop, un-applying them. */
  SculptUndoStep *us_iter = us;
  while (us_iter->step.next && (us_iter->step.next->type == us_iter->step.type)) {
    if (us_iter->step.next->is_applied == false) {
      break;
    }
    us_iter = (SculptUndoStep *)us_iter->step.next;
  }

  while ((us_iter != us) || (!is_final && us_iter == us)) {
    BLI_assert(us_iter->step.type == us->step.type); /* Previous loop ensures this. */

    sculpt_undo_set_active_layer(C, &((SculptUndoStep *)us_iter)->active_attr_start, false);
    sculpt_undo_set_active_layer(C, &((SculptUndoStep *)us_iter)->active_color_start, true);

    sculpt_undosys_step_decode_undo_impl(C, depsgraph, us_iter);
    // sculpt_undo_set_active_layer(C, &((SculptUndoStep *)us_iter)->active_attr_start);

    if (us_iter == us) {
      if (us_iter->step.prev && us_iter->step.prev->type == BKE_UNDOSYS_TYPE_SCULPT) {
        sculpt_undo_set_active_layer(
            C, &((SculptUndoStep *)us_iter->step.prev)->active_attr_end, false);
        sculpt_undo_set_active_layer(
            C, &((SculptUndoStep *)us_iter->step.prev)->active_color_end, true);
      }
      break;
    }

    us_iter = (SculptUndoStep *)us_iter->step.prev;
  }
}

static void sculpt_undosys_step_decode_redo(bContext *C, Depsgraph *depsgraph, SculptUndoStep *us)
{
  SculptUndoStep *us_iter = us;
  while (us_iter->step.prev && (us_iter->step.prev->type == us_iter->step.type)) {
    if (us_iter->step.prev->is_applied == true) {
      break;
    }
    us_iter = (SculptUndoStep *)us_iter->step.prev;
  }
  while (us_iter && (us_iter->step.is_applied == false)) {
    sculpt_undo_set_active_layer(C, &((SculptUndoStep *)us_iter)->active_attr_start, false);
    sculpt_undo_set_active_layer(C, &((SculptUndoStep *)us_iter)->active_color_start, true);
    sculpt_undosys_step_decode_redo_impl(C, depsgraph, us_iter);

    if (us_iter == us) {
      sculpt_undo_set_active_layer(C, &((SculptUndoStep *)us_iter)->active_attr_end, false);
      sculpt_undo_set_active_layer(C, &((SculptUndoStep *)us_iter)->active_color_end, true);
      break;
    }
    us_iter = (SculptUndoStep *)us_iter->step.next;
  }
}

static void sculpt_undosys_step_decode(
    bContext *C, Main *bmain, UndoStep *us_p, const eUndoStepDir dir, bool is_final)
{
  /* NOTE: behavior for undo/redo closely matches image undo. */
  BLI_assert(dir != STEP_INVALID);

  Depsgraph *depsgraph = CTX_data_ensure_evaluated_depsgraph(C);

  /* Ensure sculpt mode. */
  {
    Scene *scene = CTX_data_scene(C);
    ViewLayer *view_layer = CTX_data_view_layer(C);
    BKE_view_layer_synced_ensure(scene, view_layer);
    Object *ob = BKE_view_layer_active_object_get(view_layer);
    if (ob && (ob->type == OB_MESH)) {
      if (ob->mode & (OB_MODE_SCULPT | OB_MODE_VERTEX_PAINT)) {
        /* Pass. */
      }
      else {
        ED_object_mode_generic_exit(bmain, depsgraph, scene, ob);

        /* Sculpt needs evaluated state.
         * NOTE: needs to be done here, as #ED_object_mode_generic_exit will usually invalidate
         * (some) evaluated data. */
        BKE_scene_graph_evaluated_ensure(depsgraph, bmain);

        ED_object_sculptmode_enter_ex(bmain, depsgraph, scene, ob, true, nullptr, false);
      }

      if (ob->sculpt) {
        ob->sculpt->needs_flush_to_id = 1;
      }
      bmain->is_memfile_undo_flush_needed = true;
    }
    else {
      BLI_assert(0);
      return;
    }
  }

  SculptUndoStep *us = (SculptUndoStep *)us_p;
  if (dir == STEP_UNDO) {
    sculpt_undosys_step_decode_undo(C, depsgraph, us, is_final);
  }
  else if (dir == STEP_REDO) {
    sculpt_undosys_step_decode_redo(C, depsgraph, us);
  }
}

static void sculpt_undosys_step_free(UndoStep *us_p)
{
  SculptUndoStep *us = (SculptUndoStep *)us_p;
  sculpt_undo_free_list(&us->data.nodes);
}

void ED_sculpt_undo_geometry_begin(Object *ob, const wmOperator *op)
{
  SCULPT_undo_push_begin(ob, op);
  SCULPT_undo_push_node(ob, nullptr, SCULPT_UNDO_GEOMETRY);
}

void ED_sculpt_undo_geometry_begin_ex(Object *ob, const char *name)
{
  SCULPT_undo_push_begin_ex(ob, name);
  SCULPT_undo_push_node(ob, nullptr, SCULPT_UNDO_GEOMETRY);
}

void ED_sculpt_undo_geometry_end(Object *ob)
{
  SCULPT_undo_push_node(ob, nullptr, SCULPT_UNDO_GEOMETRY);
  SCULPT_undo_push_end(ob);
}

void ED_sculpt_undosys_type(UndoType *ut)
{
  ut->name = "Sculpt";
  ut->poll = nullptr; /* No poll from context for now. */
  ut->step_encode_init = sculpt_undosys_step_encode_init;
  ut->step_encode = sculpt_undosys_step_encode;
  ut->step_decode = sculpt_undosys_step_decode;
  ut->step_free = sculpt_undosys_step_free;

  ut->flags = UNDOTYPE_FLAG_DECODE_ACTIVE_STEP;

  ut->step_size = sizeof(SculptUndoStep);
}

/** \} */

/* -------------------------------------------------------------------- */
/** \name Utilities
 * \{ */

static UndoSculpt *sculpt_undosys_step_get_nodes(UndoStep *us_p)
{
  SculptUndoStep *us = (SculptUndoStep *)us_p;
  return &us->data;
}

static UndoSculpt *sculpt_undo_get_nodes()
{
  UndoStack *ustack = ED_undo_stack_get();

  if (!ustack) {  // happens during file load
    return nullptr;
  }

  UndoStep *us = BKE_undosys_stack_init_or_active_with_type(ustack, BKE_UNDOSYS_TYPE_SCULPT);
  return us ? sculpt_undosys_step_get_nodes(us) : nullptr;
}

/** \} */

/* -------------------------------------------------------------------- */
/** \name Undo for changes happening on a base mesh for multires sculpting.
 *
 * Use this for multires operators which changes base mesh and which are to be
 * possible. Example of such operators is Apply Base.
 *
 * Usage:
 *
 *   static int operator_exec((bContext *C, wmOperator *op) {
 *
 *      ED_sculpt_undo_push_mixed_begin(C, op->type->name);
 *      // Modify base mesh.
 *      ED_sculpt_undo_push_mixed_end(C, op->type->name);
 *
 *      return OPERATOR_FINISHED;
 *   }
 *
 * If object is not in sculpt mode or sculpt does not happen on multires then
 * regular ED_undo_push() is used.
 * *
 * \{ */

static bool sculpt_undo_use_multires_mesh(bContext *C)
{
  if (BKE_paintmode_get_active_from_context(C) != PAINT_MODE_SCULPT) {
    return false;
  }

  Object *object = CTX_data_active_object(C);
  SculptSession *sculpt_session = object->sculpt;

  return sculpt_session->multires.active;
}

static void sculpt_undo_push_all_grids(Object *object)
{
  SculptSession *ss = object->sculpt;

  /* It is possible that undo push is done from an object state where there is no PBVH. This
   * happens, for example, when an operation which tagged for geometry update was performed prior
   * to the current operation without making any stroke in between.
   *
   * Skip pushing nodes based on the following logic: on redo SCULPT_UNDO_COORDS will ensure
   * PBVH for the new base geometry, which will have same coordinates as if we create PBVH here.
   */
  if (ss->pbvh == nullptr) {
    return;
  }

  Vector<PBVHNode *> nodes = blender::bke::pbvh::search_gather(ss->pbvh, nullptr, nullptr);
  for (PBVHNode *node : nodes) {
    SculptUndoNode *unode = SCULPT_undo_push_node(object, node, SCULPT_UNDO_COORDS);
    unode->node = nullptr;
  }
}

void ED_sculpt_undo_push_multires_mesh_begin(bContext *C, const char *str)
{
  if (!sculpt_undo_use_multires_mesh(C)) {
    return;
  }

  Object *object = CTX_data_active_object(C);

  SCULPT_undo_push_begin_ex(object, str);

  SculptUndoNode *geometry_unode = SCULPT_undo_push_node(object, nullptr, SCULPT_UNDO_GEOMETRY);
  geometry_unode->geometry_clear_pbvh = false;

  sculpt_undo_push_all_grids(object);
}

void ED_sculpt_undo_push_multires_mesh_end(bContext *C, const char *str)
{
  if (!sculpt_undo_use_multires_mesh(C)) {
    ED_undo_push(C, str);
    return;
  }

  Object *object = CTX_data_active_object(C);

  SculptUndoNode *geometry_unode = SCULPT_undo_push_node(object, nullptr, SCULPT_UNDO_GEOMETRY);
  geometry_unode->geometry_clear_pbvh = false;

  SCULPT_undo_push_end(object);
}

/** \} */

void ED_sculpt_fast_save_bmesh(Object *ob)
{
  SculptSession *ss = ob->sculpt;
  BMesh *bm = ss->bm;

  if (!bm || !ss) {
    return;
  }

  struct BMeshToMeshParams params = {};
  params.update_shapekey_indices = true;
  BM_mesh_bm_to_me(nullptr, bm, (Mesh *)ob->data, &params);
}<|MERGE_RESOLUTION|>--- conflicted
+++ resolved
@@ -30,12 +30,8 @@
  * Operators must have the OPTYPE_UNDO flag set for this to work properly.
  */
 
-<<<<<<< HEAD
-#include <stddef.h>
-#include <string.h>
-=======
 #include <cstddef>
->>>>>>> dd9a9278
+#include <cstring>
 
 #include "MEM_guardedalloc.h"
 
@@ -752,7 +748,7 @@
   BM_ELEM_CD_SET_INT(v, data->cd_vert_node_offset, -1);
 }
 
-static void bmesh_undo_on_face_kill(BMFace *f, void *userdata)
+ATTR_NO_OPT static void bmesh_undo_on_face_kill(BMFace *f, void *userdata)
 {
   BmeshUndoData *data = (BmeshUndoData *)userdata;
   int ni = BM_ELEM_CD_GET_INT(f, data->cd_face_node_offset);
@@ -1425,9 +1421,6 @@
   }
 
   DEG_id_tag_update(&ob->id, ID_RECALC_SHADING);
-#ifdef DEBUG_SHOW_SCULPT_BM_UV_EDGES
-  SCULPT_tag_uveditor_update(C, depsgraph, ob);
-#endif
 
   sculpt_undo_print_nodes(ob, nullptr);
 
@@ -1437,8 +1430,7 @@
      * ensure object is updated after the node is handled. */
     const SculptUndoNode *first_unode = (const SculptUndoNode *)lb->first;
     if (first_unode->type != SCULPT_UNDO_GEOMETRY &&
-        first_unode->type != SCULPT_UNDO_DYNTOPO_BEGIN)
-    {
+        first_unode->type != SCULPT_UNDO_DYNTOPO_BEGIN) {
       BKE_sculpt_update_object_for_edit(depsgraph, ob, false, need_mask, false);
     }
 
@@ -2203,18 +2195,8 @@
       BM_log_full_mesh(ss->bm, ss->bm_log);
     }
     else if (type == SCULPT_UNDO_DYNTOPO_BEGIN) {
-<<<<<<< HEAD
       unode->bm_log = ss->bm_log;
       unode->bm_entry = BM_log_entry_add(ss->bm, ss->bm_log);
-=======
-      /* Store a copy of the mesh's current vertices, loops, and
-       * faces. A full copy like this is needed because entering
-       * dynamic-topology immediately does topological edits
-       * (converting faces to triangles) that the BMLog can't
-       * fully restore from. */
-      SculptUndoNodeGeometry *geometry = &unode->geometry_bmesh_enter;
-      sculpt_undo_geometry_store_data(geometry, ob);
->>>>>>> dd9a9278
 
       BM_log_full_mesh(ss->bm, ss->bm_log);
     }
@@ -2667,15 +2649,11 @@
   UndoSculpt *usculpt = sculpt_undo_get_nodes();
 
   /* We don't need normals in the undo stack. */
-<<<<<<< HEAD
-  for (unode = (SculptUndoNode *)usculpt->nodes.first; unode; unode = unode->next) {
+  LISTBASE_FOREACH (SculptUndoNode *, unode, &usculpt->nodes) {
     if (unode->bm_entry) {
       update_unode_bmesh_memsize(unode);
     }
 
-=======
-  LISTBASE_FOREACH (SculptUndoNode *, unode, &usculpt->nodes) {
->>>>>>> dd9a9278
     if (unode->no) {
       usculpt->undo_size -= MEM_allocN_len(unode->no);
       MEM_freeN(unode->no);
