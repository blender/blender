--- conflicted
+++ resolved
@@ -15,6 +15,7 @@
 #include "BLI_array.hh"
 #include "BLI_array_utils.hh"
 #include "BLI_bit_vector.hh"
+#include "BLI_enumerable_thread_specific.hh"
 #include "BLI_function_ref.hh"
 #include "BLI_hash.h"
 #include "BLI_math_matrix.h"
@@ -137,6 +138,7 @@
 }
 
 /* Draw Face Sets Brush. */
+constexpr float FACE_SET_BRUSH_MIN_FADE = 0.05f;
 static void do_draw_face_sets_brush_task(Object *ob,
                                          const Brush *brush,
                                          bool have_fset_automasking,
@@ -155,14 +157,9 @@
   const MutableSpan<float3> positions = SCULPT_mesh_deformed_positions_get(ss);
   auto_mask::NodeData automask_data = auto_mask::node_begin(*ob, ss->cache->automasking, *node);
 
-<<<<<<< HEAD
   /* Ensure automasking data is up to date. */
   if (ss->cache->automasking) {
     PBVHVertexIter vd;
-=======
-        for (const int face_i : ss->vert_to_face_map[vd.index]) {
-          const IndexRange face = ss->faces[face_i];
->>>>>>> 5b9dcbdb
 
     BKE_pbvh_vertex_iter_begin (ss->pbvh, node, vd, PBVH_ITER_ALL) {
       auto_mask::node_update(automask_data, vd);
@@ -294,14 +291,7 @@
                                                                 thread_id,
                                                                 &automask_data);
 
-<<<<<<< HEAD
     smooth::relax_vertex(ss, &vd, fade * bstrength, SCULPT_BOUNDARY_FACE_SET, vd.co);
-    if (vd.is_mesh) {
-      BKE_pbvh_vert_tag_update_normal(ss->pbvh, vd.vertex);
-    }
-=======
-    smooth::relax_vertex(ss, &vd, fade * bstrength, relax_face_sets, vd.co);
->>>>>>> 5b9dcbdb
   }
   BKE_pbvh_vertex_iter_end;
 }
@@ -410,9 +400,29 @@
   return 1;
 }
 
-<<<<<<< HEAD
-=======
-/* Face Sets Operators */
+static void face_sets_update(Object &object,
+                             const Span<PBVHNode *> nodes,
+                             const FunctionRef<void(Span<int>, MutableSpan<int>)> calc_face_sets)
+{
+  PBVH &pbvh = *object.sculpt->pbvh;
+  Mesh &mesh = *static_cast<Mesh *>(object.data);
+  bke::SpanAttributeWriter<int> face_sets = ensure_face_sets_mesh(object);
+
+  Array<int> indices(mesh.faces_num);
+  for (int i = 0; i < mesh.faces_num; i++) {
+    indices[i] = i;
+  }
+
+  for (int i = 0; i < mesh.faces_num; i++) {
+    calc_face_sets(indices, face_sets.span);
+  }
+
+  for (PBVHNode *node : nodes) {
+    BKE_pbvh_node_mark_update_face_sets(node);
+  }
+
+  face_sets.finish();
+}
 
 enum class CreateMode {
   Masked = 0,
@@ -446,69 +456,59 @@
     }
   });
   attributes.remove(".sculpt_face_set");
-}
-
->>>>>>> 5b9dcbdb
+  BKE_sculptsession_sync_attributes(&object, &mesh, false);
+}
+
 static int sculpt_face_set_create_exec(bContext *C, wmOperator *op)
 {
-  using namespace blender;
-  Object *ob = CTX_data_active_object(C);
-  SculptSession *ss = ob->sculpt;
-  Depsgraph *depsgraph = CTX_data_depsgraph_pointer(C);
-
-  const int mode = RNA_enum_get(op->ptr, "mode");
-
-  /* Dyntopo not supported. */
-  if (BKE_pbvh_type(ss->pbvh) == PBVH_BMESH) {
-    return OPERATOR_CANCELLED;
-  }
-
-  Mesh *mesh = static_cast<Mesh *>(ob->data);
-
-  BKE_sculpt_update_object_for_edit(depsgraph, ob, mode == SCULPT_FACE_SET_MASKED);
-  BKE_sculpt_face_sets_ensure(ob);
-
-  const int tot_vert = SCULPT_vertex_count_get(ss);
-  float threshold = 0.5f;
-
-  PBVH *pbvh = ob->sculpt->pbvh;
-  Vector<PBVHNode *> nodes = blender::bke::pbvh::search_gather(pbvh, {});
-
-  if (nodes.is_empty()) {
-    return OPERATOR_CANCELLED;
-  }
-
-  undo::push_begin(ob, op);
-  for (PBVHNode *node : nodes) {
-    undo::push_node(ob, node, undo::Type::FaceSet);
-  }
-
-  const int next_face_set = find_next_available_id(*ob);
-
-  if (mode == SCULPT_FACE_SET_MASKED) {
-    for (int i = 0; i < tot_vert; i++) {
-      PBVHVertRef vertex = BKE_pbvh_index_to_vertex(ss->pbvh, i);
-
-      if (SCULPT_vertex_mask_get(ss, vertex) >= threshold && hide::vert_visible_get(ss, vertex)) {
-        vert_face_set_set(ss, vertex, next_face_set);
-      }
-    }
-<<<<<<< HEAD
-  }
-
-  if (mode == SCULPT_FACE_SET_VISIBLE) {
-
-    /* If all vertices in the sculpt are visible, create the new face set and update the default
-     * color. This way the new face set will be white, which is a quick way of disabling all face
-     * sets and the performance hit of rendering the overlay. */
-    bool all_visible = true;
-    for (int i = 0; i < tot_vert; i++) {
-      PBVHVertRef vertex = BKE_pbvh_index_to_vertex(ss->pbvh, i);
-
-      if (!hide::vert_visible_get(ss, vertex)) {
-        all_visible = false;
-        break;
-=======
+  Object &object = *CTX_data_active_object(C);
+  SculptSession &ss = *object.sculpt;
+  Depsgraph &depsgraph = *CTX_data_depsgraph_pointer(C);
+  const CreateMode mode = CreateMode(RNA_enum_get(op->ptr, "mode"));
+
+  BKE_sculpt_update_object_for_edit(&depsgraph, &object, false);
+
+  bool is_bmesh = BKE_pbvh_type(ss.pbvh) == PBVH_BMESH;
+  if (is_bmesh) {
+    /* Run operator on original mesh and flush back to bmesh. */
+    BKE_sculptsession_bm_to_me_for_render(&object);
+  }
+
+  Mesh &mesh = *static_cast<Mesh *>(object.data);
+  const bke::AttributeAccessor attributes = mesh.attributes();
+
+  undo::push_begin(&object, op);
+
+  const int next_face_set = find_next_available_id(object);
+
+  Vector<PBVHNode *> nodes = bke::pbvh::search_gather(ss.pbvh, {});
+  switch (mode) {
+    case CreateMode::Masked: {
+      const OffsetIndices faces = mesh.faces();
+      const Span<int> corner_verts = mesh.corner_verts();
+      const VArraySpan<bool> hide_poly = *attributes.lookup<bool>(".hide_poly",
+                                                                  bke::AttrDomain::Face);
+      const VArraySpan<float> mask = *attributes.lookup<float>(".sculpt_mask",
+                                                               bke::AttrDomain::Point);
+      if (!mask.is_empty()) {
+        face_sets_update(object, nodes, [&](const Span<int> indices, MutableSpan<int> face_sets) {
+          for (const int i : indices.index_range()) {
+            if (!hide_poly.is_empty() && hide_poly[indices[i]]) {
+              continue;
+            }
+            const Span<int> face_verts = corner_verts.slice(faces[indices[i]]);
+            if (!std::any_of(face_verts.begin(), face_verts.end(), [&](const int vert) {
+                  return mask[vert] > 0.5f;
+                }))
+            {
+              continue;
+            }
+            face_sets[i] = next_face_set;
+          }
+        });
+      }
+      break;
+    }
     case CreateMode::Visible: {
       const VArray<bool> hide_poly = *attributes.lookup<bool>(".hide_poly", bke::AttrDomain::Face);
       switch (array_utils::booleans_mix_calc(hide_poly)) {
@@ -531,49 +531,45 @@
                 }
               });
           break;
->>>>>>> 5b9dcbdb
-      }
-    }
-
-    if (all_visible) {
-      mesh->face_sets_color_default = next_face_set;
-    }
-
-    for (int i = 0; i < tot_vert; i++) {
-      PBVHVertRef vertex = BKE_pbvh_index_to_vertex(ss->pbvh, i);
-
-      if (hide::vert_visible_get(ss, vertex)) {
-        vert_face_set_set(ss, vertex, next_face_set);
-      }
-    }
-  }
-
-  if (mode == SCULPT_FACE_SET_ALL) {
-    for (int i = 0; i < tot_vert; i++) {
-      PBVHVertRef vertex = BKE_pbvh_index_to_vertex(ss->pbvh, i);
-
-      vert_face_set_set(ss, vertex, next_face_set);
-    }
-  }
-
-  if (mode == SCULPT_FACE_SET_SELECTION) {
-    const bke::AttributeAccessor attributes = mesh->attributes();
-    const VArraySpan<bool> select_poly = *attributes.lookup_or_default<bool>(
-        ".select_poly", bke::AttrDomain::Face, false);
-    threading::parallel_for(select_poly.index_range(), 4096, [&](const IndexRange range) {
-      for (const int i : range) {
-        if (select_poly[i]) {
-          ss->face_sets[i] = next_face_set;
+      }
+      break;
+    }
+    case CreateMode::All: {
+      face_sets_update(
+          object, nodes, [&](const Span<int> /*indices*/, MutableSpan<int> face_sets) {
+            face_sets.fill(next_face_set);
+          });
+      break;
+    }
+    case CreateMode::Selection: {
+      const VArraySpan<bool> select_poly = *attributes.lookup_or_default<bool>(
+          ".select_poly", bke::AttrDomain::Face, false);
+      face_sets_update(object, nodes, [&](const Span<int> indices, MutableSpan<int> face_sets) {
+        for (const int i : indices.index_range()) {
+          if (select_poly[indices[i]]) {
+            face_sets[i] = next_face_set;
+          }
         }
-      }
-    });
-  }
-
-  for (PBVHNode *node : nodes) {
-    BKE_pbvh_node_mark_redraw(node);
-  }
-
-  undo::push_end(ob);
+      });
+
+      break;
+    }
+  }
+
+  if (is_bmesh) {
+    /* Load face sets back into bmesh. */
+    BMFace *f;
+    BMIter iter;
+    int i;
+    int cd_fset = CustomData_get_offset_named(&ss.bm->pdata, CD_PROP_INT32, ".sculpt_face_set");
+    const int *face_sets = static_cast<const int *>(
+        CustomData_get_layer_named(&mesh.vert_data, CD_PROP_INT32, ".sculpt_face_set"));
+
+    BM_ITER_MESH_INDEX (f, &iter, ss.bm, BM_FACES_OF_MESH, i) {
+      BM_ELEM_CD_SET_INT(f, cd_fset, face_sets[i]);
+    }
+  }
+  undo::push_end(&object);
 
   SCULPT_tag_update_overlays(C);
 
@@ -779,14 +775,14 @@
   if (ss->bm) {
     BKE_sculptsession_bm_to_me_for_render(ob);
 
-    if (!ss->epmap.is_empty()) {
-      ss->epmap = {};
+    if (!ss->edge_to_face_map.is_empty()) {
+      ss->edge_to_face_map = {};
       ss->edge_to_face_indices = {};
       ss->edge_to_face_offsets = {};
     }
 
-    if (!ss->pmap.is_empty()) {
-      ss->pmap = {};
+    if (!ss->vert_to_face_map.is_empty()) {
+      ss->vert_to_face_map = {};
     }
   }
 
@@ -1201,63 +1197,21 @@
   ot->flag = OPTYPE_REGISTER | OPTYPE_UNDO;
 }
 
-enum eSculptFaceSetEditMode {
-  SCULPT_FACE_SET_EDIT_GROW = 0,
-  SCULPT_FACE_SET_EDIT_SHRINK = 1,
-  SCULPT_FACE_SET_EDIT_DELETE_GEOMETRY = 2,
-  SCULPT_FACE_SET_EDIT_FAIR_POSITIONS = 3,
-  SCULPT_FACE_SET_EDIT_FAIR_TANGENCY = 4,
+enum class EditMode {
+  Grow = 0,
+  Shrink = 1,
+  DeleteGeometry = 2,
+  FairPositions = 3,
+  FairTangency = 4,
 };
 
-static EnumPropertyItem prop_sculpt_face_sets_edit_types[] = {
-    {
-        SCULPT_FACE_SET_EDIT_GROW,
-        "GROW",
-        0,
-        "Grow Face Set",
-        "Grows the Face Sets boundary by one face based on mesh topology",
-    },
-    {
-        SCULPT_FACE_SET_EDIT_SHRINK,
-        "SHRINK",
-        0,
-        "Shrink Face Set",
-        "Shrinks the Face Sets boundary by one face based on mesh topology",
-    },
-    {
-        SCULPT_FACE_SET_EDIT_DELETE_GEOMETRY,
-        "DELETE_GEOMETRY",
-        0,
-        "Delete Geometry",
-        "Deletes the faces that are assigned to the Face Set",
-    },
-    {
-        SCULPT_FACE_SET_EDIT_FAIR_POSITIONS,
-        "FAIR_POSITIONS",
-        0,
-        "Fair Positions",
-        "Creates a smooth as possible geometry patch from the Face Set minimizing changes in "
-        "vertex positions",
-    },
-    {
-        SCULPT_FACE_SET_EDIT_FAIR_TANGENCY,
-        "FAIR_TANGENCY",
-        0,
-        "Fair Tangency",
-        "Creates a smooth as possible geometry patch from the Face Set minimizing changes in "
-        "vertex tangents",
-    },
-    {0, nullptr, 0, nullptr, nullptr},
-};
-
-static void sculpt_face_set_grow_shrink(Object *ob,
-                                        SculptSession *ss,
-                                        const Array<int> prev_face_sets,
-                                        const int active_face_set_id,
-                                        const bool modify_hidden,
-                                        bool grow)
-{
-<<<<<<< HEAD
+static void sculpt_face_set_grow_shrink_bmesh(Object *ob,
+                                              SculptSession *ss,
+                                              const Array<int> prev_face_sets,
+                                              const int active_face_set_id,
+                                              const bool modify_hidden,
+                                              bool grow)
+{
   using namespace blender;
 
   Mesh *mesh = BKE_mesh_from_object(ob);
@@ -1275,37 +1229,58 @@
       continue;
     }
 
-    if (ss->bm) {
-      BMFace *f = reinterpret_cast<BMFace *>(face.i);
-      BMLoop *l = f->l_first;
-      BMIter iter;
-      BMFace *f2;
-
-      do {
-        BM_ITER_ELEM (f2, &iter, l->v, BM_FACES_OF_VERT) {
-          if (f2 == f || (!modify_hidden && BM_elem_flag_test(f2, BM_ELEM_HIDDEN))) {
-            continue;
-          }
-
-          PBVHFaceRef face2 = {reinterpret_cast<intptr_t>(f2)};
-          int face2_i = BKE_pbvh_face_to_index(ss->pbvh, face2);
-
-          if (grow) {
-            SCULPT_face_set_set(ss, face2, active_face_set_id);
-            modified_faces.append(face2);
-          }
-          else if (prev_face_sets[face2_i] != active_face_set_id) {
-            SCULPT_face_set_set(ss, face, prev_face_sets[face2_i]);
-            modified_faces.append(face);
-=======
+    BMFace *f = reinterpret_cast<BMFace *>(face.i);
+    BMLoop *l = f->l_first;
+    BMIter iter;
+    BMFace *f2;
+
+    do {
+      BM_ITER_ELEM (f2, &iter, l->v, BM_FACES_OF_VERT) {
+        if (f2 == f || (!modify_hidden && BM_elem_flag_test(f2, BM_ELEM_HIDDEN))) {
+          continue;
+        }
+
+        PBVHFaceRef face2 = {reinterpret_cast<intptr_t>(f2)};
+        int face2_i = BKE_pbvh_face_to_index(ss->pbvh, face2);
+
+        if (grow) {
+          SCULPT_face_set_set(ss, face2, active_face_set_id);
+          modified_faces.append(face2);
+        }
+        else if (prev_face_sets[face2_i] != active_face_set_id) {
+          SCULPT_face_set_set(ss, face, prev_face_sets[face2_i]);
+          modified_faces.append(face);
+        }
+      }
+    } while ((l = l->next) != f->l_first);
+  }
+
+  for (PBVHFaceRef face : modified_faces) {
+    face_mark_boundary_update(ss, face);
+  }
+}
+
+static void sculpt_face_set_grow_shrink(Object &object,
+                                        const EditMode mode,
+                                        const int active_face_set_id,
+                                        const bool modify_hidden,
+                                        wmOperator *op)
+{
   SculptSession &ss = *object.sculpt;
+  Array<int> prev_face_sets = duplicate_face_sets(object);
+
+  if (ss.bm) {
+    sculpt_face_set_grow_shrink_bmesh(
+        &object, &ss, prev_face_sets, active_face_set_id, modify_hidden, mode == EditMode::Grow);
+    return;
+  }
+
   Mesh &mesh = *static_cast<Mesh *>(object.data);
   const OffsetIndices faces = mesh.faces();
   const Span<int> corner_verts = mesh.corner_verts();
   const GroupedSpan<int> vert_to_face_map = ss.vert_to_face_map;
   const bke::AttributeAccessor attributes = mesh.attributes();
   const VArraySpan<bool> hide_poly = *attributes.lookup<bool>(".hide_poly", bke::AttrDomain::Face);
-  Array<int> prev_face_sets = duplicate_face_sets(mesh);
 
   undo::push_begin(&object, op);
 
@@ -1325,195 +1300,91 @@
             if (prev_face_sets[neighbor_face_index] == active_face_set_id) {
               face_sets[i] = active_face_set_id;
             }
->>>>>>> 5b9dcbdb
           }
         }
-      } while ((l = l->next) != f->l_first);
-    }
-    else {  //
-      for (const int vert_i : corner_verts.slice(faces[face_i])) {
-        const Span<int> vert_map = ss->pmap[vert_i];
-        for (int i : vert_map.index_range()) {
-          const int neighbor_face_index = vert_map[i];
-          if (neighbor_face_index == face_i) {
-            continue;
-          }
-
-          if (grow) {
-            ss->face_sets[neighbor_face_index] = active_face_set_id;
-            modified_faces.append(BKE_pbvh_index_to_face(ss->pbvh, neighbor_face_index));
-          }
-          else if (prev_face_sets[neighbor_face_index] != active_face_set_id) {
-            ss->face_sets[face_i] = prev_face_sets[neighbor_face_index];
-            modified_faces.append(face);
+      }
+      else {
+        if (prev_face_sets[face] == active_face_set_id) {
+          for (const int vert_i : corner_verts.slice(faces[face])) {
+            for (const int neighbor_face_index : vert_to_face_map[vert_i]) {
+              if (neighbor_face_index == face) {
+                continue;
+              }
+              if (prev_face_sets[neighbor_face_index] != active_face_set_id) {
+                face_sets[i] = prev_face_sets[neighbor_face_index];
+              }
+            }
           }
         }
       }
     }
-<<<<<<< HEAD
-  }
-
-  for (PBVHFaceRef face : modified_faces) {
-    face_mark_boundary_update(ss, face);
-  }
-=======
   });
 
   undo::push_end(&object);
->>>>>>> 5b9dcbdb
-}
-
-static bool check_single_face_set(SculptSession *ss, const bool check_visible_only)
-{
+}
+
+static bool check_single_face_set(const Object &object, const bool check_visible_only)
+{
+  const Mesh &mesh = *static_cast<const Mesh *>(object.data);
+  const bke::AttributeAccessor attributes = mesh.attributes();
+  const VArraySpan<bool> hide_poly = *attributes.lookup<bool>(".hide_poly", bke::AttrDomain::Face);
+  const VArraySpan<int> face_sets = *attributes.lookup<int>(".sculpt_face_set",
+                                                            bke::AttrDomain::Face);
+
+  if (face_sets.is_empty()) {
+    return true;
+  }
   int first_face_set = SCULPT_FACE_SET_NONE;
   if (check_visible_only) {
-    for (int f = 0; f < ss->totfaces; f++) {
-      PBVHFaceRef face = BKE_pbvh_index_to_face(ss->pbvh, f);
-      if (SCULPT_face_is_hidden(ss, face)) {
+    for (const int i : face_sets.index_range()) {
+      if (!hide_poly.is_empty() && hide_poly[i]) {
         continue;
       }
-
-      first_face_set = SCULPT_face_set_get(ss, face);
-      break;
-    }
-  }
-  else if (ss->totfaces > 0) {
-    PBVHFaceRef face = BKE_pbvh_index_to_face(ss->pbvh, 0);
-    first_face_set = SCULPT_face_set_get(ss, face);
+      first_face_set = face_sets[i];
+      break;
+    }
   }
   else {
-    first_face_set = SCULPT_FACE_SET_NONE;
+    first_face_set = face_sets[0];
   }
 
   if (first_face_set == SCULPT_FACE_SET_NONE) {
     return true;
   }
 
-  for (int f = 0; f < ss->totfaces; f++) {
-    PBVHFaceRef face = BKE_pbvh_index_to_face(ss->pbvh, f);
-
-    if (check_visible_only && SCULPT_face_is_hidden(ss, face)) {
+  for (const int i : face_sets.index_range()) {
+    if (check_visible_only && !hide_poly.is_empty() && hide_poly[i]) {
       continue;
     }
-    if (SCULPT_face_set_get(ss, face) != first_face_set) {
+    if (face_sets[i] != first_face_set) {
       return false;
     }
   }
   return true;
 }
 
-/* Deletes geometry without destroying the underlying PBVH. */
-static void sculpt_face_set_delete_geometry_bmesh(Object *ob, BMesh *bm)
-{
-  SculptSession *ss = ob->sculpt;
-  BMIter iter;
-
-  Vector<PBVHNode *> nodes = blender::bke::pbvh::search_gather(ss->pbvh, nullptr);
-  for (PBVHNode *node : nodes) {
-    /* Only need to do this once. */
-    undo::ensure_dyntopo_node_undo(ob, node, undo::Type::None);
-    break;
-  }
-
-  /* Tag verts/edges for deletion. */
-  BMFace *f;
-  BM_ITER_MESH (f, &iter, ss->bm, BM_FACES_OF_MESH) {
-    if (!BM_elem_flag_test(f, BM_ELEM_TAG)) {
-      continue;
-    }
-
-    BMLoop *l = f->l_first;
-    do {
-      BM_elem_flag_enable(l->v, BM_ELEM_TAG);
-      BM_elem_flag_enable(l->e, BM_ELEM_TAG);
-    } while ((l = l->next) != f->l_first);
-  }
-
-  /* Untag any shared verts/edges we want to keep. */
-  BM_ITER_MESH (f, &iter, ss->bm, BM_FACES_OF_MESH) {
-    if (BM_elem_flag_test(f, BM_ELEM_TAG)) {
-      continue;
-    }
-
-    BMLoop *l = f->l_first;
-    do {
-      BM_elem_flag_disable(l->v, BM_ELEM_TAG);
-      BM_elem_flag_disable(l->e, BM_ELEM_TAG);
-    } while ((l = l->next) != f->l_first);
-  }
-
-  BMVert *v;
-  BM_ITER_MESH (v, &iter, ss->bm, BM_VERTS_OF_MESH) {
-    if (BM_elem_flag_test(v, BM_ELEM_TAG)) {
-      BKE_pbvh_bmesh_remove_vertex(ss->pbvh, v, false);
-    }
-  }
-
-  BM_ITER_MESH (f, &iter, ss->bm, BM_FACES_OF_MESH) {
-    if (!BM_elem_flag_test(f, BM_ELEM_TAG)) {
-      continue;
-    }
-
-    BKE_pbvh_bmesh_remove_face(ss->pbvh, f, true);
-
-    BM_idmap_release(ss->bm_idmap, reinterpret_cast<BMElem *>(f), true);
-    BM_face_kill(bm, f);
-  }
-
-  BMEdge *e;
-  BM_ITER_MESH (e, &iter, ss->bm, BM_EDGES_OF_MESH) {
-    if (BM_elem_flag_test(e, BM_ELEM_TAG)) {
-      BM_log_edge_removed(ss->bm, ss->bm_log, e);
-      BM_idmap_release(ss->bm_idmap, reinterpret_cast<BMElem *>(e), true);
-      BM_edge_kill(bm, e);
-    }
-  }
-
-  BM_ITER_MESH (v, &iter, ss->bm, BM_VERTS_OF_MESH) {
-    if (BM_elem_flag_test(v, BM_ELEM_TAG)) {
-      BM_log_vert_removed(ss->bm, ss->bm_log, v);
-      BM_idmap_release(ss->bm_idmap, reinterpret_cast<BMElem *>(v), true);
-      BM_vert_kill(bm, v);
-    }
-  }
-
-  ss->totfaces = bm->totface;
-  ss->totvert = bm->totvert;
-
-  blender::bke::dyntopo::after_stroke(ss->pbvh, true);
-  bke::pbvh::update_bounds(*ss->pbvh, PBVH_UpdateBB | PBVH_UpdateOriginalBB);
-}
-
 static void sculpt_face_set_delete_geometry(Object *ob,
-                                            SculptSession *ss,
                                             const int active_face_set_id,
                                             const bool modify_hidden)
 {
-
-  Mesh *mesh = static_cast<Mesh *>(ob->data);
-  BMesh *bm;
-
-  if (!ss->bm) {
-    const BMAllocTemplate allocsize = BMALLOC_TEMPLATE_FROM_ME(mesh);
+  Mesh &mesh = *static_cast<Mesh *>(ob->data);
+  SculptSession *ss = ob->sculpt;
+  const bke::AttributeAccessor attributes = mesh.attributes();
+  const VArraySpan<bool> hide_poly = *attributes.lookup<bool>(".hide_poly", bke::AttrDomain::Face);
+  const VArraySpan<int> face_sets = *attributes.lookup<int>(".sculpt_face_set",
+                                                            bke::AttrDomain::Face);
+  BMesh *bm = ss->bm;
+
+  if (!bm) {
+    const BMAllocTemplate allocsize = BMALLOC_TEMPLATE_FROM_ME(&mesh);
     BMeshCreateParams create_params{};
-
+    create_params.use_toolflags = true;
     bm = BM_mesh_create(&allocsize, &create_params);
 
     BMeshFromMeshParams convert_params{};
     convert_params.calc_vert_normal = true;
     convert_params.calc_face_normal = true;
-
-    BM_mesh_bm_from_me(bm, mesh, &convert_params);
-  }
-  else {
-    bm = ss->bm;
-  }
-
-  int cd_fset_offset = CustomData_get_offset_named(
-      &bm->pdata, CD_PROP_INT32, SCULPT_ATTRIBUTE_NAME(face_set));
-
-  if (cd_fset_offset == -1) {
-    return;
+    BM_mesh_bm_from_me(bm, &mesh, &convert_params);
   }
 
   BM_mesh_elem_table_init(bm, BM_FACE);
@@ -1522,33 +1393,25 @@
   BMIter iter;
   BMFace *f;
   BM_ITER_MESH (f, &iter, bm, BM_FACES_OF_MESH) {
-    if (!modify_hidden && BM_elem_flag_test(f, BM_ELEM_HIDDEN)) {
+    const int face_index = BM_elem_index_get(f);
+    if (!modify_hidden && !hide_poly.is_empty() && hide_poly[face_index]) {
       continue;
     }
-
-    int fset = BM_ELEM_CD_GET_INT(f, cd_fset_offset);
-    BM_elem_flag_set(f, BM_ELEM_TAG, fset == active_face_set_id);
-  }
-
-  if (ss->bm) {
-    sculpt_face_set_delete_geometry_bmesh(ob, bm);
-  }
-  else {
-    BM_mesh_delete_hflag_context(bm, BM_ELEM_TAG, DEL_FACES);
-  }
-
+    BM_elem_flag_set(f, BM_ELEM_TAG, face_sets[face_index] == active_face_set_id);
+  }
+  BM_mesh_delete_hflag_context(bm, BM_ELEM_TAG, DEL_FACES);
   BM_mesh_elem_hflag_disable_all(bm, BM_VERT | BM_EDGE | BM_FACE, BM_ELEM_TAG, false);
 
   if (!ss->bm) {
     BMeshToMeshParams bmesh_to_mesh_params{};
     bmesh_to_mesh_params.calc_object_remap = false;
-    BM_mesh_bm_to_me(nullptr, bm, mesh, &bmesh_to_mesh_params);
+    BM_mesh_bm_to_me(nullptr, bm, &mesh, &bmesh_to_mesh_params);
 
     BM_mesh_free(bm);
   }
-
-  BKE_sculptsession_update_attr_refs(ob);
-  SCULPT_update_all_valence_boundary(ob);
+  else {
+    SCULPT_pbvh_clear(ob);
+  }
 }
 
 static void sculpt_face_set_edit_fair_face_set(Object *ob,
@@ -1561,114 +1424,65 @@
 
   Mesh *mesh = static_cast<Mesh *>(ob->data);
   Vector<float3> orig_positions;
+  Vector<float3> positions;
   Vector<bool> fair_verts;
 
   orig_positions.resize(totvert);
   fair_verts.resize(totvert);
 
   SCULPT_boundary_info_ensure(ob);
-  SCULPT_vertex_random_access_ensure(ss);
 
   for (int i = 0; i < totvert; i++) {
     PBVHVertRef vertex = BKE_pbvh_index_to_vertex(ss->pbvh, i);
 
     orig_positions[i] = SCULPT_vertex_co_get(ss, vertex);
-    fair_verts[i] = !SCULPT_vertex_is_boundary(ss, vertex, SCULPT_BOUNDARY_MESH) &&
+    positions[i] = orig_positions[i];
+    fair_verts[i] = !SCULPT_vertex_is_boundary(ss, vertex, SCULPT_BOUNDARY_FACE_SET) &&
                     vert_has_face_set(ss, vertex, active_face_set_id) &&
                     vert_has_unique_face_set(ss, vertex);
   }
 
-  blender::MutableSpan<float3> positions;
-
-  if (ss->bm) {
-    BKE_bmesh_prefair_and_fair_verts(ss->bm, fair_verts.data(), fair_order);
-  }
-  else {
-    positions = SCULPT_mesh_deformed_positions_get(ss);
-    BKE_mesh_prefair_and_fair_verts(mesh, positions, fair_verts.data(), fair_order);
-  }
+  MutableSpan<float3> mesh_positions = SCULPT_mesh_deformed_positions_get(ss);
+  BKE_mesh_prefair_and_fair_verts(mesh, positions, fair_verts.data(), fair_order);
+
+  bool has_bmesh = ss->bm;
 
   for (int i = 0; i < totvert; i++) {
-    PBVHVertRef vertex = BKE_pbvh_index_to_vertex(ss->pbvh, i);
-    float *co = ss->bm ? reinterpret_cast<BMVert *>(vertex.i)->co : &positions[i][0];
-
     if (fair_verts[i]) {
-<<<<<<< HEAD
-      interp_v3_v3v3(co, orig_positions[i], co, strength);
-=======
       interp_v3_v3v3(positions[i], orig_positions[i], positions[i], strength);
->>>>>>> 5b9dcbdb
-    }
-  }
-}
-
-static Array<int> save_face_sets(SculptSession *ss)
-{
-  Array<int> prev_face_sets(ss->totfaces);
-
-  for (int i = 0; i < ss->totfaces; i++) {
-    PBVHFaceRef face = BKE_pbvh_index_to_face(ss->pbvh, i);
-
-    prev_face_sets[i] = ss->attrs.face_set ? SCULPT_face_set_get(ss, face) : 0;
-  }
-
-  return prev_face_sets;
-}
-
-static void sculpt_face_set_apply_edit(Object *ob,
-                                       const int active_face_set_id,
-                                       const int mode,
-                                       const bool modify_hidden,
-                                       const float strength = 0.0f)
-{
-  SculptSession *ss = ob->sculpt;
-
-  switch (mode) {
-    case SCULPT_FACE_SET_EDIT_GROW: {
-      sculpt_face_set_grow_shrink(
-          ob, ss, save_face_sets(ss), active_face_set_id, modify_hidden, true);
-      break;
-    }
-    case SCULPT_FACE_SET_EDIT_SHRINK: {
-      sculpt_face_set_grow_shrink(
-          ob, ss, save_face_sets(ss), active_face_set_id, modify_hidden, false);
-      break;
-    }
-    case SCULPT_FACE_SET_EDIT_DELETE_GEOMETRY:
-      sculpt_face_set_delete_geometry(ob, ss, active_face_set_id, modify_hidden);
-      break;
-    case SCULPT_FACE_SET_EDIT_FAIR_POSITIONS:
-      sculpt_face_set_edit_fair_face_set(
-          ob, active_face_set_id, MESH_FAIRING_DEPTH_POSITION, strength);
-      break;
-    case SCULPT_FACE_SET_EDIT_FAIR_TANGENCY:
-      sculpt_face_set_edit_fair_face_set(
-          ob, active_face_set_id, MESH_FAIRING_DEPTH_TANGENCY, strength);
-      break;
-  }
-}
-
-static bool sculpt_face_set_edit_is_operation_valid(SculptSession *ss,
-                                                    const eSculptFaceSetEditMode mode,
+
+      if (has_bmesh) {
+        BMVert *v = BM_vert_at_index(ss->bm, i);
+        copy_v3_v3(v->co, positions[i]);
+      }
+      else {
+        mesh_positions[i] = positions[i];
+      }
+    }
+  }
+}
+
+static bool sculpt_face_set_edit_is_operation_valid(const Object &object,
+                                                    const EditMode mode,
                                                     const bool modify_hidden)
 {
-  if (mode == SCULPT_FACE_SET_EDIT_DELETE_GEOMETRY) {
-    if (BKE_pbvh_type(ss->pbvh) == PBVH_GRIDS) {
+  if (mode == EditMode::DeleteGeometry) {
+    if (BKE_pbvh_type(object.sculpt->pbvh) == PBVH_GRIDS) {
       /* Modification of base mesh geometry requires special remapping of multi-resolution
        * displacement, which does not happen here.
-       * Disable delete operation. It can be supported in the future by doing similar
-       * displacement data remapping as what happens in the mesh edit mode. */
+       * Disable delete operation. It can be supported in the future by doing similar displacement
+       * data remapping as what happens in the mesh edit mode. */
       return false;
     }
-    if (check_single_face_set(ss, !modify_hidden)) {
+    if (check_single_face_set(object, !modify_hidden)) {
       /* Cancel the operator if the mesh only contains one Face Set to avoid deleting the
        * entire object. */
       return false;
     }
   }
 
-  if (ELEM(mode, SCULPT_FACE_SET_EDIT_FAIR_POSITIONS, SCULPT_FACE_SET_EDIT_FAIR_TANGENCY)) {
-    if (BKE_pbvh_type(ss->pbvh) == PBVH_GRIDS) {
+  if (ELEM(mode, EditMode::FairPositions, EditMode::FairTangency)) {
+    if (BKE_pbvh_type(object.sculpt->pbvh) == PBVH_GRIDS) {
       /* TODO: Multi-resolution topology representation using grids and duplicates can't be used
        * directly by the fair algorithm. Multi-resolution topology needs to be exposed in a
        * different way or converted to a mesh for this operation. */
@@ -1682,82 +1496,33 @@
 static void sculpt_face_set_edit_modify_geometry(bContext *C,
                                                  Object *ob,
                                                  const int active_face_set,
-                                                 const eSculptFaceSetEditMode mode,
+                                                 const EditMode mode,
                                                  const bool modify_hidden,
                                                  wmOperator *op)
 {
-  SculptSession *ss = ob->sculpt;
   Mesh *mesh = static_cast<Mesh *>(ob->data);
-
-  if (!ss->bm) {
-    undo::geometry_begin(ob, op);
-  }
-  else {
-    undo::push_begin(ob, op);
-  }
-
-  sculpt_face_set_apply_edit(ob, active_face_set, mode, modify_hidden);
-
-  if (!ss->bm) {
-    undo::geometry_end(ob);
-  }
-  else {
-    undo::push_end(ob);
-  }
-
-  if (BKE_pbvh_type(ob->sculpt->pbvh) != PBVH_BMESH) {
-    BKE_mesh_batch_cache_dirty_tag(mesh, BKE_MESH_BATCH_DIRTY_ALL);
-    DEG_id_tag_update(&ob->id, ID_RECALC_GEOMETRY);
-    WM_event_add_notifier(C, NC_GEOM | ND_DATA, mesh);
-  }
-}
-
-static void face_set_edit_do_post_visibility_updates(Object *ob, Span<PBVHNode *> nodes)
-{
-  SculptSession *ss = ob->sculpt;
-
-  /* Sync face sets visibility and vertex visibility as now all Face Sets are visible. */
-  hide::sync_all_from_faces(*ob);
-
-  for (PBVHNode *node : nodes) {
-    BKE_pbvh_node_mark_update_visibility(node);
-  }
-
-  bke::pbvh::update_visibility(*ss->pbvh);
-}
-
-static void sculpt_face_set_edit_modify_face_sets(Object *ob,
-                                                  const int active_face_set,
-                                                  const eSculptFaceSetEditMode mode,
-                                                  const bool modify_hidden,
-                                                  wmOperator *op)
-{
-  PBVH *pbvh = ob->sculpt->pbvh;
-  Vector<PBVHNode *> nodes = blender::bke::pbvh::search_gather(pbvh, {});
-
-  if (nodes.is_empty()) {
-    return;
-  }
-  undo::push_begin(ob, op);
-  for (PBVHNode *node : nodes) {
-    undo::push_node(ob, node, undo::Type::FaceSet);
-  }
-  sculpt_face_set_apply_edit(ob, active_face_set, mode, modify_hidden);
-  undo::push_end(ob);
-  face_set_edit_do_post_visibility_updates(ob, nodes);
-}
-
-static void sculpt_face_set_edit_modify_coordinates(bContext *C,
-                                                    Object *ob,
-                                                    const int active_face_set,
-                                                    const eSculptFaceSetEditMode mode,
-                                                    wmOperator *op)
+  undo::geometry_begin(ob, op);
+  switch (mode) {
+    case EditMode::DeleteGeometry:
+      sculpt_face_set_delete_geometry(ob, active_face_set, modify_hidden);
+      break;
+    default:
+      BLI_assert_unreachable();
+  }
+  undo::geometry_end(ob);
+  BKE_mesh_batch_cache_dirty_tag(mesh, BKE_MESH_BATCH_DIRTY_ALL);
+  DEG_id_tag_update(&ob->id, ID_RECALC_GEOMETRY);
+  WM_event_add_notifier(C, NC_GEOM | ND_DATA, mesh);
+}
+
+static void sculpt_face_set_edit_modify_coordinates(
+    bContext *C, Object *ob, const int active_face_set, const EditMode mode, wmOperator *op)
 {
   Sculpt *sd = CTX_data_tool_settings(C)->sculpt;
   SculptSession *ss = ob->sculpt;
   PBVH *pbvh = ss->pbvh;
 
-  Vector<PBVHNode *> nodes = blender::bke::pbvh::search_gather(pbvh, {});
+  Vector<PBVHNode *> nodes = bke::pbvh::search_gather(pbvh, {});
 
   const float strength = RNA_float_get(op->ptr, "strength");
 
@@ -1766,7 +1531,18 @@
     BKE_pbvh_node_mark_update(node);
     undo::push_node(ob, node, undo::Type::Position);
   }
-  sculpt_face_set_apply_edit(ob, active_face_set, mode, false, strength);
+  switch (mode) {
+    case EditMode::FairPositions:
+      sculpt_face_set_edit_fair_face_set(
+          ob, active_face_set, MESH_FAIRING_DEPTH_POSITION, strength);
+      break;
+    case EditMode::FairTangency:
+      sculpt_face_set_edit_fair_face_set(
+          ob, active_face_set, MESH_FAIRING_DEPTH_TANGENCY, strength);
+      break;
+    default:
+      BLI_assert_unreachable();
+  }
 
   if (ss->deform_modifiers_active || ss->shapekey_active) {
     SCULPT_flush_stroke_deform(sd, ob, true);
@@ -1779,18 +1555,20 @@
 static bool sculpt_face_set_edit_init(bContext *C, wmOperator *op)
 {
   Object *ob = CTX_data_active_object(C);
-  SculptSession *ss = ob->sculpt;
   Depsgraph *depsgraph = CTX_data_ensure_evaluated_depsgraph(C);
-  const eSculptFaceSetEditMode mode = static_cast<eSculptFaceSetEditMode>(
-      RNA_enum_get(op->ptr, "mode"));
+  const EditMode mode = EditMode(RNA_enum_get(op->ptr, "mode"));
   const bool modify_hidden = RNA_boolean_get(op->ptr, "modify_hidden");
 
-  if (!sculpt_face_set_edit_is_operation_valid(ss, mode, modify_hidden)) {
+  if (!sculpt_face_set_edit_is_operation_valid(*ob, mode, modify_hidden)) {
     return false;
   }
 
   BKE_sculpt_update_object_for_edit(depsgraph, ob, false);
-  BKE_sculpt_face_sets_ensure(ob);
+
+  if (ob->sculpt->bm) {
+    /* Load bmesh back into original mesh. */
+    BKE_sculptsession_bm_to_me_for_render(ob);
+  }
 
   return true;
 }
@@ -1803,24 +1581,20 @@
 
   Object *ob = CTX_data_active_object(C);
 
-  SCULPT_vertex_random_access_ensure(ob->sculpt);
-  SCULPT_face_random_access_ensure(ob->sculpt);
-
   const int active_face_set = RNA_int_get(op->ptr, "active_face_set");
-  const eSculptFaceSetEditMode mode = static_cast<eSculptFaceSetEditMode>(
-      RNA_enum_get(op->ptr, "mode"));
+  const EditMode mode = EditMode(RNA_enum_get(op->ptr, "mode"));
   const bool modify_hidden = RNA_boolean_get(op->ptr, "modify_hidden");
 
   switch (mode) {
-    case SCULPT_FACE_SET_EDIT_DELETE_GEOMETRY:
+    case EditMode::DeleteGeometry:
       sculpt_face_set_edit_modify_geometry(C, ob, active_face_set, mode, modify_hidden, op);
       break;
-    case SCULPT_FACE_SET_EDIT_GROW:
-    case SCULPT_FACE_SET_EDIT_SHRINK:
-      sculpt_face_set_edit_modify_face_sets(ob, active_face_set, mode, modify_hidden, op);
-      break;
-    case SCULPT_FACE_SET_EDIT_FAIR_POSITIONS:
-    case SCULPT_FACE_SET_EDIT_FAIR_TANGENCY:
+    case EditMode::Grow:
+    case EditMode::Shrink:
+      sculpt_face_set_grow_shrink(*ob, mode, active_face_set, modify_hidden, op);
+      break;
+    case EditMode::FairPositions:
+    case EditMode::FairTangency:
       sculpt_face_set_edit_modify_coordinates(C, ob, active_face_set, mode, op);
       break;
   }
@@ -1853,12 +1627,10 @@
 
 void SCULPT_OT_face_sets_edit(wmOperatorType *ot)
 {
-  /* Identifiers. */
   ot->name = "Edit Face Set";
   ot->idname = "SCULPT_OT_face_set_edit";
   ot->description = "Edits the current active Face Set";
 
-  /* Api callbacks. */
   ot->invoke = sculpt_face_set_edit_invoke;
   ot->exec = sculpt_face_set_edit_exec;
   ot->poll = SCULPT_mode_poll;
@@ -1869,15 +1641,44 @@
       ot->srna, "active_face_set", 1, 0, INT_MAX, "Active Face Set", "", 0, 64);
   RNA_def_property_flag(prop, PROP_HIDDEN);
 
-  RNA_def_enum(
-      ot->srna, "mode", prop_sculpt_face_sets_edit_types, SCULPT_FACE_SET_EDIT_GROW, "Mode", "");
+  static EnumPropertyItem modes[] = {
+      {int(EditMode::Grow),
+       "GROW",
+       0,
+       "Grow Face Set",
+       "Grows the Face Sets boundary by one face based on mesh topology"},
+      {int(EditMode::Shrink),
+       "SHRINK",
+       0,
+       "Shrink Face Set",
+       "Shrinks the Face Sets boundary by one face based on mesh topology"},
+      {int(EditMode::DeleteGeometry),
+       "DELETE_GEOMETRY",
+       0,
+       "Delete Geometry",
+       "Deletes the faces that are assigned to the Face Set"},
+      {int(EditMode::FairPositions),
+       "FAIR_POSITIONS",
+       0,
+       "Fair Positions",
+       "Creates a smooth as possible geometry patch from the Face Set minimizing changes in "
+       "vertex positions"},
+      {int(EditMode::FairTangency),
+       "FAIR_TANGENCY",
+       0,
+       "Fair Tangency",
+       "Creates a smooth as possible geometry patch from the Face Set minimizing changes in "
+       "vertex tangents"},
+      {0, nullptr, 0, nullptr, nullptr},
+  };
+  RNA_def_enum(ot->srna, "mode", modes, int(EditMode::Grow), "Mode", "");
   RNA_def_float(ot->srna, "strength", 1.0f, 0.0f, 1.0f, "Strength", "", 0.0f, 1.0f);
 
   ot->prop = RNA_def_boolean(ot->srna,
                              "modify_hidden",
                              true,
                              "Modify Hidden",
-                             "Apply the edit operation to hidden Face Sets");
+                             "Apply the edit operation to hidden geometry");
 }
 
 static int sculpt_face_sets_invert_visibility_exec(bContext *C, wmOperator *op)
