<<<<<<< HEAD

/*
 * This program is free software; you can redistribute it and/or
 * modify it under the terms of the GNU General Public License
 * as published by the Free Software Foundation; either version 2
 * of the License, or (at your option) any later version.
 *
 * This program is distributed in the hope that it will be useful,
 * but WITHOUT ANY WARRANTY; without even the implied warranty of
 * MERCHANTABILITY or FITNESS FOR A PARTICULAR PURPOSE.  See the
 * GNU General Public License for more details.
 *
 * You should have received a copy of the GNU General Public License
 * along with this program; if not, write to the Free Software Foundation,
 * Inc., 51 Franklin Street, Fifth Floor, Boston, MA 02110-1301, USA.
 *
 * The Original Code is Copyright (C) 2020 Blender Foundation.
 * All rights reserved.
 */
=======
/* SPDX-License-Identifier: GPL-2.0-or-later
 * Copyright 2020 Blender Foundation. All rights reserved. */
>>>>>>> fe4b5331

/** \file
 * \ingroup edsculpt
 */

#include "MEM_guardedalloc.h"

#include "BLI_alloca.h"
#include "BLI_array.h"
#include "BLI_blenlib.h"
#include "BLI_compiler_attrs.h"
#include "BLI_compiler_compat.h"
#include "BLI_hash.h"
#include "BLI_math.h"
#include "BLI_rand.h"
#include "BLI_task.h"
#include "BLI_threads.h"
#include "BLI_utildefines.h"

#include "DNA_brush_types.h"
#include "DNA_mesh_types.h"
#include "DNA_meshdata_types.h"

#include "BKE_attribute.h"
#include "BKE_brush.h"
#include "BKE_context.h"
#include "BKE_global.h"
#include "BKE_mesh.h"
#include "BKE_mesh_mapping.h"
#include "BKE_object.h"
#include "BKE_paint.h"
#include "BKE_pbvh.h"
#include "BKE_scene.h"

#include "DEG_depsgraph.h"

#include "WM_api.h"
#include "WM_message.h"
#include "WM_toolsystem.h"
#include "WM_types.h"

#include "ED_object.h"
#include "ED_screen.h"
#include "ED_sculpt.h"
#include "paint_intern.h"
#include "sculpt_intern.h"

#include "RNA_access.h"
#include "RNA_define.h"

#include "atomic_ops.h"
#include "bmesh.h"

#include <math.h>
#include <stdlib.h>

#include "BLI_compiler_compat.h"
#include "BLI_utildefines.h"

void SCULPT_reproject_cdata(SculptSession *ss,
                            SculptVertRef vertex,
                            float origco[3],
                            float origno[3])
{
  BMVert *v = (BMVert *)vertex.i;

  if (!ss->bm || !v->e) {
    return;
  }

  MSculptVert *mv = BKE_PBVH_SCULPTVERT(ss->cd_sculpt_vert, v);

  // int totuv = CustomData_number_of_layers(&ss->bm->ldata, CD_MLOOPUV);
  CustomData *ldata = &ss->bm->ldata;

  int totuv = 0;
  CustomDataLayer *uvlayer = NULL;

  if (ldata->typemap[CD_MLOOPUV] != -1) {
    for (int i = ldata->typemap[CD_MLOOPUV];
         i < ldata->totlayer && ldata->layers[i].type == CD_MLOOPUV;
         i++) {
      totuv++;
    }

    uvlayer = ldata->layers + ldata->typemap[CD_MLOOPUV];
  }

  BMEdge *e;
  int tag = BM_ELEM_TAG_ALT;

  float origin[3];
  float ray[3];

  copy_v3_v3(origin, v->co);
  copy_v3_v3(ray, v->no);
  negate_v3(ray);

  struct IsectRayPrecalc precalc;
  isect_ray_tri_watertight_v3_precalc(&precalc, ray);

  float *lastuvs = BLI_array_alloca(lastuvs, totuv * 2);
  bool *snapuvs = BLI_array_alloca(snapuvs, totuv);

  e = v->e;

  /* first clear some flags */
  do {
    e->head.api_flag &= ~tag;

    if (!e->l) {
      continue;
    }

    BMLoop *l = e->l;
    do {
      l->head.hflag &= ~tag;
      l->next->head.hflag &= ~tag;
      l->prev->head.hflag &= ~tag;
    } while ((l = l->radial_next) != e->l);
  } while ((e = BM_DISK_EDGE_NEXT(e, v)) != v->e);

  BMLoop **ls = NULL;
  BLI_array_staticdeclare(ls, 32);

  bool first = true;
  bool bad = false;

  for (int i = 0; i < totuv; i++) {
    snapuvs[i] = true;  //!(mv->flag & SCULPTVERT_UV_BOUNDARY);
  }

  do {
    BMLoop *l = e->l;

    if (!l) {
      continue;
    }
#if 0
    bool bound = l == l->radial_next;

    // check for faceset boundaries
    bound = bound || (BM_ELEM_CD_GET_INT(l->f,ss->cd_faceset_offset) !=
      BM_ELEM_CD_GET_INT(l->radial_next->f,ss->cd_faceset_offset));

    // check for seam and sharp edges
    bound = bound || (e->head.hflag & BM_ELEM_SEAM) || !(e->head.hflag & BM_ELEM_SMOOTH);

    if (bound) {
      continue;
    }
#endif
    do {
      BMLoop *l2 = l->v != v ? l->next : l;

      if (l2->head.hflag & tag) {
        continue;
      }

      l2->head.hflag |= tag;
      BLI_array_append(ls, l2);

      for (int i = 0; i < totuv; i++) {
        const int cd_uv = uvlayer[i].offset;
        MLoopUV *luv = BM_ELEM_CD_GET_VOID_P(l2, cd_uv);

        // check that we are not part of a uv seam
        if (!first) {
          const float dx = lastuvs[i * 2] - luv->uv[0];
          const float dy = lastuvs[i * 2 + 1] - luv->uv[1];
          const float eps = 0.00001f;

          if (dx * dx + dy * dy > eps) {
            bad = true;
            snapuvs[i] = false;
          }
        }

        lastuvs[i * 2] = luv->uv[0];
        lastuvs[i * 2 + 1] = luv->uv[1];
      }

      first = false;

      if (bad) {
        break;
      }
    } while ((l = l->radial_next) != e->l);

    if (bad) {
      break;
    }
  } while ((e = BM_DISK_EDGE_NEXT(e, v)) != v->e);

  if (bad || !BLI_array_len(ls)) {
    return;
  }

  int totloop = BLI_array_len(ls);

  const float *v_proj_axis = v->no;
  float v_proj[3][3];

  project_plane_normalized_v3_v3v3(v_proj[1], mv->origco, v_proj_axis);

  /* original (l->prev, l, l->next) projections for each loop ('l' remains unchanged) */

  char *_blocks = alloca(ldata->totsize * totloop);
  void **blocks = BLI_array_alloca(blocks, totloop);

  for (int i = 0; i < totloop; i++, _blocks += ldata->totsize) {
    blocks[i] = (void *)_blocks;
  }

  float vco[3], vno[3];

  copy_v3_v3(vco, v->co);
  copy_v3_v3(vno, v->no);

  BMFace _fakef, *fakef = &_fakef;

#if 0
  BMFace *projf = NULL;
  // find face vertex projects into
  for (int i = 0; i < totloop; i++) {
    BMLoop *l = ls[i];

    copy_v3_v3(ray,l->f->no);
    negate_v3(ray);

    float t,uv[2];

    //*
    bool hit = isect_ray_tri_v3(origin,ray,l->prev->v->co,origco,l->next->v->co,&t,uv);
    if (hit) {
      projf = l->f;
      break;
    }  //*/
  }

  if (!projf) {
    return;
  }
#endif

  // build fake f with original coordinates
  for (int i = 0; i < totloop; i++) {
    // create fake face
    BMLoop *l = ls[i];
    float no[3] = {0.0f, 0.0f, 0.0f};

    BMLoop *fakels = BLI_array_alloca(fakels, l->f->len);
    BMVert *fakevs = BLI_array_alloca(fakevs, l->f->len);
    BMLoop *l2 = l->f->l_first;
    BMLoop *fakel = fakels;
    BMVert *fakev = fakevs;
    int j = 0;

    do {
      *fakel = *l2;
      fakel->next = fakels + ((j + 1) % l->f->len);
      fakel->prev = fakels + ((j + l->f->len - 1) % l->f->len);

      *fakev = *l2->v;
      fakel->v = fakev;

      SCULPT_vertex_check_origdata(ss, (SculptVertRef){.i = (intptr_t)l2->v});

      if (l2->v == v) {
        copy_v3_v3(fakev->co, origco);
        copy_v3_v3(fakev->no, origno);
        add_v3_v3(no, origno);
      }
      else {
        add_v3_v3(no, l2->v->no);
      }

      fakel++;
      fakev++;
      j++;
    } while ((l2 = l2->next) != l->f->l_first);

    *fakef = *l->f;
    fakef->l_first = fakels;

    // set original face normal
    // normalize_v3(no);
    // copy_v3_v3(fakef->no, no);

    // interpolate
    BMLoop _interpl, *interpl = &_interpl;

    MSculptVert saved = *mv;

    *interpl = *l;
    interpl->head.data = blocks[i];
    // memcpy(interpl->head.data, l2->head.data, ldata->totsize);

    BM_loop_interp_from_face(ss->bm, interpl, fakef, false, false);

    *mv = saved;

    CustomData_bmesh_copy_data(&ss->bm->ldata, &ss->bm->ldata, interpl->head.data, &l->head.data);
  }

  int *tots = BLI_array_alloca(tots, totuv);

  for (int i = 0; i < totuv; i++) {
    lastuvs[i * 2] = lastuvs[i * 2 + 1] = 0.0f;
    tots[i] = 0;
  }

  // re-snap uvs
  v = (BMVert *)vertex.i;

  e = v->e;
  do {
    if (!e->l) {
      continue;
    }

    BMLoop *l_iter = e->l;
    do {
      BMLoop *l = l_iter->v != v ? l_iter->next : l_iter;

      for (int i = 0; i < totuv; i++) {
        const int cd_uv = uvlayer[i].offset;
        MLoopUV *luv = BM_ELEM_CD_GET_VOID_P(l, cd_uv);

        add_v2_v2(lastuvs + i * 2, luv->uv);
        tots[i]++;
      }
    } while ((l_iter = l_iter->radial_next) != e->l);
  } while ((e = BM_DISK_EDGE_NEXT(e, v)) != v->e);

  for (int i = 0; i < totuv; i++) {
    if (tots[i]) {
      mul_v2_fl(lastuvs + i * 2, 1.0f / (float)tots[i]);
    }
  }

  e = v->e;
  do {
    if (!e->l) {
      continue;
    }

    BMLoop *l_iter = e->l;
    do {
      BMLoop *l = l_iter->v != v ? l_iter->next : l_iter;

      for (int i = 0; i < totuv; i++) {
        const int cd_uv = uvlayer[i].offset;
        MLoopUV *luv = BM_ELEM_CD_GET_VOID_P(l, cd_uv);

        if (snapuvs[i]) {
          copy_v2_v2(luv->uv, lastuvs + i * 2);
        }
      }
    } while ((l_iter = l_iter->radial_next) != e->l);
  } while ((e = BM_DISK_EDGE_NEXT(e, v)) != v->e);

  BLI_array_free(ls);
}

MINLINE float safe_shell_angle_to_dist(const float angle)
{
  float th = cosf(angle);

  if (th == 0.0f) {
    return 10.0f;
  }

  return (UNLIKELY(angle < 1.e-8f)) ? 1.0f : fabsf(1.0f / th);
}

static void SCULPT_neighbor_coords_average_interior_boundary(SculptSession *ss,
                                                             float result[3],
                                                             SculptVertRef vertex,
                                                             SculptSmoothArgs *args)
{
  float avg[3] = {0.0f, 0.0f, 0.0f};

  const float bevel_smooth_factor = 1.0f - args->bevel_smooth_factor;
  float projection = args->projection;
  float slide_fset = args->slide_fset;
  float bound_smooth = args->bound_smooth;
  bool do_origco = args->do_origco;
  SculptCustomLayer *bound_scl = args->bound_scl;

  MSculptVert *mv = SCULPT_vertex_get_sculptvert(ss, vertex);

  float bound1[3], bound2[3];
  int totbound = 0;

  if (do_origco) {
    SCULPT_vertex_check_origdata(ss, vertex);
  }

  float total = 0.0f;
  int neighbor_count = 0;
  bool check_fsets = args->preserve_fset_boundaries;

  int bflag = SCULPT_BOUNDARY_MESH | SCULPT_BOUNDARY_SHARP;

  slide_fset = MAX2(slide_fset, bound_smooth);

  if (check_fsets) {
    bflag |= SCULPT_BOUNDARY_FACE_SET | SCULPT_BOUNDARY_SEAM | SCULPT_BOUNDARY_UV;
  }

  const SculptBoundaryType is_boundary = SCULPT_vertex_is_boundary(ss, vertex, bflag);

  const float *co = do_origco ? mv->origco : SCULPT_vertex_co_get(ss, vertex);
  float no[3];

  PBVH_CHECK_NAN(co);

  if (true || projection > 0.0f) {
    if (do_origco) {
      copy_v3_v3(no, mv->origno);
    }
    else {
      SCULPT_vertex_normal_get(ss, vertex, no);
    }
  }

  float startco[3], startno[3];
  copy_v3_v3(startco, co);
  copy_v3_v3(startno, no);

  const bool weighted = args->do_weighted_smooth && !is_boundary;
  float *areas = NULL;

  SculptCornerType ctype = SCULPT_CORNER_MESH | SCULPT_CORNER_SHARP;
  if (check_fsets) {
    ctype |= SCULPT_CORNER_FACE_SET | SCULPT_CORNER_SEAM | SCULPT_CORNER_UV;
  }

  // bool have_bmesh = ss->bm;

  int val = SCULPT_vertex_valence_get(ss, vertex);
  areas = BLI_array_alloca(areas, val);

  BKE_pbvh_get_vert_face_areas(ss->pbvh, vertex, areas, val);

  /* normalize areas, then apply a 0.25/val floor */

  float totarea = 0.0f;

  for (int i = 0; i < val; i++) {
    totarea += areas[i];
  }

  totarea = totarea != 0.0f ? 1.0f / totarea : 0.0f;

  float df = 0.05f / (float)val;

  for (int i = 0; i < val; i++) {
    areas[i] = (areas[i] * totarea) + df;
  }

  float *b1 = NULL, btot = 0.0f, b1_orig;

  b1 = SCULPT_attr_vertex_data(vertex, bound_scl);
  b1_orig = *b1;
  *b1 = 0.0f;

  float vel[3] = {0.0f, 0.0f, 0.0f};
  int totvel = 0;

  SculptVertexNeighborIter ni;
  SCULPT_VERTEX_NEIGHBORS_ITER_BEGIN (ss, vertex, ni) {
    MSculptVert *mv2 = SCULPT_vertex_get_sculptvert(ss, ni.vertex);
    const float *co2;

    if (!do_origco || mv2->stroke_id != ss->stroke_id) {
      co2 = SCULPT_vertex_co_get(ss, ni.vertex);
    }
    else {
      co2 = mv2->origco;
    }

    neighbor_count++;

    float tmp[3], w;
    bool ok = false;

    if (weighted) {
      w = areas[ni.i];
    }
    else {
      w = 1.0f;
    }

    bool do_diffuse = false;

    /*use the new edge api if edges are available, if not estimate boundary
      from verts*/

    SculptBoundaryType final_boundary = 0;

    if (ni.has_edge) {
      final_boundary = SCULPT_edge_is_boundary(ss, ni.edge, bflag);

#ifdef SCULPT_DIAGONAL_EDGE_MARKS
      if (ss->bm) {
        BMEdge *e = (BMEdge *)ni.edge.i;
        if (!(e->head.hflag & BM_ELEM_DRAW)) {
          neighbor_count--;
          continue;
        }
      }
#endif
    }
    else {
      final_boundary = is_boundary & SCULPT_vertex_is_boundary(ss, ni.vertex, bflag);
    }

    do_diffuse = bound_scl != NULL;

    if (final_boundary) {
      copy_v3_v3(!totbound ? bound1 : bound2, co2);

      totbound++;
    }

    if (is_boundary) {
      /* Boundary vertices use only other boundary vertices.

      This if statement needs to be refactored a bit, it's confusing.

      */

      bool slide = (slide_fset > 0.0f &&
                    (is_boundary &
                     (SCULPT_BOUNDARY_FACE_SET | SCULPT_BOUNDARY_SEAM | SCULPT_BOUNDARY_UV))) ||
                   bound_smooth > 0.0f;
      slide = slide && !final_boundary;

      if (slide) {
        // project non-boundary offset onto boundary normal
        float t[3];

        w *= slide_fset;

        sub_v3_v3v3(t, co2, co);
        madd_v3_v3v3fl(tmp, co, no, dot_v3v3(t, no));
        ok = true;
      }
      else if (final_boundary & is_boundary) {
        copy_v3_v3(tmp, co2);
        ok = true;
        do_diffuse = false;
      }
      else {
        ok = false;
      }
    }
    else {
      copy_v3_v3(tmp, co2);
      ok = true;
    }

    if (do_diffuse && bound_scl && !is_boundary) {
      /*
      simple boundary inflator using an ad-hoc diffusion-based pseudo-geodesic field

      makes more rounded edges.
      */
      copy_v3_v3(tmp, co2);
      ok = true;

      float len = len_v3v3(co, tmp);
      float w2 = 1.0f;

      float *b2 = SCULPT_attr_vertex_data(ni.vertex, bound_scl);
      float b2_val = *b2 + len;

      if (SCULPT_vertex_is_boundary(ss, ni.vertex, bflag)) {
        w2 = 1000.0f;
        b2_val = len;
      }

      *b1 += b2_val * w2;
      btot += w2;

      float no2[3];

      if (!do_origco || mv2->stroke_id != ss->stroke_id) {
        SCULPT_vertex_normal_get(ss, ni.vertex, no2);
      }
      else {
        copy_v3_v3(no2, mv2->origno);
      }

      float radius;
      if (!args->bound_smooth_radius && ss->cache) {
        radius = ss->cache->radius;
      }
      else {
        radius = args->bound_smooth_radius;
      }

      radius = radius == 0.0f ? 0.0001f : radius;

#if 0
      float color[4];
      SCULPT_vertex_color_get(ss,ni.vertex, color);

      color[0] = color[1] = color[2] = th;
      color[3] = 1.0f;

      SCULPT_vertex_color_set(ss, ni.vertex, color);
#endif

      float th = min_ff(b1_orig / radius, bevel_smooth_factor);

      /*smooth bevel edges slightly to avoid artifacts.
        not entire sure why this works.*/
      float shellth = saacos(dot_v3v3(no, no2));
      shellth = safe_shell_angle_to_dist(shellth * 2.0f);
      th /= 0.00001f + shellth;

      sub_v3_v3v3(tmp, co2, co);
      madd_v3_v3fl(tmp, no, -dot_v3v3(no, tmp) * th);
      add_v3_v3(tmp, co);
    }

    if (!ok) {
      continue;
    }

    if (projection > 0.0f) {
      sub_v3_v3(tmp, co);
      float fac = dot_v3v3(tmp, no);
      madd_v3_v3fl(tmp, no, -fac * projection);
      madd_v3_v3fl(avg, tmp, w);
    }
    else {
      madd_v3_v3fl(avg, tmp, w);
    }

    total += w;
  }
  SCULPT_VERTEX_NEIGHBORS_ITER_END(ni);

  PBVH_CHECK_NAN(co);
  PBVH_CHECK_NAN(avg);

  if (btot != 0.0f) {
    *b1 /= btot;
  }
  else if (b1) {
    *b1 = b1_orig;
  }

  /*try to prevent shrinkage of smooth closed boundaries like circles*/
  if (totbound == 2) {
    sub_v3_v3(bound1, co);
    sub_v3_v3(bound2, co);
    negate_v3(bound2);

    float bound[3];
    add_v3_v3v3(bound, bound1, bound2);
    float tan[3];
    cross_v3_v3v3(tan, bound, no);
    normalize_v3(tan);

    // project to plane, remember we negated bound2 earlier
    madd_v3_v3fl(avg, tan, -dot_v3v3(bound1, tan) * 0.75);
    madd_v3_v3fl(avg, tan, dot_v3v3(bound2, tan) * 0.75);
  }

  if (args->vel_scl && totvel > 1) {
    float *final_vel = SCULPT_attr_vertex_data(vertex, args->vel_scl);
    mul_v3_fl(vel, 1.0f / (float)totvel);

    interp_v3_v3v3(final_vel, final_vel, vel, args->vel_smooth_fac);
  }

  /* Do not modify corner vertices. */
  if (neighbor_count <= 2 && is_boundary) {
    copy_v3_v3(result, co);
    return;
  }

  /* Avoid division by 0 when there are no neighbors. */
  if (total == 0.0f) {
    copy_v3_v3(result, co);
    return;
  }

  mul_v3_v3fl(result, avg, 1.0f / total);

  PBVH_CHECK_NAN(co);

  if (projection > 0.0f) {
    add_v3_v3(result, co);
  }

  PBVH_CHECK_NAN(co);

  SculptCornerType c = SCULPT_vertex_is_corner(ss, vertex, ctype);
  float corner_smooth;

  if (c == 0) {
    return;
  }

  if (c & (SCULPT_CORNER_FACE_SET | SCULPT_CORNER_SEAM | SCULPT_CORNER_UV)) {
    corner_smooth = MAX2(slide_fset, 2.0f * bound_smooth);
  }
  else {
    corner_smooth = 2.0f * bound_smooth;
  }

  interp_v3_v3v3(result, result, co, 1.0f - corner_smooth);
  PBVH_CHECK_NAN(co);
}

void SCULPT_neighbor_coords_average_interior(SculptSession *ss,
                                             float result[3],
                                             SculptVertRef vertex,
                                             SculptSmoothArgs *args)
{
  if (args->bound_smooth > 0.0f && args->bound_scl) {
    SCULPT_neighbor_coords_average_interior_boundary(ss, result, vertex, args);
    return;
  }

  float avg[3] = {0.0f, 0.0f, 0.0f};

  float projection = args->projection;
  float slide_fset = args->slide_fset;
  float bound_smooth = args->bound_smooth;
  bool do_origco = args->do_origco;

  MSculptVert *mv = SCULPT_vertex_get_sculptvert(ss, vertex);

  float bound1[3], bound2[3];
  int totbound = 0;

  if (do_origco) {
    SCULPT_vertex_check_origdata(ss, vertex);
  }

  float total = 0.0f;
  int neighbor_count = 0;
  bool check_fsets = args->preserve_fset_boundaries;

  int bflag = SCULPT_BOUNDARY_MESH | SCULPT_BOUNDARY_SHARP;

  slide_fset = MAX2(slide_fset, bound_smooth);

  if (check_fsets) {
    bflag |= SCULPT_BOUNDARY_FACE_SET | SCULPT_BOUNDARY_SEAM | SCULPT_BOUNDARY_UV;
  }

  const SculptBoundaryType is_boundary = SCULPT_vertex_is_boundary(ss, vertex, bflag);

  const float *co = do_origco ? mv->origco : SCULPT_vertex_co_get(ss, vertex);
  float no[3];

  PBVH_CHECK_NAN(co);

  if (do_origco) {
    copy_v3_v3(no, mv->origno);
  }
  else {
    SCULPT_vertex_normal_get(ss, vertex, no);
  }

  float startco[3], startno[3];
  copy_v3_v3(startco, co);
  copy_v3_v3(startno, no);

  const bool weighted = args->do_weighted_smooth && !is_boundary;
  float *areas = NULL;

  SculptCornerType ctype = SCULPT_CORNER_MESH | SCULPT_CORNER_SHARP;
  if (check_fsets) {
    ctype |= SCULPT_CORNER_FACE_SET | SCULPT_CORNER_SEAM | SCULPT_CORNER_UV;
  }

  if (weighted) {
    int val = SCULPT_vertex_valence_get(ss, vertex);
    areas = BLI_array_alloca(areas, val);

    BKE_pbvh_get_vert_face_areas(ss->pbvh, vertex, areas, val);

    /* normalize areas, then apply a 0.25/val floor */

    float totarea = 0.0f;
    for (int i = 0; i < val; i++) {
      totarea += areas[i];
    }

    totarea = totarea > 0.0f ? 1.0f / totarea : 0.0f;

    float df = 0.25f / (float)val;

    for (int i = 0; i < val; i++) {
      areas[i] = (areas[i] * totarea) + df;
    }
  }

  float vel[3] = {0.0f, 0.0f, 0.0f};
  float totvel = 0.0f;

  SculptVertexNeighborIter ni;
  SCULPT_VERTEX_NEIGHBORS_ITER_BEGIN (ss, vertex, ni) {
    MSculptVert *mv2 = SCULPT_vertex_get_sculptvert(ss, ni.vertex);
    const float *co2;
    float w;

    if (weighted) {
      w = areas[ni.i];
    }
    else {
      w = 1.0f;
    }

    if (args->vel_scl) {
      /* propagate velocities */
      float *vel2 = SCULPT_attr_vertex_data(ni.vertex, args->vel_scl);
      madd_v3_v3fl(vel, vel2, w);
      totvel += w;
    }

    if (!do_origco || mv2->stroke_id != ss->stroke_id) {
      co2 = SCULPT_vertex_co_get(ss, ni.vertex);
    }
    else {
      co2 = mv2->origco;
    }

    neighbor_count++;

    float tmp[3];
    bool ok = false;

    /* use the new edge api if edges are available, if not estimate boundary
       from verts
     */
    SculptBoundaryType final_boundary = 0;

    if (ni.has_edge) {
      final_boundary = SCULPT_edge_is_boundary(ss, ni.edge, bflag);

#ifdef SCULPT_DIAGONAL_EDGE_MARKS
      if (ss->bm) {
        BMEdge *e = (BMEdge *)ni.edge.i;
        if (!(e->head.hflag & BM_ELEM_DRAW)) {
          neighbor_count--;
          continue;
        }
      }
#endif
    }
    else {
      final_boundary = is_boundary & SCULPT_vertex_is_boundary(ss, ni.vertex, bflag);
    }

    if (final_boundary) {
      copy_v3_v3(!totbound ? bound1 : bound2, co2);
      totbound++;
    }

    if (is_boundary) {
      /*
      Boundary rules:

      Hard edges: Boundary vertices use only other boundary vertices.
      Slide: Boundary vertices use normal component of non-boundary vertices
      */

      bool slide = slide_fset > 0.0f &&
                   (is_boundary &
                    (SCULPT_BOUNDARY_FACE_SET | SCULPT_BOUNDARY_SEAM | SCULPT_BOUNDARY_UV));
      slide = slide && !final_boundary;

      if (slide) {
        /* project non-boundary offset onto boundary normal*/
        float t[3];

        w *= slide_fset;

        sub_v3_v3v3(t, co2, co);
        madd_v3_v3v3fl(tmp, co, no, dot_v3v3(t, no));
        ok = true;
      }
      else if (final_boundary & is_boundary) {
        copy_v3_v3(tmp, co2);
        ok = true;
      }
      else {
        ok = false;
      }
    }
    else {
      copy_v3_v3(tmp, co2);
      ok = true;
    }

    if (!ok) {
      continue;
    }

    if (projection > 0.0f) {
      sub_v3_v3(tmp, co);
      float fac = dot_v3v3(tmp, no);
      madd_v3_v3fl(tmp, no, -fac * projection);
      madd_v3_v3fl(avg, tmp, w);
    }
    else {
      madd_v3_v3fl(avg, tmp, w);
    }

    total += w;
  }
  SCULPT_VERTEX_NEIGHBORS_ITER_END(ni);

  PBVH_CHECK_NAN(co);
  PBVH_CHECK_NAN(avg);

  /*try to prevent shrinkage of smooth closed boundaries like circles*/
  if (totbound == 2) {
    /* find tangent to boundary */
    sub_v3_v3(bound1, co);
    sub_v3_v3(bound2, co);

    negate_v3(bound2);

    float bound[3];
    add_v3_v3v3(bound, bound1, bound2);
    float tan[3];

    cross_v3_v3v3(tan, bound, no);
    normalize_v3(tan);

    /* project to plane, remember we negated bound2 earlier */
    madd_v3_v3fl(avg, tan, -dot_v3v3(bound1, tan) * 0.75);
    madd_v3_v3fl(avg, tan, dot_v3v3(bound2, tan) * 0.75);
  }

  if (args->vel_scl && totvel != 0.0f) {
    float *final_vel = SCULPT_attr_vertex_data(vertex, args->vel_scl);
    mul_v3_fl(vel, 1.0f / totvel);

    interp_v3_v3v3(final_vel, final_vel, vel, args->vel_smooth_fac);
  }

  /* Do not modify corner vertices. */
  if (total == 0.0f || (neighbor_count <= 2 && is_boundary)) {
    copy_v3_v3(result, co);
    return;
  }

  mul_v3_v3fl(result, avg, 1.0f / total);

  PBVH_CHECK_NAN(co);

  if (projection > 0.0f) {
    add_v3_v3(result, co);
  }

  PBVH_CHECK_NAN(co);

  SculptCornerType c = SCULPT_vertex_is_corner(ss, vertex, ctype);

  if (!c) {
    return;
  }

  if (c & (SCULPT_CORNER_FACE_SET | SCULPT_CORNER_SEAM | SCULPT_CORNER_UV)) {
    interp_v3_v3v3(result, result, co, 1.0f - slide_fset);
  }

  PBVH_CHECK_NAN(result);
}

int closest_vec_to_perp(float dir[3], float r_dir2[3], float no[3], float *buckets, float w)
{
  int bits = 0;

  if (dot_v3v3(r_dir2, dir) < 0.0f) {
    negate_v3(r_dir2);
    bits |= 1;
  }

  float dir4[3];
  cross_v3_v3v3(dir4, r_dir2, no);
  normalize_v3(dir4);

  if (dot_v3v3(dir4, dir) < 0.0f) {
    negate_v3(dir4);
    bits |= 2;
  }

  if (dot_v3v3(dir4, dir) > dot_v3v3(r_dir2, dir)) {
    copy_v3_v3(r_dir2, dir4);
    bits |= 4;
  }

  buckets[bits] += w;

  return bits;
}

void vec_transform(float r_dir2[3], float no[3], int bits)
{
  if (bits & 4) {
    float dir4[3];

    copy_v3_v3(dir4, r_dir2);

    if (bits & 2) {
      negate_v3(dir4);
    }

    float dir5[3];

    cross_v3_v3v3(dir5, no, dir4);
    normalize_v3(dir5);

    copy_v3_v3(r_dir2, dir5);
  }

  if (bits & 1) {
    negate_v3(r_dir2);
  }
}

/* For bmesh: Average surrounding verts based on an orthogonality measure.
 * Naturally converges to a quad-like structure. Builds a simple cross
 * field combining either mesh curvature principle direction or
   stroke direction, and edge boundaries. */
void SCULPT_bmesh_four_neighbor_average(SculptSession *ss,
                                        float avg[3],
                                        float direction[3],
                                        BMVert *v,
                                        float projection,
                                        bool check_fsets,
                                        int cd_temp,
                                        int cd_sculpt_vert,
                                        bool do_origco)
{
  float avg_co[3] = {0.0f, 0.0f, 0.0f};
  float tot_co = 0.0f;

  float buckets[8] = {0};

  // zero_v3(direction);

  MSculptVert *mv = BKE_PBVH_SCULPTVERT(cd_sculpt_vert, v);

  float *col = BM_ELEM_CD_GET_VOID_P(v, cd_temp);
  float dir[3];
  float dir3[3] = {0.0f, 0.0f, 0.0f};

  const bool weighted = (ss->cache->brush->flag2 & BRUSH_SMOOTH_USE_AREA_WEIGHT);
  float *areas;

  SCULPT_vertex_check_origdata(ss, (SculptVertRef){.i = (intptr_t)v});

  if (do_origco) {
    // SCULPT_vertex_check_origdata(ss, (SculptVertRef){.i = (intptr_t)v});
    madd_v3_v3fl(direction, mv->origno, -dot_v3v3(mv->origno, direction));
    normalize_v3(direction);
  }

  float *co1 = do_origco ? mv->origco : v->co;
  float *no1 = do_origco ? mv->origno : v->no;

  if (weighted) {
    SculptVertRef vertex = {.i = (intptr_t)v};

    int val = SCULPT_vertex_valence_get(ss, vertex);
    areas = BLI_array_alloca(areas, val * 2);

    BKE_pbvh_get_vert_face_areas(ss->pbvh, vertex, areas, val);
    float totarea = 0.0f;

    for (int i = 0; i < val; i++) {
      totarea += areas[i];
    }

    totarea = totarea != 0.0f ? 1.0f / totarea : 0.0f;

    for (int i = 0; i < val; i++) {
      areas[i] *= totarea;
    }
  }

  copy_v3_v3(dir, col);

  if (dot_v3v3(dir, dir) == 0.0f) {
    copy_v3_v3(dir, direction);
  }
  else {
    closest_vec_to_perp(dir, direction, no1, buckets, 1.0f);  // col[3]);
  }

  float totdir3 = 0.0f;

  const float selfw = (float)mv->valence * 0.0025f;
  madd_v3_v3fl(dir3, direction, selfw);

  totdir3 += selfw;

  BMIter eiter;
  BMEdge *e;
  bool had_bound = false;
  int area_i = 0;

  BM_ITER_ELEM_INDEX (e, &eiter, v, BM_EDGES_OF_VERT, area_i) {
    BMVert *v_other = (e->v1 == v) ? e->v2 : e->v1;

    float dir2[3];
    float *col2 = BM_ELEM_CD_GET_VOID_P(v_other, cd_temp);

    float bucketw = 1.0f;

    MSculptVert *mv2 = BKE_PBVH_SCULPTVERT(cd_sculpt_vert, v_other);
    float *co2;
    float *no2;

    if (!do_origco || mv2->stroke_id != ss->stroke_id) {
      co2 = v_other->co;
      no2 = v_other->no;
    }
    else {
      co2 = mv2->origco;
      no2 = mv2->origno;
    }

    SculptBoundaryType bflag = SCULPT_BOUNDARY_FACE_SET | SCULPT_BOUNDARY_MESH |
                               SCULPT_BOUNDARY_SHARP | SCULPT_BOUNDARY_SEAM | SCULPT_BOUNDARY_UV;

    int bound = SCULPT_edge_is_boundary(ss, (SculptEdgeRef){.i = (intptr_t)e}, bflag);
    float dirw = 1.0f;

    if (bound) {
      had_bound = true;

      sub_v3_v3v3(dir2, co2, co1);
      madd_v3_v3fl(dir2, no1, -dot_v3v3(no1, dir2));
      normalize_v3(dir2);
      dirw = 100000.0f;
    }
    else {
      dirw = col2[3];

      copy_v3_v3(dir2, col2);
      if (dot_v3v3(dir2, dir2) == 0.0f) {
        copy_v3_v3(dir2, dir);
      }
    }

    closest_vec_to_perp(dir, dir2, no1, buckets, bucketw);  // col2[3]);

    madd_v3_v3fl(dir3, dir2, dirw);
    totdir3 += dirw;

    if (had_bound) {
      tot_co = 0.0f;
      continue;
    }
    float vec[3];
    sub_v3_v3v3(vec, co2, co1);

    madd_v3_v3fl(vec, no1, -dot_v3v3(vec, no1) * projection);
    normalize_v3(vec);

    /* fac is a measure of how orthogonal or parallel the edge is
     * relative to the direction. */
    float fac = dot_v3v3(vec, dir);
#ifdef SCULPT_DIAGONAL_EDGE_MARKS
    float th = fabsf(saacos(fac)) / M_PI + 0.5f;
    th -= floorf(th);

    const float limit = 0.045;

    if (fabsf(th - 0.25) < limit || fabsf(th - 0.75) < limit) {
      BMEdge enew = *e, eold = *e;

      enew.head.hflag &= ~BM_ELEM_DRAW;
      // enew.head.hflag |= BM_ELEM_SEAM;  // XXX debug

      atomic_cas_int64((intptr_t *)(&e->head.index),
                       *(intptr_t *)(&eold.head.index),
                       *(intptr_t *)(&enew.head.index));
    }
#endif

    fac = fac * fac - 0.5f;
    fac *= fac;

    if (weighted) {
      fac *= areas[area_i];
    }

    madd_v3_v3fl(avg_co, co2, fac);
    tot_co += fac;
  }

  /* In case vert has no Edge s. */
  if (tot_co > 0.0f) {
    mul_v3_v3fl(avg, avg_co, 1.0f / tot_co);

    /* Preserve volume. */
    float vec[3];
    sub_v3_v3(avg, co1);
    mul_v3_v3fl(vec, no1, dot_v3v3(avg, no1) * projection);
    sub_v3_v3(avg, vec);
    add_v3_v3(avg, co1);
  }
  else {
    // zero_v3(avg);
    copy_v3_v3(avg, co1);
  }

  PBVH_CHECK_NAN(avg);

  // do not update in do_origco
  if (do_origco) {
    return;
  }

  if (totdir3 > 0.0f) {
    float outdir = totdir3 / (float)mv->valence;

    // mul_v3_fl(dir3, 1.0 / totdir3);
    normalize_v3(dir3);
    if (had_bound) {
      copy_v3_v3(col, dir3);
      col[3] = 1000.0f;
    }
    else {

      mul_v3_fl(col, col[3]);
      madd_v3_v3fl(col, dir3, outdir);

      col[3] = (col[3] + outdir) * 0.4;
      normalize_v3(col);
    }

    float maxb = 0.0f;
    int bi = 0;
    for (int i = 0; i < 8; i++) {
      if (buckets[i] > maxb) {
        maxb = buckets[i];
        bi = i;
      }
    }

    // negate_v3(col);
    vec_transform(col, no1, bi);
    // negate_v3(col);
  }
}

static void sculpt_neighbor_coords_average_fset(
    SculptSession *ss, float result[3], SculptVertRef vertex, float projection, bool weighted)
{
  float avg[3] = {0.0f, 0.0f, 0.0f};
  float *co, no[3];
  float total = 0.0f;

  bool boundary = !SCULPT_vertex_has_unique_face_set(ss, vertex);

  if (projection > 0.0f) {
    co = (float *)SCULPT_vertex_co_get(ss, vertex);
    SCULPT_vertex_normal_get(ss, vertex, no);
  }

  float *areas;

  if (weighted) {
    int val = SCULPT_vertex_valence_get(ss, vertex);
    areas = BLI_array_alloca(areas, val);

    BKE_pbvh_get_vert_face_areas(ss->pbvh, vertex, areas, val);
  }

  SculptVertexNeighborIter ni;
  SCULPT_VERTEX_NEIGHBORS_ITER_BEGIN (ss, vertex, ni) {
    const float *co2 = SCULPT_vertex_co_get(ss, ni.vertex);
    float w;

    if (weighted) {
      w = areas[ni.i];
    }
    else {
      w = 1.0f;
    }

    if (boundary && SCULPT_vertex_has_unique_face_set(ss, ni.vertex)) {
      continue;
    }

    if (projection > 0.0f) {
      float tmp[3];

      sub_v3_v3v3(tmp, co2, co);
      float fac = dot_v3v3(tmp, no);
      madd_v3_v3fl(tmp, no, -fac * projection);

      madd_v3_v3fl(avg, tmp, w);
    }
    else {
      madd_v3_v3fl(avg, co2, w);
    }
    total += w;
  }
  SCULPT_VERTEX_NEIGHBORS_ITER_END(ni);

  if (total > (boundary ? 1.0f : 0.0f)) {
    mul_v3_v3fl(result, avg, 1.0f / total);

    if (projection > 0.0) {
      add_v3_v3(result, co);
    }
  }
  else {
    copy_v3_v3(result, SCULPT_vertex_co_get(ss, vertex));
  }
}
/* Generic functions for laplacian smoothing. These functions do not take boundary vertices into
 * account. */

void SCULPT_neighbor_coords_average(SculptSession *ss,
                                    float result[3],
                                    SculptVertRef vertex,
                                    float projection,
                                    bool check_fsets,
                                    bool weighted)
{
  if (check_fsets) {
    // sculpt_neighbor_coords_average_fset(ss, result, vertex, projection, weighted);
    // return;
  }

  float avg[3] = {0.0f, 0.0f, 0.0f};
  float *co, no[3];
  float total = 0.0f;
  int bound_mask = SCULPT_BOUNDARY_ALL;

  if (!check_fsets) {
    bound_mask &= ~SCULPT_BOUNDARY_FACE_SET;
  }

  bool boundary = SCULPT_vertex_is_boundary(ss, vertex, bound_mask);

  co = (float *)SCULPT_vertex_co_get(ss, vertex);
  SCULPT_vertex_normal_get(ss, vertex, no);

  float *areas;

  if (weighted) {
    int val = SCULPT_vertex_valence_get(ss, vertex);
    areas = BLI_array_alloca(areas, val);

    BKE_pbvh_get_vert_face_areas(ss->pbvh, vertex, areas, val);
  }

  SculptVertexNeighborIter ni;
  SCULPT_VERTEX_NEIGHBORS_ITER_BEGIN (ss, vertex, ni) {
    const float *co2 = SCULPT_vertex_co_get(ss, ni.vertex);
    float w;

    if (weighted) {
      w = areas[ni.i];
    }
    else {
      w = 1.0f;
    }

    if (boundary) {
      bool boundary2 = SCULPT_vertex_is_boundary(ss, ni.vertex, bound_mask);

      if (!boundary2 && (boundary & SCULPT_BOUNDARY_FACE_SET)) {
        float tmp[3];

        sub_v3_v3v3(tmp, co2, co);
        madd_v3_v3fl(avg, no, dot_v3v3(tmp, no) * w);
        total += w;
        continue;
      }
      else if (!boundary2) {
        continue;
      }
    }

    if (projection > 0.0f) {
      float tmp[3];

      sub_v3_v3v3(tmp, co2, co);
      float fac = dot_v3v3(tmp, no);
      madd_v3_v3fl(tmp, no, -fac * projection);

      madd_v3_v3fl(avg, tmp, w);
    }
    else {
      madd_v3_v3fl(avg, co2, w);
    }
    total += w;
  }
  SCULPT_VERTEX_NEIGHBORS_ITER_END(ni);

  if (total > 0.0f) {
    mul_v3_v3fl(result, avg, 1.0f / total);

    if (projection > 0.0) {
      add_v3_v3(result, co);
    }
  }
  else {
    copy_v3_v3(result, SCULPT_vertex_co_get(ss, vertex));
  }
}

float SCULPT_neighbor_mask_average(SculptSession *ss, SculptVertRef index)
{
  float avg = 0.0f;
  int total = 0;

  SculptVertexNeighborIter ni;
  SCULPT_VERTEX_NEIGHBORS_ITER_BEGIN (ss, index, ni) {
    avg += SCULPT_vertex_mask_get(ss, ni.vertex);
    total++;
  }
  SCULPT_VERTEX_NEIGHBORS_ITER_END(ni);

  if (total > 0) {
    return avg / total;
  }
  return SCULPT_vertex_mask_get(ss, index);
}

void SCULPT_neighbor_color_average(SculptSession *ss, float result[4], SculptVertRef vertex)
{
  float avg[4] = {0.0f, 0.0f, 0.0f, 0.0f};
  float total = 0.0f;

  AutomaskingCache *automasking = SCULPT_automasking_active_cache_get(ss);

  SculptVertexNeighborIter ni;
  SCULPT_VERTEX_NEIGHBORS_ITER_BEGIN (ss, vertex, ni) {
    float tmp[4] = {0};

    float w = automasking ? SCULPT_automasking_factor_get(automasking, ss, ni.vertex) : 1.0f;

    SCULPT_vertex_color_get(ss, ni.vertex, tmp);

    madd_v4_v4fl(avg, tmp, w);
    total += w;
  }
  SCULPT_VERTEX_NEIGHBORS_ITER_END(ni);

  if (total > 0.0f) {
    mul_v4_v4fl(result, avg, 1.0f / total);
  }
  else {
    SCULPT_vertex_color_get(ss, vertex, result);
  }
}

static void do_enhance_details_brush_task_cb_ex(void *__restrict userdata,
                                                const int n,
                                                const TaskParallelTLS *__restrict tls)
{
  SculptThreadedTaskData *data = userdata;
  SculptSession *ss = data->ob->sculpt;
  Sculpt *sd = data->sd;
  const Brush *brush = data->brush;

  PBVHVertexIter vd;

  float bstrength = ss->cache->bstrength;
  CLAMP(bstrength, -1.0f, 1.0f);

  SculptBrushTest test;
  SculptBrushTestFn sculpt_brush_test_sq_fn = SCULPT_brush_test_init_with_falloff_shape(
      ss, &test, data->brush->falloff_shape);

  const int thread_id = BLI_task_parallel_thread_id(tls);
  BKE_pbvh_vertex_iter_begin (ss->pbvh, data->nodes[n], vd, PBVH_ITER_UNIQUE) {
    if (!sculpt_brush_test_sq_fn(&test, vd.co)) {
      continue;
    }

    const float fade = bstrength * SCULPT_brush_strength_factor(ss,
                                                                brush,
                                                                vd.co,
                                                                sqrtf(test.dist),
                                                                vd.no,
                                                                vd.fno,
                                                                vd.mask ? *vd.mask : 0.0f,
                                                                vd.vertex,
                                                                thread_id);

    float disp[3];
    float *dir = SCULPT_attr_vertex_data(vd.vertex, data->scl);

    madd_v3_v3v3fl(disp, vd.co, dir, fade);
    SCULPT_clip(sd, ss, vd.co, disp);

    if (vd.mvert) {
      BKE_pbvh_vert_mark_update(ss->pbvh, vd.index);
    }
  }
  BKE_pbvh_vertex_iter_end;
}

static void do_enhance_details_brush_dir_task_cb_ex(void *__restrict userdata,
                                                    const int n,
                                                    const TaskParallelTLS *__restrict tls)
{
  SculptThreadedTaskData *data = userdata;
  SculptSession *ss = data->ob->sculpt;

  PBVHVertexIter vd;

  SculptBrushTest test;
  SculptBrushTestFn sculpt_brush_test_sq_fn = SCULPT_brush_test_init_with_falloff_shape(
      ss, &test, data->brush->falloff_shape);

  SculptCustomLayer *strokeid_scl = data->scl2;
  SculptCustomLayer *scl = data->scl;

  const uint current_stroke_id = (uint)ss->stroke_id;
  bool modified = false;

  BKE_pbvh_vertex_iter_begin (ss->pbvh, data->nodes[n], vd, PBVH_ITER_UNIQUE) {
    if (!sculpt_brush_test_sq_fn(&test, vd.co)) {
      continue;
    }

    uint *strokeid = SCULPT_attr_vertex_data(vd.vertex, strokeid_scl);

    if ((*strokeid) >> 1UL != current_stroke_id) {
      *strokeid = current_stroke_id << 1UL;
      modified = true;

      float avg[3];
      float *dir = SCULPT_attr_vertex_data(vd.vertex, scl);
      float no[3];

      SCULPT_vertex_normal_get(ss, vd.vertex, no);

      SCULPT_neighbor_coords_average(ss, avg, vd.vertex, 0.0f, false, data->use_area_cos);
      sub_v3_v3v3(dir, avg, SCULPT_vertex_co_get(ss, vd.vertex));

      /* get rid of tangential displacement */
      float fac = dot_v3v3(dir, no);
      copy_v3_v3(dir, no);
      mul_v3_fl(dir, -fac);
    }
  }
  BKE_pbvh_vertex_iter_end;

  /* tell main thread we modified something */
  if (modified) {
    atomic_add_and_fetch_uint32((uint32_t *)(&data->cd_temp), 1UL);
  }
}

/* Diffuses detail directions */
static void do_enhance_details_brush_dir2_task_cb_ex(void *__restrict userdata,
                                                     const int n,
                                                     const TaskParallelTLS *__restrict tls)
{
  SculptThreadedTaskData *data = userdata;
  SculptSession *ss = data->ob->sculpt;

  PBVHVertexIter vd;

  SculptBrushTest test;
  SculptBrushTestFn sculpt_brush_test_sq_fn = SCULPT_brush_test_init_with_falloff_shape(
      ss, &test, data->brush->falloff_shape);

  // SculptCustomLayer *strokeid_scl = data->scl2;
  SculptCustomLayer *scl = data->scl;
  bool use_area_weights = data->use_area_cos;

  // const uint current_stroke_id = (uint)ss->stroke_id;

  int lastvalence = 8;
  float *areas = MEM_malloc_arrayN(lastvalence, sizeof(float), __func__);

  BKE_pbvh_vertex_iter_begin (ss->pbvh, data->nodes[n], vd, PBVH_ITER_UNIQUE) {
    if (!sculpt_brush_test_sq_fn(&test, vd.co)) {
      continue;
    }

    int valence;

    if (use_area_weights) {
      valence = SCULPT_vertex_valence_get(ss, vd.vertex);

      if (valence > lastvalence) {
        areas = MEM_reallocN(areas, sizeof(float) * valence);
      }

      BKE_pbvh_get_vert_face_areas(ss->pbvh, vd.vertex, areas, valence);
    }

    // uint *strokeid = SCULPT_attr_vertex_data(vd.vertex, strokeid_scl);

    /* this check here is overly restrictive,
       we already get filtered by whether stage
       1 did anything */
    if (1) {  //*strokeid == current_stroke_id << 1UL) {
      // if (data->cd_temp2) {
      //(*strokeid)++;
      //}

      float avg[3] = {0.0f, 0.0f, 0.0f};
      float tot = 0.0f;

      SculptVertexNeighborIter ni;
      SCULPT_VERTEX_NEIGHBORS_ITER_BEGIN (ss, vd.vertex, ni) {
        float *dir2 = SCULPT_attr_vertex_data(ni.vertex, scl);

        float w = 1.0f;

        if (use_area_weights) {
          w = areas[ni.i];
        }

        madd_v3_v3fl(avg, dir2, w);
        tot += w;
      }
      SCULPT_VERTEX_NEIGHBORS_ITER_END(ni);

      if (tot == 0.0f) {
        continue;
      }

      mul_v3_fl(avg, 1.0f / (float)tot);

      float *dir = SCULPT_attr_vertex_data(vd.vertex, scl);
      interp_v3_v3v3(dir, dir, avg, 0.5f);  // valence == 1 ? 0.5f : 0.75f);
    }
  }
  BKE_pbvh_vertex_iter_end;

  MEM_freeN(areas);
}

void SCULPT_enhance_details_brush(
    Sculpt *sd, Object *ob, PBVHNode **nodes, const int totnode, int presteps)
{
  SculptSession *ss = ob->sculpt;
  Brush *brush = BKE_paint_brush(&sd->paint);
  SculptCustomLayer strokeid_scl;

  bool use_area_weights = (ss->cache->brush->flag2 & BRUSH_SMOOTH_USE_AREA_WEIGHT);

  if (SCULPT_stroke_is_first_brush_step(ss->cache)) {
    SCULPT_vertex_random_access_ensure(ss);
  }

  if (use_area_weights) {
    if (SCULPT_stroke_is_first_brush_step(ss->cache)) {
      BKE_pbvh_update_all_tri_areas(ss->pbvh);
      PBVHNode **nodes;
      int totnode;

      BKE_pbvh_get_nodes(ss->pbvh, PBVH_Leaf, &nodes, &totnode);
      for (int i = 0; i < totnode; i++) {
        BKE_pbvh_check_tri_areas(ss->pbvh, nodes[i]);
      }
    }
    else {
      BKE_pbvh_face_areas_begin(ss->pbvh);
    }
  }

  SCULPT_boundary_info_ensure(ob);

  SculptCustomLayer scl;
  SculptLayerParams params = {.permanent = false, .simple_array = false};
  bool weighted = SCULPT_get_int(ss, use_weighted_smooth, sd, brush);

  SCULPT_attr_ensure_layer(
      ss, ob, ATTR_DOMAIN_POINT, CD_PROP_FLOAT3, "__dyntopo_detail_dir", &params);
  SCULPT_attr_ensure_layer(ss,
                           ob,
                           ATTR_DOMAIN_POINT,
                           CD_PROP_INT32,
                           SCULPT_SCL_GET_NAME(SCULPT_SCL_LAYER_STROKE_ID),
                           &params);

  SCULPT_attr_get_layer(
      ss, ob, ATTR_DOMAIN_POINT, CD_PROP_FLOAT3, "__dyntopo_detail_dir", &scl, &params);
  SCULPT_attr_get_layer(ss,
                        ob,
                        ATTR_DOMAIN_POINT,
                        CD_PROP_INT32,
                        SCULPT_SCL_GET_NAME(SCULPT_SCL_LAYER_STROKE_ID),
                        &strokeid_scl,
                        &params);

  if (SCULPT_stroke_is_first_brush_step(ss->cache)) {
    SCULPT_vertex_random_access_ensure(ss);

#if 0
    const int totvert = SCULPT_vertex_count_get(ss);

    for (int i = 0; i < totvert; i++) {
      float avg[3];
      SculptVertRef vertex = BKE_pbvh_table_index_to_vertex(ss->pbvh, i);
      float *dir = SCULPT_attr_vertex_data(vertex, &scl);
      float no[3];

      SCULPT_vertex_normal_get(ss, vertex, no);

      SCULPT_neighbor_coords_average(ss, avg, vertex, 0.0f, false, weighted);
      sub_v3_v3v3(dir, avg, SCULPT_vertex_co_get(ss, vertex));

      /* get rid of tangential displacement */
      float fac = dot_v3v3(dir, no);
      copy_v3_v3(dir, no);
      mul_v3_fl(dir, -fac);
    }

    int lastvalence = 5;
    float *areas = MEM_malloc_arrayN(lastvalence, sizeof(float), __func__);

    /* smooth offsets */
    for (int step = 0; step < presteps; step++) {
      for (int i = 0; i < totvert; i++) {
        float avg[3] = {0.0f, 0.0f, 0.0f};

        SculptVertRef vertex = BKE_pbvh_table_index_to_vertex(ss->pbvh, i);
        float *dir = SCULPT_attr_vertex_data(vertex, &scl);
        float tot = 0.0f;
        float *areas = NULL;
        int valence;

        if (use_area_weights) {
          valence = SCULPT_vertex_valence_get(ss, vertex);

          if (valence > lastvalence) {
            areas = MEM_reallocN(areas, sizeof(float) * valence);
          }

          areas = MEM_callocN(sizeof(float) * valence * 4, "sdaf");
          // BLI_array_alloca(areas, valence * 4);

          BKE_pbvh_get_vert_face_areas(ss->pbvh, vertex, areas, valence);
        }

        SculptVertexNeighborIter ni;
        SCULPT_VERTEX_NEIGHBORS_ITER_BEGIN (ss, vertex, ni) {
          float *dir2 = SCULPT_attr_vertex_data(ni.vertex, &scl);

          float w = 1.0f;

          if (use_area_weights) {
            w = areas[ni.i];
          }

          madd_v3_v3fl(avg, dir2, w);
          tot += w;
        }
        SCULPT_VERTEX_NEIGHBORS_ITER_END(ni);

        if (tot > 0.0f) {
          mul_v3_fl(avg, 1.0f / tot);
          interp_v3_v3v3(dir, dir, avg, 0.75f);
        }
      }
    }
    MEM_freeN(areas);
#endif
  }

  SculptThreadedTaskData data = {.sd = sd,
                                 .ob = ob,
                                 .brush = brush,
                                 .use_area_cos = weighted,
                                 .cd_temp = 0,
                                 .cd_temp2 = 0,
                                 .nodes = nodes,
                                 .scl = &scl,
                                 .scl2 = &strokeid_scl};

  TaskParallelSettings settings;
  BKE_pbvh_parallel_range_settings(&settings, true, totnode);

  BLI_task_parallel_range(0, totnode, &data, do_enhance_details_brush_dir_task_cb_ex, &settings);
  if (data.cd_temp) { /* did something change? if so run diffuse task*/
    for (int i = 0; i < presteps; i++) {
      if (i == presteps - 1) {
        data.cd_temp2 = 1;  // flag tasks to update to final stroke id
      }

      BLI_task_parallel_range(
          0, totnode, &data, do_enhance_details_brush_dir2_task_cb_ex, &settings);
    }
  }

  BLI_task_parallel_range(0, totnode, &data, do_enhance_details_brush_task_cb_ex, &settings);
}

//#  define SMOOTH_ITER_IN_THREADS
static void do_smooth_brush_task_cb_ex(void *__restrict userdata,
                                       const int n,
                                       const TaskParallelTLS *__restrict tls)
{
  SculptThreadedTaskData *data = userdata;
  SculptSession *ss = data->ob->sculpt;
  Sculpt *sd = data->sd;
  const float bound_smooth = data->bound_smooth;
  const float fset_slide = data->fset_slide;
  const Brush *brush = data->brush;
  const bool smooth_mask = data->smooth_mask;
  float bstrength = data->strength;
  float projection = data->smooth_projection;

  if (!data->nodes[n]) {
    return;
  }

  PBVHVertexIter vd;

  CLAMP(bstrength, 0.0f, 1.0f);

  SculptBrushTest test;
  SculptBrushTestFn sculpt_brush_test_sq_fn = SCULPT_brush_test_init_with_falloff_shape(
      ss, &test, data->brush->falloff_shape);

  const int thread_id = BLI_task_parallel_thread_id(tls);
  const bool weighted = ss->cache->brush->flag2 & BRUSH_SMOOTH_USE_AREA_WEIGHT;
  const bool check_fsets = ss->cache->brush->flag2 & BRUSH_SMOOTH_PRESERVE_FACE_SETS;

  SculptCornerType ctype = SCULPT_CORNER_MESH | SCULPT_CORNER_SHARP;
  if (check_fsets) {
    ctype |= SCULPT_CORNER_FACE_SET | SCULPT_CORNER_SEAM;
  }

  if (weighted || ss->cache->brush->boundary_smooth_factor > 0.0f) {
    BKE_pbvh_check_tri_areas(ss->pbvh, data->nodes[n]);
  }

  bool modified = false;
  // const float bound_smooth = powf(ss->cache->brush->boundary_smooth_factor,
  // BOUNDARY_SMOOTH_EXP);
  // const float slide_fset = BKE_brush_fset_slide_get(ss->scene, ss->cache->brush);

  SculptCustomLayer *bound_scl = data->scl2;
  SculptCustomLayer *vel_scl = data->scl;
#ifdef SMOOTH_ITER_IN_THREADS
  for (int iteration = 0; iteration < data->iterations; iteration++) {
    if (!data->nodes[n]) {
      break;
    }

    if (iteration == data->iterations - 1) {
      bstrength = data->strength;
    }
    else {
      bstrength = 1.0f;
    }
<<<<<<< HEAD
#endif

    BKE_pbvh_vertex_iter_begin (ss->pbvh, data->nodes[n], vd, PBVH_ITER_UNIQUE) {
      if (!sculpt_brush_test_sq_fn(&test, vd.co)) {
        continue;
      }

      modified = true;

      // check origdata to be sure we don't mess it up
      SCULPT_vertex_check_origdata(ss, vd.vertex);

      const float fade = bstrength * SCULPT_brush_strength_factor(
                                         ss,
                                         brush,
                                         vd.co,
                                         sqrtf(test.dist),
                                         vd.no,
                                         vd.fno,
                                         smooth_mask ? 0.0f : (vd.mask ? *vd.mask : 0.0f),
                                         vd.vertex,
                                         thread_id);
      if (smooth_mask) {
        float val = SCULPT_neighbor_mask_average(ss, vd.vertex) - *vd.mask;
        val *= fade * bstrength;
        *vd.mask += val;
        CLAMP(*vd.mask, 0.0f, 1.0f);
      }
      else {
        float avg[3], off[3];

        // if (SCULPT_vertex_is_corner(ss, vd.vertex, ctype) & ~SCULPT_CORNER_FACE_SET) {
        // continue;
        //}

        float startco[3], startno[3];

        copy_v3_v3(startco, vd.co);
        SCULPT_vertex_normal_get(ss, vd.vertex, startno);

        int steps = data->do_origco ? 2 : 1;

        for (int step = 0; step < steps; step++) {
          float *co = step ? (float *)SCULPT_vertex_origco_get(ss, vd.vertex) : vd.co;

          float startvel[3];

          if (vel_scl) {
            float *vel = SCULPT_attr_vertex_data(vd.vertex, vel_scl);
#if 1
            if (isnan(dot_v3v3(vel, vel)) || !isfinite(dot_v3v3(vel, vel))) {
              printf("NaN!");
              zero_v3(vel);
            }
#endif

            copy_v3_v3(startvel, vel);
          }

          SCULPT_neighbor_coords_average_interior(
              ss,
              avg,
              vd.vertex,
              &((SculptSmoothArgs){.projection = projection,
                                   .slide_fset = fset_slide,
                                   .bound_smooth = bound_smooth,
                                   .bound_scl = bound_scl,
                                   .do_origco = step,
                                   .vel_scl = vel_scl,
                                   .vel_smooth_fac = data->vel_smooth_fac,
                                   .do_weighted_smooth = ss->cache->brush->flag2 &
                                                         BRUSH_SMOOTH_USE_AREA_WEIGHT,
                                   .preserve_fset_boundaries = ss->cache->brush->flag2 &
                                                               BRUSH_SMOOTH_PRESERVE_FACE_SETS}));

          sub_v3_v3v3(off, avg, co);

          /* Apply velocity smooth.  The point of this is to
             improve convergence for very high levels of smoothing*/
          if (vel_scl) {
            float *vel = SCULPT_attr_vertex_data(vd.vertex, vel_scl);

            float veltmp[3];
            copy_v3_v3(veltmp, vel);

            /* remove tangental component */
            float fac = dot_v3v3(vel, startno);
            mul_v3_v3fl(vel, startno, fac);

            /* note that "off" is interpreted here
               as a force to update vel */
            madd_v3_v3fl(vel, off, 0.2f);
            mul_v3_fl(vel, 0.8f);

            /* apply velocity */
            add_v3_v3(off, veltmp);
          }

          madd_v3_v3v3fl(off, co, off, fade);
          SCULPT_clip(sd, ss, co, off);

          if (step == 0) {
            SCULPT_reproject_cdata(ss, vd.vertex, startco, startno);
          }
        }
      }
      if (vd.mvert) {
        vd.mvert->flag |= ME_VERT_PBVH_UPDATE;
      }
    }
    BKE_pbvh_vertex_iter_end;

    if (modified) {
      if (weighted) {
        BKE_pbvh_node_mark_update_tri_area(data->nodes[n]);
      }

      BKE_pbvh_node_mark_update(data->nodes[n]);
    }
    else {
      // not modified? remove from future iterations
      data->nodes[n] = NULL;
=======
    if (vd.mvert) {
      BKE_pbvh_vert_mark_update(ss->pbvh, vd.index);
>>>>>>> fe4b5331
    }
#ifdef SMOOTH_ITER_IN_THREADS
  }
#endif
}

void SCULPT_bound_smooth_ensure(SculptSession *ss, Object *ob)
{
  SculptLayerParams params = {.permanent = false, .simple_array = false};

  if (!ss->custom_layers[SCULPT_SCL_SMOOTH_BDIS]) {
    ss->custom_layers[SCULPT_SCL_SMOOTH_BDIS] = MEM_callocN(sizeof(SculptCustomLayer),
                                                            "bound_scl");

    SCULPT_attr_get_layer(ss,
                          ob,
                          ATTR_DOMAIN_POINT,
                          CD_PROP_COLOR,
                          "t__smooth_bdist",
                          ss->custom_layers[SCULPT_SCL_SMOOTH_BDIS],
                          &params);
  }
}

void SCULPT_smooth(Sculpt *sd,
                   Object *ob,
                   PBVHNode **nodes,
                   const int totnode,
                   float bstrength,
                   const bool smooth_mask,
                   float projection,
                   bool do_origco)
{
  SculptSession *ss = ob->sculpt;
  Brush *brush = ss->cache && ss->cache->brush ? ss->cache->brush : BKE_paint_brush(&sd->paint);

  const float vel_smooth_cutoff = 0.5;
  const bool do_vel_smooth = bstrength > vel_smooth_cutoff && G.debug_value != 895;

  const int max_iterations = MAX2((int)(2.5f * ceilf(bstrength)), 1);
  const float fract = 1.0f / max_iterations;
  PBVHType type = BKE_pbvh_type(ss->pbvh);
  int iteration, count;
  float last;

  if (bstrength == 0.0f) {
    return;
  }

  if ((ss->cache->brush->flag2 & BRUSH_SMOOTH_USE_AREA_WEIGHT) ||
      ss->cache->brush->boundary_smooth_factor > 0.0f) {
    if (SCULPT_stroke_is_first_brush_step(ss->cache)) {
      BKE_pbvh_update_all_tri_areas(ss->pbvh);
    }
    else {
      BKE_pbvh_face_areas_begin(ss->pbvh);
    }
  }

  SculptLayerParams params = {.permanent = false, .simple_array = false};

  if (do_vel_smooth) {
    if (!ss->custom_layers[SCULPT_SCL_SMOOTH_VEL]) {
      ss->custom_layers[SCULPT_SCL_SMOOTH_VEL] = MEM_callocN(sizeof(SculptCustomLayer),
                                                             "vel_smooth_scl");

      SCULPT_attr_get_layer(ss,
                            ob,
                            ATTR_DOMAIN_POINT,
                            CD_PROP_FLOAT3,
                            "__scl_smooth_vel",
                            ss->custom_layers[SCULPT_SCL_SMOOTH_VEL],
                            &params);
    }
  }

  float bstrength2 = bstrength;
  CLAMP(bstrength2, 0.0f, 1.0f);

  count = (int)(bstrength2 * max_iterations);
  last = max_iterations * (bstrength2 - count * fract);

  if (last == 0.0f) {
    count--;
    last = 1.0f;

    if (do_vel_smooth) {
      count = MAX2(count, 1);
    }
    else {
      count = MAX2(count, 0);
    }
  }

  // increase strength of last to compensate for velocity smooth in previous iterations
  if (do_vel_smooth && count > 1) {
    // last = sqrtf(last);
    last = 1.0f;
  }

  // printf("smooth iterations: %d, last: %.4f\n", count + 1, last);

  if (type == PBVH_FACES && !ss->pmap) {
    BLI_assert_msg(0, "sculpt smooth: pmap missing");
    return;
  }

  SCULPT_boundary_info_ensure(ob);

  float bound_smooth = SCULPT_get_float(ss, boundary_smooth, sd, brush);
  float fset_slide = SCULPT_get_float(ss, fset_slide, sd, brush);

  /* create temp layer for psuedo-geodesic field */
  if (bound_smooth > 0.0f) {
    bound_smooth = powf(ss->cache->brush->boundary_smooth_factor, BOUNDARY_SMOOTH_EXP);

    /* ensure ss->custom_layers[SCULPT_SCL_SMOOTH_BDIS] exists */
    SCULPT_bound_smooth_ensure(ss, ob);
  }

#ifndef SMOOTH_ITER_IN_THREADS
  for (iteration = 0; iteration <= count; iteration++) {
    const float strength = (iteration != count) ? 1.0f : last;
#else
  const float strength = last;
#endif

    /* turn off velocity smooth for final iteration or two to smooth out ripples */
    bool do_vel = do_vel_smooth && iteration != count;

    if (count > 1) {
      do_vel = do_vel && iteration != count - 1;
    }

    float vel_fac = 1.0f;
    if (do_vel) {
      vel_fac = 0.25f + (bstrength - vel_smooth_cutoff) / 2.0f;
      vel_fac = min_ff(vel_fac, 1.0f);
    }

    SculptThreadedTaskData data = {
        .sd = sd,
        .ob = ob,
        .brush = brush,
        .nodes = nodes,
        .smooth_mask = smooth_mask,
        .strength = strength,
        .smooth_projection = projection,
        .fset_slide = fset_slide,
        .bound_smooth = bound_smooth,
        .scl = do_vel ? ss->custom_layers[SCULPT_SCL_SMOOTH_VEL] : NULL,
        .scl2 = bound_smooth > 0.0f ? ss->custom_layers[SCULPT_SCL_SMOOTH_BDIS] : NULL,
        .vel_smooth_fac = vel_fac,
        .do_origco = do_origco,
        .iterations = count + 1,
    };

    TaskParallelSettings settings;
    BKE_pbvh_parallel_range_settings(&settings, true, totnode);
    BLI_task_parallel_range(0, totnode, &data, do_smooth_brush_task_cb_ex, &settings);

#ifndef SMOOTH_ITER_IN_THREADS
  }
#endif
}

void SCULPT_do_smooth_brush(
    Sculpt *sd, Object *ob, PBVHNode **nodes, int totnode, float projection, bool do_origco)
{
  SculptSession *ss = ob->sculpt;

  if (SCULPT_stroke_is_first_brush_step(ss->cache) &&
      ((ss->cache->brush->flag2 & BRUSH_SMOOTH_USE_AREA_WEIGHT) ||
       ss->cache->brush->boundary_smooth_factor > 0.0f)) {
    BKE_pbvh_update_all_tri_areas(ss->pbvh);
  }

  /* NOTE: The enhance brush needs to initialize its state on the first brush step. The stroke
   * strength can become 0 during the stroke, but it can not change sign (the sign is determined
   * in the beginning of the stroke. So here it is important to not switch to enhance brush in
   * the middle of the stroke. */
  if (ss->cache->bstrength < 0.0f) {
    /* Invert mode, intensify details. */
    ss->cache->bstrength = -ss->cache->bstrength;
    SCULPT_enhance_details_brush(
        sd,
        ob,
        nodes,
        totnode,
        SCULPT_get_int(ss, enhance_detail_presteps, sd, BKE_paint_brush(&sd->paint)));
    ss->cache->bstrength = -ss->cache->bstrength;
  }
  else {
    /* Regular mode, smooth. */
    SCULPT_smooth(sd, ob, nodes, totnode, ss->cache->bstrength, false, projection, do_origco);
  }
}

/* HC Smooth Algorithm. */
/* From: Improved Laplacian Smoothing of Noisy Surface Meshes */

void SCULPT_surface_smooth_laplacian_step(SculptSession *ss,
                                          float *disp,
                                          const float co[3],
                                          SculptCustomLayer *scl,
                                          const SculptVertRef v_index,
                                          const float origco[3],
                                          const float alpha,
                                          const float projection,
                                          bool check_fsets,
                                          bool weighted)
{
  float laplacian_smooth_co[3];
  float weigthed_o[3], weigthed_q[3], d[3];
  SCULPT_neighbor_coords_average(
      ss, laplacian_smooth_co, v_index, projection, check_fsets, weighted);

  // int index = BKE_pbvh_vertex_index_to_table(ss->pbvh, v_index);

  mul_v3_v3fl(weigthed_o, origco, alpha);
  mul_v3_v3fl(weigthed_q, co, 1.0f - alpha);
  add_v3_v3v3(d, weigthed_o, weigthed_q);
  sub_v3_v3v3((float *)SCULPT_attr_vertex_data(v_index, scl), laplacian_smooth_co, d);

  sub_v3_v3v3(disp, laplacian_smooth_co, co);
}

void SCULPT_surface_smooth_displace_step(SculptSession *ss,
                                         float *co,
                                         SculptCustomLayer *scl,
                                         const SculptVertRef v_index,
                                         const float beta,
                                         const float fade)
{
  float b_avg[3] = {0.0f, 0.0f, 0.0f};
  float b_current_vertex[3];
  int total = 0;
  // int index = BKE_pbvh_vertex_index_to_table(ss->pbvh, v_index);

  SculptVertexNeighborIter ni;
  SCULPT_VERTEX_NEIGHBORS_ITER_BEGIN (ss, v_index, ni) {
    add_v3_v3(b_avg, (float *)SCULPT_attr_vertex_data(ni.vertex, scl));
    total++;
  }
  SCULPT_VERTEX_NEIGHBORS_ITER_END(ni);

  if (total > 0) {
    mul_v3_v3fl(b_current_vertex, b_avg, (1.0f - beta) / total);
    madd_v3_v3fl(b_current_vertex, (float *)SCULPT_attr_vertex_data(v_index, scl), beta);
    mul_v3_fl(b_current_vertex, clamp_f(fade, 0.0f, 1.0f));
    sub_v3_v3(co, b_current_vertex);
  }
}

static void SCULPT_do_surface_smooth_brush_laplacian_task_cb_ex(
    void *__restrict userdata, const int n, const TaskParallelTLS *__restrict tls)
{
  SculptThreadedTaskData *data = userdata;
  SculptSession *ss = data->ob->sculpt;
  const Brush *brush = data->brush;
  const float bstrength = ss->cache->bstrength;
  float alpha = brush->surface_smooth_shape_preservation;

  PBVHVertexIter vd;
  SculptOrigVertData orig_data;

  SculptBrushTest test;
  SculptBrushTestFn sculpt_brush_test_sq_fn = SCULPT_brush_test_init_with_falloff_shape(
      ss, &test, data->brush->falloff_shape);
  const int thread_id = BLI_task_parallel_thread_id(tls);

  const bool weighted = ss->cache->brush->flag2 & BRUSH_SMOOTH_USE_AREA_WEIGHT;

  if (weighted) {
    BKE_pbvh_check_tri_areas(ss->pbvh, data->nodes[n]);
  }

  bool modified = false;

  bool check_fsets = ss->cache->brush->flag2 & BRUSH_SMOOTH_PRESERVE_FACE_SETS;
  SCULPT_orig_vert_data_init(&orig_data, data->ob, data->nodes[n], SCULPT_UNDO_COORDS);

  bool do_reproject = SCULPT_need_reproject(ss);

  BKE_pbvh_vertex_iter_begin (ss->pbvh, data->nodes[n], vd, PBVH_ITER_UNIQUE) {
    SCULPT_orig_vert_data_update(&orig_data, vd.vertex);

    if (!sculpt_brush_test_sq_fn(&test, vd.co)) {
      continue;
    }
    const float fade = bstrength * SCULPT_brush_strength_factor(ss,
                                                                brush,
                                                                vd.co,
                                                                sqrtf(test.dist),
                                                                vd.no,
                                                                vd.fno,
                                                                vd.mask ? *vd.mask : 0.0f,
                                                                vd.vertex,
                                                                thread_id);

    float disp[3];
    float oldco[3], oldno[3];

    copy_v3_v3(oldco, vd.co);
    SCULPT_vertex_normal_get(ss, vd.vertex, oldno);

    SCULPT_surface_smooth_laplacian_step(ss,
                                         disp,
                                         vd.co,
                                         data->scl,
                                         vd.vertex,
                                         orig_data.co,
                                         alpha,
                                         data->smooth_projection,
                                         check_fsets,
                                         weighted);
    madd_v3_v3fl(vd.co, disp, clamp_f(fade, 0.0f, 1.0f));
    if (vd.mvert) {
      BKE_pbvh_vert_mark_update(ss->pbvh, vd.index);
    }

    if (do_reproject) {
      SCULPT_reproject_cdata(ss, vd.vertex, oldco, oldno);
    }

    modified = true;
  }
  BKE_pbvh_vertex_iter_end;

  if (modified && weighted) {
    BKE_pbvh_node_mark_update_tri_area(data->nodes[n]);
  }
}

static void SCULPT_do_surface_smooth_brush_displace_task_cb_ex(
    void *__restrict userdata, const int n, const TaskParallelTLS *__restrict tls)
{
  SculptThreadedTaskData *data = userdata;
  SculptSession *ss = data->ob->sculpt;
  const Brush *brush = data->brush;
  const float bstrength = ss->cache->bstrength;
  const float beta = brush->surface_smooth_current_vertex;

  PBVHVertexIter vd;

  SculptBrushTest test;
  SculptBrushTestFn sculpt_brush_test_sq_fn = SCULPT_brush_test_init_with_falloff_shape(
      ss, &test, data->brush->falloff_shape);
  const int thread_id = BLI_task_parallel_thread_id(tls);

  BKE_pbvh_vertex_iter_begin (ss->pbvh, data->nodes[n], vd, PBVH_ITER_UNIQUE) {
    if (!sculpt_brush_test_sq_fn(&test, vd.co)) {
      continue;
    }
    const float fade = bstrength * SCULPT_brush_strength_factor(ss,
                                                                brush,
                                                                vd.co,
                                                                sqrtf(test.dist),
                                                                vd.no,
                                                                vd.fno,
                                                                vd.mask ? *vd.mask : 0.0f,
                                                                vd.vertex,
                                                                thread_id);
    SCULPT_surface_smooth_displace_step(ss, vd.co, data->scl, vd.vertex, beta, fade);
  }
  BKE_pbvh_vertex_iter_end;
}

void SCULPT_do_surface_smooth_brush(Sculpt *sd, Object *ob, PBVHNode **nodes, int totnode)
{
  Brush *brush = BKE_paint_brush(&sd->paint);
  SculptSession *ss = ob->sculpt;

  SculptCustomLayer scl;

  SculptLayerParams params = {.permanent = false, .simple_array = false};

  SCULPT_attr_ensure_layer(
      ss, ob, ATTR_DOMAIN_POINT, CD_PROP_FLOAT3, "__dyntopo_lapsmooth", &params);
  SCULPT_attr_get_layer(
      ss, ob, ATTR_DOMAIN_POINT, CD_PROP_FLOAT3, "__dyntopo_lapsmooth", &scl, &params);

  if (SCULPT_stroke_is_first_brush_step(ss->cache) &&
      (ss->cache->brush->flag2 & BRUSH_SMOOTH_USE_AREA_WEIGHT)) {
    BKE_pbvh_update_all_tri_areas(ss->pbvh);
  }

  /* Threaded loop over nodes. */
  SculptThreadedTaskData data = {.sd = sd,
                                 .ob = ob,
                                 .brush = brush,
                                 .nodes = nodes,
                                 .smooth_projection = brush->autosmooth_projection,
                                 .scl = &scl};

  TaskParallelSettings settings;
  BKE_pbvh_parallel_range_settings(&settings, true, totnode);
  for (int i = 0; i < brush->surface_smooth_iterations; i++) {
    BLI_task_parallel_range(
        0, totnode, &data, SCULPT_do_surface_smooth_brush_laplacian_task_cb_ex, &settings);
    BLI_task_parallel_range(
        0, totnode, &data, SCULPT_do_surface_smooth_brush_displace_task_cb_ex, &settings);
  }
}

static void SCULPT_do_directional_smooth_task_cb_ex(void *__restrict userdata,
                                                    const int n,
                                                    const TaskParallelTLS *__restrict tls)
{
  SculptThreadedTaskData *data = userdata;
  SculptSession *ss = data->ob->sculpt;
  const Brush *brush = data->brush;
  const float bstrength = ss->cache->bstrength;

  PBVHVertexIter vd;

  SculptBrushTest test;
  SculptBrushTestFn sculpt_brush_test_sq_fn = SCULPT_brush_test_init_with_falloff_shape(
      ss, &test, data->brush->falloff_shape);
  const int thread_id = BLI_task_parallel_thread_id(tls);

  BKE_pbvh_vertex_iter_begin (ss->pbvh, data->nodes[n], vd, PBVH_ITER_UNIQUE) {
    if (!sculpt_brush_test_sq_fn(&test, vd.co)) {
      continue;
    }
    const float fade = bstrength * SCULPT_brush_strength_factor(ss,
                                                                brush,
                                                                vd.co,
                                                                sqrtf(test.dist),
                                                                vd.no,
                                                                vd.fno,
                                                                vd.mask ? *vd.mask : 0.0f,
                                                                vd.vertex,
                                                                thread_id);

    float stroke_disp[3];
    sub_v3_v3v3(stroke_disp, ss->cache->location, ss->cache->last_location);
    normalize_v3(stroke_disp);

    float avg[3] = {0.0f, 0.0f, 0.0f};
    int neighbor_count = 0;

    float oldco[3], oldno[3];

    copy_v3_v3(oldco, vd.co);
    SCULPT_vertex_normal_get(ss, vd.vertex, oldno);

    bool do_reproject = SCULPT_need_reproject(ss);

    SculptVertexNeighborIter ni;
    SCULPT_VERTEX_NEIGHBORS_ITER_BEGIN (ss, vd.vertex, ni) {
      float vertex_neighbor_disp[3];
      const float *neighbor_co = SCULPT_vertex_co_get(ss, ni.vertex);
      sub_v3_v3v3(vertex_neighbor_disp, neighbor_co, vd.co);
      normalize_v3(vertex_neighbor_disp);
      if (fabsf(dot_v3v3(stroke_disp, vertex_neighbor_disp)) > 0.6f) {
        neighbor_count++;
        add_v3_v3(avg, neighbor_co);
      }
    }
    SCULPT_VERTEX_NEIGHBORS_ITER_END(ni);

    /* Avoid division by 0 when there are no neighbors. */
    if (neighbor_count == 0) {
      continue;
    }

    float smooth_co[3];
    mul_v3_v3fl(smooth_co, avg, 1.0f / neighbor_count);

    float final_disp[3];
    sub_v3_v3v3(final_disp, smooth_co, vd.co);
    madd_v3_v3v3fl(final_disp, vd.co, final_disp, fade);
    SCULPT_clip(data->sd, ss, vd.co, final_disp);

    if (do_reproject) {
      SCULPT_reproject_cdata(ss, vd.vertex, oldco, oldno);
    }

    if (vd.mvert) {
      vd.mvert->flag |= ME_VERT_PBVH_UPDATE;
    }
    BKE_pbvh_vertex_iter_end;
  }
}

void SCULPT_do_directional_smooth_brush(Sculpt *sd, Object *ob, PBVHNode **nodes, int totnode)
{
  Brush *brush = BKE_paint_brush(&sd->paint);

  /* Threaded loop over nodes. */
  SculptThreadedTaskData data = {
      .sd = sd,
      .ob = ob,
      .brush = brush,
      .nodes = nodes,
  };

  TaskParallelSettings settings;
  BKE_pbvh_parallel_range_settings(&settings, true, totnode);
  for (int i = 0; i < brush->surface_smooth_iterations; i++) {
    BLI_task_parallel_range(0, totnode, &data, SCULPT_do_directional_smooth_task_cb_ex, &settings);
  }
}

static void SCULPT_do_uniform_weigths_smooth_task_cb_ex(void *__restrict userdata,
                                                        const int n,
                                                        const TaskParallelTLS *__restrict tls)
{
  SculptThreadedTaskData *data = userdata;
  SculptSession *ss = data->ob->sculpt;
  const Brush *brush = data->brush;
  const float bstrength = ss->cache->bstrength;

  PBVHVertexIter vd;

  SculptBrushTest test;
  SculptBrushTestFn sculpt_brush_test_sq_fn = SCULPT_brush_test_init_with_falloff_shape(
      ss, &test, data->brush->falloff_shape);
  const int thread_id = BLI_task_parallel_thread_id(tls);

  bool do_reproject = SCULPT_need_reproject(ss);

  BKE_pbvh_vertex_iter_begin (ss->pbvh, data->nodes[n], vd, PBVH_ITER_UNIQUE) {
    if (!sculpt_brush_test_sq_fn(&test, vd.co)) {
      continue;
    }
    const float fade = bstrength * SCULPT_brush_strength_factor(ss,
                                                                brush,
                                                                vd.co,
                                                                sqrtf(test.dist),
                                                                vd.no,
                                                                vd.fno,
                                                                vd.mask ? *vd.mask : 0.0f,
                                                                vd.vertex,
                                                                thread_id);

    float len_accum = 0;
    int tot_neighbors = 0;

    float oldco[3], oldno[3];

    copy_v3_v3(oldco, vd.co);
    SCULPT_vertex_normal_get(ss, vd.vertex, oldno);

    SculptVertexNeighborIter ni;
    SCULPT_VERTEX_NEIGHBORS_ITER_BEGIN (ss, vd.vertex, ni) {
      len_accum += len_v3v3(SCULPT_vertex_co_get(ss, vd.vertex),
                            SCULPT_vertex_co_get(ss, ni.vertex));
      tot_neighbors++;
    }
    SCULPT_VERTEX_NEIGHBORS_ITER_END(ni);

    /* Avoid division by 0 when there are no neighbors. */
    if (tot_neighbors == 0) {
      continue;
    }

    const float len_avg = bstrength * len_accum / tot_neighbors;

    float co_accum[3] = {0.0f};

    SCULPT_VERTEX_NEIGHBORS_ITER_BEGIN (ss, vd.vertex, ni) {
      float neighbor_co[3];
      float neighbor_disp[3];

      sub_v3_v3v3(
          neighbor_disp, SCULPT_vertex_co_get(ss, ni.vertex), SCULPT_vertex_co_get(ss, vd.vertex));
      normalize_v3(neighbor_disp);
      mul_v3_fl(neighbor_disp, len_avg);
      add_v3_v3v3(neighbor_co, SCULPT_vertex_co_get(ss, vd.vertex), neighbor_disp);
      add_v3_v3(co_accum, neighbor_co);
    }
    SCULPT_VERTEX_NEIGHBORS_ITER_END(ni);

    float smooth_co[3];
    mul_v3_v3fl(smooth_co, co_accum, 1.0f / tot_neighbors);

    float final_disp[3];
    sub_v3_v3v3(final_disp, smooth_co, vd.co);
    madd_v3_v3v3fl(final_disp, vd.co, final_disp, fade);
    SCULPT_clip(data->sd, ss, vd.co, final_disp);

    if (vd.mvert) {
      vd.mvert->flag |= ME_VERT_PBVH_UPDATE;
    }

    if (do_reproject) {
      SCULPT_reproject_cdata(ss, vd.vertex, oldco, oldno);
    }

    BKE_pbvh_vertex_iter_end;
  }
}

void SCULPT_do_uniform_weights_smooth_brush(Sculpt *sd, Object *ob, PBVHNode **nodes, int totnode)
{
  Brush *brush = BKE_paint_brush(&sd->paint);

  /* Threaded loop over nodes. */
  SculptThreadedTaskData data = {
      .sd = sd,
      .ob = ob,
      .brush = brush,
      .nodes = nodes,
  };

  TaskParallelSettings settings;
  BKE_pbvh_parallel_range_settings(&settings, true, totnode);
  for (int i = 0; i < brush->surface_smooth_iterations; i++) {
    BLI_task_parallel_range(
        0, totnode, &data, SCULPT_do_uniform_weigths_smooth_task_cb_ex, &settings);
  }
}

static void do_smooth_vcol_boundary_brush_task_cb_ex(void *__restrict userdata,
                                                     const int n,
                                                     const TaskParallelTLS *__restrict tls)
{
  SculptThreadedTaskData *data = userdata;
  SculptSession *ss = data->ob->sculpt;
  Sculpt *sd = data->sd;
  const Brush *brush = data->brush;
  const bool smooth_mask = data->smooth_mask;
  float bstrength = data->strength;

  PBVHVertexIter vd;

  CLAMP(bstrength, 0.0f, 1.0f);

  SculptBrushTest test;
  SculptBrushTestFn sculpt_brush_test_sq_fn = SCULPT_brush_test_init_with_falloff_shape(
      ss, &test, data->brush->falloff_shape);

  const int thread_id = BLI_task_parallel_thread_id(tls);

  float avg[4] = {0.0f, 0.0f, 0.0f, 0.0f};
  float tot = 0.0f;
  BKE_pbvh_vertex_iter_begin (ss->pbvh, data->nodes[n], vd, PBVH_ITER_UNIQUE) {
    float vcolor[4];

    SCULPT_vertex_color_get(ss, vd.vertex, vcolor);

    if (sculpt_brush_test_sq_fn(&test, vd.co)) {
      const float fade = bstrength * SCULPT_brush_strength_factor(
                                         ss,
                                         brush,
                                         vd.co,
                                         sqrtf(test.dist),
                                         vd.no,
                                         vd.fno,
                                         smooth_mask ? 0.0f : (vd.mask ? *vd.mask : 0.0f),
                                         vd.vertex,
                                         thread_id);

      madd_v3_v3fl(avg, vcolor, fade);
      tot += fade;
    }
  }
  BKE_pbvh_vertex_iter_end;

  if (tot == 0.0f) {
    return;
  }
  tot = 1.0f / tot;

  mul_v3_fl(avg, tot);

  float exp = brush->vcol_boundary_exponent;
  // detect bad value

  if (exp == 0.0f) {
    exp = 1.0f;
  }

  BKE_pbvh_vertex_iter_begin (ss->pbvh, data->nodes[n], vd, PBVH_ITER_UNIQUE) {
    if (sculpt_brush_test_sq_fn(&test, vd.co)) {
      const float fade = bstrength * SCULPT_brush_strength_factor(
                                         ss,
                                         brush,
                                         vd.co,
                                         sqrtf(test.dist),
                                         vd.no,
                                         vd.fno,
                                         smooth_mask ? 0.0f : (vd.mask ? *vd.mask : 0.0f),
                                         vd.vertex,
                                         thread_id);

      float vcolor[4];

      SCULPT_vertex_color_get(ss, vd.vertex, vcolor);

      float avg2[3], avg3[3], val[3];
      float tot2 = 0.0f, tot4 = 0.0f;

      copy_v4_v4(avg, vcolor);

      zero_v3(avg2);
      zero_v3(avg3);

      madd_v3_v3fl(avg2, vd.co, 0.5f);
      tot2 += 0.5f;

      SculptVertexNeighborIter ni;
      SCULPT_VERTEX_NEIGHBORS_ITER_BEGIN (ss, vd.vertex, ni) {
        float col[4];

        SCULPT_vertex_color_get(ss, ni.vertex, col);
        const float *co = SCULPT_vertex_co_get(ss, ni.vertex);

        // simple color metric.  TODO: plug in appropriate color space code?
        float dv[4];
        sub_v4_v4v4(dv, col, avg);
        float w = (fabs(dv[0]) + fabs(dv[1]) + fabs(dv[2]) + fabs(dv[3])) / 4.0;

        w = powf(w, exp);

        madd_v3_v3fl(avg3, co, 1.0f);
        tot4 += 1.0f;

        madd_v3_v3fl(avg2, co, w);
        tot2 += w;
      }
      SCULPT_VERTEX_NEIGHBORS_ITER_END(ni);

      if (tot2 == 0.0f) {
        continue;
      }

      if (tot4 > 0.0f) {
        mul_v3_fl(avg3, 1.0f / tot4);
      }

      /* try to avoid perfectly colinear triangles, and the normal discontinuities they create,
         by blending slightly with unweighted smoothed position */
      mul_v3_fl(avg2, 1.0f / tot2);
      interp_v3_v3v3(avg2, avg2, avg3, 0.025);

      sub_v3_v3v3(val, avg2, vd.co);
      madd_v3_v3v3fl(val, vd.co, val, fade);
      SCULPT_clip(sd, ss, vd.co, val);

      if (vd.mvert) {
        vd.mvert->flag |= ME_VERT_PBVH_UPDATE;
      }
    }
  }
  BKE_pbvh_vertex_iter_end;
}

void SCULPT_smooth_vcol_boundary(
    Sculpt *sd, Object *ob, PBVHNode **nodes, const int totnode, float bstrength)
{
  SculptSession *ss = ob->sculpt;

  Brush *brush = BKE_paint_brush(&sd->paint);

  const int max_iterations = 4;
  const float fract = 1.0f / max_iterations;
  PBVHType type = BKE_pbvh_type(ss->pbvh);
  int iteration, count;
  float last;

  // Did I do this? Why? -joeedh
  // CLAMP(bstrength, 0.0f, 1.0f);

  count = (int)(bstrength * max_iterations);
  last = max_iterations * (bstrength - count * fract);

  if (type == PBVH_FACES && !ss->pmap) {
    BLI_assert(!"sculpt smooth: pmap missing");
    return;
  }

  SCULPT_vertex_random_access_ensure(ss);
  SCULPT_boundary_info_ensure(ob);

  for (iteration = 0; iteration <= count; iteration++) {
    const float strength = (iteration != count) ? 1.0f : last;

    SculptThreadedTaskData data = {
        .sd = sd,
        .ob = ob,
        .brush = brush,
        .nodes = nodes,
        .smooth_mask = false,
        .strength = strength,
    };

    TaskParallelSettings settings;
    BKE_pbvh_parallel_range_settings(&settings, true, totnode);
    BLI_task_parallel_range(
        0, totnode, &data, do_smooth_vcol_boundary_brush_task_cb_ex, &settings);
  }
}<|MERGE_RESOLUTION|>--- conflicted
+++ resolved
@@ -1,27 +1,5 @@
-<<<<<<< HEAD
-
-/*
- * This program is free software; you can redistribute it and/or
- * modify it under the terms of the GNU General Public License
- * as published by the Free Software Foundation; either version 2
- * of the License, or (at your option) any later version.
- *
- * This program is distributed in the hope that it will be useful,
- * but WITHOUT ANY WARRANTY; without even the implied warranty of
- * MERCHANTABILITY or FITNESS FOR A PARTICULAR PURPOSE.  See the
- * GNU General Public License for more details.
- *
- * You should have received a copy of the GNU General Public License
- * along with this program; if not, write to the Free Software Foundation,
- * Inc., 51 Franklin Street, Fifth Floor, Boston, MA 02110-1301, USA.
- *
- * The Original Code is Copyright (C) 2020 Blender Foundation.
- * All rights reserved.
- */
-=======
 /* SPDX-License-Identifier: GPL-2.0-or-later
  * Copyright 2020 Blender Foundation. All rights reserved. */
->>>>>>> fe4b5331
 
 /** \file
  * \ingroup edsculpt
@@ -1532,7 +1510,7 @@
     SCULPT_clip(sd, ss, vd.co, disp);
 
     if (vd.mvert) {
-      BKE_pbvh_vert_mark_update(ss->pbvh, vd.index);
+      BKE_pbvh_vert_mark_update(ss->pbvh, vd.vertex);
     }
   }
   BKE_pbvh_vertex_iter_end;
@@ -1890,7 +1868,6 @@
     else {
       bstrength = 1.0f;
     }
-<<<<<<< HEAD
 #endif
 
     BKE_pbvh_vertex_iter_begin (ss->pbvh, data->nodes[n], vd, PBVH_ITER_UNIQUE) {
@@ -1998,7 +1975,7 @@
         }
       }
       if (vd.mvert) {
-        vd.mvert->flag |= ME_VERT_PBVH_UPDATE;
+        BKE_pbvh_vert_mark_update(ss->pbvh, vd.vertex);
       }
     }
     BKE_pbvh_vertex_iter_end;
@@ -2013,10 +1990,6 @@
     else {
       // not modified? remove from future iterations
       data->nodes[n] = NULL;
-=======
-    if (vd.mvert) {
-      BKE_pbvh_vert_mark_update(ss->pbvh, vd.index);
->>>>>>> fe4b5331
     }
 #ifdef SMOOTH_ITER_IN_THREADS
   }
@@ -2335,7 +2308,7 @@
                                          weighted);
     madd_v3_v3fl(vd.co, disp, clamp_f(fade, 0.0f, 1.0f));
     if (vd.mvert) {
-      BKE_pbvh_vert_mark_update(ss->pbvh, vd.index);
+      BKE_pbvh_vert_mark_update(ss->pbvh, vd.vertex);
     }
 
     if (do_reproject) {
@@ -2497,8 +2470,9 @@
     }
 
     if (vd.mvert) {
-      vd.mvert->flag |= ME_VERT_PBVH_UPDATE;
-    }
+      BKE_pbvh_vert_mark_update(ss->pbvh, vd.vertex);
+    }
+
     BKE_pbvh_vertex_iter_end;
   }
 }
@@ -2601,7 +2575,7 @@
     SCULPT_clip(data->sd, ss, vd.co, final_disp);
 
     if (vd.mvert) {
-      vd.mvert->flag |= ME_VERT_PBVH_UPDATE;
+      BKE_pbvh_vert_mark_update(ss->pbvh, vd.vertex);
     }
 
     if (do_reproject) {
@@ -2760,7 +2734,7 @@
       SCULPT_clip(sd, ss, vd.co, val);
 
       if (vd.mvert) {
-        vd.mvert->flag |= ME_VERT_PBVH_UPDATE;
+        BKE_pbvh_vert_mark_update(ss->pbvh, vd.vertex);
       }
     }
   }
