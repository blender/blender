--- conflicted
+++ resolved
@@ -1912,12 +1912,8 @@
   BKE_pbvh_vertex_iter_end;
 }
 
-<<<<<<< HEAD
 static void SCULPT_boundary_autosmooth(SculptSession *ss, SculptBoundary *boundary)
 {
-  PBVHNode **nodes;
-  int totnode;
-
   const int max_iterations = 4;
   const float fract = 1.0f / max_iterations;
   float bstrength = ss->cache->brush->autosmooth_factor;
@@ -1932,13 +1928,13 @@
 
   BKE_curvemapping_init(ss->cache->brush->curve);
 
-  BKE_pbvh_get_nodes(ss->pbvh, PBVH_Leaf, &nodes, &totnode);
+  Vector<PBVHNode *> nodes = blender::bke::pbvh::search_gather(ss->pbvh, nullptr, nullptr);
 
   float projection = ss->cache->brush->autosmooth_projection;
   float slide_fset = ss->cache->brush->autosmooth_fset_slide;
 
   for (int iteration = 0; iteration <= count; iteration++) {
-    for (int i = 0; i < totnode; i++) {
+    for (int i = 0; i < nodes.size(); i++) {
       const float strength = (iteration != count) ? 1.0f : last;
 
       PBVHNode *node = nodes[i];
@@ -1973,25 +1969,21 @@
       BKE_pbvh_vertex_iter_end;
     }
   }
-
-  MEM_SAFE_FREE(nodes);
 }
 
 static void SCULPT_boundary_build_smoothco(SculptSession *ss, SculptBoundary *boundary)
 {
   const int totvert = SCULPT_vertex_count_get(ss);
-  PBVHNode **nodes;
-  int totnode;
 
   boundary->smoothco = MEM_cnew_array<float[3]>(totvert, "boundary->smoothco");
 
   float projection = ss->cache->brush->autosmooth_projection;
   float slide_fset = ss->cache->brush->autosmooth_fset_slide;
 
-  BKE_pbvh_get_nodes(ss->pbvh, PBVH_Leaf, &nodes, &totnode);
+  Vector<PBVHNode *> nodes = blender::bke::pbvh::search_gather(ss->pbvh, nullptr, nullptr);
 
   for (int iteration = 0; iteration < 3; iteration++) {
-    for (int i = 0; i < totnode; i++) {
+    for (int i = 0; i < nodes.size(); i++) {
       PBVHNode *node = nodes[i];
       PBVHVertexIter vd;
 
@@ -2014,15 +2006,10 @@
       BKE_pbvh_vertex_iter_end;
     }
   }
-
-  MEM_SAFE_FREE(nodes);
 }
 
 /* Main Brush Function. */
-void SCULPT_do_boundary_brush(Sculpt *sd, Object *ob, PBVHNode **nodes, int totnode)
-=======
 void SCULPT_do_boundary_brush(Sculpt *sd, Object *ob, Span<PBVHNode *> nodes)
->>>>>>> b86fc55d
 {
   SculptSession *ss = ob->sculpt;
   Brush *brush = BKE_paint_brush(&sd->paint);
@@ -2076,12 +2063,9 @@
 
     if (ss->bm && ss->cache->boundaries[symm_area] &&
         ss->cache->boundaries[symm_area]->boundary_dist) {
-      PBVHNode **nodes2;
-      int totnode2 = 0;
-
-      BKE_pbvh_get_nodes(ss->pbvh, PBVH_Leaf, &nodes2, &totnode2);
-
-      for (int i = 0; i < totnode2; i++) {
+      Vector<PBVHNode *> nodes2 = blender::bke::pbvh::search_gather(ss->pbvh, nullptr, nullptr);
+
+      for (int i = 0; i < nodes2.size(); i++) {
         PBVHNode *node = nodes2[i];
         PBVHVertexIter vd;
 
@@ -2142,7 +2126,7 @@
           0, nodes.size(), &data, do_boundary_brush_smooth_task_cb_ex, &settings);
       break;
     case BRUSH_BOUNDARY_DEFORM_CIRCLE:
-      BLI_task_parallel_range(0, totnode, &data, do_boundary_brush_circle_task_cb_ex, &settings);
+      BLI_task_parallel_range(0, nodes.size(), &data, do_boundary_brush_circle_task_cb_ex, &settings);
       break;
   }
 
