/* SPDX-License-Identifier: GPL-2.0-or-later
 * Copyright 2010 by Nicholas Bishop. All rights reserved. */

/** \file
 * \ingroup edsculpt
 * Implements the PBVH node hiding operator.
 */

#include "MEM_guardedalloc.h"

#include "BLI_bitmap.h"
#include "BLI_math_vector.h"
#include "BLI_utildefines.h"

#include "DNA_mesh_types.h"
#include "DNA_meshdata_types.h"
#include "DNA_object_types.h"
#include "DNA_scene_types.h"

#include "BKE_ccg.h"
#include "BKE_context.h"
#include "BKE_mesh.hh"
#include "BKE_multires.h"
#include "BKE_paint.h"
#include "BKE_pbvh.h"
#include "BKE_subsurf.h"

#include "DEG_depsgraph.h"

#include "WM_api.h"
#include "WM_types.h"

#include "ED_screen.h"
#include "ED_view3d.h"

#include "RNA_access.h"
#include "RNA_define.h"

#include "bmesh.h"

#include "paint_intern.h"

/* For undo push. */
#include "sculpt_intern.hh"

/* Return true if the element should be hidden/shown. */
static bool is_effected(PartialVisArea area,
                        float planes[4][4],
                        const float co[3],
                        const float mask)
{
  if (area == PARTIALVIS_ALL) {
    return true;
  }
  if (area == PARTIALVIS_MASKED) {
    return mask > 0.5f;
  }

  bool inside = isect_point_planes_v3(planes, 4, co);
  return ((inside && area == PARTIALVIS_INSIDE) || (!inside && area == PARTIALVIS_OUTSIDE));
}

static void partialvis_update_mesh(Object *ob,
                                   PBVH *pbvh,
                                   PBVHNode *node,
                                   PartialVisAction action,
                                   PartialVisArea area,
                                   float planes[4][4])
{
  Mesh *me = static_cast<Mesh *>(ob->data);
  const float(*positions)[3] = BKE_pbvh_get_vert_positions(pbvh);
  const float *paint_mask;
  int totvert, i;
  bool any_changed = false, any_visible = false;

  BKE_pbvh_node_num_verts(pbvh, node, nullptr, &totvert);
  const int *vert_indices = BKE_pbvh_node_get_vert_indices(node);
  paint_mask = static_cast<const float *>(CustomData_get_layer(&me->vdata, CD_PAINT_MASK));

  bool *hide_vert = static_cast<bool *>(
      CustomData_get_layer_named_for_write(&me->vdata, CD_PROP_BOOL, ".hide_vert", me->totvert));
  if (hide_vert == nullptr) {
    hide_vert = static_cast<bool *>(CustomData_add_layer_named(
        &me->vdata, CD_PROP_BOOL, CD_SET_DEFAULT, me->totvert, ".hide_vert"));
  }

  SCULPT_undo_push_node(ob, node, SCULPT_UNDO_HIDDEN);

  for (i = 0; i < totvert; i++) {
    float vmask = paint_mask ? paint_mask[vert_indices[i]] : 0;

    /* Hide vertex if in the hide volume. */
    if (is_effected(area, planes, positions[vert_indices[i]], vmask)) {
      hide_vert[vert_indices[i]] = (action == PARTIALVIS_HIDE);
      any_changed = true;
    }

    if (!hide_vert[vert_indices[i]]) {
      any_visible = true;
    }
  }

  if (any_changed) {
    BKE_pbvh_node_mark_rebuild_draw(node);
    BKE_pbvh_node_fully_hidden_set(node, !any_visible);
  }
}

/* Hide or show elements in multires grids with a special GridFlags
 * customdata layer. */
static void partialvis_update_grids(Depsgraph *depsgraph,
                                    Object *ob,
                                    PBVH *pbvh,
                                    PBVHNode *node,
                                    PartialVisAction action,
                                    PartialVisArea area,
                                    float planes[4][4])
{
  CCGElem **grids;
  BLI_bitmap **grid_hidden;
  int *grid_indices, totgrid;
  bool any_changed = false, any_visible = false;

  /* Get PBVH data. */
  BKE_pbvh_node_get_grids(pbvh, node, &grid_indices, &totgrid, nullptr, nullptr, &grids);
  grid_hidden = BKE_pbvh_grid_hidden(pbvh);
  CCGKey key = *BKE_pbvh_get_grid_key(pbvh);

  SCULPT_undo_push_node(ob, node, SCULPT_UNDO_HIDDEN);

  for (int i = 0; i < totgrid; i++) {
    int any_hidden = 0;
    int g = grid_indices[i];
    BLI_bitmap *gh = grid_hidden[g];

    if (!gh) {
      switch (action) {
        case PARTIALVIS_HIDE:
          /* Create grid flags data. */
          gh = grid_hidden[g] = BLI_BITMAP_NEW(key.grid_area, "partialvis_update_grids");
          break;
        case PARTIALVIS_SHOW:
          /* Entire grid is visible, nothing to show. */
          continue;
      }
    }
    else if (action == PARTIALVIS_SHOW && area == PARTIALVIS_ALL) {
      /* Special case if we're showing all, just free the grid. */
      MEM_freeN(gh);
      grid_hidden[g] = nullptr;
      any_changed = true;
      any_visible = true;
      continue;
    }

    for (int y = 0; y < key.grid_size; y++) {
      for (int x = 0; x < key.grid_size; x++) {
        CCGElem *elem = CCG_grid_elem(&key, grids[g], x, y);
        const float *co = CCG_elem_co(&key, elem);
        float mask = key.has_mask ? *CCG_elem_mask(&key, elem) : 0.0f;

        /* Skip grid element if not in the effected area. */
        if (is_effected(area, planes, co, mask)) {
          /* Set or clear the hide flag. */
          BLI_BITMAP_SET(gh, y * key.grid_size + x, action == PARTIALVIS_HIDE);

          any_changed = true;
        }

        /* Keep track of whether any elements are still hidden. */
        if (BLI_BITMAP_TEST(gh, y * key.grid_size + x)) {
          any_hidden = true;
        }
        else {
          any_visible = true;
        }
      }
    }

    /* If everything in the grid is now visible, free the grid flags. */
    if (!any_hidden) {
      MEM_freeN(gh);
      grid_hidden[g] = nullptr;
    }
  }

  /* Mark updates if anything was hidden/shown. */
  if (any_changed) {
    BKE_pbvh_node_mark_rebuild_draw(node);
    BKE_pbvh_node_fully_hidden_set(node, !any_visible);
    multires_mark_as_modified(depsgraph, ob, MULTIRES_HIDDEN_MODIFIED);
  }
}

static void partialvis_update_bmesh_verts(BMesh *bm,
                                          TableGSet *verts,
                                          PartialVisAction action,
                                          PartialVisArea area,
                                          float planes[4][4],
                                          bool *any_changed,
                                          bool *any_visible)
{
  BMVert *v;
  TGSET_ITER (v, verts) {
    float *vmask = static_cast<float *>(
        CustomData_bmesh_get(&bm->vdata, v->head.data, CD_PAINT_MASK));

    /* Hide vertex if in the hide volume. */
    if (is_effected(area, planes, v->co, *vmask)) {
      if (action == PARTIALVIS_HIDE) {
        BM_elem_flag_enable(v, BM_ELEM_HIDDEN);
      }
      else {
        BM_elem_flag_disable(v, BM_ELEM_HIDDEN);
      }
      (*any_changed) = true;
    }

    if (!BM_elem_flag_test(v, BM_ELEM_HIDDEN)) {
      (*any_visible) = true;
    }
  }
  TGSET_ITER_END
}

static void partialvis_update_bmesh_faces(TableGSet *faces)
{
  BMFace *f;

  TGSET_ITER (f, faces) {
    bool hidden = false;

    BMLoop *l = f->l_first;
    do {
      hidden |= BM_elem_flag_test(l->v, BM_ELEM_HIDDEN);
    } while ((l = l->next) != f->l_first);

    if (hidden) {  
      BM_elem_flag_enable(f, BM_ELEM_HIDDEN);
    }
    else {
      BM_elem_flag_disable(f, BM_ELEM_HIDDEN);
    }
  }
  TGSET_ITER_END
}

static void partialvis_update_bmesh(Object *ob,
                                    PBVH *pbvh,
                                    PBVHNode *node,
                                    PartialVisAction action,
                                    PartialVisArea area,
                                    float planes[4][4])
{
  BMesh *bm;
  TableGSet *unique, *other, *faces;
  bool any_changed = false, any_visible = false;

  bm = BKE_pbvh_get_bmesh(pbvh);
  unique = BKE_pbvh_bmesh_node_unique_verts(node);
  other = BKE_pbvh_bmesh_node_other_verts(node);
  faces = BKE_pbvh_bmesh_node_faces(node);

  SCULPT_undo_push_node(ob, node, SCULPT_UNDO_HIDDEN);

  partialvis_update_bmesh_verts(bm, unique, action, area, planes, &any_changed, &any_visible);

  partialvis_update_bmesh_verts(bm, other, action, area, planes, &any_changed, &any_visible);

  /* Finally loop over node faces and tag the ones that are fully hidden. */
  partialvis_update_bmesh_faces(faces);

  if (any_changed) {
    BKE_pbvh_node_mark_rebuild_draw(node);
    BKE_pbvh_node_fully_hidden_set(node, !any_visible);
    BKE_pbvh_vert_tag_update_normal_triangulation(node);
  }
}

static void rect_from_props(rcti *rect, PointerRNA *ptr)
{
  rect->xmin = RNA_int_get(ptr, "xmin");
  rect->ymin = RNA_int_get(ptr, "ymin");
  rect->xmax = RNA_int_get(ptr, "xmax");
  rect->ymax = RNA_int_get(ptr, "ymax");
}

static void clip_planes_from_rect(bContext *C,
                                  Depsgraph *depsgraph,
                                  float clip_planes[4][4],
                                  const rcti *rect)
{
  ViewContext vc;
  BoundBox bb;

  view3d_operator_needs_opengl(C);
  ED_view3d_viewcontext_init(C, &vc, depsgraph);
  ED_view3d_clipping_calc(&bb, clip_planes, vc.region, vc.obact, rect);
}

/* If mode is inside, get all PBVH nodes that lie at least partially
 * inside the clip_planes volume. If mode is outside, get all nodes
 * that lie at least partially outside the volume. If showing all, get
 * all nodes. */
static void get_pbvh_nodes(
    PBVH *pbvh, PBVHNode ***nodes, int *totnode, float clip_planes[4][4], PartialVisArea mode)
{
  BKE_pbvh_SearchCallback cb = nullptr;

  /* Select search callback. */
  switch (mode) {
    case PARTIALVIS_INSIDE:
      cb = BKE_pbvh_node_frustum_contain_AABB;
      break;
    case PARTIALVIS_OUTSIDE:
      cb = BKE_pbvh_node_frustum_exclude_AABB;
      break;
    case PARTIALVIS_ALL:
    case PARTIALVIS_MASKED:
      break;
  }

  PBVHFrustumPlanes frustum{};
  frustum.planes = clip_planes;
  frustum.num_planes = 4;
  BKE_pbvh_search_gather(pbvh, cb, &frustum, nodes, totnode);
}

static int hide_show_exec(bContext *C, wmOperator *op)
{
  ARegion *region = CTX_wm_region(C);
  Object *ob = CTX_data_active_object(C);
  Depsgraph *depsgraph = CTX_data_ensure_evaluated_depsgraph(C);
  Mesh *me = static_cast<Mesh *>(ob->data);
  PartialVisAction action;
  PartialVisArea area;
  PBVH *pbvh;
  PBVHNode **nodes;
  PBVHType pbvh_type;
  float clip_planes[4][4];
  rcti rect;
  int totnode;

  /* Read operator properties. */
  action = PartialVisAction(RNA_enum_get(op->ptr, "action"));
  area = PartialVisArea(RNA_enum_get(op->ptr, "area"));
  rect_from_props(&rect, op->ptr);

  clip_planes_from_rect(C, depsgraph, clip_planes, &rect);

  pbvh = BKE_sculpt_object_pbvh_ensure(depsgraph, ob);
<<<<<<< HEAD
  BKE_sculpt_hide_poly_ensure(ob);

  BLI_assert(ob->sculpt->pbvh == pbvh);
=======
  BLI_assert(BKE_object_sculpt_pbvh_get(ob) == pbvh);
>>>>>>> 11ba8c6a

  get_pbvh_nodes(pbvh, &nodes, &totnode, clip_planes, area);
  pbvh_type = BKE_pbvh_type(pbvh);

  negate_m4(clip_planes);

  /* Start undo. */
  switch (action) {
    case PARTIALVIS_HIDE:
      SCULPT_undo_push_begin_ex(ob, "Hide area");
      break;
    case PARTIALVIS_SHOW:
      SCULPT_undo_push_begin_ex(ob, "Show area");
      break;
  }

  for (int i = 0; i < totnode; i++) {
    switch (pbvh_type) {
      case PBVH_FACES:
        partialvis_update_mesh(ob, pbvh, nodes[i], action, area, clip_planes);
        break;
      case PBVH_GRIDS:
        partialvis_update_grids(depsgraph, ob, pbvh, nodes[i], action, area, clip_planes);
        break;
      case PBVH_BMESH:
        partialvis_update_bmesh(ob, pbvh, nodes[i], action, area, clip_planes);
        break;
    }
  }

  if (nodes) {
    MEM_freeN(nodes);
  }

  /* End undo. */
  SCULPT_undo_push_end(ob);

  SCULPT_topology_islands_invalidate(ob->sculpt);

  /* Ensure that edges and faces get hidden as well (not used by
   * sculpt but it looks wrong when entering editmode otherwise). */
  if (pbvh_type == PBVH_FACES) {
    BKE_mesh_flush_hidden_from_verts(me);
    BKE_pbvh_update_hide_attributes_from_mesh(pbvh);
  }

  DEG_id_tag_update(&ob->id, ID_RECALC_SHADING);
  ED_region_tag_redraw(region);

  return OPERATOR_FINISHED;
}

static int hide_show_invoke(bContext *C, wmOperator *op, const wmEvent *event)
{
  PartialVisArea area = PartialVisArea(RNA_enum_get(op->ptr, "area"));

  if (!ELEM(area, PARTIALVIS_ALL, PARTIALVIS_MASKED)) {
    return WM_gesture_box_invoke(C, op, event);
  }
  return op->type->exec(C, op);
}

void PAINT_OT_hide_show(wmOperatorType *ot)
{
  static const EnumPropertyItem action_items[] = {
      {PARTIALVIS_HIDE, "HIDE", 0, "Hide", "Hide vertices"},
      {PARTIALVIS_SHOW, "SHOW", 0, "Show", "Show vertices"},
      {0, nullptr, 0, nullptr, nullptr},
  };

  static const EnumPropertyItem area_items[] = {
      {PARTIALVIS_OUTSIDE, "OUTSIDE", 0, "Outside", "Hide or show vertices outside the selection"},
      {PARTIALVIS_INSIDE, "INSIDE", 0, "Inside", "Hide or show vertices inside the selection"},
      {PARTIALVIS_ALL, "ALL", 0, "All", "Hide or show all vertices"},
      {PARTIALVIS_MASKED,
       "MASKED",
       0,
       "Masked",
       "Hide or show vertices that are masked (minimum mask value of 0.5)"},
      {0, nullptr, 0, nullptr, nullptr},
  };

  /* Identifiers. */
  ot->name = "Hide/Show";
  ot->idname = "PAINT_OT_hide_show";
  ot->description = "Hide/show some vertices";

  /* API callbacks. */
  ot->invoke = hide_show_invoke;
  ot->modal = WM_gesture_box_modal;
  ot->exec = hide_show_exec;
  /* Sculpt-only for now. */
  ot->poll = SCULPT_mode_poll_view3d;

  ot->flag = OPTYPE_REGISTER;

  /* RNA. */
  RNA_def_enum(ot->srna,
               "action",
               action_items,
               PARTIALVIS_HIDE,
               "Action",
               "Whether to hide or show vertices");
  RNA_def_enum(
      ot->srna, "area", area_items, PARTIALVIS_INSIDE, "Area", "Which vertices to hide or show");

  WM_operator_properties_border(ot);
}<|MERGE_RESOLUTION|>--- conflicted
+++ resolved
@@ -235,7 +235,7 @@
       hidden |= BM_elem_flag_test(l->v, BM_ELEM_HIDDEN);
     } while ((l = l->next) != f->l_first);
 
-    if (hidden) {  
+    if (hidden) {
       BM_elem_flag_enable(f, BM_ELEM_HIDDEN);
     }
     else {
@@ -349,13 +349,9 @@
   clip_planes_from_rect(C, depsgraph, clip_planes, &rect);
 
   pbvh = BKE_sculpt_object_pbvh_ensure(depsgraph, ob);
-<<<<<<< HEAD
   BKE_sculpt_hide_poly_ensure(ob);
 
-  BLI_assert(ob->sculpt->pbvh == pbvh);
-=======
   BLI_assert(BKE_object_sculpt_pbvh_get(ob) == pbvh);
->>>>>>> 11ba8c6a
 
   get_pbvh_nodes(pbvh, &nodes, &totnode, clip_planes, area);
   pbvh_type = BKE_pbvh_type(pbvh);
