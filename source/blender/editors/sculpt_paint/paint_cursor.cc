/* SPDX-FileCopyrightText: 2009 by Nicholas Bishop. All rights reserved.
 *
 * SPDX-License-Identifier: GPL-2.0-or-later */

/** \file
 * \ingroup edsculpt
 */

#include "MEM_guardedalloc.h"

#include "BLI_math_rotation.h"
#include "BLI_rect.h"
#include "BLI_task.h"
#include "BLI_utildefines.h"

#include "DNA_brush_types.h"
#include "DNA_color_types.h"
#include "DNA_customdata_types.h"
#include "DNA_material_types.h"
#include "DNA_mesh_types.h"
#include "DNA_object_types.h"
#include "DNA_scene_types.h"
#include "DNA_screen_types.h"
#include "DNA_space_types.h"
#include "DNA_userdef_types.h"
#include "DNA_view3d_types.h"

#include "BKE_brush.hh"
#include "BKE_colortools.hh"
#include "BKE_context.hh"
#include "BKE_curve.hh"
#include "BKE_grease_pencil.hh"
#include "BKE_image.h"
#include "BKE_node_runtime.hh"
#include "BKE_object.hh"
#include "BKE_paint.hh"

#include "NOD_texture.h"

#include "WM_api.hh"
#include "wm_cursors.hh"

#include "IMB_colormanagement.h"
#include "IMB_imbuf_types.h"

#include "ED_grease_pencil.hh"
#include "ED_image.hh"
#include "ED_view3d.hh"

#include "DEG_depsgraph.hh"

#include "GPU_immediate.h"
#include "GPU_immediate_util.h"
#include "GPU_matrix.h"
#include "GPU_state.h"
#include "GPU_texture.h"

#include "UI_resources.hh"

#include "paint_intern.hh"
/* still needed for sculpt_stroke_get_location, should be
 * removed eventually (TODO) */
#include "sculpt_intern.hh"

/* TODOs:
 *
 * Some of the cursor drawing code is doing non-draw stuff
 * (e.g. updating the brush rake angle). This should be cleaned up
 * still.
 *
 * There is also some ugliness with sculpt-specific code.
 */

struct TexSnapshot {
  GPUTexture *overlay_texture;
  int winx;
  int winy;
  int old_size;
  float old_zoom;
  bool old_col;
};

struct CursorSnapshot {
  GPUTexture *overlay_texture;
  int size;
  int zoom;
  int curve_preset;
};

static TexSnapshot primary_snap = {nullptr};
static TexSnapshot secondary_snap = {nullptr};
static CursorSnapshot cursor_snap = {nullptr};

void paint_cursor_delete_textures()
{
  if (primary_snap.overlay_texture) {
    GPU_texture_free(primary_snap.overlay_texture);
  }
  if (secondary_snap.overlay_texture) {
    GPU_texture_free(secondary_snap.overlay_texture);
  }
  if (cursor_snap.overlay_texture) {
    GPU_texture_free(cursor_snap.overlay_texture);
  }

  memset(&primary_snap, 0, sizeof(TexSnapshot));
  memset(&secondary_snap, 0, sizeof(TexSnapshot));
  memset(&cursor_snap, 0, sizeof(CursorSnapshot));

  BKE_paint_invalidate_overlay_all();
}

static int same_tex_snap(TexSnapshot *snap, MTex *mtex, ViewContext *vc, bool col, float zoom)
{
  return (/* make brush smaller shouldn't cause a resample */
          //(mtex->brush_map_mode != MTEX_MAP_MODE_VIEW ||
          //(BKE_brush_size_get(vc->scene, brush) <= snap->BKE_brush_size_get)) &&

          (mtex->brush_map_mode != MTEX_MAP_MODE_TILED ||
           (vc->region->winx == snap->winx && vc->region->winy == snap->winy)) &&
          (mtex->brush_map_mode == MTEX_MAP_MODE_STENCIL || snap->old_zoom == zoom) &&
          snap->old_col == col);
}

static void make_tex_snap(TexSnapshot *snap, ViewContext *vc, float zoom)
{
  snap->old_zoom = zoom;
  snap->winx = vc->region->winx;
  snap->winy = vc->region->winy;
}

struct LoadTexData {
  Brush *br;
  ViewContext *vc;

  MTex *mtex;
  uchar *buffer;
  bool col;

  ImagePool *pool;
  int size;
  float rotation;
  float radius;
};

static void load_tex_task_cb_ex(void *__restrict userdata,
                                const int j,
                                const TaskParallelTLS *__restrict tls)
{
  LoadTexData *data = static_cast<LoadTexData *>(userdata);
  Brush *br = data->br;
  ViewContext *vc = data->vc;

  MTex *mtex = data->mtex;
  uchar *buffer = data->buffer;
  const bool col = data->col;

  ImagePool *pool = data->pool;
  const int size = data->size;
  const float rotation = data->rotation;
  const float radius = data->radius;

  bool convert_to_linear = false;
  ColorSpace *colorspace = nullptr;

  const int thread_id = BLI_task_parallel_thread_id(tls);

  if (mtex->tex && mtex->tex->type == TEX_IMAGE && mtex->tex->ima) {
    ImBuf *tex_ibuf = BKE_image_pool_acquire_ibuf(mtex->tex->ima, &mtex->tex->iuser, pool);
    /* For consistency, sampling always returns color in linear space. */
    if (tex_ibuf && tex_ibuf->float_buffer.data == nullptr) {
      convert_to_linear = true;
      colorspace = tex_ibuf->byte_buffer.colorspace;
    }
    BKE_image_pool_release_ibuf(mtex->tex->ima, tex_ibuf, pool);
  }

  for (int i = 0; i < size; i++) {
    /* Largely duplicated from tex_strength. */

    int index = j * size + i;

    float x = float(i) / size;
    float y = float(j) / size;
    float len;

    if (mtex->brush_map_mode == MTEX_MAP_MODE_TILED) {
      x *= vc->region->winx / radius;
      y *= vc->region->winy / radius;
    }
    else {
      x = (x - 0.5f) * 2.0f;
      y = (y - 0.5f) * 2.0f;
    }

    len = sqrtf(x * x + y * y);

    if (ELEM(mtex->brush_map_mode, MTEX_MAP_MODE_TILED, MTEX_MAP_MODE_STENCIL) || len <= 1.0f) {
      /* It is probably worth optimizing for those cases where the texture is not rotated by
       * skipping the calls to atan2, sqrtf, sin, and cos. */
      if (mtex->tex && (rotation > 0.001f || rotation < -0.001f)) {
        const float angle = atan2f(y, x) + rotation;

        x = len * cosf(angle);
        y = len * sinf(angle);
      }

      float avg;
      float rgba[4];
      paint_get_tex_pixel(mtex, x, y, pool, thread_id, &avg, rgba);

      if (col) {
        if (convert_to_linear) {
          IMB_colormanagement_colorspace_to_scene_linear_v3(rgba, colorspace);
        }

        linearrgb_to_srgb_v3_v3(rgba, rgba);

        clamp_v4(rgba, 0.0f, 1.0f);

        buffer[index * 4] = rgba[0] * 255;
        buffer[index * 4 + 1] = rgba[1] * 255;
        buffer[index * 4 + 2] = rgba[2] * 255;
        buffer[index * 4 + 3] = rgba[3] * 255;
      }
      else {
        avg += br->texture_sample_bias;

        /* Clamp to avoid precision overflow. */
        CLAMP(avg, 0.0f, 1.0f);
        buffer[index] = 255 - uchar(255 * avg);
      }
    }
    else {
      if (col) {
        buffer[index * 4] = 0;
        buffer[index * 4 + 1] = 0;
        buffer[index * 4 + 2] = 0;
        buffer[index * 4 + 3] = 0;
      }
      else {
        buffer[index] = 0;
      }
    }
  }
}

static int load_tex(Brush *br, ViewContext *vc, float zoom, bool col, bool primary)
{
  bool init;
  TexSnapshot *target;

  MTex *mtex = (primary) ? &br->mtex : &br->mask_mtex;
  ePaintOverlayControlFlags overlay_flags = BKE_paint_get_overlay_flags();
  uchar *buffer = nullptr;

  int size;
  bool refresh;
  ePaintOverlayControlFlags invalid =
      ((primary) ? (overlay_flags & PAINT_OVERLAY_INVALID_TEXTURE_PRIMARY) :
                   (overlay_flags & PAINT_OVERLAY_INVALID_TEXTURE_SECONDARY));
  target = (primary) ? &primary_snap : &secondary_snap;

  refresh = !target->overlay_texture || (invalid != 0) ||
            !same_tex_snap(target, mtex, vc, col, zoom);

  init = (target->overlay_texture != nullptr);

  if (refresh) {
    ImagePool *pool = nullptr;
    /* Stencil is rotated later. */
    const float rotation = (mtex->brush_map_mode != MTEX_MAP_MODE_STENCIL) ? -mtex->rot : 0.0f;
    const float radius = BKE_brush_size_get(vc->scene, br) * zoom;

    make_tex_snap(target, vc, zoom);

    if (mtex->brush_map_mode == MTEX_MAP_MODE_VIEW) {
      int s = BKE_brush_size_get(vc->scene, br);
      int r = 1;

      for (s >>= 1; s > 0; s >>= 1) {
        r++;
      }

      size = (1 << r);

      if (size < 256) {
        size = 256;
      }

      if (size < target->old_size) {
        size = target->old_size;
      }
    }
    else {
      size = 512;
    }

    if (target->old_size != size || target->old_col != col) {
      if (target->overlay_texture) {
        GPU_texture_free(target->overlay_texture);
        target->overlay_texture = nullptr;
      }
      init = false;

      target->old_size = size;
      target->old_col = col;
    }
    if (col) {
      buffer = static_cast<uchar *>(MEM_mallocN(sizeof(uchar) * size * size * 4, "load_tex"));
    }
    else {
      buffer = static_cast<uchar *>(MEM_mallocN(sizeof(uchar) * size * size, "load_tex"));
    }

    pool = BKE_image_pool_new();

    if (mtex->tex && mtex->tex->nodetree) {
      /* Has internal flag to detect it only does it once. */
      ntreeTexBeginExecTree(mtex->tex->nodetree);
    }

    LoadTexData data{};
    data.br = br;
    data.vc = vc;
    data.mtex = mtex;
    data.buffer = buffer;
    data.col = col;
    data.pool = pool;
    data.size = size;
    data.rotation = rotation;
    data.radius = radius;

    TaskParallelSettings settings;
    BLI_parallel_range_settings_defaults(&settings);
    BLI_task_parallel_range(0, size, &data, load_tex_task_cb_ex, &settings);

    if (mtex->tex && mtex->tex->nodetree) {
      ntreeTexEndExecTree(mtex->tex->nodetree->runtime->execdata);
    }

    if (pool) {
      BKE_image_pool_free(pool);
    }

    if (!target->overlay_texture) {
      eGPUTextureFormat format = col ? GPU_RGBA8 : GPU_R8;
      eGPUTextureUsage usage = GPU_TEXTURE_USAGE_SHADER_READ | GPU_TEXTURE_USAGE_ATTACHMENT;
      target->overlay_texture = GPU_texture_create_2d(
          "paint_cursor_overlay", size, size, 1, format, usage, nullptr);
      GPU_texture_update(target->overlay_texture, GPU_DATA_UBYTE, buffer);

      if (!col) {
        GPU_texture_swizzle_set(target->overlay_texture, "rrrr");
      }
    }

    if (init) {
      GPU_texture_update(target->overlay_texture, GPU_DATA_UBYTE, buffer);
    }

    if (buffer) {
      MEM_freeN(buffer);
    }
  }
  else {
    size = target->old_size;
  }

  BKE_paint_reset_overlay_invalid(invalid);

  return 1;
}

static void load_tex_cursor_task_cb(void *__restrict userdata,
                                    const int j,
                                    const TaskParallelTLS *__restrict /*tls*/)
{
  LoadTexData *data = static_cast<LoadTexData *>(userdata);
  Brush *br = data->br;

  uchar *buffer = data->buffer;

  const int size = data->size;

  for (int i = 0; i < size; i++) {
    /* Largely duplicated from tex_strength. */

    const int index = j * size + i;
    const float x = ((float(i) / size) - 0.5f) * 2.0f;
    const float y = ((float(j) / size) - 0.5f) * 2.0f;
    const float len = sqrtf(x * x + y * y);

    if (len <= 1.0f) {

      /* Falloff curve. */
      float avg = BKE_brush_curve_strength_clamped(br, len, 1.0f);

      buffer[index] = uchar(255 * avg);
    }
    else {
      buffer[index] = 0;
    }
  }
}

static int load_tex_cursor(Brush *br, ViewContext *vc, float zoom)
{
  bool init;

  ePaintOverlayControlFlags overlay_flags = BKE_paint_get_overlay_flags();
  uchar *buffer = nullptr;

  int size;
  const bool refresh = !cursor_snap.overlay_texture ||
                       (overlay_flags & PAINT_OVERLAY_INVALID_CURVE) || cursor_snap.zoom != zoom ||
                       cursor_snap.curve_preset != br->curve_preset;

  init = (cursor_snap.overlay_texture != nullptr);

  if (refresh) {
    int s, r;

    cursor_snap.zoom = zoom;

    s = BKE_brush_size_get(vc->scene, br);
    r = 1;

    for (s >>= 1; s > 0; s >>= 1) {
      r++;
    }

    size = (1 << r);

    if (size < 256) {
      size = 256;
    }

    if (size < cursor_snap.size) {
      size = cursor_snap.size;
    }

    if (cursor_snap.size != size) {
      if (cursor_snap.overlay_texture) {
        GPU_texture_free(cursor_snap.overlay_texture);
        cursor_snap.overlay_texture = nullptr;
      }

      init = false;

      cursor_snap.size = size;
    }
    buffer = static_cast<uchar *>(MEM_mallocN(sizeof(uchar) * size * size, "load_tex"));

    BKE_curvemapping_init(br->curve);

    LoadTexData data{};
    data.br = br;
    data.buffer = buffer;
    data.size = size;

    TaskParallelSettings settings;
    BLI_parallel_range_settings_defaults(&settings);
    BLI_task_parallel_range(0, size, &data, load_tex_cursor_task_cb, &settings);

    if (!cursor_snap.overlay_texture) {
      eGPUTextureUsage usage = GPU_TEXTURE_USAGE_SHADER_READ | GPU_TEXTURE_USAGE_ATTACHMENT;
      cursor_snap.overlay_texture = GPU_texture_create_2d(
          "cursor_snap_overaly", size, size, 1, GPU_R8, usage, nullptr);
      GPU_texture_update(cursor_snap.overlay_texture, GPU_DATA_UBYTE, buffer);

      GPU_texture_swizzle_set(cursor_snap.overlay_texture, "rrrr");
    }

    if (init) {
      GPU_texture_update(cursor_snap.overlay_texture, GPU_DATA_UBYTE, buffer);
    }

    if (buffer) {
      MEM_freeN(buffer);
    }
  }
  else {
    size = cursor_snap.size;
  }

  cursor_snap.curve_preset = br->curve_preset;
  BKE_paint_reset_overlay_invalid(PAINT_OVERLAY_INVALID_CURVE);

  return 1;
}

static int project_brush_radius(ViewContext *vc, float radius, const float location[3])
{
  float view[3], nonortho[3], ortho[3], offset[3], p1[2], p2[2];

  ED_view3d_global_to_vector(vc->rv3d, location, view);

  /* Create a vector that is not orthogonal to view. */

  if (fabsf(view[0]) < 0.1f) {
    nonortho[0] = view[0] + 1.0f;
    nonortho[1] = view[1];
    nonortho[2] = view[2];
  }
  else if (fabsf(view[1]) < 0.1f) {
    nonortho[0] = view[0];
    nonortho[1] = view[1] + 1.0f;
    nonortho[2] = view[2];
  }
  else {
    nonortho[0] = view[0];
    nonortho[1] = view[1];
    nonortho[2] = view[2] + 1.0f;
  }

  /* Get a vector in the plane of the view. */
  cross_v3_v3v3(ortho, nonortho, view);
  normalize_v3(ortho);

  /* Make a point on the surface of the brush tangent to the view. */
  mul_v3_fl(ortho, radius);
  add_v3_v3v3(offset, location, ortho);

  /* Project the center of the brush, and the tangent point to the view onto the screen. */
  if ((ED_view3d_project_float_global(vc->region, location, p1, V3D_PROJ_TEST_NOP) ==
       V3D_PROJ_RET_OK) &&
      (ED_view3d_project_float_global(vc->region, offset, p2, V3D_PROJ_TEST_NOP) ==
       V3D_PROJ_RET_OK))
  {
    /* The distance between these points is the size of the projected brush in pixels. */
    return len_v2v2(p1, p2);
  }
  /* Assert because the code that sets up the vectors should disallow this. */
  BLI_assert(0);
  return 0;
}

/* Draw an overlay that shows what effect the brush's texture will
 * have on brush strength. */
static bool paint_draw_tex_overlay(UnifiedPaintSettings *ups,
                                   Brush *brush,
                                   ViewContext *vc,
                                   int x,
                                   int y,
                                   float zoom,
                                   const ePaintMode mode,
                                   bool col,
                                   bool primary)
{
  rctf quad;
  /* Check for overlay mode. */

  MTex *mtex = (primary) ? &brush->mtex : &brush->mask_mtex;
  bool valid = ((primary) ? (brush->overlay_flags & BRUSH_OVERLAY_PRIMARY) != 0 :
                            (brush->overlay_flags & BRUSH_OVERLAY_SECONDARY) != 0);
  int overlay_alpha = (primary) ? brush->texture_overlay_alpha : brush->mask_overlay_alpha;

  if (mode == PAINT_MODE_TEXTURE_3D) {
    if (primary && brush->imagepaint_tool != PAINT_TOOL_DRAW) {
      /* All non-draw tools don't use the primary texture (clone, smear, soften.. etc). */
      return false;
    }
  }

  if (!(mtex->tex) ||
      !((mtex->brush_map_mode == MTEX_MAP_MODE_STENCIL) ||
        (valid && ELEM(mtex->brush_map_mode, MTEX_MAP_MODE_VIEW, MTEX_MAP_MODE_TILED))))
  {
    return false;
  }

  if (load_tex(brush, vc, zoom, col, primary)) {
    GPU_color_mask(true, true, true, true);
    GPU_depth_test(GPU_DEPTH_NONE);

    if (mtex->brush_map_mode == MTEX_MAP_MODE_VIEW) {
      GPU_matrix_push();

      float center[2] = {
          ups->draw_anchored ? ups->anchored_initial_mouse[0] : x,
          ups->draw_anchored ? ups->anchored_initial_mouse[1] : y,
      };

      /* Brush rotation. */
      GPU_matrix_translate_2fv(center);
      GPU_matrix_rotate_2d(-RAD2DEGF(primary ? ups->brush_rotation : ups->brush_rotation_sec));
      GPU_matrix_translate_2f(-center[0], -center[1]);

      /* Scale based on tablet pressure. */
      if (primary && ups->stroke_active && BKE_brush_use_size_pressure(brush)) {
        const float scale = ups->size_pressure_value;
        GPU_matrix_translate_2fv(center);
        GPU_matrix_scale_2f(scale, scale);
        GPU_matrix_translate_2f(-center[0], -center[1]);
      }

      if (ups->draw_anchored) {
        quad.xmin = center[0] - ups->anchored_size;
        quad.ymin = center[1] - ups->anchored_size;
        quad.xmax = center[0] + ups->anchored_size;
        quad.ymax = center[1] + ups->anchored_size;
      }
      else {
        const int radius = BKE_brush_size_get(vc->scene, brush) * zoom;
        quad.xmin = center[0] - radius;
        quad.ymin = center[1] - radius;
        quad.xmax = center[0] + radius;
        quad.ymax = center[1] + radius;
      }
    }
    else if (mtex->brush_map_mode == MTEX_MAP_MODE_TILED) {
      quad.xmin = 0;
      quad.ymin = 0;
      quad.xmax = BLI_rcti_size_x(&vc->region->winrct);
      quad.ymax = BLI_rcti_size_y(&vc->region->winrct);
    }
    /* Stencil code goes here. */
    else {
      if (primary) {
        quad.xmin = -brush->stencil_dimension[0];
        quad.ymin = -brush->stencil_dimension[1];
        quad.xmax = brush->stencil_dimension[0];
        quad.ymax = brush->stencil_dimension[1];
      }
      else {
        quad.xmin = -brush->mask_stencil_dimension[0];
        quad.ymin = -brush->mask_stencil_dimension[1];
        quad.xmax = brush->mask_stencil_dimension[0];
        quad.ymax = brush->mask_stencil_dimension[1];
      }
      GPU_matrix_push();
      if (primary) {
        GPU_matrix_translate_2fv(brush->stencil_pos);
      }
      else {
        GPU_matrix_translate_2fv(brush->mask_stencil_pos);
      }
      GPU_matrix_rotate_2d(RAD2DEGF(mtex->rot));
    }

    /* Set quad color. Colored overlay does not get blending. */
    GPUVertFormat *format = immVertexFormat();
    uint pos = GPU_vertformat_attr_add(format, "pos", GPU_COMP_F32, 2, GPU_FETCH_FLOAT);
    uint texCoord = GPU_vertformat_attr_add(format, "texCoord", GPU_COMP_F32, 2, GPU_FETCH_FLOAT);

    /* Premultiplied alpha blending. */
    GPU_blend(GPU_BLEND_ALPHA_PREMULT);

    immBindBuiltinProgram(GPU_SHADER_3D_IMAGE_COLOR);

    float final_color[4] = {1.0f, 1.0f, 1.0f, 1.0f};
    if (!col) {
      copy_v3_v3(final_color, U.sculpt_paint_overlay_col);
    }
    mul_v4_fl(final_color, overlay_alpha * 0.01f);
    immUniformColor4fv(final_color);

    GPUTexture *texture = (primary) ? primary_snap.overlay_texture :
                                      secondary_snap.overlay_texture;

    GPUSamplerExtendMode extend_mode = (mtex->brush_map_mode == MTEX_MAP_MODE_VIEW) ?
                                           GPU_SAMPLER_EXTEND_MODE_CLAMP_TO_BORDER :
                                           GPU_SAMPLER_EXTEND_MODE_REPEAT;
    immBindTextureSampler(
        "image", texture, {GPU_SAMPLER_FILTERING_LINEAR, extend_mode, extend_mode});

    /* Draw textured quad. */
    immBegin(GPU_PRIM_TRI_FAN, 4);
    immAttr2f(texCoord, 0.0f, 0.0f);
    immVertex2f(pos, quad.xmin, quad.ymin);
    immAttr2f(texCoord, 1.0f, 0.0f);
    immVertex2f(pos, quad.xmax, quad.ymin);
    immAttr2f(texCoord, 1.0f, 1.0f);
    immVertex2f(pos, quad.xmax, quad.ymax);
    immAttr2f(texCoord, 0.0f, 1.0f);
    immVertex2f(pos, quad.xmin, quad.ymax);
    immEnd();

    immUnbindProgram();

    GPU_texture_unbind(texture);

    if (ELEM(mtex->brush_map_mode, MTEX_MAP_MODE_STENCIL, MTEX_MAP_MODE_VIEW)) {
      GPU_matrix_pop();
    }
  }
  return true;
}

/* Draw an overlay that shows what effect the brush's texture will
 * have on brush strength. */
static bool paint_draw_cursor_overlay(
    UnifiedPaintSettings *ups, Brush *brush, ViewContext *vc, int x, int y, float zoom)
{
  rctf quad;
  /* Check for overlay mode. */

  if (!(brush->overlay_flags & BRUSH_OVERLAY_CURSOR)) {
    return false;
  }

  if (load_tex_cursor(brush, vc, zoom)) {
    bool do_pop = false;
    float center[2];

    GPU_color_mask(true, true, true, true);
    GPU_depth_test(GPU_DEPTH_NONE);

    if (ups->draw_anchored) {
      copy_v2_v2(center, ups->anchored_initial_mouse);
      quad.xmin = ups->anchored_initial_mouse[0] - ups->anchored_size;
      quad.ymin = ups->anchored_initial_mouse[1] - ups->anchored_size;
      quad.xmax = ups->anchored_initial_mouse[0] + ups->anchored_size;
      quad.ymax = ups->anchored_initial_mouse[1] + ups->anchored_size;
    }
    else {
      const int radius = BKE_brush_size_get(vc->scene, brush) * zoom;
      center[0] = x;
      center[1] = y;

      quad.xmin = x - radius;
      quad.ymin = y - radius;
      quad.xmax = x + radius;
      quad.ymax = y + radius;
    }

    /* Scale based on tablet pressure. */
    if (ups->stroke_active && BKE_brush_use_size_pressure(brush)) {
      do_pop = true;
      GPU_matrix_push();
      GPU_matrix_translate_2fv(center);
      GPU_matrix_scale_1f(ups->size_pressure_value);
      GPU_matrix_translate_2f(-center[0], -center[1]);
    }

    GPUVertFormat *format = immVertexFormat();
    uint pos = GPU_vertformat_attr_add(format, "pos", GPU_COMP_F32, 2, GPU_FETCH_FLOAT);
    uint texCoord = GPU_vertformat_attr_add(format, "texCoord", GPU_COMP_F32, 2, GPU_FETCH_FLOAT);

    GPU_blend(GPU_BLEND_ALPHA_PREMULT);

    immBindBuiltinProgram(GPU_SHADER_3D_IMAGE_COLOR);

    float final_color[4] = {UNPACK3(U.sculpt_paint_overlay_col), 1.0f};
    mul_v4_fl(final_color, brush->cursor_overlay_alpha * 0.01f);
    immUniformColor4fv(final_color);

    /* Draw textured quad. */
    immBindTextureSampler("image",
                          cursor_snap.overlay_texture,
                          {GPU_SAMPLER_FILTERING_LINEAR,
                           GPU_SAMPLER_EXTEND_MODE_CLAMP_TO_BORDER,
                           GPU_SAMPLER_EXTEND_MODE_CLAMP_TO_BORDER});

    immBegin(GPU_PRIM_TRI_FAN, 4);
    immAttr2f(texCoord, 0.0f, 0.0f);
    immVertex2f(pos, quad.xmin, quad.ymin);
    immAttr2f(texCoord, 1.0f, 0.0f);
    immVertex2f(pos, quad.xmax, quad.ymin);
    immAttr2f(texCoord, 1.0f, 1.0f);
    immVertex2f(pos, quad.xmax, quad.ymax);
    immAttr2f(texCoord, 0.0f, 1.0f);
    immVertex2f(pos, quad.xmin, quad.ymax);
    immEnd();

    GPU_texture_unbind(cursor_snap.overlay_texture);

    immUnbindProgram();

    if (do_pop) {
      GPU_matrix_pop();
    }
  }
  return true;
}

static bool paint_draw_alpha_overlay(UnifiedPaintSettings *ups,
                                     Brush *brush,
                                     ViewContext *vc,
                                     int x,
                                     int y,
                                     float zoom,
                                     ePaintMode mode)
{
  /* Color means that primary brush texture is colored and
   * secondary is used for alpha/mask control. */
  bool col = ELEM(mode, PAINT_MODE_TEXTURE_3D, PAINT_MODE_TEXTURE_2D, PAINT_MODE_VERTEX);

  bool alpha_overlay_active = false;

  ePaintOverlayControlFlags flags = BKE_paint_get_overlay_flags();
  eGPUBlend blend_state = GPU_blend_get();
  eGPUDepthTest depth_test = GPU_depth_test_get();

  /* Translate to region. */
  GPU_matrix_push();
  GPU_matrix_translate_2f(vc->region->winrct.xmin, vc->region->winrct.ymin);
  x -= vc->region->winrct.xmin;
  y -= vc->region->winrct.ymin;

  /* Colored overlay should be drawn separately. */
  if (col) {
    if (!(flags & PAINT_OVERLAY_OVERRIDE_PRIMARY)) {
      alpha_overlay_active = paint_draw_tex_overlay(ups, brush, vc, x, y, zoom, mode, true, true);
    }
    if (!(flags & PAINT_OVERLAY_OVERRIDE_SECONDARY)) {
      alpha_overlay_active = paint_draw_tex_overlay(
          ups, brush, vc, x, y, zoom, mode, false, false);
    }
    if (!(flags & PAINT_OVERLAY_OVERRIDE_CURSOR)) {
      alpha_overlay_active = paint_draw_cursor_overlay(ups, brush, vc, x, y, zoom);
    }
  }
  else {
    if (!(flags & PAINT_OVERLAY_OVERRIDE_PRIMARY) && (mode != PAINT_MODE_WEIGHT)) {
      alpha_overlay_active = paint_draw_tex_overlay(ups, brush, vc, x, y, zoom, mode, false, true);
    }
    if (!(flags & PAINT_OVERLAY_OVERRIDE_CURSOR)) {
      alpha_overlay_active = paint_draw_cursor_overlay(ups, brush, vc, x, y, zoom);
    }
  }

  GPU_matrix_pop();
  GPU_blend(blend_state);
  GPU_depth_test(depth_test);

  return alpha_overlay_active;
}

BLI_INLINE void draw_tri_point(uint pos,
                               const float sel_col[4],
                               const float pivot_col[4],
                               float *co,
                               float width,
                               bool selected)
{
  immUniformColor4fv(selected ? sel_col : pivot_col);

  GPU_line_width(3.0f);

  float w = width / 2.0f;
  const float tri[3][2] = {
      {co[0], co[1] + w},
      {co[0] - w, co[1] - w},
      {co[0] + w, co[1] - w},
  };

  immBegin(GPU_PRIM_LINE_LOOP, 3);
  immVertex2fv(pos, tri[0]);
  immVertex2fv(pos, tri[1]);
  immVertex2fv(pos, tri[2]);
  immEnd();

  immUniformColor4f(1.0f, 1.0f, 1.0f, 0.5f);
  GPU_line_width(1.0f);

  immBegin(GPU_PRIM_LINE_LOOP, 3);
  immVertex2fv(pos, tri[0]);
  immVertex2fv(pos, tri[1]);
  immVertex2fv(pos, tri[2]);
  immEnd();
}

BLI_INLINE void draw_rect_point(uint pos,
                                const float sel_col[4],
                                const float handle_col[4],
                                const float *co,
                                float width,
                                bool selected)
{
  immUniformColor4fv(selected ? sel_col : handle_col);

  GPU_line_width(3.0f);

  float w = width / 2.0f;
  float minx = co[0] - w;
  float miny = co[1] - w;
  float maxx = co[0] + w;
  float maxy = co[1] + w;

  imm_draw_box_wire_2d(pos, minx, miny, maxx, maxy);

  immUniformColor4f(1.0f, 1.0f, 1.0f, 0.5f);
  GPU_line_width(1.0f);

  imm_draw_box_wire_2d(pos, minx, miny, maxx, maxy);
}

BLI_INLINE void draw_bezier_handle_lines(uint pos, const float sel_col[4], BezTriple *bez)
{
  immUniformColor4f(0.0f, 0.0f, 0.0f, 0.5f);
  GPU_line_width(3.0f);

  immBegin(GPU_PRIM_LINE_STRIP, 3);
  immVertex2fv(pos, bez->vec[0]);
  immVertex2fv(pos, bez->vec[1]);
  immVertex2fv(pos, bez->vec[2]);
  immEnd();

  GPU_line_width(1.0f);

  if (bez->f1 || bez->f2) {
    immUniformColor4fv(sel_col);
  }
  else {
    immUniformColor4f(1.0f, 1.0f, 1.0f, 0.5f);
  }
  immBegin(GPU_PRIM_LINES, 2);
  immVertex2fv(pos, bez->vec[0]);
  immVertex2fv(pos, bez->vec[1]);
  immEnd();

  if (bez->f3 || bez->f2) {
    immUniformColor4fv(sel_col);
  }
  else {
    immUniformColor4f(1.0f, 1.0f, 1.0f, 0.5f);
  }
  immBegin(GPU_PRIM_LINES, 2);
  immVertex2fv(pos, bez->vec[1]);
  immVertex2fv(pos, bez->vec[2]);
  immEnd();
}

static void paint_draw_curve_cursor(Brush *brush, ViewContext *vc)
{
  GPU_matrix_push();
  GPU_matrix_translate_2f(vc->region->winrct.xmin, vc->region->winrct.ymin);

  if (brush->paint_curve && brush->paint_curve->points) {
    PaintCurve *pc = brush->paint_curve;
    PaintCurvePoint *cp = pc->points;

    GPU_line_smooth(true);
    GPU_blend(GPU_BLEND_ALPHA);

    /* Draw the bezier handles and the curve segment between the current and next point. */
    uint pos = GPU_vertformat_attr_add(immVertexFormat(), "pos", GPU_COMP_F32, 2, GPU_FETCH_FLOAT);

    immBindBuiltinProgram(GPU_SHADER_3D_UNIFORM_COLOR);

    float selec_col[4], handle_col[4], pivot_col[4];
    UI_GetThemeColorType4fv(TH_VERTEX_SELECT, SPACE_VIEW3D, selec_col);
    UI_GetThemeColorType4fv(TH_PAINT_CURVE_HANDLE, SPACE_VIEW3D, handle_col);
    UI_GetThemeColorType4fv(TH_PAINT_CURVE_PIVOT, SPACE_VIEW3D, pivot_col);

    for (int i = 0; i < pc->tot_points - 1; i++, cp++) {
      int j;
      PaintCurvePoint *cp_next = cp + 1;
      float data[(PAINT_CURVE_NUM_SEGMENTS + 1) * 2];
      /* Use color coding to distinguish handles vs curve segments. */
      draw_bezier_handle_lines(pos, selec_col, &cp->bez);
      draw_tri_point(pos, selec_col, pivot_col, &cp->bez.vec[1][0], 10.0f, cp->bez.f2);
      draw_rect_point(
          pos, selec_col, handle_col, &cp->bez.vec[0][0], 8.0f, cp->bez.f1 || cp->bez.f2);
      draw_rect_point(
          pos, selec_col, handle_col, &cp->bez.vec[2][0], 8.0f, cp->bez.f3 || cp->bez.f2);

      for (j = 0; j < 2; j++) {
        BKE_curve_forward_diff_bezier(cp->bez.vec[1][j],
                                      cp->bez.vec[2][j],
                                      cp_next->bez.vec[0][j],
                                      cp_next->bez.vec[1][j],
                                      data + j,
                                      PAINT_CURVE_NUM_SEGMENTS,
                                      sizeof(float[2]));
      }

      float(*v)[2] = (float(*)[2])data;

      immUniformColor4f(0.0f, 0.0f, 0.0f, 0.5f);
      GPU_line_width(3.0f);
      immBegin(GPU_PRIM_LINE_STRIP, PAINT_CURVE_NUM_SEGMENTS + 1);
      for (j = 0; j <= PAINT_CURVE_NUM_SEGMENTS; j++) {
        immVertex2fv(pos, v[j]);
      }
      immEnd();

      immUniformColor4f(0.9f, 0.9f, 1.0f, 0.5f);
      GPU_line_width(1.0f);
      immBegin(GPU_PRIM_LINE_STRIP, PAINT_CURVE_NUM_SEGMENTS + 1);
      for (j = 0; j <= PAINT_CURVE_NUM_SEGMENTS; j++) {
        immVertex2fv(pos, v[j]);
      }
      immEnd();
    }

    /* Draw last line segment. */
    draw_bezier_handle_lines(pos, selec_col, &cp->bez);
    draw_tri_point(pos, selec_col, pivot_col, &cp->bez.vec[1][0], 10.0f, cp->bez.f2);
    draw_rect_point(
        pos, selec_col, handle_col, &cp->bez.vec[0][0], 8.0f, cp->bez.f1 || cp->bez.f2);
    draw_rect_point(
        pos, selec_col, handle_col, &cp->bez.vec[2][0], 8.0f, cp->bez.f3 || cp->bez.f2);

    GPU_blend(GPU_BLEND_NONE);
    GPU_line_smooth(false);

    immUnbindProgram();
  }
  GPU_matrix_pop();
}

/* Special actions taken when paint cursor goes over mesh */
/* TODO: sculpt only for now. */
static void paint_cursor_update_unprojected_radius(UnifiedPaintSettings *ups,
                                                   Brush *brush,
                                                   ViewContext *vc,
                                                   const float location[3])
{
  float unprojected_radius, projected_radius;

  /* Update the brush's cached 3D radius. */
  if (!BKE_brush_use_locked_size(vc->scene, brush)) {
    /* Get 2D brush radius. */
    if (ups->draw_anchored) {
      projected_radius = ups->anchored_size;
    }
    else {
      if (brush->flag & BRUSH_ANCHORED) {
        projected_radius = 8;
      }
      else {
        projected_radius = BKE_brush_size_get(vc->scene, brush);
      }
    }

    /* Convert brush radius from 2D to 3D. */
    unprojected_radius = paint_calc_object_space_radius(vc, location, projected_radius);

    /* Scale 3D brush radius by pressure. */
    if (ups->stroke_active && BKE_brush_use_size_pressure(brush)) {
      unprojected_radius *= ups->size_pressure_value;
    }

    /* Set cached value in either Brush or UnifiedPaintSettings. */
    BKE_brush_unprojected_radius_set(vc->scene, brush, unprojected_radius);
  }
}

static void cursor_draw_point_screen_space(const uint gpuattr,
                                           const ARegion *region,
                                           const float true_location[3],
                                           const float obmat[4][4],
                                           const int size)
{
  float translation_vertex_cursor[3], location[3];
  copy_v3_v3(location, true_location);
  mul_m4_v3(obmat, location);
  ED_view3d_project_v3(region, location, translation_vertex_cursor);
  /* Do not draw points behind the view. Z [near, far] is mapped to [-1, 1]. */
  if (translation_vertex_cursor[2] <= 1.0f) {
    imm_draw_circle_fill_3d(
        gpuattr, translation_vertex_cursor[0], translation_vertex_cursor[1], size, 10);
  }
}

static void cursor_draw_tiling_preview(const uint gpuattr,
                                       const ARegion *region,
                                       const float true_location[3],
                                       Sculpt *sd,
                                       Object *ob,
                                       const float radius)
{
  BLI_assert(ob->type == OB_MESH);
  const Mesh *mesh = BKE_object_get_evaluated_mesh_no_subsurf(ob);
  if (!mesh) {
    mesh = static_cast<const Mesh *>(ob->data);
  }
  const blender::Bounds<blender::float3> bounds = *mesh->bounds_min_max();
  float orgLoc[3], location[3];
  int tile_pass = 0;
  int start[3];
  int end[3];
  int cur[3];
  const float *step = sd->paint.tile_offset;

  copy_v3_v3(orgLoc, true_location);
  for (int dim = 0; dim < 3; dim++) {
    if ((sd->paint.symmetry_flags & (PAINT_TILE_X << dim)) && step[dim] > 0) {
      start[dim] = (bounds.min[dim] - orgLoc[dim] - radius) / step[dim];
      end[dim] = (bounds.max[dim] - orgLoc[dim] + radius) / step[dim];
    }
    else {
      start[dim] = end[dim] = 0;
    }
  }
  copy_v3_v3_int(cur, start);
  for (cur[0] = start[0]; cur[0] <= end[0]; cur[0]++) {
    for (cur[1] = start[1]; cur[1] <= end[1]; cur[1]++) {
      for (cur[2] = start[2]; cur[2] <= end[2]; cur[2]++) {
        if (!cur[0] && !cur[1] && !cur[2]) {
          /* Skip tile at orgLoc, this was already handled before all others. */
          continue;
        }
        tile_pass++;
        for (int dim = 0; dim < 3; dim++) {
          location[dim] = cur[dim] * step[dim] + orgLoc[dim];
        }
        cursor_draw_point_screen_space(gpuattr, region, location, ob->object_to_world, 3);
      }
    }
  }
  (void)tile_pass; /* Quiet set-but-unused warning (may be removed). */
}

static void cursor_draw_point_with_symmetry(const uint gpuattr,
                                            const ARegion *region,
                                            const float true_location[3],
                                            Sculpt *sd,
                                            Object *ob,
                                            const float radius)
{
  const char symm = SCULPT_mesh_symmetry_xyz_get(ob);
  float location[3], symm_rot_mat[4][4];

  for (int i = 0; i <= symm; i++) {
    if (i == 0 || (symm & i && (symm != 5 || i != 3) && (symm != 6 || !ELEM(i, 3, 5)))) {

      /* Axis Symmetry. */
      flip_v3_v3(location, true_location, ePaintSymmetryFlags(i));
      cursor_draw_point_screen_space(gpuattr, region, location, ob->object_to_world, 3);

      /* Tiling. */
      cursor_draw_tiling_preview(gpuattr, region, location, sd, ob, radius);

      /* Radial Symmetry. */
      for (char raxis = 0; raxis < 3; raxis++) {
        for (int r = 1; r < sd->radial_symm[raxis]; r++) {
          float angle = 2 * M_PI * r / sd->radial_symm[int(raxis)];
          flip_v3_v3(location, true_location, ePaintSymmetryFlags(i));
          unit_m4(symm_rot_mat);
          rotate_m4(symm_rot_mat, raxis + 'X', angle);
          mul_m4_v3(symm_rot_mat, location);

          cursor_draw_tiling_preview(gpuattr, region, location, sd, ob, radius);
          cursor_draw_point_screen_space(gpuattr, region, location, ob->object_to_world, 3);
        }
      }
    }
  }
}

static void sculpt_geometry_preview_lines_draw(const uint gpuattr,
                                               Brush *brush,
                                               const bool is_multires,
                                               SculptSession *ss)
{
  if (!(brush->flag & BRUSH_GRAB_ACTIVE_VERTEX)) {
    return;
  }

  if (is_multires) {
    return;
  }

  if (BKE_pbvh_type(ss->pbvh) != PBVH_FACES) {
    return;
  }

  if (!ss->deform_modifiers_active) {
    return;
  }

  immUniformColor4f(1.0f, 1.0f, 1.0f, 0.6f);

  /* Cursor normally draws on top, but for this part we need depth tests. */
  const eGPUDepthTest depth_test = GPU_depth_test_get();
  if (!depth_test) {
    GPU_depth_test(GPU_DEPTH_LESS_EQUAL);
  }

  GPU_line_width(1.0f);
  if (ss->preview_vert_count > 0) {
    immBegin(GPU_PRIM_LINES, ss->preview_vert_count);
    for (int i = 0; i < ss->preview_vert_count; i++) {
      immVertex3fv(gpuattr, SCULPT_vertex_co_for_grab_active_get(ss, ss->preview_vert_list[i]));
    }
    immEnd();
  }

  /* Restore depth test value. */
  if (!depth_test) {
    GPU_depth_test(GPU_DEPTH_NONE);
  }
}

static void SCULPT_layer_brush_height_preview_draw(const uint gpuattr,
                                                   const Brush *brush,
                                                   const float rds,
                                                   const float line_width,
                                                   const float outline_col[3],
                                                   const float alpha)
{
  float cursor_trans[4][4];
  unit_m4(cursor_trans);
  translate_m4(cursor_trans, 0.0f, 0.0f, brush->height);
  GPU_matrix_push();
  GPU_matrix_mul(cursor_trans);

  GPU_line_width(line_width);
  immUniformColor3fvAlpha(outline_col, alpha * 0.5f);
  imm_draw_circle_wire_3d(gpuattr, 0, 0, rds, 80);
  GPU_matrix_pop();
}

static bool paint_use_2d_cursor(ePaintMode mode)
{
  switch (mode) {
    case PAINT_MODE_SCULPT:
    case PAINT_MODE_VERTEX:
    case PAINT_MODE_WEIGHT:
      return false;
    case PAINT_MODE_TEXTURE_3D:
    case PAINT_MODE_TEXTURE_2D:
    case PAINT_MODE_SCULPT_UV:
    case PAINT_MODE_VERTEX_GPENCIL:
    case PAINT_MODE_SCULPT_GPENCIL:
    case PAINT_MODE_WEIGHT_GPENCIL:
    case PAINT_MODE_SCULPT_CURVES:
    case PAINT_MODE_GPENCIL:
      return true;
    case PAINT_MODE_INVALID:
      BLI_assert_unreachable();
  }
  return true;
}

enum PaintCursorDrawingType {
  PAINT_CURSOR_CURVE,
  PAINT_CURSOR_2D,
  PAINT_CURSOR_3D,
};

struct PaintCursorContext {
  bContext *C;
  ARegion *region;
  wmWindow *win;
  wmWindowManager *wm;
  Depsgraph *depsgraph;
  Scene *scene;
  UnifiedPaintSettings *ups;
  Brush *brush;
  Paint *paint;
  ePaintMode mode;
  ViewContext vc;

  /* Sculpt related data. */
  Sculpt *sd;
  SculptSession *ss;
  PBVHVertRef prev_active_vertex;
  bool is_stroke_active;
  bool is_cursor_over_mesh;
  bool is_multires;
  float radius;

  /* 3D view cursor position and normal. */
  float location[3];
  float scene_space_location[3];
  float normal[3];

  /* Cursor main colors. */
  float outline_col[3];
  float outline_alpha;

  /* GPU attribute for drawing. */
  uint pos;

  PaintCursorDrawingType cursor_type;

  /* This variable is set after drawing the overlay, not on initialization. It can't be used for
   * checking if alpha overlay is enabled before drawing it. */
  bool alpha_overlay_drawn;

  float zoomx;
  int x, y;
  float translation[2];

  float final_radius;
  int pixel_radius;
};

static bool paint_cursor_context_init(bContext *C,
                                      const int x,
                                      const int y,
                                      PaintCursorContext *pcontext)
{
  ARegion *region = CTX_wm_region(C);
  if (region && region->regiontype != RGN_TYPE_WINDOW) {
    return false;
  }

  pcontext->C = C;
  pcontext->region = region;
  pcontext->wm = CTX_wm_manager(C);
  pcontext->win = CTX_wm_window(C);
  pcontext->depsgraph = CTX_data_depsgraph_pointer(C);
  pcontext->scene = CTX_data_scene(C);
  pcontext->ups = &pcontext->scene->toolsettings->unified_paint_settings;
  pcontext->paint = BKE_paint_get_active_from_context(C);
  if (pcontext->paint == nullptr) {
    return false;
  }
  pcontext->brush = BKE_paint_brush(pcontext->paint);
  if (pcontext->brush == nullptr) {
    return false;
  }
  pcontext->mode = BKE_paintmode_get_active_from_context(C);

  pcontext->vc = ED_view3d_viewcontext_init(C, pcontext->depsgraph);

  if (pcontext->brush->flag & BRUSH_CURVE) {
    pcontext->cursor_type = PAINT_CURSOR_CURVE;
  }
  else if (paint_use_2d_cursor(pcontext->mode)) {
    pcontext->cursor_type = PAINT_CURSOR_2D;
  }
  else {
    pcontext->cursor_type = PAINT_CURSOR_3D;
  }

  pcontext->x = x;
  pcontext->y = y;
  pcontext->translation[0] = float(x);
  pcontext->translation[1] = float(y);

  float zoomx, zoomy;
  get_imapaint_zoom(C, &zoomx, &zoomy);
  pcontext->zoomx = max_ff(zoomx, zoomy);
  pcontext->final_radius = (BKE_brush_size_get(pcontext->scene, pcontext->brush) * zoomx);

  /* There is currently no way to check if the direction is inverted before starting the stroke,
   * so this does not reflect the state of the brush in the UI. */
  if (((pcontext->ups->draw_inverted == 0) ^ ((pcontext->brush->flag & BRUSH_DIR_IN) == 0)) &&
      BKE_brush_sculpt_has_secondary_color(pcontext->brush))
  {
    copy_v3_v3(pcontext->outline_col, pcontext->brush->sub_col);
  }
  else {
    copy_v3_v3(pcontext->outline_col, pcontext->brush->add_col);
  }
  pcontext->outline_alpha = pcontext->brush->add_col[3];

  Object *active_object = pcontext->vc.obact;
  pcontext->ss = active_object ? active_object->sculpt : nullptr;

  if (pcontext->ss && pcontext->ss->draw_faded_cursor) {
    pcontext->outline_alpha = 0.3f;
    copy_v3_fl(pcontext->outline_col, 0.8f);
  }

  const bool is_brush_tool = PAINT_brush_tool_poll(C);
  if (!is_brush_tool) {
    /* Use a default color for tools that are not brushes. */
    pcontext->outline_alpha = 0.8f;
    copy_v3_fl(pcontext->outline_col, 0.8f);
  }

  pcontext->is_stroke_active = pcontext->ups->stroke_active;

  return true;
}

static void paint_cursor_update_pixel_radius(PaintCursorContext *pcontext)
{
  if (pcontext->is_cursor_over_mesh) {
    Brush *brush = BKE_paint_brush(pcontext->paint);
    pcontext->pixel_radius = project_brush_radius(
        &pcontext->vc,
        BKE_brush_unprojected_radius_get(pcontext->scene, brush),
        pcontext->location);

    if (pcontext->pixel_radius == 0) {
      pcontext->pixel_radius = BKE_brush_size_get(pcontext->scene, brush);
    }

    copy_v3_v3(pcontext->scene_space_location, pcontext->location);
    mul_m4_v3(pcontext->vc.obact->object_to_world, pcontext->scene_space_location);
  }
  else {
    Sculpt *sd = CTX_data_tool_settings(pcontext->C)->sculpt;
    Brush *brush = BKE_paint_brush(&sd->paint);

    pcontext->pixel_radius = BKE_brush_size_get(pcontext->scene, brush);
  }
}

static void paint_cursor_sculpt_session_update_and_init(PaintCursorContext *pcontext)
{
  BLI_assert(pcontext->ss != nullptr);
  BLI_assert(pcontext->mode == PAINT_MODE_SCULPT);

  bContext *C = pcontext->C;
  SculptSession *ss = pcontext->ss;
  Brush *brush = pcontext->brush;
  Scene *scene = pcontext->scene;
  UnifiedPaintSettings *ups = pcontext->ups;
  ViewContext *vc = &pcontext->vc;
  SculptCursorGeometryInfo gi;

  const float mval_fl[2] = {
      float(pcontext->x - pcontext->region->winrct.xmin),
      float(pcontext->y - pcontext->region->winrct.ymin),
  };

  /* This updates the active vertex, which is needed for most of the Sculpt/Vertex Colors tools to
   * work correctly */
  pcontext->prev_active_vertex = ss->active_vertex;
  if (!ups->stroke_active) {
    pcontext->is_cursor_over_mesh = SCULPT_cursor_geometry_info_update(
        C, &gi, mval_fl, (pcontext->brush->falloff_shape == PAINT_FALLOFF_SHAPE_SPHERE), false);
    copy_v3_v3(pcontext->location, gi.location);
    copy_v3_v3(pcontext->normal, gi.normal);
  }
  else {
    pcontext->is_cursor_over_mesh = ups->last_hit;
    copy_v3_v3(pcontext->location, ups->last_location);
  }

  paint_cursor_update_pixel_radius(pcontext);

  if (BKE_brush_use_locked_size(scene, brush)) {
    BKE_brush_size_set(scene, brush, pcontext->pixel_radius);
  }

  if (pcontext->is_cursor_over_mesh) {
    paint_cursor_update_unprojected_radius(ups, brush, vc, pcontext->scene_space_location);
  }

  pcontext->is_multires = ss->pbvh != nullptr && BKE_pbvh_type(ss->pbvh) == PBVH_GRIDS;

  pcontext->sd = CTX_data_tool_settings(pcontext->C)->sculpt;
}

static void paint_update_mouse_cursor(PaintCursorContext *pcontext)
{
  if (pcontext->win->grabcursor != 0) {
    /* Don't set the cursor while it's grabbed, since this will show the cursor when interacting
     * with the UI (dragging a number button for e.g.), see: #102792. */
    return;
  }
  if (pcontext->mode == PAINT_MODE_GPENCIL) {
    WM_cursor_set(pcontext->win, WM_CURSOR_DOT);
  }
  else {
    WM_cursor_set(pcontext->win, WM_CURSOR_PAINT);
  }
}

static void paint_draw_2D_view_brush_cursor_default(PaintCursorContext *pcontext)
{
  immUniformColor3fvAlpha(pcontext->outline_col, pcontext->outline_alpha);

  /* Draw brush outline. */
  if (pcontext->ups->stroke_active && BKE_brush_use_size_pressure(pcontext->brush)) {
    imm_draw_circle_wire_2d(pcontext->pos,
                            pcontext->translation[0],
                            pcontext->translation[1],
                            pcontext->final_radius * pcontext->ups->size_pressure_value,
                            40);
    /* Outer at half alpha. */
    immUniformColor3fvAlpha(pcontext->outline_col, pcontext->outline_alpha * 0.5f);
  }

  GPU_line_width(1.0f);
  imm_draw_circle_wire_2d(pcontext->pos,
                          pcontext->translation[0],
                          pcontext->translation[1],
                          pcontext->final_radius,
                          40);
}

static void grease_pencil_eraser_draw(PaintCursorContext *pcontext)
{
  float radius = float(BKE_brush_size_get(pcontext->scene, pcontext->brush));

  /* Red-ish color with alpha. */
  immUniformColor4ub(255, 100, 100, 20);
  imm_draw_circle_fill_2d(pcontext->pos, pcontext->x, pcontext->y, radius, 40);

  immUnbindProgram();

  immBindBuiltinProgram(GPU_SHADER_3D_LINE_DASHED_UNIFORM_COLOR);

  float viewport_size[4];
  GPU_viewport_size_get_f(viewport_size);
  immUniform2f("viewport_size", viewport_size[2], viewport_size[3]);

  immUniformColor4f(1.0f, 0.39f, 0.39f, 0.78f);
  immUniform1i("colors_len", 0); /* "simple" mode */
  immUniform1f("dash_width", 12.0f);
  immUniform1f("udash_factor", 0.5f);

  /* XXX Dashed shader gives bad results with sets of small segments
   * currently, temp hack around the issue. :( */
  const int nsegments = max_ii(8, radius / 2);
  imm_draw_circle_wire_2d(pcontext->pos, pcontext->x, pcontext->y, radius, nsegments);
}

static void grease_pencil_brush_cursor_draw(PaintCursorContext *pcontext)
{
  using namespace blender;
  if ((pcontext->region) && (pcontext->region->regiontype != RGN_TYPE_WINDOW)) {
    return;
  }
  if (pcontext->region && !BLI_rcti_isect_pt(&pcontext->region->winrct, pcontext->x, pcontext->y))
  {
    return;
  }

  Object *object = CTX_data_active_object(pcontext->C);
  if (object->type != OB_GREASE_PENCIL) {
    return;
  }

  /* default radius and color */
  float color[3] = {1.0f, 1.0f, 1.0f};
  float darkcolor[3];
  float radius = 2.0f;

  const int x = pcontext->x;
  const int y = pcontext->y;

  /* for paint use paint brush size and color */
  if (pcontext->mode == PAINT_MODE_GPENCIL) {
    Paint *paint = pcontext->paint;
    Brush *brush = pcontext->brush;
    if ((brush == nullptr) || (brush->gpencil_settings == nullptr)) {
      return;
    }

    if ((paint->flags & PAINT_SHOW_BRUSH) == 0) {
      return;
    }

    /* Eraser has a special shape and use a different shader program. */
    if (brush->gpencil_tool == GPAINT_TOOL_ERASE) {
      grease_pencil_eraser_draw(pcontext);
      return;
    }

    /* Note: For now, there is only as screen space sized cursor. */
    radius = BKE_brush_size_get(pcontext->scene, brush);

    /* Get current drawing material. */
    Material *ma = BKE_grease_pencil_object_material_from_brush_get(object, brush);
    if (ma) {
      MaterialGPencilStyle *gp_style = ma->gp_style;

      /* Follow user settings for the size of the draw cursor:
       * - Fixed size, or
       * - Brush size (i.e. stroke thickness)
       */
      if ((gp_style) && ((brush->gpencil_settings->flag & GP_BRUSH_STABILIZE_MOUSE) == 0) &&
          ((brush->gpencil_settings->flag & GP_BRUSH_STABILIZE_MOUSE_TEMP) == 0) &&
          (brush->gpencil_tool == GPAINT_TOOL_DRAW))
      {

        const bool use_vertex_color = (pcontext->scene->toolsettings->gp_paint->mode ==
                                       GPPAINT_FLAG_USE_VERTEXCOLOR);
        const bool use_vertex_color_stroke = use_vertex_color &&
                                             ELEM(brush->gpencil_settings->vertex_mode,
                                                  GPPAINT_MODE_STROKE,
                                                  GPPAINT_MODE_BOTH);

        copy_v3_v3(color, use_vertex_color_stroke ? brush->rgb : gp_style->stroke_rgba);
      }
    }
  }

  GPU_line_width(1.0f);
  /* Inner Ring: Color from UI panel */
  immUniformColor4f(color[0], color[1], color[2], 0.8f);
  imm_draw_circle_wire_2d(pcontext->pos, x, y, radius, 32);

  /* Outer Ring: Dark color for contrast on light backgrounds (e.g. gray on white) */
  mul_v3_v3fl(darkcolor, color, 0.40f);
  immUniformColor4f(darkcolor[0], darkcolor[1], darkcolor[2], 0.8f);
  imm_draw_circle_wire_2d(pcontext->pos, x, y, radius + 1, 32);

  /* Draw line for lazy mouse */
  /* TODO: No stabilize mode yet. */
  // if ((last_mouse_position) &&
  //     (pcontext->xbrush->gpencil_settings->flag & GP_BRUSH_STABILIZE_MOUSE_TEMP))
  // {
  //   GPU_line_smooth(true);
  //   GPU_blend(GPU_BLEND_ALPHA);

  //   copy_v3_v3(color, pcontext->brush->add_col);
  //   immUniformColor4f(color[0], color[1], color[2], 0.8f);

  //   immBegin(GPU_PRIM_LINES, 2);
  //   immVertex2f(pos, x, y);
  //   immVertex2f(pos,
  //               last_mouse_position[0] + pcontext->region->winrct.xmin,
  //               last_mouse_position[1] + pcontext->region->winrct.ymin);
  //   immEnd();
  // }
}

static void paint_draw_2D_view_brush_cursor(PaintCursorContext *pcontext)
{
  switch (pcontext->mode) {
    case PAINT_MODE_GPENCIL: {
      grease_pencil_brush_cursor_draw(pcontext);
      break;
    }
    default: {
      paint_draw_2D_view_brush_cursor_default(pcontext);
    }
  }
}

static void paint_draw_legacy_3D_view_brush_cursor(PaintCursorContext *pcontext)
{
  GPU_line_width(1.0f);
  immUniformColor3fvAlpha(pcontext->outline_col, pcontext->outline_alpha);
  imm_draw_circle_wire_3d(pcontext->pos,
                          pcontext->translation[0],
                          pcontext->translation[1],
                          pcontext->final_radius,
                          40);
}

static void paint_draw_3D_view_inactive_brush_cursor(PaintCursorContext *pcontext)
{
  GPU_line_width(1.0f);
  /* Reduce alpha to increase the contrast when the cursor is over the mesh. */
  immUniformColor3fvAlpha(pcontext->outline_col, pcontext->outline_alpha * 0.8);
  imm_draw_circle_wire_3d(pcontext->pos,
                          pcontext->translation[0],
                          pcontext->translation[1],
                          pcontext->final_radius,
                          80);
  immUniformColor3fvAlpha(pcontext->outline_col, pcontext->outline_alpha * 0.35f);
  imm_draw_circle_wire_3d(pcontext->pos,
                          pcontext->translation[0],
                          pcontext->translation[1],
                          pcontext->final_radius * clamp_f(pcontext->brush->alpha, 0.0f, 1.0f),
                          80);
}

static void sculpt_cursor_draw_active_face_set_color_set(PaintCursorContext *pcontext)
{

  SculptSession *ss = pcontext->ss;

  if (BKE_pbvh_type(ss->pbvh) != PBVH_FACES) {
    return;
  }

  const int active_face_set = SCULPT_active_face_set_get(ss);
  uchar color[4] = {UCHAR_MAX, UCHAR_MAX, UCHAR_MAX, UCHAR_MAX};
  Object *ob = CTX_data_active_object(pcontext->C);
  Mesh *mesh = (Mesh *)ob->data;
  if (active_face_set != mesh->face_sets_color_default) {
    BKE_paint_face_set_overlay_color_get(active_face_set, mesh->face_sets_color_seed, color);
    color[3] = UCHAR_MAX;
  }
  else {
    color[3] /= 2;
  }

  immUniformColor4ubv(color);
}

static void sculpt_cursor_draw_3D_face_set_preview(PaintCursorContext *pcontext)
{

  SculptSession *ss = pcontext->ss;

  if (BKE_pbvh_type(ss->pbvh) != PBVH_FACES) {
    return;
  }

  GPU_line_width(1.0f);
  sculpt_cursor_draw_active_face_set_color_set(pcontext);

  /*
  MPoly *poly = &ss->mpoly[fi];
  MLoop *loops = ss->mloop;
  const int totpoints = poly->totloop;

  immBegin(GPU_PRIM_LINE_STRIP, totpoints + 1);
  for (int i = 0; i < totpoints; i++) {
    float co[3];
    copy_v3_v3(co, SCULPT_vertex_co_get(ss, loops[poly->loopstart + i].v));
    immVertex3fv(pcontext->pos, co);
  }
  immVertex3fv(pcontext->pos, SCULPT_vertex_co_get(ss, loops[poly->loopstart].v));
  immEnd();
  */

  /*
  int v_in_poly = 0;
  for (int i = 0; i < totpoints; i++) {
    if (ss->active_vertex == loops[poly->loopstart + i].v) {
      v_in_poly = i;
    }
  }
  const int next_v = v_in_poly == poly->totloop - 1? 0 : v_in_poly + 1;
  const int prev_v = v_in_poly == 0? poly->totloop - 1 : v_in_poly  - 1;


  immBegin(GPU_PRIM_LINES, 4);
  immVertex3fv(pcontext->pos, SCULPT_vertex_co_get(ss, ss->active_vertex));
  immVertex3fv(pcontext->pos, SCULPT_vertex_co_get(ss, loops[poly->loopstart + next_v].v));


  immVertex3fv(pcontext->pos, SCULPT_vertex_co_get(ss, ss->active_vertex));
  immVertex3fv(pcontext->pos, SCULPT_vertex_co_get(ss, loops[poly->loopstart + prev_v].v));

  immEnd();
  */

  if (ss->pmap.is_empty()) {
    return;
  }

  int total = 0;
  SculptVertexNeighborIter ni;
  SCULPT_VERTEX_NEIGHBORS_ITER_BEGIN (ss, ss->active_vertex, ni) {
    total++;
  }
  SCULPT_VERTEX_NEIGHBORS_ITER_END(ni);

  immBegin(GPU_PRIM_LINES, total * 2);
  SCULPT_VERTEX_NEIGHBORS_ITER_BEGIN (ss, ss->active_vertex, ni) {
    immVertex3fv(pcontext->pos, SCULPT_active_vertex_co_get(ss));
    immVertex3fv(pcontext->pos, SCULPT_vertex_co_get(ss, ni.vertex));
  }
  SCULPT_VERTEX_NEIGHBORS_ITER_END(ni);
  immEnd();
}

static void paint_cursor_update_object_space_radius(PaintCursorContext *pcontext)
{
  if (!BKE_brush_use_locked_size(pcontext->scene, pcontext->brush)) {
    pcontext->radius = paint_calc_object_space_radius(
        &pcontext->vc, pcontext->location, BKE_brush_size_get(pcontext->scene, pcontext->brush));
  }
  else {
    pcontext->radius = BKE_brush_unprojected_radius_get(pcontext->scene, pcontext->brush);
  }
}

static void paint_cursor_drawing_setup_cursor_space(PaintCursorContext *pcontext)
{
  float cursor_trans[4][4], cursor_rot[4][4];
  const float z_axis[4] = {0.0f, 0.0f, 1.0f, 0.0f};
  float quat[4];
  copy_m4_m4(cursor_trans, pcontext->vc.obact->object_to_world);
  translate_m4(cursor_trans, pcontext->location[0], pcontext->location[1], pcontext->location[2]);
  rotation_between_vecs_to_quat(quat, z_axis, pcontext->normal);
  quat_to_mat4(cursor_rot, quat);
  GPU_matrix_mul(cursor_trans);
  GPU_matrix_mul(cursor_rot);
}

static void paint_cursor_draw_main_inactive_cursor(PaintCursorContext *pcontext)
{
  immUniformColor3fvAlpha(pcontext->outline_col, pcontext->outline_alpha);
  GPU_line_width(2.0f);
  imm_draw_circle_wire_3d(pcontext->pos, 0, 0, pcontext->radius, 80);

  GPU_line_width(1.0f);
  immUniformColor3fvAlpha(pcontext->outline_col, pcontext->outline_alpha * 0.5f);
  imm_draw_circle_wire_3d(
      pcontext->pos, 0, 0, pcontext->radius * clamp_f(pcontext->brush->alpha, 0.0f, 1.0f), 80);
}

static void paint_cursor_pose_brush_segments_draw(PaintCursorContext *pcontext)
{
  SculptSession *ss = pcontext->ss;
  immUniformColor4f(1.0f, 1.0f, 1.0f, 0.8f);
  GPU_line_width(2.0f);

  immBegin(GPU_PRIM_LINES, ss->pose_ik_chain_preview->tot_segments * 2);
  for (int i = 0; i < ss->pose_ik_chain_preview->tot_segments; i++) {
    immVertex3fv(pcontext->pos, ss->pose_ik_chain_preview->segments[i].initial_orig);
    immVertex3fv(pcontext->pos, ss->pose_ik_chain_preview->segments[i].initial_head);
  }

  immEnd();
}

static void paint_cursor_pose_brush_origins_draw(PaintCursorContext *pcontext)
{

  SculptSession *ss = pcontext->ss;
  immUniformColor4f(1.0f, 1.0f, 1.0f, 0.8f);
  for (int i = 0; i < ss->pose_ik_chain_preview->tot_segments; i++) {
    cursor_draw_point_screen_space(pcontext->pos,
                                   pcontext->region,
                                   ss->pose_ik_chain_preview->segments[i].initial_orig,
                                   pcontext->vc.obact->object_to_world,
                                   3);
  }
}

static void paint_cursor_preview_boundary_data_pivot_draw(PaintCursorContext *pcontext)
{

  if (!pcontext->ss->boundary_preview) {
    /* There is no guarantee that a boundary preview exists as there may be no boundaries
     * inside the brush radius. */
    return;
  }
  immUniformColor4f(1.0f, 1.0f, 1.0f, 0.8f);
  cursor_draw_point_screen_space(
      pcontext->pos,
      pcontext->region,
      SCULPT_vertex_co_get(pcontext->ss, pcontext->ss->boundary_preview->pivot_vertex),
      pcontext->vc.obact->object_to_world,
      3);
}

static void paint_cursor_preview_boundary_data_update(PaintCursorContext *pcontext,
                                                      const bool update_previews)
{
  using namespace blender::ed::sculpt_paint;
  SculptSession *ss = pcontext->ss;
  if (!(update_previews || !ss->boundary_preview)) {
    return;
  }

  /* Needed for updating the necessary SculptSession data in order to initialize the
   * boundary data for the preview. */
  BKE_sculpt_update_object_for_edit(pcontext->depsgraph, pcontext->vc.obact, false);

  if (ss->boundary_preview) {
    boundary::data_free(ss->boundary_preview);
  }

<<<<<<< HEAD
  ss->boundary_preview = SCULPT_boundary_data_init(
      pcontext->sd, pcontext->vc.obact, pcontext->brush, ss->active_vertex, pcontext->radius);
=======
  ss->boundary_preview = boundary::data_init(
      pcontext->vc.obact, pcontext->brush, ss->active_vertex, pcontext->radius);
>>>>>>> fcbb94ed
}

static void paint_cursor_draw_3d_view_brush_cursor_inactive(PaintCursorContext *pcontext)
{
  using namespace blender::ed::sculpt_paint;
  Brush *brush = pcontext->brush;

  /* 2D falloff is better represented with the default 2D cursor,
   * there is no need to draw anything else. */
  if (brush->falloff_shape == PAINT_FALLOFF_SHAPE_TUBE) {
    paint_draw_legacy_3D_view_brush_cursor(pcontext);
    return;
  }

  if (pcontext->alpha_overlay_drawn) {
    paint_draw_legacy_3D_view_brush_cursor(pcontext);
    return;
  }

  if (!pcontext->is_cursor_over_mesh) {
    paint_draw_3D_view_inactive_brush_cursor(pcontext);
    return;
  }

  paint_cursor_update_object_space_radius(pcontext);

  const bool update_previews = pcontext->prev_active_vertex.i !=
                               SCULPT_active_vertex_get(pcontext->ss).i;

  /* Setup drawing. */
  wmViewport(&pcontext->region->winrct);

  /* Drawing of Cursor overlays in 2D screen space. */

  /* Cursor location symmetry points. */

  const float *active_vertex_co;
  if (brush->sculpt_tool == SCULPT_TOOL_GRAB && brush->flag & BRUSH_GRAB_ACTIVE_VERTEX) {
    active_vertex_co = SCULPT_vertex_co_for_grab_active_get(
        pcontext->ss, SCULPT_active_vertex_get(pcontext->ss));
  }
  else {
    active_vertex_co = SCULPT_active_vertex_co_get(pcontext->ss);
  }
  if (len_v3v3(active_vertex_co, pcontext->location) < pcontext->radius) {
    immUniformColor3fvAlpha(pcontext->outline_col, pcontext->outline_alpha);
    sculpt_cursor_draw_active_face_set_color_set(pcontext);
    cursor_draw_point_with_symmetry(pcontext->pos,
                                    pcontext->region,
                                    active_vertex_co,
                                    pcontext->sd,
                                    pcontext->vc.obact,
                                    pcontext->radius);
  }

  const bool is_brush_tool = PAINT_brush_tool_poll(pcontext->C);

  /* Pose brush updates and rotation origins. */

  if (is_brush_tool && brush->sculpt_tool == SCULPT_TOOL_POSE) {
    /* Just after switching to the Pose Brush, the active vertex can be the same and the
     * cursor won't be tagged to update, so always initialize the preview chain if it is
     * nullptr before drawing it. */
    SculptSession *ss = pcontext->ss;
    if (update_previews || !ss->pose_ik_chain_preview) {
      BKE_sculpt_update_object_for_edit(pcontext->depsgraph, pcontext->vc.obact, false);

      /* Free the previous pose brush preview. */
      if (ss->pose_ik_chain_preview) {
        pose::ik_chain_free(ss->pose_ik_chain_preview);
      }

      /* Generate a new pose brush preview from the current cursor location. */
      ss->pose_ik_chain_preview = pose::ik_chain_init(
          pcontext->sd, pcontext->vc.obact, ss, brush, pcontext->location, pcontext->radius);
    }

    /* Draw the pose brush rotation origins. */
    paint_cursor_pose_brush_origins_draw(pcontext);
  }

  /* Expand operation origin. */
  if (pcontext->ss->expand_cache) {
    cursor_draw_point_screen_space(
        pcontext->pos,
        pcontext->region,
        SCULPT_vertex_co_get(pcontext->ss, pcontext->ss->expand_cache->initial_active_vertex),
        pcontext->vc.obact->object_to_world,
        2);
  }

  /* Transform Pivot. */
  if (pcontext->paint && pcontext->paint->flags & PAINT_SCULPT_SHOW_PIVOT) {
    cursor_draw_point_screen_space(pcontext->pos,
                                   pcontext->region,
                                   pcontext->ss->pivot_pos,
                                   pcontext->vc.obact->object_to_world,
                                   2);
  }

  if (is_brush_tool && brush->sculpt_tool == SCULPT_TOOL_BOUNDARY) {
    paint_cursor_preview_boundary_data_update(pcontext, update_previews);
    paint_cursor_preview_boundary_data_pivot_draw(pcontext);
  }

  /* Setup 3D perspective drawing. */
  GPU_matrix_push_projection();
  ED_view3d_draw_setup_view(pcontext->wm,
                            pcontext->win,
                            pcontext->depsgraph,
                            pcontext->scene,
                            pcontext->region,
                            CTX_wm_view3d(pcontext->C),
                            nullptr,
                            nullptr,
                            nullptr);

  GPU_matrix_push();
  GPU_matrix_mul(pcontext->vc.obact->object_to_world);

  /* Drawing Cursor overlays in 3D object space. */
  if (is_brush_tool && brush->sculpt_tool == SCULPT_TOOL_GRAB &&
      (brush->flag & BRUSH_GRAB_ACTIVE_VERTEX))
  {
    SCULPT_geometry_preview_lines_update(pcontext->C, pcontext->ss, pcontext->radius);
    sculpt_geometry_preview_lines_draw(
        pcontext->pos, pcontext->brush, pcontext->is_multires, pcontext->ss);
  }

  if (is_brush_tool && brush->sculpt_tool == SCULPT_TOOL_POSE) {
    paint_cursor_pose_brush_segments_draw(pcontext);
  }

  if (is_brush_tool && brush->sculpt_tool == SCULPT_TOOL_BOUNDARY) {
    boundary::edges_preview_draw(
        pcontext->pos, pcontext->ss, pcontext->outline_col, pcontext->outline_alpha);
    boundary::pivot_line_preview_draw(pcontext->pos, pcontext->ss);
  }

  /* Face Set Preview. */
  sculpt_cursor_draw_3D_face_set_preview(pcontext);

  GPU_matrix_pop();

  /* Drawing Cursor overlays in Paint Cursor space (as additional info on top of the brush cursor)
   */
  GPU_matrix_push();
  paint_cursor_drawing_setup_cursor_space(pcontext);
  /* Main inactive cursor. */
  paint_cursor_draw_main_inactive_cursor(pcontext);

  /* Cloth brush local simulation areas. */
  if (is_brush_tool && brush->sculpt_tool == SCULPT_TOOL_CLOTH &&
      brush->cloth_simulation_area_type != BRUSH_CLOTH_SIMULATION_AREA_GLOBAL)
  {
    const float white[3] = {1.0f, 1.0f, 1.0f};
    const float zero_v[3] = {0.0f};
    /* This functions sets its own drawing space in order to draw the simulation limits when the
     * cursor is active. When used here, this cursor overlay is already in cursor space, so its
     * position and normal should be set to 0. */
<<<<<<< HEAD
    SCULPT_cloth_simulation_limits_draw(pcontext->ss,
                                        pcontext->sd,
                                        pcontext->pos,
                                        brush,
                                        zero_v,
                                        zero_v,
                                        pcontext->radius,
                                        1.0f,
                                        white,
                                        0.25f);
=======
    cloth::simulation_limits_draw(
        pcontext->pos, brush, zero_v, zero_v, pcontext->radius, 1.0f, white, 0.25f);
>>>>>>> fcbb94ed
  }

  /* Layer brush height. */
  if (is_brush_tool && brush->sculpt_tool == SCULPT_TOOL_LAYER) {
    SCULPT_layer_brush_height_preview_draw(pcontext->pos,
                                           brush,
                                           pcontext->radius,
                                           1.0f,
                                           pcontext->outline_col,
                                           pcontext->outline_alpha);
  }

  GPU_matrix_pop();

  /* Reset drawing. */
  GPU_matrix_pop_projection();
  wmWindowViewport(pcontext->win);
}

static void paint_cursor_cursor_draw_3d_view_brush_cursor_active(PaintCursorContext *pcontext)
{
  using namespace blender::ed::sculpt_paint;
  BLI_assert(pcontext->ss != nullptr);
  BLI_assert(pcontext->mode == PAINT_MODE_SCULPT);

  SculptSession *ss = pcontext->ss;
  Brush *brush = pcontext->brush;

  /* The cursor can be updated as active before creating the StrokeCache, so this needs to be
   * checked. */
  if (!ss->cache) {
    return;
  }

  /* Most of the brushes initialize the necessary data for the custom cursor drawing after the
   * first brush step, so make sure that it is not drawn before being initialized. */
  if (SCULPT_stroke_is_first_brush_step_of_symmetry_pass(ss->cache)) {
    return;
  }

  /* Setup drawing. */
  wmViewport(&pcontext->region->winrct);
  GPU_matrix_push_projection();
  ED_view3d_draw_setup_view(pcontext->wm,
                            pcontext->win,
                            pcontext->depsgraph,
                            pcontext->scene,
                            pcontext->region,
                            CTX_wm_view3d(pcontext->C),
                            nullptr,
                            nullptr,
                            nullptr);
  GPU_matrix_push();
  GPU_matrix_mul(pcontext->vc.obact->object_to_world);

  /* Draw the special active cursors different tools may have. */

  if (brush->sculpt_tool == SCULPT_TOOL_GRAB) {
    sculpt_geometry_preview_lines_draw(pcontext->pos, brush, pcontext->is_multires, ss);
  }

  if (brush->sculpt_tool == SCULPT_TOOL_MULTIPLANE_SCRAPE) {
    SCULPT_multiplane_scrape_preview_draw(
        pcontext->pos, brush, ss, pcontext->outline_col, pcontext->outline_alpha);
  }

  if (brush->sculpt_tool == SCULPT_TOOL_CLOTH) {
    if (brush->cloth_force_falloff_type == BRUSH_CLOTH_FORCE_FALLOFF_PLANE) {
      cloth::plane_falloff_preview_draw(
          pcontext->pos, ss, pcontext->outline_col, pcontext->outline_alpha);
    }
    else if (brush->cloth_force_falloff_type == BRUSH_CLOTH_FORCE_FALLOFF_RADIAL &&
             brush->cloth_simulation_area_type == BRUSH_CLOTH_SIMULATION_AREA_LOCAL)
    {
      /* Display the simulation limits if sculpting outside them. */
      /* This does not makes much sense of plane falloff as the falloff is infinite or global. */

      if (len_v3v3(ss->cache->true_location, ss->cache->true_initial_location) >
          ss->cache->radius * (1.0f + brush->cloth_sim_limit))
      {
        const float red[3] = {1.0f, 0.2f, 0.2f};
<<<<<<< HEAD
        SCULPT_cloth_simulation_limits_draw(pcontext->ss,
                                            pcontext->sd,
                                            pcontext->pos,
                                            brush,
                                            ss->cache->true_initial_location,
                                            ss->cache->true_initial_normal,
                                            ss->cache->radius,
                                            2.0f,
                                            red,
                                            0.8f);
=======
        cloth::simulation_limits_draw(pcontext->pos,
                                      brush,
                                      ss->cache->true_initial_location,
                                      ss->cache->true_initial_normal,
                                      ss->cache->radius,
                                      2.0f,
                                      red,
                                      0.8f);
>>>>>>> fcbb94ed
      }
    }
  }

  GPU_matrix_pop();

  GPU_matrix_pop_projection();
  wmWindowViewport(pcontext->win);
}

static void paint_cursor_draw_3D_view_brush_cursor(PaintCursorContext *pcontext)
{

  /* These paint tools are not using the SculptSession, so they need to use the default 2D brush
   * cursor in the 3D view. */
  if (pcontext->mode != PAINT_MODE_SCULPT || !pcontext->ss) {
    paint_draw_legacy_3D_view_brush_cursor(pcontext);
    return;
  }

  paint_cursor_sculpt_session_update_and_init(pcontext);

  if (pcontext->is_stroke_active) {
    paint_cursor_cursor_draw_3d_view_brush_cursor_active(pcontext);
  }
  else {
    paint_cursor_draw_3d_view_brush_cursor_inactive(pcontext);
  }
}

static bool paint_cursor_is_3d_view_navigating(PaintCursorContext *pcontext)
{
  ViewContext *vc = &pcontext->vc;
  return vc->rv3d && (vc->rv3d->rflag & RV3D_NAVIGATING);
}

static bool paint_cursor_is_brush_cursor_enabled(PaintCursorContext *pcontext)
{
  if (pcontext->paint->flags & PAINT_SHOW_BRUSH) {
    if (ELEM(pcontext->mode, PAINT_MODE_TEXTURE_2D, PAINT_MODE_TEXTURE_3D) &&
        pcontext->brush->imagepaint_tool == PAINT_TOOL_FILL)
    {
      return false;
    }
    return true;
  }
  return false;
}

static void paint_cursor_update_rake_rotation(PaintCursorContext *pcontext)
{
  /* Don't calculate rake angles while a stroke is active because the rake variables are global
   * and we may get interference with the stroke itself.
   * For line strokes, such interference is visible. */
  if (!pcontext->ups->stroke_active) {
    float zero[2] = {0.0f, 0.0f};

    paint_calculate_rake_rotation(
        pcontext->ups, pcontext->brush, pcontext->translation, zero, pcontext->mode, true);
  }
}

static void paint_cursor_check_and_draw_alpha_overlays(PaintCursorContext *pcontext)
{
  pcontext->alpha_overlay_drawn = paint_draw_alpha_overlay(pcontext->ups,
                                                           pcontext->brush,
                                                           &pcontext->vc,
                                                           pcontext->x,
                                                           pcontext->y,
                                                           pcontext->zoomx,
                                                           pcontext->mode);
}

static void paint_cursor_update_anchored_location(PaintCursorContext *pcontext)
{
  UnifiedPaintSettings *ups = pcontext->ups;
  if (ups->draw_anchored) {
    pcontext->final_radius = ups->anchored_size;
    copy_v2_fl2(pcontext->translation,
                ups->anchored_initial_mouse[0] + pcontext->region->winrct.xmin,
                ups->anchored_initial_mouse[1] + pcontext->region->winrct.ymin);
  }
}

static void paint_cursor_setup_2D_drawing(PaintCursorContext *pcontext)
{
  GPU_line_width(2.0f);
  GPU_blend(GPU_BLEND_ALPHA);
  GPU_line_smooth(true);
  pcontext->pos = GPU_vertformat_attr_add(
      immVertexFormat(), "pos", GPU_COMP_F32, 2, GPU_FETCH_FLOAT);
  immBindBuiltinProgram(GPU_SHADER_3D_UNIFORM_COLOR);
}

static void paint_cursor_setup_3D_drawing(PaintCursorContext *pcontext)
{
  GPU_line_width(2.0f);
  GPU_blend(GPU_BLEND_ALPHA);
  GPU_line_smooth(true);
  pcontext->pos = GPU_vertformat_attr_add(
      immVertexFormat(), "pos", GPU_COMP_F32, 3, GPU_FETCH_FLOAT);
  immBindBuiltinProgram(GPU_SHADER_3D_UNIFORM_COLOR);
}

static void paint_cursor_restore_drawing_state()
{
  immUnbindProgram();
  GPU_blend(GPU_BLEND_NONE);
  GPU_line_smooth(false);
}

static void paint_draw_cursor(bContext *C, int x, int y, void * /*unused*/)
{
  PaintCursorContext pcontext;
  if (!paint_cursor_context_init(C, x, y, &pcontext)) {
    return;
  }

  if (!paint_cursor_is_brush_cursor_enabled(&pcontext)) {
    return;
  }
  if (paint_cursor_is_3d_view_navigating(&pcontext)) {
    return;
  }

  switch (pcontext.cursor_type) {
    case PAINT_CURSOR_CURVE:
      paint_draw_curve_cursor(pcontext.brush, &pcontext.vc);
      break;
    case PAINT_CURSOR_2D:
      paint_update_mouse_cursor(&pcontext);

      paint_cursor_update_rake_rotation(&pcontext);
      paint_cursor_check_and_draw_alpha_overlays(&pcontext);
      paint_cursor_update_anchored_location(&pcontext);

      paint_cursor_setup_2D_drawing(&pcontext);
      paint_draw_2D_view_brush_cursor(&pcontext);
      paint_cursor_restore_drawing_state();
      break;
    case PAINT_CURSOR_3D:
      paint_update_mouse_cursor(&pcontext);

      paint_cursor_update_rake_rotation(&pcontext);
      paint_cursor_check_and_draw_alpha_overlays(&pcontext);
      paint_cursor_update_anchored_location(&pcontext);

      paint_cursor_setup_3D_drawing(&pcontext);
      paint_cursor_draw_3D_view_brush_cursor(&pcontext);
      paint_cursor_restore_drawing_state();
      break;
  }
}

/* Public API */

void ED_paint_cursor_start(Paint *p, bool (*poll)(bContext *C))
{
  if (p && !p->paint_cursor) {
    p->paint_cursor = WM_paint_cursor_activate(
        SPACE_TYPE_ANY, RGN_TYPE_ANY, poll, paint_draw_cursor, nullptr);
  }

  /* Invalidate the paint cursors. */
  BKE_paint_invalidate_overlay_all();
}<|MERGE_RESOLUTION|>--- conflicted
+++ resolved
@@ -61,6 +61,9 @@
 /* still needed for sculpt_stroke_get_location, should be
  * removed eventually (TODO) */
 #include "sculpt_intern.hh"
+
+using namespace blender;
+using namespace blender::ed::sculpt_paint;
 
 /* TODOs:
  *
@@ -1409,7 +1412,7 @@
   pcontext->prev_active_vertex = ss->active_vertex;
   if (!ups->stroke_active) {
     pcontext->is_cursor_over_mesh = SCULPT_cursor_geometry_info_update(
-        C, &gi, mval_fl, (pcontext->brush->falloff_shape == PAINT_FALLOFF_SHAPE_SPHERE), false);
+        C, &gi, mval_fl, (pcontext->brush->falloff_shape == PAINT_FALLOFF_SHAPE_SPHERE));
     copy_v3_v3(pcontext->location, gi.location);
     copy_v3_v3(pcontext->normal, gi.normal);
   }
@@ -1650,7 +1653,7 @@
     return;
   }
 
-  const int active_face_set = SCULPT_active_face_set_get(ss);
+  const int active_face_set = face_set::active_face_set_get(ss);
   uchar color[4] = {UCHAR_MAX, UCHAR_MAX, UCHAR_MAX, UCHAR_MAX};
   Object *ob = CTX_data_active_object(pcontext->C);
   Mesh *mesh = (Mesh *)ob->data;
@@ -1833,13 +1836,8 @@
     boundary::data_free(ss->boundary_preview);
   }
 
-<<<<<<< HEAD
-  ss->boundary_preview = SCULPT_boundary_data_init(
+  ss->boundary_preview = boundary::data_init(
       pcontext->sd, pcontext->vc.obact, pcontext->brush, ss->active_vertex, pcontext->radius);
-=======
-  ss->boundary_preview = boundary::data_init(
-      pcontext->vc.obact, pcontext->brush, ss->active_vertex, pcontext->radius);
->>>>>>> fcbb94ed
 }
 
 static void paint_cursor_draw_3d_view_brush_cursor_inactive(PaintCursorContext *pcontext)
@@ -2000,21 +1998,8 @@
     /* This functions sets its own drawing space in order to draw the simulation limits when the
      * cursor is active. When used here, this cursor overlay is already in cursor space, so its
      * position and normal should be set to 0. */
-<<<<<<< HEAD
-    SCULPT_cloth_simulation_limits_draw(pcontext->ss,
-                                        pcontext->sd,
-                                        pcontext->pos,
-                                        brush,
-                                        zero_v,
-                                        zero_v,
-                                        pcontext->radius,
-                                        1.0f,
-                                        white,
-                                        0.25f);
-=======
     cloth::simulation_limits_draw(
         pcontext->pos, brush, zero_v, zero_v, pcontext->radius, 1.0f, white, 0.25f);
->>>>>>> fcbb94ed
   }
 
   /* Layer brush height. */
@@ -2096,18 +2081,6 @@
           ss->cache->radius * (1.0f + brush->cloth_sim_limit))
       {
         const float red[3] = {1.0f, 0.2f, 0.2f};
-<<<<<<< HEAD
-        SCULPT_cloth_simulation_limits_draw(pcontext->ss,
-                                            pcontext->sd,
-                                            pcontext->pos,
-                                            brush,
-                                            ss->cache->true_initial_location,
-                                            ss->cache->true_initial_normal,
-                                            ss->cache->radius,
-                                            2.0f,
-                                            red,
-                                            0.8f);
-=======
         cloth::simulation_limits_draw(pcontext->pos,
                                       brush,
                                       ss->cache->true_initial_location,
@@ -2116,7 +2089,6 @@
                                       2.0f,
                                       red,
                                       0.8f);
->>>>>>> fcbb94ed
       }
     }
   }
