/* SPDX-FileCopyrightText: 2020 Blender Authors
 *
 * SPDX-License-Identifier: GPL-2.0-or-later */

/** \file
 * \ingroup edsculpt
 */

#include <cmath>
#include <cstdlib>

#include "MEM_guardedalloc.h"

<<<<<<< HEAD
#include "BLI_alloca.h"
#include "BLI_array.hh"
#include "BLI_blenlib.h"
#include "BLI_compiler_attrs.h"
#include "BLI_hash.h"
#include "BLI_index_range.hh"
#include "BLI_linklist.h"
#include "BLI_math_vector.h"
#include "BLI_memarena.h"
#include "BLI_polyfill_2d.h"
#include "BLI_task.h"

#include "BLT_translation.h"
=======
#include "BLT_translation.hh"
>>>>>>> 203f5f9f

#include "DNA_mesh_types.h"
#include "DNA_meshdata_types.h"
#include "DNA_modifier_types.h"

#include "BKE_brush.hh"
#include "BKE_colortools.hh"
#include "BKE_context.hh"
#include "BKE_global.hh"
#include "BKE_mesh.hh"
#include "BKE_mesh_mapping.hh"
#include "BKE_modifier.hh"
#include "BKE_object.hh"
#include "BKE_paint.hh"
#include "BKE_particle.h"
#include "BKE_pbvh_api.hh"
#include "BKE_pointcache.h"
#include "BKE_scene.hh"

#include "BLI_index_range.hh"

#include "DEG_depsgraph.hh"

#include "WM_api.hh"
#include "WM_types.hh"

#include "ED_undo.hh"
#include "sculpt_intern.hh"

#include "UI_interface.hh"
#include "UI_resources.hh"

#include "bmesh.hh"
#include "bmesh_idmap.hh"
#include "bmesh_log.hh"
#include "bmesh_tools.hh"

#include <math.h>
#include <stdlib.h>

using namespace blender::ed::sculpt_paint;
using namespace blender;

BMesh *SCULPT_dyntopo_empty_bmesh()
{
  return BKE_sculptsession_empty_bmesh_create();
}

void SCULPT_update_all_valence_boundary(Object *ob)
{
  SculptSession *ss = ob->sculpt;

  /* Do bmesh seperately to avoid needing the PBVH, which we might not
   * have inside the undo code.
   */

  if (ss->bm) {
    SCULPT_vertex_random_access_ensure(ss);
    BMIter iter;
    BMVert *v;

    int cd_flag = CustomData_get_offset_named(
        &ss->bm->vdata, CD_PROP_INT8, SCULPT_ATTRIBUTE_NAME(flags));
    int cd_boundary = CustomData_get_offset_named(
        &ss->bm->vdata, CD_PROP_INT32, SCULPT_ATTRIBUTE_NAME(boundary_flags));
    int cd_valence = CustomData_get_offset_named(
        &ss->bm->vdata, CD_PROP_INT32, SCULPT_ATTRIBUTE_NAME(valence));

    BLI_assert(cd_flag != -1 && cd_boundary != -1 && cd_valence != -1);

    BM_ITER_MESH (v, &iter, ss->bm, BM_VERTS_OF_MESH) {
      *BM_ELEM_CD_PTR<uint8_t *>(v, cd_flag) = SCULPTFLAG_NEED_TRIANGULATE;
      BM_ELEM_CD_SET_INT(v, cd_valence, BM_vert_edge_count(v));
      *BM_ELEM_CD_PTR<int *>(v, cd_boundary) |= SCULPT_BOUNDARY_NEEDS_UPDATE |
                                                SCULPT_BOUNDARY_UPDATE_SHARP_ANGLE;

      /* Update boundary if we have a pbvh. */
      if (ss->pbvh) {
        PBVHVertRef vertex = {reinterpret_cast<intptr_t>(v)};
        SCULPT_vertex_is_boundary(ss, vertex, SCULPT_BOUNDARY_ALL);
      }
    }

    return;
  }
  if (!ss->pbvh) {
    return;
  }

  int verts_count = SCULPT_vertex_count_get(ss);
  for (int i = 0; i < verts_count; i++) {
    PBVHVertRef vertex = BKE_pbvh_index_to_vertex(ss->pbvh, i);

    blender::bke::paint::vertex_attr_set<int>(
        vertex, ss->attrs.flags, SCULPTFLAG_NEED_VALENCE | SCULPTFLAG_NEED_TRIANGULATE);
    BKE_sculpt_boundary_flag_update(ss, vertex);
    SCULPT_vertex_valence_get(ss, vertex);
    SCULPT_vertex_is_boundary(ss, vertex, SCULPT_BOUNDARY_ALL);
  }
}

void SCULPT_pbvh_clear(Object *ob)
{
  using namespace blender;
  SculptSession *ss = ob->sculpt;

  /* Clear out any existing DM and PBVH. */
  if (ss->pbvh) {
    bke::pbvh::free(ss->pbvh);
    ss->pbvh = nullptr;
  }

  BKE_object_free_derived_caches(ob);

  /* Tag to rebuild PBVH in depsgraph. */
  DEG_id_tag_update(&ob->id, ID_RECALC_GEOMETRY);
}

namespace blender::ed::sculpt_paint::dyntopo {

void enable_ex(Main *bmain, Depsgraph *depsgraph, Object *ob)
{
  SculptSession *ss = ob->sculpt;

  ss->vert_to_face_map = {};
  ss->edge_to_face_map = {};
  ss->edge_to_face_indices = {};
  ss->edge_to_face_offsets = {};
  ss->vert_to_edge_map = {};

  /* Clear out any existing DM and PBVH. */
  if (ss->pbvh) {
    bke::pbvh::free(ss->pbvh);
    ss->pbvh = nullptr;
  }

  BKE_object_free_derived_caches(ob);

  /* Tag to rebuild PBVH in depsgraph. */
  DEG_id_tag_update(&ob->id, ID_RECALC_GEOMETRY);
}

static void customdata_strip_templayers(CustomData *cdata, int totelem)
{
  for (int i = 0; i < cdata->totlayer; i++) {
    CustomDataLayer *layer = cdata->layers + i;

    if (layer->flag & CD_FLAG_TEMPORARY) {
      CustomData_free_layer(cdata, eCustomDataType(layer->type), totelem, i);
      i--;
    }
  }
}

void SCULPT_dynamic_topology_enable_ex(Main *bmain, Depsgraph *depsgraph, Object *ob)
{
  SculptSession *ss = ob->sculpt;
  Mesh *mesh = BKE_object_get_original_mesh(ob);

  customdata_strip_templayers(&mesh->vert_data, mesh->verts_num);
  customdata_strip_templayers(&mesh->face_data, mesh->faces_num);

  if (!ss->vert_to_face_map.is_empty()) {
    ss->vert_to_face_map = {};
    ss->edge_to_face_map = {};
    ss->edge_to_face_indices = {};
    ss->edge_to_face_offsets = {};
    ss->vert_to_edge_map = {};
  }

  if (!ss->bm || !ss->pbvh || BKE_pbvh_type(ss->pbvh) != PBVH_BMESH) {
    SCULPT_pbvh_clear(ob);
  }

  PBVH *pbvh = ss->pbvh;

  if (pbvh) {
    BMesh *bm = BKE_pbvh_get_bmesh(pbvh);

    if (!ss->bm) {
      ss->bm = bm;
    }
    else if (ss->bm != bm) {
      printf("%s: bmesh differed!\n", __func__);
      SCULPT_pbvh_clear(ob);
    }
  }

  /* Dynamic topology doesn't ensure selection state is valid, so remove #36280. */
  BKE_mesh_mselect_clear(mesh);
  bool tag_update = false;

  if (!ss->bm) {
    ss->bm = BKE_sculptsession_empty_bmesh_create();

    BMeshFromMeshParams params = {};
    params.use_shapekey = true;
    params.active_shapekey = ob->shapenr;

    BM_mesh_bm_from_me(ss->bm, mesh, &params);
    tag_update = true;
  }

#ifndef DYNTOPO_DYNAMIC_TESS
  SCULPT_dynamic_topology_triangulate(ss, ss->bm);
#endif

  if (ss->pbvh) {
    BKE_sculptsession_update_attr_refs(ob);
  }

  /* XXX Delete this block of code? Might be old fake quadrangulation edge hiding. */
  BMIter iter;
  BMEdge *e;
  BM_ITER_MESH (e, &iter, ss->bm, BM_EDGES_OF_MESH) {
    e->head.hflag |= BM_ELEM_DRAW;
  }

  /* Calculate normals. */
  BM_mesh_normals_update(ss->bm);

  /* Enable dynamic topology. */
  mesh->flag |= ME_SCULPT_DYNAMIC_TOPOLOGY;

  BKE_sculpt_ensure_idmap(ob);

  /* Enable logging for undo/redo. */
  if (!ss->bm_log) {
    ss->bm_log = BM_log_create(ss->bm, ss->bm_idmap);
  }

  tag_update |= !ss->pbvh || BKE_pbvh_type(ss->pbvh) != PBVH_BMESH;

  /* Update dependency graph, so modifiers that depend on dyntopo being enabled
   * are re-evaluated and the PBVH is re-created. */
  if (tag_update) {
    DEG_id_tag_update(&ob->id, ID_RECALC_GEOMETRY);
    BKE_scene_graph_update_tagged(depsgraph, bmain);
  }

  /* ss->pbvh should exist by this point. */

  if (ss->pbvh) {
    BKE_sculpt_ensure_sculpt_layers(ob);
    BKE_sculpt_ensure_origco(ob);
    blender::bke::paint::load_all_original(ob);
  }

  SCULPT_update_all_valence_boundary(ob);

  if (ss->pbvh && SCULPT_has_persistent_base(ss)) {
    SCULPT_ensure_persistent_layers(ss, ob);
  }

  if (!CustomData_has_layer_named(&ss->bm->vdata, CD_PROP_FLOAT, ".sculpt_mask")) {
    BM_data_layer_add_named(ss->bm, &ss->bm->vdata, CD_PROP_FLOAT, ".sculpt_mask");
    BKE_sculptsession_update_attr_refs(ob);
  }
}

/* Free the sculpt BMesh and BMLog
 *
 * If 'unode' is given, the BMesh's data is copied out to the unode
 * before the BMesh is deleted so that it can be restored from. */
static void SCULPT_dynamic_topology_disable_ex(
    Main *bmain, Depsgraph *depsgraph, Scene *scene, Object *ob, undo::Node * /*unode*/)
{
  SculptSession *ss = ob->sculpt;
  Mesh *mesh = BKE_object_get_original_mesh(ob);

  /* Destroy temporary layers. */
  BKE_sculpt_attribute_destroy_temporary_all(ob);

  if (ss->attrs.dyntopo_node_id_vertex) {
    BKE_sculpt_attribute_destroy(ob, ss->attrs.dyntopo_node_id_vertex);
  }

  if (ss->attrs.dyntopo_node_id_face) {
    BKE_sculpt_attribute_destroy(ob, ss->attrs.dyntopo_node_id_face);
  }

  BKE_sculptsession_update_attr_refs(ob);
  BKE_sculptsession_bm_to_me(ob, true);
  SCULPT_pbvh_clear(ob);

  /* Sync the visibility to vertices manually as the pmap is still not initialized. */
  bool *hide_vert = (bool *)CustomData_get_layer_named_for_write(
      &mesh->vert_data, CD_PROP_BOOL, ".hide_vert", mesh->verts_num);
  if (hide_vert != nullptr) {
    memset(static_cast<void *>(hide_vert), 0, sizeof(bool) * mesh->verts_num);
  }

  /* Clear data. */
  mesh->flag &= ~ME_SCULPT_DYNAMIC_TOPOLOGY;

  if (ss->bm_idmap) {
    BM_idmap_destroy(ss->bm_idmap);
    ss->bm_idmap = nullptr;
  }

  if (ss->bm_log) {
    BM_log_free(ss->bm_log);
    ss->bm_log = nullptr;
  }

  /* Typically valid but with global-undo they can be nullptr, see: T36234. */
  if (ss->bm) {
    BM_mesh_free(ss->bm);
    ss->bm = nullptr;
  }

  SCULPT_pbvh_clear(ob);

  BKE_particlesystem_reset_all(ob);
  BKE_ptcache_object_reset(scene, ob, PTCACHE_RESET_OUTDATED);

  /* Update dependency graph, so modifiers that depend on dyntopo being enabled
   * are re-evaluated and the PBVH is re-created. */
  DEG_id_tag_update(&ob->id, ID_RECALC_GEOMETRY);
  BKE_scene_graph_update_tagged(depsgraph, bmain);
}

void disable(bContext *C, undo::Node *unode)
{
  Main *bmain = CTX_data_main(C);
  Depsgraph *depsgraph = CTX_data_ensure_evaluated_depsgraph(C);
  Scene *scene = CTX_data_scene(C);
  Object *ob = CTX_data_active_object(C);
  SCULPT_dynamic_topology_disable_ex(bmain, depsgraph, scene, ob, unode);
}

void disable_with_undo(Main *bmain, Depsgraph *depsgraph, Scene *scene, Object *ob)
{
  SculptSession *ss = ob->sculpt;
  if (ss->bm != nullptr) {
    /* May be false in background mode. */
    const bool use_undo = G.background ? (ED_undo_stack_get() != nullptr) : true;
    if (use_undo) {
      undo::push_begin_ex(ob, "Dynamic topology disable");
      undo::push_node(ob, nullptr, undo::Type::DyntopoEnd);
    }
    SCULPT_dynamic_topology_disable_ex(bmain, depsgraph, scene, ob, nullptr);
    if (use_undo) {
      undo::push_end(ob);
    }

    ss->active_vertex.i = ss->active_face.i = PBVH_REF_NONE;
  }
}

static void sculpt_dynamic_topology_enable_with_undo(Main *bmain, Depsgraph *depsgraph, Object *ob)
{
  SculptSession *ss = ob->sculpt;

  if (ss->bm == nullptr) {
    /* May be false in background mode. */
    const bool use_undo = G.background ? (ED_undo_stack_get() != nullptr) : true;
    if (use_undo) {
      undo::push_begin_ex(ob, "Dynamic topology enable");
    }
    enable_ex(bmain, depsgraph, ob);
    if (use_undo) {
      undo::push_node(ob, nullptr, undo::Type::DyntopoBegin);
      undo::push_end(ob);
    }

    ss->active_vertex.i = ss->active_face.i = 0;
  }
}

static int sculpt_dynamic_topology_toggle_exec(bContext *C, wmOperator * /*op*/)
{
  Main *bmain = CTX_data_main(C);
  Depsgraph *depsgraph = CTX_data_ensure_evaluated_depsgraph(C);
  Scene *scene = CTX_data_scene(C);
  Object *ob = CTX_data_active_object(C);
  SculptSession *ss = ob->sculpt;

  WM_cursor_wait(true);

  if (ss->bm) {
    disable_with_undo(bmain, depsgraph, scene, ob);
  }
  else {
    sculpt_dynamic_topology_enable_with_undo(bmain, depsgraph, ob);
  }

  WM_cursor_wait(false);
  WM_main_add_notifier(NC_SCENE | ND_TOOLSETTINGS, nullptr);

  return OPERATOR_FINISHED;
}

static int dyntopo_error_popup(bContext *C, wmOperatorType * /*ot*/, enum WarnFlag flag)
{
  uiPopupMenu *pup = UI_popup_menu_begin(C, IFACE_("Error!"), ICON_ERROR);
  uiLayout *layout = UI_popup_menu_layout(pup);

<<<<<<< HEAD
  if (flag & MULTIRES) {
    const char *msg_error = TIP_("Multires modifier detected; cannot enable dyntopo.");
    const char *msg = TIP_("Dyntopo and multires cannot be mixed.");

=======
  if (flag & (VDATA | EDATA | LDATA)) {
    const char *msg_error = RPT_("Attribute Data Detected");
    const char *msg = RPT_("Dyntopo will not preserve colors, UVs, or other attributes");
>>>>>>> 203f5f9f
    uiItemL(layout, msg_error, ICON_INFO);
    uiItemL(layout, msg, ICON_NONE);
    uiItemS(layout);
  }

  UI_popup_menu_end(C, pup);

  return OPERATOR_INTERFACE;
}

static int dyntopo_warning_popup(bContext *C, wmOperatorType *ot, enum WarnFlag flag)
{
  uiPopupMenu *pup = UI_popup_menu_begin(C, IFACE_("Warning!"), ICON_ERROR);
  uiLayout *layout = UI_popup_menu_layout(pup);

  if (flag & MODIFIER) {
    const char *msg_error = RPT_("Generative Modifiers Detected!");
    const char *msg = RPT_(
        "Keeping the modifiers will increase polycount when returning to object mode");

    uiItemL(layout, msg_error, ICON_INFO);
    uiItemL(layout, msg, ICON_NONE);
    uiItemS(layout);
  }

  uiItemFullO_ptr(
      layout, ot, IFACE_("OK"), ICON_NONE, nullptr, WM_OP_EXEC_DEFAULT, UI_ITEM_NONE, nullptr);

  UI_popup_menu_end(C, pup);

  return OPERATOR_INTERFACE;
}

enum WarnFlag check_attribute_warning(Scene *scene, Object *ob)
{
  SculptSession *ss = ob->sculpt;

  WarnFlag flag = WarnFlag(0);

  BLI_assert(ss->bm == nullptr);
  UNUSED_VARS_NDEBUG(ss);

  {
    VirtualModifierData virtual_modifier_data;
    ModifierData *md = BKE_modifiers_get_virtual_modifierlist(ob, &virtual_modifier_data);

    /* Exception for shape keys because we can edit those. */
    for (; md; md = md->next) {
      const ModifierTypeInfo *mti = BKE_modifier_get_info(ModifierType(md->type));
      if (!BKE_modifier_is_enabled(scene, md, eModifierMode_Realtime)) {
        continue;
      }

      if (md->type == eModifierType_Multires) {
        flag |= MULTIRES;
      }

      if (mti->type == ModifierTypeType::Constructive) {
        flag |= MODIFIER;
        break;
      }
    }
  }

  return flag;
}

static int sculpt_dynamic_topology_toggle_invoke(bContext *C,
                                                 wmOperator *op,
                                                 const wmEvent * /*event*/)
{
  Object *ob = CTX_data_active_object(C);
  SculptSession *ss = ob->sculpt;

  if (!ss->bm) {
    Scene *scene = CTX_data_scene(C);
    const WarnFlag flag = check_attribute_warning(scene, ob);

    if (flag & MULTIRES) {
      return dyntopo_error_popup(C, op->type, flag);
    }
    else if (flag) {
      /* The mesh has customdata that will be lost, let the user confirm this is OK. */
      return dyntopo_warning_popup(C, op->type, flag);
    }
  }

  return sculpt_dynamic_topology_toggle_exec(C, op);
}

void SCULPT_OT_dynamic_topology_toggle(wmOperatorType *ot)
{
  /* Identifiers. */
  ot->name = "Dynamic Topology Toggle";
  ot->idname = "SCULPT_OT_dynamic_topology_toggle";
  ot->description =
      "Dynamic mode; note that you must now check the DynTopo"
      "option to enable dynamic remesher (which updates topology will sculpting)"
      "this is on by default.";

  /* API callbacks. */
  ot->invoke = sculpt_dynamic_topology_toggle_invoke;
  ot->exec = sculpt_dynamic_topology_toggle_exec;
  ot->poll = SCULPT_mode_poll;

  ot->flag = OPTYPE_REGISTER | OPTYPE_UNDO;
}

}  // namespace blender::ed::sculpt_paint::dyntopo<|MERGE_RESOLUTION|>--- conflicted
+++ resolved
@@ -11,23 +11,10 @@
 
 #include "MEM_guardedalloc.h"
 
-<<<<<<< HEAD
-#include "BLI_alloca.h"
-#include "BLI_array.hh"
-#include "BLI_blenlib.h"
 #include "BLI_compiler_attrs.h"
-#include "BLI_hash.h"
-#include "BLI_index_range.hh"
-#include "BLI_linklist.h"
 #include "BLI_math_vector.h"
-#include "BLI_memarena.h"
-#include "BLI_polyfill_2d.h"
-#include "BLI_task.h"
-
-#include "BLT_translation.h"
-=======
+
 #include "BLT_translation.hh"
->>>>>>> 203f5f9f
 
 #include "DNA_mesh_types.h"
 #include "DNA_meshdata_types.h"
@@ -147,29 +134,7 @@
 }
 
 namespace blender::ed::sculpt_paint::dyntopo {
-
-void enable_ex(Main *bmain, Depsgraph *depsgraph, Object *ob)
-{
-  SculptSession *ss = ob->sculpt;
-
-  ss->vert_to_face_map = {};
-  ss->edge_to_face_map = {};
-  ss->edge_to_face_indices = {};
-  ss->edge_to_face_offsets = {};
-  ss->vert_to_edge_map = {};
-
-  /* Clear out any existing DM and PBVH. */
-  if (ss->pbvh) {
-    bke::pbvh::free(ss->pbvh);
-    ss->pbvh = nullptr;
-  }
-
-  BKE_object_free_derived_caches(ob);
-
-  /* Tag to rebuild PBVH in depsgraph. */
-  DEG_id_tag_update(&ob->id, ID_RECALC_GEOMETRY);
-}
-
+//XXX is this needed?
 static void customdata_strip_templayers(CustomData *cdata, int totelem)
 {
   for (int i = 0; i < cdata->totlayer; i++) {
@@ -182,7 +147,7 @@
   }
 }
 
-void SCULPT_dynamic_topology_enable_ex(Main *bmain, Depsgraph *depsgraph, Object *ob)
+void enable_ex(Main *bmain, Depsgraph *depsgraph, Object *ob)
 {
   SculptSession *ss = ob->sculpt;
   Mesh *mesh = BKE_object_get_original_mesh(ob);
@@ -426,16 +391,10 @@
   uiPopupMenu *pup = UI_popup_menu_begin(C, IFACE_("Error!"), ICON_ERROR);
   uiLayout *layout = UI_popup_menu_layout(pup);
 
-<<<<<<< HEAD
   if (flag & MULTIRES) {
     const char *msg_error = TIP_("Multires modifier detected; cannot enable dyntopo.");
     const char *msg = TIP_("Dyntopo and multires cannot be mixed.");
 
-=======
-  if (flag & (VDATA | EDATA | LDATA)) {
-    const char *msg_error = RPT_("Attribute Data Detected");
-    const char *msg = RPT_("Dyntopo will not preserve colors, UVs, or other attributes");
->>>>>>> 203f5f9f
     uiItemL(layout, msg_error, ICON_INFO);
     uiItemL(layout, msg, ICON_NONE);
     uiItemS(layout);
