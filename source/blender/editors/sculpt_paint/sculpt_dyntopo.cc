/* SPDX-FileCopyrightText: 2020 Blender Authors
 *
 * SPDX-License-Identifier: GPL-2.0-or-later */

/** \file
 * \ingroup edsculpt
 */

#include <cmath>
#include <cstdlib>

#include "MEM_guardedalloc.h"

#include "BLI_alloca.h"
#include "BLI_array.hh"
#include "BLI_blenlib.h"
#include "BLI_compiler_attrs.h"
#include "BLI_hash.h"
#include "BLI_index_range.hh"
#include "BLI_linklist.h"
#include "BLI_math_vector.h"
#include "BLI_memarena.h"
#include "BLI_polyfill_2d.h"
#include "BLI_task.h"

#include "BLT_translation.h"

#include "DNA_mesh_types.h"
#include "DNA_meshdata_types.h"
#include "DNA_modifier_types.h"

#include "BKE_brush.hh"
#include "BKE_colortools.hh"
#include "BKE_context.hh"
#include "BKE_global.h"
#include "BKE_main.hh"
#include "BKE_mesh.hh"
#include "BKE_mesh_mapping.hh"
#include "BKE_modifier.hh"
#include "BKE_object.hh"
#include "BKE_paint.hh"
#include "BKE_particle.h"
#include "BKE_pbvh_api.hh"
#include "BKE_pointcache.h"
#include "BKE_scene.h"

#include "BLI_index_range.hh"

#include "DEG_depsgraph.hh"

#include "WM_api.hh"
#include "WM_types.hh"

#include "ED_undo.hh"
#include "sculpt_intern.hh"

#include "UI_interface.hh"
#include "UI_resources.hh"

#include "bmesh.hh"
#include "bmesh_idmap.hh"
#include "bmesh_log.hh"
#include "bmesh_tools.hh"

#include <math.h>
#include <stdlib.h>

using namespace blender::ed::sculpt_paint;
using namespace blender;

BMesh *SCULPT_dyntopo_empty_bmesh()
{
  return BKE_sculptsession_empty_bmesh_create();
}

void SCULPT_update_all_valence_boundary(Object *ob)
{
  SculptSession *ss = ob->sculpt;

  /* Do bmesh seperately to avoid needing the PBVH, which we might not
   * have inside the undo code.
   */

  if (ss->bm) {
    SCULPT_vertex_random_access_ensure(ss);
    BMIter iter;
    BMVert *v;

    int cd_flag = CustomData_get_offset_named(
        &ss->bm->vdata, CD_PROP_INT8, SCULPT_ATTRIBUTE_NAME(flags));
    int cd_boundary = CustomData_get_offset_named(
        &ss->bm->vdata, CD_PROP_INT32, SCULPT_ATTRIBUTE_NAME(boundary_flags));
    int cd_valence = CustomData_get_offset_named(
        &ss->bm->vdata, CD_PROP_INT32, SCULPT_ATTRIBUTE_NAME(valence));

    BLI_assert(cd_flag != -1 && cd_boundary != -1 && cd_valence != -1);

    BM_ITER_MESH (v, &iter, ss->bm, BM_VERTS_OF_MESH) {
      *BM_ELEM_CD_PTR<uint8_t *>(v, cd_flag) = SCULPTFLAG_NEED_TRIANGULATE;
      BM_ELEM_CD_SET_INT(v, cd_valence, BM_vert_edge_count(v));
      *BM_ELEM_CD_PTR<int *>(v, cd_boundary) |= SCULPT_BOUNDARY_NEEDS_UPDATE |
                                                SCULPT_BOUNDARY_UPDATE_SHARP_ANGLE;

      /* Update boundary if we have a pbvh. */
      if (ss->pbvh) {
        PBVHVertRef vertex = {reinterpret_cast<intptr_t>(v)};
        SCULPT_vertex_is_boundary(ss, vertex, SCULPT_BOUNDARY_ALL);
      }
    }

    return;
  }
  if (!ss->pbvh) {
    return;
  }

  int verts_count = SCULPT_vertex_count_get(ss);
  for (int i = 0; i < verts_count; i++) {
    PBVHVertRef vertex = BKE_pbvh_index_to_vertex(ss->pbvh, i);

    blender::bke::paint::vertex_attr_set<int>(
        vertex, ss->attrs.flags, SCULPTFLAG_NEED_VALENCE | SCULPTFLAG_NEED_TRIANGULATE);
    BKE_sculpt_boundary_flag_update(ss, vertex);
    SCULPT_vertex_valence_get(ss, vertex);
    SCULPT_vertex_is_boundary(ss, vertex, SCULPT_BOUNDARY_ALL);
  }
}

void SCULPT_pbvh_clear(Object *ob)
{
  using namespace blender;
  SculptSession *ss = ob->sculpt;

  /* Clear out any existing DM and PBVH. */
  if (ss->pbvh) {
    bke::pbvh::free(ss->pbvh);
    ss->pbvh = nullptr;
  }

  BKE_object_free_derived_caches(ob);

  /* Tag to rebuild PBVH in depsgraph. */
  DEG_id_tag_update(&ob->id, ID_RECALC_GEOMETRY);
}

namespace blender::ed::sculpt_paint::dyntopo {

void enable_ex(Main *bmain, Depsgraph *depsgraph, Object *ob)
{
  SculptSession *ss = ob->sculpt;

  ss->pmap = {};
  ss->epmap = {};
  ss->edge_to_face_indices = {};
  ss->edge_to_face_offsets = {};
  ss->vemap = {};

  /* Clear out any existing DM and PBVH. */
  if (ss->pbvh) {
    bke::pbvh::free(ss->pbvh);
    ss->pbvh = nullptr;
  }

  BKE_object_free_derived_caches(ob);

  /* Tag to rebuild PBVH in depsgraph. */
  DEG_id_tag_update(&ob->id, ID_RECALC_GEOMETRY);
}

static void customdata_strip_templayers(CustomData *cdata, int totelem)
{
  for (int i = 0; i < cdata->totlayer; i++) {
    CustomDataLayer *layer = cdata->layers + i;

    if (layer->flag & CD_FLAG_TEMPORARY) {
      CustomData_free_layer(cdata, eCustomDataType(layer->type), totelem, i);
      i--;
    }
  }
}

void SCULPT_dynamic_topology_enable_ex(Main *bmain, Depsgraph *depsgraph, Object *ob)
{
  SculptSession *ss = ob->sculpt;
  Mesh *mesh = BKE_object_get_original_mesh(ob);

  customdata_strip_templayers(&mesh->vert_data, mesh->verts_num);
  customdata_strip_templayers(&mesh->face_data, mesh->faces_num);

  if (!ss->pmap.is_empty()) {
    ss->pmap = {};
    ss->epmap = {};
    ss->edge_to_face_indices = {};
    ss->edge_to_face_offsets = {};
    ss->vemap = {};
  }

  if (!ss->bm || !ss->pbvh || BKE_pbvh_type(ss->pbvh) != PBVH_BMESH) {
    SCULPT_pbvh_clear(ob);
  }

  PBVH *pbvh = ss->pbvh;

  if (pbvh) {
    BMesh *bm = BKE_pbvh_get_bmesh(pbvh);

    if (!ss->bm) {
      ss->bm = bm;
    }
    else if (ss->bm != bm) {
      printf("%s: bmesh differed!\n", __func__);
      SCULPT_pbvh_clear(ob);
    }
  }

  /* Dynamic topology doesn't ensure selection state is valid, so remove #36280. */
  BKE_mesh_mselect_clear(mesh);
  bool tag_update = false;

  if (!ss->bm) {
    ss->bm = BKE_sculptsession_empty_bmesh_create();

    BMeshFromMeshParams params = {};
    params.use_shapekey = true;
    params.active_shapekey = ob->shapenr;

    BM_mesh_bm_from_me(ss->bm, mesh, &params);
    tag_update = true;
  }

#ifndef DYNTOPO_DYNAMIC_TESS
  SCULPT_dynamic_topology_triangulate(ss, ss->bm);
#endif

  if (ss->pbvh) {
    BKE_sculptsession_update_attr_refs(ob);
  }

  /* XXX Delete this block of code? Might be old fake quadrangulation edge hiding. */
  BMIter iter;
  BMEdge *e;
  BM_ITER_MESH (e, &iter, ss->bm, BM_EDGES_OF_MESH) {
    e->head.hflag |= BM_ELEM_DRAW;
  }

  /* Calculate normals. */
  BM_mesh_normals_update(ss->bm);

  /* Enable dynamic topology. */
  mesh->flag |= ME_SCULPT_DYNAMIC_TOPOLOGY;

  BKE_sculpt_ensure_idmap(ob);

  /* Enable logging for undo/redo. */
  if (!ss->bm_log) {
    ss->bm_log = BM_log_create(ss->bm, ss->bm_idmap);
  }

  tag_update |= !ss->pbvh || BKE_pbvh_type(ss->pbvh) != PBVH_BMESH;

  /* Update dependency graph, so modifiers that depend on dyntopo being enabled
   * are re-evaluated and the PBVH is re-created. */
  if (tag_update) {
    DEG_id_tag_update(&ob->id, ID_RECALC_GEOMETRY);
    BKE_scene_graph_update_tagged(depsgraph, bmain);
  }

  /* ss->pbvh should exist by this point. */

  if (ss->pbvh) {
    BKE_sculpt_ensure_sculpt_layers(ob);
    BKE_sculpt_ensure_origco(ob);
    blender::bke::paint::load_all_original(ob);
  }

  SCULPT_update_all_valence_boundary(ob);

  if (ss->pbvh && SCULPT_has_persistent_base(ss)) {
    SCULPT_ensure_persistent_layers(ss, ob);
  }

  if (!CustomData_has_layer_named(&ss->bm->vdata, CD_PROP_FLOAT, ".sculpt_mask")) {
    BM_data_layer_add_named(ss->bm, &ss->bm->vdata, CD_PROP_FLOAT, ".sculpt_mask");
    BKE_sculptsession_update_attr_refs(ob);
  }
}

/* Free the sculpt BMesh and BMLog
 *
 * If 'unode' is given, the BMesh's data is copied out to the unode
 * before the BMesh is deleted so that it can be restored from. */
static void SCULPT_dynamic_topology_disable_ex(
    Main *bmain, Depsgraph *depsgraph, Scene *scene, Object *ob, undo::Node * /*unode*/)
{
  SculptSession *ss = ob->sculpt;
  Mesh *mesh = BKE_object_get_original_mesh(ob);

  /* Destroy temporary layers. */
  BKE_sculpt_attribute_destroy_temporary_all(ob);

  if (ss->attrs.dyntopo_node_id_vertex) {
    BKE_sculpt_attribute_destroy(ob, ss->attrs.dyntopo_node_id_vertex);
  }

  if (ss->attrs.dyntopo_node_id_face) {
    BKE_sculpt_attribute_destroy(ob, ss->attrs.dyntopo_node_id_face);
  }

  BKE_sculptsession_update_attr_refs(ob);
  BKE_sculptsession_bm_to_me(ob, true);
  SCULPT_pbvh_clear(ob);

<<<<<<< HEAD
  /* Sync the visibility to vertices manually as the pmap is still not initialized. */
  bool *hide_vert = (bool *)CustomData_get_layer_named_for_write(
      &mesh->vert_data, CD_PROP_BOOL, ".hide_vert", mesh->verts_num);
  if (hide_vert != nullptr) {
    memset(static_cast<void *>(hide_vert), 0, sizeof(bool) * mesh->verts_num);
=======
  if (unode) {
    /* Free all existing custom data. */
    BKE_mesh_clear_geometry(mesh);

    /* Copy over stored custom data. */
    undo::NodeGeometry *geometry = &unode->geometry_bmesh_enter;
    mesh->verts_num = geometry->totvert;
    mesh->corners_num = geometry->totloop;
    mesh->faces_num = geometry->faces_num;
    mesh->edges_num = geometry->totedge;
    mesh->totface_legacy = 0;
    CustomData_copy(&geometry->vert_data, &mesh->vert_data, CD_MASK_MESH.vmask, geometry->totvert);
    CustomData_copy(&geometry->edge_data, &mesh->edge_data, CD_MASK_MESH.emask, geometry->totedge);
    CustomData_copy(
        &geometry->corner_data, &mesh->corner_data, CD_MASK_MESH.lmask, geometry->totloop);
    CustomData_copy(
        &geometry->face_data, &mesh->face_data, CD_MASK_MESH.pmask, geometry->faces_num);
    implicit_sharing::copy_shared_pointer(geometry->face_offset_indices,
                                          geometry->face_offsets_sharing_info,
                                          &mesh->face_offset_indices,
                                          &mesh->runtime->face_offsets_sharing_info);
  }
  else {
    BKE_sculptsession_bm_to_me(ob, true);

    /* Sync the visibility to vertices manually as `vert_to_face_map` is still not initialized. */
    bool *hide_vert = (bool *)CustomData_get_layer_named_for_write(
        &mesh->vert_data, CD_PROP_BOOL, ".hide_vert", mesh->verts_num);
    if (hide_vert != nullptr) {
      memset(hide_vert, 0, sizeof(bool) * mesh->verts_num);
    }
>>>>>>> 5b9dcbdb
  }

  /* Clear data. */
  mesh->flag &= ~ME_SCULPT_DYNAMIC_TOPOLOGY;

  if (ss->bm_idmap) {
    BM_idmap_destroy(ss->bm_idmap);
    ss->bm_idmap = nullptr;
  }

  if (ss->bm_log) {
    BM_log_free(ss->bm_log);
    ss->bm_log = nullptr;
  }

  /* Typically valid but with global-undo they can be nullptr, see: T36234. */
  if (ss->bm) {
    BM_mesh_free(ss->bm);
    ss->bm = nullptr;
  }

  SCULPT_pbvh_clear(ob);

  BKE_particlesystem_reset_all(ob);
  BKE_ptcache_object_reset(scene, ob, PTCACHE_RESET_OUTDATED);

  /* Update dependency graph, so modifiers that depend on dyntopo being enabled
   * are re-evaluated and the PBVH is re-created. */
  DEG_id_tag_update(&ob->id, ID_RECALC_GEOMETRY);
  BKE_scene_graph_update_tagged(depsgraph, bmain);
}

void disable(bContext *C, undo::Node *unode)
{
  Main *bmain = CTX_data_main(C);
  Depsgraph *depsgraph = CTX_data_ensure_evaluated_depsgraph(C);
  Scene *scene = CTX_data_scene(C);
  Object *ob = CTX_data_active_object(C);
  SCULPT_dynamic_topology_disable_ex(bmain, depsgraph, scene, ob, unode);
}

void disable_with_undo(Main *bmain, Depsgraph *depsgraph, Scene *scene, Object *ob)
{
  SculptSession *ss = ob->sculpt;
  if (ss->bm != nullptr) {
    /* May be false in background mode. */
    const bool use_undo = G.background ? (ED_undo_stack_get() != nullptr) : true;
    if (use_undo) {
      undo::push_begin_ex(ob, "Dynamic topology disable");
      undo::push_node(ob, nullptr, undo::Type::DyntopoEnd);
    }
    SCULPT_dynamic_topology_disable_ex(bmain, depsgraph, scene, ob, nullptr);
    if (use_undo) {
      undo::push_end(ob);
    }

    ss->active_vertex.i = ss->active_face.i = PBVH_REF_NONE;
  }
}

static void sculpt_dynamic_topology_enable_with_undo(Main *bmain, Depsgraph *depsgraph, Object *ob)
{
  SculptSession *ss = ob->sculpt;

  if (ss->bm == nullptr) {
    /* May be false in background mode. */
    const bool use_undo = G.background ? (ED_undo_stack_get() != nullptr) : true;
    if (use_undo) {
      undo::push_begin_ex(ob, "Dynamic topology enable");
    }
    enable_ex(bmain, depsgraph, ob);
    if (use_undo) {
      undo::push_node(ob, nullptr, undo::Type::DyntopoBegin);
      undo::push_end(ob);
    }

    ss->active_vertex.i = ss->active_face.i = 0;
  }
}

static int sculpt_dynamic_topology_toggle_exec(bContext *C, wmOperator * /*op*/)
{
  Main *bmain = CTX_data_main(C);
  Depsgraph *depsgraph = CTX_data_ensure_evaluated_depsgraph(C);
  Scene *scene = CTX_data_scene(C);
  Object *ob = CTX_data_active_object(C);
  SculptSession *ss = ob->sculpt;

  WM_cursor_wait(true);

  if (ss->bm) {
    disable_with_undo(bmain, depsgraph, scene, ob);
  }
  else {
    sculpt_dynamic_topology_enable_with_undo(bmain, depsgraph, ob);
  }

  WM_cursor_wait(false);
  WM_main_add_notifier(NC_SCENE | ND_TOOLSETTINGS, nullptr);

  return OPERATOR_FINISHED;
}

static int dyntopo_error_popup(bContext *C, wmOperatorType * /*ot*/, enum WarnFlag flag)
{
  uiPopupMenu *pup = UI_popup_menu_begin(C, IFACE_("Error!"), ICON_ERROR);
  uiLayout *layout = UI_popup_menu_layout(pup);

  if (flag & MULTIRES) {
    const char *msg_error = TIP_("Multires modifier detected; cannot enable dyntopo.");
    const char *msg = TIP_("Dyntopo and multires cannot be mixed.");

    uiItemL(layout, msg_error, ICON_INFO);
    uiItemL(layout, msg, ICON_NONE);
    uiItemS(layout);
  }

  UI_popup_menu_end(C, pup);

  return OPERATOR_INTERFACE;
}

static int dyntopo_warning_popup(bContext *C, wmOperatorType *ot, enum WarnFlag flag)
{
  uiPopupMenu *pup = UI_popup_menu_begin(C, IFACE_("Warning!"), ICON_ERROR);
  uiLayout *layout = UI_popup_menu_layout(pup);

  if (flag & MODIFIER) {
    const char *msg_error = TIP_("Generative Modifiers Detected!");
    const char *msg = TIP_(
        "Keeping the modifiers will increase polycount when returning to object mode");

    uiItemL(layout, msg_error, ICON_INFO);
    uiItemL(layout, msg, ICON_NONE);
    uiItemS(layout);
  }

  uiItemFullO_ptr(
      layout, ot, IFACE_("OK"), ICON_NONE, nullptr, WM_OP_EXEC_DEFAULT, UI_ITEM_NONE, nullptr);

  UI_popup_menu_end(C, pup);

  return OPERATOR_INTERFACE;
}

enum WarnFlag check_attribute_warning(Scene *scene, Object *ob)
{
  SculptSession *ss = ob->sculpt;

  WarnFlag flag = WarnFlag(0);

  BLI_assert(ss->bm == nullptr);
  UNUSED_VARS_NDEBUG(ss);

  {
    VirtualModifierData virtual_modifier_data;
    ModifierData *md = BKE_modifiers_get_virtual_modifierlist(ob, &virtual_modifier_data);

    /* Exception for shape keys because we can edit those. */
    for (; md; md = md->next) {
      const ModifierTypeInfo *mti = BKE_modifier_get_info(ModifierType(md->type));
      if (!BKE_modifier_is_enabled(scene, md, eModifierMode_Realtime)) {
        continue;
      }

      if (md->type == eModifierType_Multires) {
        flag |= MULTIRES;
      }

      if (mti->type == ModifierTypeType::Constructive) {
        flag |= MODIFIER;
        break;
      }
    }
  }

  return flag;
}

static int sculpt_dynamic_topology_toggle_invoke(bContext *C,
                                                 wmOperator *op,
                                                 const wmEvent * /*event*/)
{
  Object *ob = CTX_data_active_object(C);
  SculptSession *ss = ob->sculpt;

  if (!ss->bm) {
    Scene *scene = CTX_data_scene(C);
    const WarnFlag flag = check_attribute_warning(scene, ob);

    if (flag & MULTIRES) {
      return dyntopo_error_popup(C, op->type, flag);
    }
    else if (flag) {
      /* The mesh has customdata that will be lost, let the user confirm this is OK. */
      return dyntopo_warning_popup(C, op->type, flag);
    }
  }

  return sculpt_dynamic_topology_toggle_exec(C, op);
}

void SCULPT_OT_dynamic_topology_toggle(wmOperatorType *ot)
{
  /* Identifiers. */
  ot->name = "Dynamic Topology Toggle";
  ot->idname = "SCULPT_OT_dynamic_topology_toggle";
  ot->description =
      "Dynamic mode; note that you must now check the DynTopo"
      "option to enable dynamic remesher (which updates topology will sculpting)"
      "this is on by default.";

  /* API callbacks. */
  ot->invoke = sculpt_dynamic_topology_toggle_invoke;
  ot->exec = sculpt_dynamic_topology_toggle_exec;
  ot->poll = SCULPT_mode_poll;

  ot->flag = OPTYPE_REGISTER | OPTYPE_UNDO;
}

}  // namespace blender::ed::sculpt_paint::dyntopo<|MERGE_RESOLUTION|>--- conflicted
+++ resolved
@@ -149,11 +149,11 @@
 {
   SculptSession *ss = ob->sculpt;
 
-  ss->pmap = {};
-  ss->epmap = {};
+  ss->vert_to_face_map = {};
+  ss->edge_to_face_map = {};
   ss->edge_to_face_indices = {};
   ss->edge_to_face_offsets = {};
-  ss->vemap = {};
+  ss->vert_to_edge_map = {};
 
   /* Clear out any existing DM and PBVH. */
   if (ss->pbvh) {
@@ -187,12 +187,12 @@
   customdata_strip_templayers(&mesh->vert_data, mesh->verts_num);
   customdata_strip_templayers(&mesh->face_data, mesh->faces_num);
 
-  if (!ss->pmap.is_empty()) {
-    ss->pmap = {};
-    ss->epmap = {};
+  if (!ss->vert_to_face_map.is_empty()) {
+    ss->vert_to_face_map = {};
+    ss->edge_to_face_map = {};
     ss->edge_to_face_indices = {};
     ss->edge_to_face_offsets = {};
-    ss->vemap = {};
+    ss->vert_to_edge_map = {};
   }
 
   if (!ss->bm || !ss->pbvh || BKE_pbvh_type(ss->pbvh) != PBVH_BMESH) {
@@ -310,45 +310,11 @@
   BKE_sculptsession_bm_to_me(ob, true);
   SCULPT_pbvh_clear(ob);
 
-<<<<<<< HEAD
   /* Sync the visibility to vertices manually as the pmap is still not initialized. */
   bool *hide_vert = (bool *)CustomData_get_layer_named_for_write(
       &mesh->vert_data, CD_PROP_BOOL, ".hide_vert", mesh->verts_num);
   if (hide_vert != nullptr) {
     memset(static_cast<void *>(hide_vert), 0, sizeof(bool) * mesh->verts_num);
-=======
-  if (unode) {
-    /* Free all existing custom data. */
-    BKE_mesh_clear_geometry(mesh);
-
-    /* Copy over stored custom data. */
-    undo::NodeGeometry *geometry = &unode->geometry_bmesh_enter;
-    mesh->verts_num = geometry->totvert;
-    mesh->corners_num = geometry->totloop;
-    mesh->faces_num = geometry->faces_num;
-    mesh->edges_num = geometry->totedge;
-    mesh->totface_legacy = 0;
-    CustomData_copy(&geometry->vert_data, &mesh->vert_data, CD_MASK_MESH.vmask, geometry->totvert);
-    CustomData_copy(&geometry->edge_data, &mesh->edge_data, CD_MASK_MESH.emask, geometry->totedge);
-    CustomData_copy(
-        &geometry->corner_data, &mesh->corner_data, CD_MASK_MESH.lmask, geometry->totloop);
-    CustomData_copy(
-        &geometry->face_data, &mesh->face_data, CD_MASK_MESH.pmask, geometry->faces_num);
-    implicit_sharing::copy_shared_pointer(geometry->face_offset_indices,
-                                          geometry->face_offsets_sharing_info,
-                                          &mesh->face_offset_indices,
-                                          &mesh->runtime->face_offsets_sharing_info);
-  }
-  else {
-    BKE_sculptsession_bm_to_me(ob, true);
-
-    /* Sync the visibility to vertices manually as `vert_to_face_map` is still not initialized. */
-    bool *hide_vert = (bool *)CustomData_get_layer_named_for_write(
-        &mesh->vert_data, CD_PROP_BOOL, ".hide_vert", mesh->verts_num);
-    if (hide_vert != nullptr) {
-      memset(hide_vert, 0, sizeof(bool) * mesh->verts_num);
-    }
->>>>>>> 5b9dcbdb
   }
 
   /* Clear data. */
