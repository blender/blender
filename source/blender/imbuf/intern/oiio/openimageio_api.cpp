--- conflicted
+++ resolved
@@ -165,22 +165,11 @@
 
 bool imb_is_a_photoshop(const unsigned char *mem, size_t size)
 {
-<<<<<<< HEAD
-  const char *photoshop_extension[] = {
-      ".psd",
-      ".pdd",
-      ".psb",
-      nullptr,
-  };
-
-  return BLI_path_extension_check_array(filename, photoshop_extension);
-=======
   const unsigned char magic[4] = {'8', 'B', 'P', 'S'};
   if (size < sizeof(magic)) {
     return false;
   }
   return memcmp(magic, mem, sizeof(magic)) == 0;
->>>>>>> 29fb12da
 }
 
 int imb_save_photoshop(struct ImBuf *ibuf, const char * /*name*/, int flags)
@@ -206,11 +195,7 @@
   const bool is_colorspace_manually_set = (colorspace[0] != '\0');
 
   /* load image from file through OIIO */
-<<<<<<< HEAD
-  if (imb_is_a_photoshop(filename) == 0) {
-=======
   if (IMB_ispic_type_matches(filename, IMB_FTYPE_PSD) == 0) {
->>>>>>> 29fb12da
     return nullptr;
   }
 
