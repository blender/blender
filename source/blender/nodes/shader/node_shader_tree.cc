--- conflicted
+++ resolved
@@ -479,8 +479,8 @@
 static bool is_zone_input_node(bNode *node)
 {
   using namespace blender::bke;
-  if (const bNodeZoneType *zone_type = zone_type_by_node_type(node->type)) {
-    return node->type == zone_type->input_type;
+  if (const bNodeZoneType *zone_type = zone_type_by_node_type(node->type_legacy)) {
+    return node->type_legacy == zone_type->input_type;
   }
   return false;
 }
@@ -488,8 +488,8 @@
 static bool is_zone_output_node(bNode *node)
 {
   using namespace blender::bke;
-  if (const bNodeZoneType *zone_type = zone_type_by_node_type(node->type)) {
-    return node->type == zone_type->output_type;
+  if (const bNodeZoneType *zone_type = zone_type_by_node_type(node->type_legacy)) {
+    return node->type_legacy == zone_type->output_type;
   }
   return false;
 }
@@ -497,12 +497,12 @@
 static bool is_zone_node(bNode *node)
 {
   using namespace blender::bke;
-  return zone_type_by_node_type(node->type) != nullptr;
+  return zone_type_by_node_type(node->type_legacy) != nullptr;
 }
 
 static int &node_zone_id(bNode *node)
 {
-  switch (node->type) {
+  switch (node->type_legacy) {
     case SH_NODE_REPEAT_INPUT:
       return ((NodeShaderRepeatInput *)node->storage)->output_node_id;
     case SH_NODE_FOREACH_LIGHT_INPUT:
@@ -1338,11 +1338,7 @@
   }
 
   LISTBASE_FOREACH (bNode *, node, &ntree->nodes) {
-<<<<<<< HEAD
-    if (ELEM(node->type, SH_NODE_OUTPUT_AOV, SH_NODE_NPR_OUTPUT)) {
-=======
-    if (node->type_legacy == SH_NODE_OUTPUT_AOV) {
->>>>>>> 2f493dc8
+    if (ELEM(node->type_legacy, SH_NODE_OUTPUT_AOV, SH_NODE_NPR_OUTPUT)) {
       node->runtime->tmp_flag = 1;
       blender::bke::node_chain_iterator_backwards(ntree, node, ntree_branch_node_tag, nullptr, 0);
     }
@@ -1383,7 +1379,7 @@
 {
   bNode *output = nullptr;
   LISTBASE_FOREACH (bNode *, node, &localtree->nodes) {
-    if (node->type == SH_NODE_NPR_OUTPUT) {
+    if (node->type_legacy == SH_NODE_NPR_OUTPUT) {
       output = node;
       break;
 #if 0
@@ -1421,7 +1417,7 @@
     ntreeExecGPUNodes(exec, mat, material_output);
   }
   LISTBASE_FOREACH (bNode *, node, &localtree->nodes) {
-    if (node->type == SH_NODE_OUTPUT_AOV) {
+    if (node->type_legacy == SH_NODE_OUTPUT_AOV) {
       ntreeExecGPUNodes(exec, mat, node);
     }
   }
