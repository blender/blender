--- conflicted
+++ resolved
@@ -54,7 +54,7 @@
 #include "BKE_armature.h"
 #include "BKE_asset.h"
 #include "BKE_attribute.h"
-#include "BKE_brush.h"
+#include "BKE_brush.hh"
 #include "BKE_collection.h"
 #include "BKE_colortools.h"
 #include "BKE_curve.h"
@@ -4334,7 +4334,6 @@
     }
   }
 
-<<<<<<< HEAD
   if (!DNA_struct_elem_find(fd->filesdna, "Brush", "float", "hard_corner_pin")) {
     LISTBASE_FOREACH (Brush *, brush, &bmain->brushes) {
       brush->hard_corner_pin = 1.0f;
@@ -4434,7 +4433,7 @@
   }
 
   if (!DNA_struct_elem_find(fd->filesdna, "Brush", "DynTopoSettings", "dyntopo") ||
-      !MAIN_VERSION_ATLEAST(bmain, 306, 4))
+      !MAIN_VERSION_FILE_ATLEAST(bmain, 306, 4))
   {
     LISTBASE_FOREACH (Brush *, brush, &bmain->brushes) {
       DynTopoSettings *ds = &brush->dyntopo;
@@ -4484,10 +4483,7 @@
     }
   }
 
-  if (!MAIN_VERSION_ATLEAST(bmain, 306, 3)) {
-=======
   if (!MAIN_VERSION_FILE_ATLEAST(bmain, 306, 3)) {
->>>>>>> dd9a9278
     /* Z bias for retopology overlay. */
     if (!DNA_struct_elem_find(fd->filesdna, "View3DOverlay", "float", "retopology_offset")) {
       LISTBASE_FOREACH (bScreen *, screen, &bmain->screens) {
@@ -4518,11 +4514,10 @@
     }
   }
 
-<<<<<<< HEAD
   /* Delete any mesh id layers from old versions of sculpt-dev. */
-  if (!MAIN_VERSION_ATLEAST(bmain, 306, 1)) {
+  if (!MAIN_VERSION_FILE_ATLEAST(bmain, 306, 1)) {
     LISTBASE_FOREACH (Mesh *, mesh, &bmain->meshes) {
-      CustomData *data = &mesh->vdata;
+      CustomData *data = &mesh->vert_data;
 
       for (int i = 0; i < 4; i++, data++) {
         for (int j = 0; j < data->totlayer; j++) {
@@ -4536,14 +4531,9 @@
     }
   }
 
-  if (!MAIN_VERSION_ATLEAST(bmain, 306, 5)) {
-    /* Some regions used to be added/removed dynamically. Ensure they are always there, there is
-     * a `ARegionType.poll()` now. */
-=======
   if (!MAIN_VERSION_FILE_ATLEAST(bmain, 306, 5)) {
     /* Some regions used to be added/removed dynamically. Ensure they are always there, there is a
      * `ARegionType.poll()` now. */
->>>>>>> dd9a9278
     LISTBASE_FOREACH (bScreen *, screen, &bmain->screens) {
       LISTBASE_FOREACH (ScrArea *, area, &screen->areabase) {
         LISTBASE_FOREACH (SpaceLink *, sl, &area->spacedata) {
