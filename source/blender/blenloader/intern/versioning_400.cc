/* SPDX-FileCopyrightText: 2023 Blender Authors
 *
 * SPDX-License-Identifier: GPL-2.0-or-later */

/** \file
 * \ingroup blenloader
 */

#define DNA_DEPRECATED_ALLOW

#include <algorithm>
#include <cmath>

/* Define macros in `DNA_genfile.h`. */
#define DNA_GENFILE_VERSIONING_MACROS

#include "DNA_anim_types.h"
#include "DNA_brush_types.h"
#include "DNA_camera_types.h"
#include "DNA_collection_types.h"
#include "DNA_constraint_types.h"
#include "DNA_curve_types.h"
#include "DNA_defaults.h"
#include "DNA_light_types.h"
#include "DNA_lightprobe_types.h"
#include "DNA_material_types.h"
#include "DNA_mesh_types.h"
#include "DNA_modifier_types.h"
#include "DNA_movieclip_types.h"
#include "DNA_scene_types.h"
#include "DNA_sequence_types.h"
#include "DNA_workspace_types.h"
#include "DNA_world_types.h"

#include "DNA_defaults.h"
#include "DNA_defs.h"
#include "DNA_genfile.h"
#include "DNA_particle_types.h"

#undef DNA_GENFILE_VERSIONING_MACROS

#include "BLI_assert.h"
#include "BLI_listbase.h"
#include "BLI_map.hh"
#include "BLI_math_rotation.h"
#include "BLI_math_vector.h"
#include "BLI_set.hh"
#include "BLI_string.h"
#include "BLI_string_ref.hh"
#include "BLI_string_utf8.h"

#include "BKE_anim_data.hh"
#include "BKE_animsys.h"
#include "BKE_armature.hh"
#include "BKE_attribute.hh"
#include "BKE_collection.hh"
#include "BKE_colortools.hh"
#include "BKE_context.hh"
#include "BKE_curve.hh"
#include "BKE_customdata.hh"
#include "BKE_effect.h"
#include "BKE_file_handler.hh"
#include "BKE_grease_pencil.hh"
#include "BKE_idprop.hh"
#include "BKE_image_format.hh"
#include "BKE_lib_query.hh"
#include "BKE_main.hh"
#include "BKE_material.h"
#include "BKE_mesh_legacy_convert.hh"
#include "BKE_nla.hh"
#include "BKE_node_runtime.hh"
#include "BKE_paint.hh"
#include "BKE_scene.hh"
#include "BKE_screen.hh"
#include "BKE_tracking.h"

#include "IMB_imbuf_enums.h"

#include "SEQ_iterator.hh"
#include "SEQ_retiming.hh"
#include "SEQ_sequencer.hh"
#include "SEQ_time.hh"

#include "ANIM_action.hh"
#include "ANIM_action_iterators.hh"
#include "ANIM_armature_iter.hh"
#include "ANIM_bone_collections.hh"

#include "BLT_translation.hh"

#include "BLO_read_write.hh"
#include "BLO_readfile.hh"

#include "readfile.hh"

#include "versioning_common.hh"

// static CLG_LogRef LOG = {"blo.readfile.doversion"};

static void version_composite_nodetree_null_id(bNodeTree *ntree, Scene *scene)
{
  for (bNode *node : ntree->all_nodes()) {
    if (node->id == nullptr && ((node->type == CMP_NODE_R_LAYERS) ||
                                (node->type == CMP_NODE_CRYPTOMATTE &&
                                 node->custom1 == CMP_NODE_CRYPTOMATTE_SOURCE_RENDER)))
    {
      node->id = &scene->id;
    }
  }
}

struct ActionUserInfo {
  ID *id;
  blender::animrig::slot_handle_t *slot_handle;
  bAction **action_ptr_ptr;
  char *slot_name;
};

static void convert_action_in_place(blender::animrig::Action &action)
{
  using namespace blender::animrig;
  if (action.is_action_layered()) {
    return;
  }

  /* Store this ahead of time, because adding the slot sets the action's idroot
   * to 0. We also set the action's idroot to 0 manually, just to be defensive
   * so we don't depend on esoteric behavior in `slot_add()`. */
  const int16_t idtype = action.idroot;
  action.idroot = 0;

  Slot &slot = action.slot_add();
  slot.idtype = idtype;
  slot.name_ensure_prefix();

  Layer &layer = action.layer_add("Layer");
  blender::animrig::Strip &strip = layer.strip_add(action,
                                                   blender::animrig::Strip::Type::Keyframe);
  ChannelBag &bag = strip.data<StripKeyframeData>(action).channelbag_for_slot_ensure(slot);
  const int fcu_count = BLI_listbase_count(&action.curves);
  const int group_count = BLI_listbase_count(&action.groups);
  bag.fcurve_array = MEM_cnew_array<FCurve *>(fcu_count, "Action versioning - fcurves");
  bag.fcurve_array_num = fcu_count;
  bag.group_array = MEM_cnew_array<bActionGroup *>(group_count, "Action versioning - groups");
  bag.group_array_num = group_count;

  int group_index = 0;
  int fcurve_index = 0;
  LISTBASE_FOREACH_INDEX (bActionGroup *, group, &action.groups, group_index) {
    bag.group_array[group_index] = group;

    group->channel_bag = &bag;
    group->fcurve_range_start = fcurve_index;

    LISTBASE_FOREACH (FCurve *, fcu, &group->channels) {
      if (fcu->grp != group) {
        break;
      }
      bag.fcurve_array[fcurve_index++] = fcu;
    }

    group->fcurve_range_length = fcurve_index - group->fcurve_range_start;
  }

  LISTBASE_FOREACH (FCurve *, fcu, &action.curves) {
    /* Any fcurves with groups have already been added to the fcurve array. */
    if (fcu->grp) {
      continue;
    }
    bag.fcurve_array[fcurve_index++] = fcu;
  }

  BLI_assert(fcurve_index == fcu_count);

  action.curves = {nullptr, nullptr};
  action.groups = {nullptr, nullptr};
}

static void version_legacy_actions_to_layered(Main *bmain)
{
  using namespace blender::animrig;
  blender::Map<bAction *, blender::Vector<ActionUserInfo>> action_users;
  LISTBASE_FOREACH (bAction *, dna_action, &bmain->actions) {
    Action &action = dna_action->wrap();
    if (action.is_action_layered()) {
      continue;
    }
    action_users.add(dna_action, {});
  }

  ID *id;
  FOREACH_MAIN_ID_BEGIN (bmain, id) {
    auto callback = [&](ID &animated_id,
                        bAction *&action_ptr_ref,
                        slot_handle_t &slot_handle_ref,
                        char *slot_name) -> bool {
      blender::Vector<ActionUserInfo> *action_user_vector = action_users.lookup_ptr(
          action_ptr_ref);
      /* Only actions that need to be converted are in this map. */
      if (!action_user_vector) {
        return true;
      }
      ActionUserInfo user_info;
      user_info.id = &animated_id;
      user_info.action_ptr_ptr = &action_ptr_ref;
      user_info.slot_handle = &slot_handle_ref;
      user_info.slot_name = slot_name;
      action_user_vector->append(user_info);
      return true;
    };

    auto embedded_id_callback = [&](LibraryIDLinkCallbackData *cb_data) -> int {
      ID *linked_id = *cb_data->id_pointer;

      /* We only process embedded IDs with this callback. */
      if (!linked_id || (linked_id->flag & ID_FLAG_EMBEDDED_DATA) == 0) {
        return IDWALK_RET_STOP_RECURSION;
      }

      foreach_action_slot_use_with_references(*linked_id, callback);

      return IDWALK_RET_NOP;
    };

    /* Process the main ID itself. */
    foreach_action_slot_use_with_references(*id, callback);

    /* Process embedded IDs, as these are not listed in bmain, but still can
     * have their own Action+Slot. */
    BKE_library_foreach_ID_link(
        bmain,
        id,
        embedded_id_callback,
        nullptr,
        IDWALK_RECURSE | IDWALK_READONLY |
            /* This is more about "we don't care" than "must be ignored". We don't pass an owner
             * ID, and it's not used in the callback either, so don't bother looking it up.  */
            IDWALK_IGNORE_MISSING_OWNER_ID);
  }
  FOREACH_MAIN_ID_END;

  for (const auto &item : action_users.items()) {
    Action &action = item.key->wrap();
    convert_action_in_place(action);
    blender::Vector<ActionUserInfo> &user_infos = item.value;
    Slot &slot_to_assign = *action.slot(0);

    if (user_infos.size() == 1) {
      /* Rename the slot after its single user. If there are multiple users, the name is unchanged
       * because there is no good way to determine a name. */
      action.slot_name_set(*bmain, slot_to_assign, user_infos[0].id->name);
    }
    for (ActionUserInfo &action_user : user_infos) {
      const ActionSlotAssignmentResult result = generic_assign_action_slot(
          &slot_to_assign,
          *action_user.id,
          *action_user.action_ptr_ptr,
          *action_user.slot_handle,
          action_user.slot_name);
      switch (result) {
        case ActionSlotAssignmentResult::OK:
          break;
        case ActionSlotAssignmentResult::SlotNotSuitable:
          /* If the slot wasn't suitable for the ID, we force assignment anyway,
           * but with a warning.
           *
           * This happens when the legacy action assigned to the ID had a
           * mismatched idroot, and therefore the created slot does as well.
           * This mismatch can happen in a variety of ways, and we opt to
           * preserve this unusual (but technically valid) state of affairs.
           */
          *action_user.slot_handle = slot_to_assign.handle;
          BLI_strncpy_utf8(action_user.slot_name, slot_to_assign.name, Slot::name_length_max);

          printf(
              "Warning: legacy action \"%s\" is assigned to \"%s\", which does not match the "
              "action's id_root \"%s\". The action has been upgraded to a slotted action with "
              "slot \"%s\" with an id_type \"%s\", which has also been assigned to \"%s\" despite "
              "this type mismatch. This likely indicates something odd about the blend file.\n",
              action.id.name + 2,
              action_user.id->name,
              slot_to_assign.name_prefix_for_idtype().c_str(),
              slot_to_assign.name_without_prefix().c_str(),
              slot_to_assign.name_prefix_for_idtype().c_str(),
              action_user.id->name);
          break;
        case ActionSlotAssignmentResult::SlotNotFromAction:
          BLI_assert(!"SlotNotFromAction should not be returned here");
          break;
        case ActionSlotAssignmentResult::MissingAction:
          BLI_assert(!"MissingAction should not be returned here");
          break;
      }
    }
  }
}

/* Move bone-group color to the individual bones. */
static void version_bonegroup_migrate_color(Main *bmain)
{
  using PoseSet = blender::Set<bPose *>;
  blender::Map<bArmature *, PoseSet> armature_poses;

  /* Gather a mapping from armature to the poses that use it. */
  LISTBASE_FOREACH (Object *, ob, &bmain->objects) {
    if (ob->type != OB_ARMATURE || !ob->pose) {
      continue;
    }

    bArmature *arm = reinterpret_cast<bArmature *>(ob->data);
    BLI_assert_msg(GS(arm->id.name) == ID_AR,
                   "Expected ARMATURE object to have an Armature as data");

    /* There is no guarantee that the current state of poses is in sync with the Armature data.
     *
     * NOTE: No need to handle user reference-counting in readfile code. */
    BKE_pose_ensure(bmain, ob, arm, false);

    PoseSet &pose_set = armature_poses.lookup_or_add_default(arm);
    pose_set.add(ob->pose);
  }

  /* Move colors from the pose's bone-group to either the armature bones or the
   * pose bones, depending on how many poses use the Armature. */
  for (const PoseSet &pose_set : armature_poses.values()) {
    /* If the Armature is shared, the bone group colors might be different, and thus they have to
     * be stored on the pose bones. If the Armature is NOT shared, the bone colors can be stored
     * directly on the Armature bones. */
    const bool store_on_armature = pose_set.size() == 1;

    for (bPose *pose : pose_set) {
      LISTBASE_FOREACH (bPoseChannel *, pchan, &pose->chanbase) {
        const bActionGroup *bgrp = (const bActionGroup *)BLI_findlink(&pose->agroups,
                                                                      (pchan->agrp_index - 1));
        if (!bgrp) {
          continue;
        }

        BoneColor &bone_color = store_on_armature ? pchan->bone->color : pchan->color;
        bone_color.palette_index = bgrp->customCol;
        memcpy(&bone_color.custom, &bgrp->cs, sizeof(bone_color.custom));
      }
    }
  }
}

static void version_bonelayers_to_bonecollections(Main *bmain)
{
  char bcoll_name[MAX_NAME];
  char custom_prop_name[MAX_NAME];

  LISTBASE_FOREACH (bArmature *, arm, &bmain->armatures) {
    IDProperty *arm_idprops = IDP_GetProperties(&arm->id);

    BLI_assert_msg(arm->edbo == nullptr, "did not expect an Armature to be saved in edit mode");
    const uint layer_used = arm->layer_used;

    /* Construct a bone collection for each layer that contains at least one bone. */
    blender::Vector<std::pair<uint, BoneCollection *>> layermask_collection;
    for (uint layer = 0; layer < 32; ++layer) {
      const uint layer_mask = 1u << layer;
      if ((layer_used & layer_mask) == 0) {
        /* Layer is empty, so no need to convert to collection. */
        continue;
      }

      /* Construct a suitable name for this bone layer. */
      bcoll_name[0] = '\0';
      if (arm_idprops) {
        /* See if we can use the layer name from the Bone Manager add-on. This is a popular add-on
         * for managing bone layers and giving them names. */
        SNPRINTF(custom_prop_name, "layer_name_%u", layer);
        IDProperty *prop = IDP_GetPropertyFromGroup(arm_idprops, custom_prop_name);
        if (prop != nullptr && prop->type == IDP_STRING && IDP_String(prop)[0] != '\0') {
          SNPRINTF(bcoll_name, "Layer %u - %s", layer + 1, IDP_String(prop));
        }
      }
      if (bcoll_name[0] == '\0') {
        /* Either there was no name defined in the custom property, or
         * it was the empty string. */
        SNPRINTF(bcoll_name, "Layer %u", layer + 1);
      }

      /* Create a new bone collection for this layer. */
      BoneCollection *bcoll = ANIM_armature_bonecoll_new(arm, bcoll_name);
      layermask_collection.append(std::make_pair(layer_mask, bcoll));

      if ((arm->layer & layer_mask) == 0) {
        ANIM_bonecoll_hide(arm, bcoll);
      }
    }

    /* Iterate over the bones to assign them to their layers. */
    blender::animrig::ANIM_armature_foreach_bone(&arm->bonebase, [&](Bone *bone) {
      for (auto layer_bcoll : layermask_collection) {
        const uint layer_mask = layer_bcoll.first;
        if ((bone->layer & layer_mask) == 0) {
          continue;
        }

        BoneCollection *bcoll = layer_bcoll.second;
        ANIM_armature_bonecoll_assign(bcoll, bone);
      }
    });
  }
}

static void version_bonegroups_to_bonecollections(Main *bmain)
{
  LISTBASE_FOREACH (Object *, ob, &bmain->objects) {
    if (ob->type != OB_ARMATURE || !ob->pose) {
      continue;
    }

    /* Convert the bone groups on a bone-by-bone basis. */
    bArmature *arm = reinterpret_cast<bArmature *>(ob->data);
    bPose *pose = ob->pose;

    blender::Map<const bActionGroup *, BoneCollection *> collections_by_group;
    /* Convert all bone groups, regardless of whether they contain any bones. */
    LISTBASE_FOREACH (bActionGroup *, bgrp, &pose->agroups) {
      BoneCollection *bcoll = ANIM_armature_bonecoll_new(arm, bgrp->name);
      collections_by_group.add_new(bgrp, bcoll);

      /* Before now, bone visibility was determined by armature layers, and bone
       * groups did not have any impact on this. To retain the behavior, that
       * hiding all layers a bone is on hides the bone, the
       * bone-group-collections should be created hidden. */
      ANIM_bonecoll_hide(arm, bcoll);
    }

    /* Assign the bones to their bone group based collection. */
    LISTBASE_FOREACH (bPoseChannel *, pchan, &pose->chanbase) {
      /* Find the bone group of this pose channel. */
      const bActionGroup *bgrp = (const bActionGroup *)BLI_findlink(&pose->agroups,
                                                                    (pchan->agrp_index - 1));
      if (!bgrp) {
        continue;
      }

      /* Assign the bone. */
      BoneCollection *bcoll = collections_by_group.lookup(bgrp);
      ANIM_armature_bonecoll_assign(bcoll, pchan->bone);
    }

    /* The list of bone groups (pose->agroups) is intentionally left alone here. This will allow
     * for older versions of Blender to open the file with bone groups intact. Of course the bone
     * groups will not be updated any more, but this way the data at least survives an accidental
     * save with Blender 4.0. */
  }
}

/**
 * Change animation/drivers from "collections[..." to "collections_all[..." so
 * they remain stable when the bone collection hierarchy structure changes.
 */
static void version_bonecollection_anim(FCurve *fcurve)
{
  const blender::StringRef rna_path(fcurve->rna_path);
  constexpr char const *rna_path_prefix = "collections[";
  if (!rna_path.startswith(rna_path_prefix)) {
    return;
  }

  const std::string path_remainder(rna_path.drop_known_prefix(rna_path_prefix));
  MEM_freeN(fcurve->rna_path);
  fcurve->rna_path = BLI_sprintfN("collections_all[%s", path_remainder.c_str());
}

static void version_principled_bsdf_update_animdata(ID *owner_id, bNodeTree *ntree)
{
  ID *id = &ntree->id;
  AnimData *adt = BKE_animdata_from_id(id);

  LISTBASE_FOREACH (bNode *, node, &ntree->nodes) {
    if (node->type != SH_NODE_BSDF_PRINCIPLED) {
      continue;
    }

    char node_name_escaped[MAX_NAME * 2];
    BLI_str_escape(node_name_escaped, node->name, sizeof(node_name_escaped));
    std::string prefix = "nodes[\"" + std::string(node_name_escaped) + "\"].inputs";

    /* Remove animdata for inputs 18 (Transmission Roughness) and 3 (Subsurface Color). */
    BKE_animdata_fix_paths_remove(id, (prefix + "[18]").c_str());
    BKE_animdata_fix_paths_remove(id, (prefix + "[3]").c_str());

    /* Order is important here: If we e.g. want to change A->B and B->C, but perform A->B first,
     * then later we don't know whether a B entry is an original B (and therefore should be
     * changed to C) or used to be A and was already handled.
     * In practice, going reverse mostly works, the two notable dependency chains are:
     * - 8->13, then 2->8, then 9->2 (13 was changed before)
     * - 1->9, then 6->1 (9 was changed before)
     * - 4->10, then 21->4 (10 was changed before)
     *
     * 0 (Base Color) and 17 (Transmission) are fine as-is. */
    std::pair<int, int> remap_table[] = {
        {20, 27}, /* Emission Strength */
        {19, 26}, /* Emission */
        {16, 3},  /* IOR */
        {15, 19}, /* Clearcoat Roughness */
        {14, 18}, /* Clearcoat */
        {13, 25}, /* Sheen Tint */
        {12, 23}, /* Sheen */
        {11, 15}, /* Anisotropic Rotation */
        {10, 14}, /* Anisotropic */
        {8, 13},  /* Specular Tint */
        {2, 8},   /* Subsurface Radius */
        {9, 2},   /* Roughness */
        {7, 12},  /* Specular */
        {1, 9},   /* Subsurface Scale */
        {6, 1},   /* Metallic */
        {5, 11},  /* Subsurface Anisotropy */
        {4, 10},  /* Subsurface IOR */
        {21, 4}   /* Alpha */
    };
    for (const auto &entry : remap_table) {
      BKE_animdata_fix_paths_rename(
          id, adt, owner_id, prefix.c_str(), nullptr, nullptr, entry.first, entry.second, false);
    }
  }
}

static void versioning_eevee_shadow_settings(Object *object)
{
  /** EEVEE no longer uses the Material::blend_shadow property.
   * Instead, it uses Object::visibility_flag for disabling shadow casting
   */

  short *material_len = BKE_object_material_len_p(object);
  if (!material_len) {
    return;
  }

  using namespace blender;
  bool hide_shadows = *material_len > 0;
  for (int i : IndexRange(*material_len)) {
    Material *material = BKE_object_material_get(object, i + 1);
    if (!material || material->blend_shadow != MA_BS_NONE) {
      hide_shadows = false;
    }
  }

  /* Enable the hide_shadow flag only if there's not any shadow casting material. */
  SET_FLAG_FROM_TEST(object->visibility_flag, hide_shadows, OB_HIDE_SHADOW);
}

static void versioning_eevee_material_shadow_none(Material *material)
{
  if (!material->use_nodes || material->nodetree == nullptr) {
    return;
  }
  bNodeTree *ntree = material->nodetree;

  bNode *output_node = version_eevee_output_node_get(ntree, SH_NODE_OUTPUT_MATERIAL);
  bNode *old_output_node = version_eevee_output_node_get(ntree, SH_NODE_OUTPUT_MATERIAL);
  if (output_node == nullptr) {
    return;
  }

  bNodeSocket *existing_out_sock = blender::bke::node_find_socket(output_node, SOCK_IN, "Surface");
  bNodeSocket *volume_sock = blender::bke::node_find_socket(output_node, SOCK_IN, "Volume");
  if (existing_out_sock->link == nullptr && volume_sock->link) {
    /* Don't apply versioning to a material that only has a volumetric input as this makes the
     * object surface opaque to the camera, hiding the volume inside. */
    return;
  }

  if (output_node->custom1 == SHD_OUTPUT_ALL) {
    /* We do not want to affect Cycles. So we split the output into two specific outputs. */
    output_node->custom1 = SHD_OUTPUT_CYCLES;

    bNode *new_output = blender::bke::node_add_node(nullptr, ntree, "ShaderNodeOutputMaterial");
    new_output->custom1 = SHD_OUTPUT_EEVEE;
    new_output->parent = output_node->parent;
    new_output->locx = output_node->locx;
    new_output->locy = output_node->locy - output_node->height - 120;

    auto copy_link = [&](const char *socket_name) {
      bNodeSocket *sock = blender::bke::node_find_socket(output_node, SOCK_IN, socket_name);
      if (sock && sock->link) {
        bNodeLink *link = sock->link;
        bNodeSocket *to_sock = blender::bke::node_find_socket(new_output, SOCK_IN, socket_name);
        blender::bke::node_add_link(ntree, link->fromnode, link->fromsock, new_output, to_sock);
      }
    };

    /* Don't copy surface as that is handled later */
    copy_link("Volume");
    copy_link("Displacement");
    copy_link("Thickness");

    output_node = new_output;
  }

  bNodeSocket *out_sock = blender::bke::node_find_socket(output_node, SOCK_IN, "Surface");
  bNodeSocket *old_out_sock = blender::bke::node_find_socket(old_output_node, SOCK_IN, "Surface");

  /* Add mix node for mixing between original material, and transparent BSDF for shadows */
  bNode *mix_node = blender::bke::node_add_node(nullptr, ntree, "ShaderNodeMixShader");
  STRNCPY(mix_node->label, "Disable Shadow");
  mix_node->flag |= NODE_HIDDEN;
  mix_node->parent = output_node->parent;
  mix_node->locx = output_node->locx;
  mix_node->locy = output_node->locy - output_node->height - 120;
  bNodeSocket *mix_fac = static_cast<bNodeSocket *>(BLI_findlink(&mix_node->inputs, 0));
  bNodeSocket *mix_in_1 = static_cast<bNodeSocket *>(BLI_findlink(&mix_node->inputs, 1));
  bNodeSocket *mix_in_2 = static_cast<bNodeSocket *>(BLI_findlink(&mix_node->inputs, 2));
  bNodeSocket *mix_out = static_cast<bNodeSocket *>(BLI_findlink(&mix_node->outputs, 0));
  if (old_out_sock->link != nullptr) {
    blender::bke::node_add_link(
        ntree, old_out_sock->link->fromnode, old_out_sock->link->fromsock, mix_node, mix_in_1);
    if (out_sock->link != nullptr) {
      blender::bke::node_remove_link(ntree, out_sock->link);
    }
  }
  blender::bke::node_add_link(ntree, mix_node, mix_out, output_node, out_sock);

  /* Add light path node to control shadow visibility */
  bNode *lp_node = blender::bke::node_add_node(nullptr, ntree, "ShaderNodeLightPath");
  lp_node->flag |= NODE_HIDDEN;
  lp_node->parent = output_node->parent;
  lp_node->locx = output_node->locx;
  lp_node->locy = mix_node->locy + 35;
  bNodeSocket *is_shadow = blender::bke::node_find_socket(lp_node, SOCK_OUT, "Is Shadow Ray");
  blender::bke::node_add_link(ntree, lp_node, is_shadow, mix_node, mix_fac);
  /* Hide unconnected sockets for cleaner look. */
  LISTBASE_FOREACH (bNodeSocket *, sock, &lp_node->outputs) {
    if (sock != is_shadow) {
      sock->flag |= SOCK_HIDDEN;
    }
  }

  /* Add transparent BSDF to make shadows transparent. */
  bNode *bsdf_node = blender::bke::node_add_node(nullptr, ntree, "ShaderNodeBsdfTransparent");
  bsdf_node->flag |= NODE_HIDDEN;
  bsdf_node->parent = output_node->parent;
  bsdf_node->locx = output_node->locx;
  bsdf_node->locy = mix_node->locy - 35;
  bNodeSocket *bsdf_out = blender::bke::node_find_socket(bsdf_node, SOCK_OUT, "BSDF");
  blender::bke::node_add_link(ntree, bsdf_node, bsdf_out, mix_node, mix_in_2);
}

/**
 * Represents a source of transparency inside the closure part of a material node-tree.
 * Sources can be combined together down the tree to figure out where the source of the alpha is.
 * If there is multiple alpha source, we consider the tree as having complex alpha and don't do the
 * versioning.
 */
struct AlphaSource {
  enum AlphaState {
    /* Alpha input is 0. */
    ALPHA_OPAQUE = 0,
    /* Alpha input is 1. */
    ALPHA_FULLY_TRANSPARENT,
    /* Alpha is between 0 and 1, from a graph input or the result of one blending operation. */
    ALPHA_SEMI_TRANSPARENT,
    /* Alpha is unknown and the result of more than one blending operation. */
    ALPHA_COMPLEX_MIX
  };

  /* Socket that is the source of the potential semi-transparency. */
  bNodeSocket *socket = nullptr;
  /* State of the source. */
  AlphaState state;
  /* True if socket is transparency instead of alpha (e.g: `1-alpha`). */
  bool is_transparency = false;

  static AlphaSource alpha_source(bNodeSocket *fac, bool inverted = false)
  {
    return {fac, ALPHA_SEMI_TRANSPARENT, inverted};
  }
  static AlphaSource opaque()
  {
    return {nullptr, ALPHA_OPAQUE, false};
  }
  static AlphaSource fully_transparent(bNodeSocket *socket = nullptr, bool inverted = false)
  {
    return {socket, ALPHA_FULLY_TRANSPARENT, inverted};
  }
  static AlphaSource complex_alpha()
  {
    return {nullptr, ALPHA_COMPLEX_MIX, false};
  }

  bool is_opaque() const
  {
    return state == ALPHA_OPAQUE;
  }
  bool is_fully_transparent() const
  {
    return state == ALPHA_FULLY_TRANSPARENT;
  }
  bool is_transparent() const
  {
    return state != ALPHA_OPAQUE;
  }
  bool is_semi_transparent() const
  {
    return state == ALPHA_SEMI_TRANSPARENT;
  }
  bool is_complex() const
  {
    return state == ALPHA_COMPLEX_MIX;
  }

  /* Combine two source together with a blending parameter. */
  static AlphaSource mix(const AlphaSource &a, const AlphaSource &b, bNodeSocket *fac)
  {
    if (a.is_complex() || b.is_complex()) {
      return complex_alpha();
    }
    if (a.is_semi_transparent() || b.is_semi_transparent()) {
      return complex_alpha();
    }
    if (a.is_fully_transparent() && b.is_fully_transparent()) {
      return fully_transparent();
    }
    if (a.is_opaque() && b.is_opaque()) {
      return opaque();
    }
    /* Only one of them is fully transparent. */
    return alpha_source(fac, !a.is_transparent());
  }

  /* Combine two source together with an additive blending parameter. */
  static AlphaSource add(const AlphaSource &a, const AlphaSource &b)
  {
    if (a.is_complex() || b.is_complex()) {
      return complex_alpha();
    }
    if (a.is_semi_transparent() && b.is_transparent()) {
      return complex_alpha();
    }
    if (a.is_transparent() && b.is_semi_transparent()) {
      return complex_alpha();
    }
    /* Either one of them is opaque or they are both opaque. */
    return a.is_transparent() ? a : b;
  }
};

/**
 * WARNING: recursive.
 */
static AlphaSource versioning_eevee_alpha_source_get(bNodeSocket *socket, int depth = 0)
{
  if (depth > 100) {
    /* Protection against infinite / very long recursion.
     * Also a node-tree with that much depth is likely to not be compatible. */
    return AlphaSource::complex_alpha();
  }

  if (socket->link == nullptr) {
    /* Unconnected closure socket is always opaque black. */
    return AlphaSource::opaque();
  }

  bNode *node = socket->link->fromnode;

  switch (node->type) {
    case NODE_REROUTE: {
      return versioning_eevee_alpha_source_get(
          static_cast<bNodeSocket *>(BLI_findlink(&node->inputs, 0)), depth + 1);
    }

    case NODE_GROUP: {
      return AlphaSource::complex_alpha();
    }

    case SH_NODE_BSDF_TRANSPARENT: {
      bNodeSocket *socket = blender::bke::node_find_socket(node, SOCK_IN, "Color");
      if (socket->link == nullptr) {
        float *socket_color_value = version_cycles_node_socket_rgba_value(socket);
        if ((socket_color_value[0] == 0.0f) && (socket_color_value[1] == 0.0f) &&
            (socket_color_value[2] == 0.0f))
        {
          return AlphaSource::opaque();
        }
        if ((socket_color_value[0] == 1.0f) && (socket_color_value[1] == 1.0f) &&
            (socket_color_value[2] == 1.0f))
        {
          return AlphaSource::fully_transparent(socket, true);
        }
      }
      return AlphaSource::alpha_source(socket, true);
    }

    case SH_NODE_MIX_SHADER: {
      bNodeSocket *socket = blender::bke::node_find_socket(node, SOCK_IN, "Fac");
      AlphaSource src0 = versioning_eevee_alpha_source_get(
          static_cast<bNodeSocket *>(BLI_findlink(&node->inputs, 1)), depth + 1);
      AlphaSource src1 = versioning_eevee_alpha_source_get(
          static_cast<bNodeSocket *>(BLI_findlink(&node->inputs, 2)), depth + 1);

      if (socket->link == nullptr) {
        float socket_float_value = *version_cycles_node_socket_float_value(socket);
        if (socket_float_value == 0.0f) {
          return src0;
        }
        if (socket_float_value == 1.0f) {
          return src1;
        }
      }
      return AlphaSource::mix(src0, src1, socket);
    }

    case SH_NODE_ADD_SHADER: {
      AlphaSource src0 = versioning_eevee_alpha_source_get(
          static_cast<bNodeSocket *>(BLI_findlink(&node->inputs, 0)), depth + 1);
      AlphaSource src1 = versioning_eevee_alpha_source_get(
          static_cast<bNodeSocket *>(BLI_findlink(&node->inputs, 1)), depth + 1);
      return AlphaSource::add(src0, src1);
    }

    case SH_NODE_BSDF_PRINCIPLED: {
      bNodeSocket *socket = blender::bke::node_find_socket(node, SOCK_IN, "Alpha");
      if (socket->link == nullptr) {
        float socket_value = *version_cycles_node_socket_float_value(socket);
        if (socket_value == 0.0f) {
          return AlphaSource::fully_transparent(socket);
        }
        if (socket_value == 1.0f) {
          return AlphaSource::opaque();
        }
      }
      return AlphaSource::alpha_source(socket);
    }

    case SH_NODE_EEVEE_SPECULAR: {
      bNodeSocket *socket = blender::bke::node_find_socket(node, SOCK_IN, "Transparency");
      if (socket->link == nullptr) {
        float socket_value = *version_cycles_node_socket_float_value(socket);
        if (socket_value == 0.0f) {
          return AlphaSource::fully_transparent(socket, true);
        }
        if (socket_value == 1.0f) {
          return AlphaSource::opaque();
        }
      }
      return AlphaSource::alpha_source(socket, true);
    }

    default:
      return AlphaSource::opaque();
  }
}

/**
 * This function detect the alpha input of a material node-tree and then convert the input alpha to
 * a step function, either statically or using a math node when there is some value plugged in.
 * If the closure mixture mix some alpha more than once, we cannot convert automatically and keep
 * the same behavior. So we bail out in this case.
 *
 * Only handles the closure tree from the output node.
 */
static bool versioning_eevee_material_blend_mode_settings(bNodeTree *ntree, float threshold)
{
  bNode *output_node = version_eevee_output_node_get(ntree, SH_NODE_OUTPUT_MATERIAL);
  if (output_node == nullptr) {
    return true;
  }
  bNodeSocket *surface_socket = blender::bke::node_find_socket(output_node, SOCK_IN, "Surface");

  AlphaSource alpha = versioning_eevee_alpha_source_get(surface_socket);

  if (alpha.is_complex()) {
    return false;
  }
  if (alpha.socket == nullptr) {
    return true;
  }

  bool is_opaque = (threshold == 2.0f);
  if (is_opaque) {
    if (alpha.socket->link != nullptr) {
      blender::bke::node_remove_link(ntree, alpha.socket->link);
    }

    float value = (alpha.is_transparency) ? 0.0f : 1.0f;
    float values[4] = {value, value, value, 1.0f};

    /* Set default value to opaque. */
    if (alpha.socket->type == SOCK_RGBA) {
      copy_v4_v4(version_cycles_node_socket_rgba_value(alpha.socket), values);
    }
    else {
      *version_cycles_node_socket_float_value(alpha.socket) = value;
    }
  }
  else {
    if (alpha.socket->link != nullptr) {
      /* Insert math node. */
      bNode *to_node = alpha.socket->link->tonode;
      bNode *from_node = alpha.socket->link->fromnode;
      bNodeSocket *to_socket = alpha.socket->link->tosock;
      bNodeSocket *from_socket = alpha.socket->link->fromsock;
      blender::bke::node_remove_link(ntree, alpha.socket->link);

      bNode *math_node = blender::bke::node_add_node(nullptr, ntree, "ShaderNodeMath");
      math_node->custom1 = NODE_MATH_GREATER_THAN;
      math_node->flag |= NODE_HIDDEN;
      math_node->parent = to_node->parent;
      math_node->locx = to_node->locx - math_node->width - 30;
      math_node->locy = min_ff(to_node->locy, from_node->locy);

      bNodeSocket *input_1 = static_cast<bNodeSocket *>(BLI_findlink(&math_node->inputs, 0));
      bNodeSocket *input_2 = static_cast<bNodeSocket *>(BLI_findlink(&math_node->inputs, 1));
      bNodeSocket *output = static_cast<bNodeSocket *>(math_node->outputs.first);
      bNodeSocket *alpha_sock = input_1;
      bNodeSocket *threshold_sock = input_2;

      blender::bke::node_add_link(ntree, from_node, from_socket, math_node, alpha_sock);
      blender::bke::node_add_link(ntree, math_node, output, to_node, to_socket);

      *version_cycles_node_socket_float_value(threshold_sock) = alpha.is_transparency ?
                                                                    1.0f - threshold :
                                                                    threshold;
    }
    else {
      /* Modify alpha value directly. */
      if (alpha.socket->type == SOCK_RGBA) {
        float *default_value = version_cycles_node_socket_rgba_value(alpha.socket);
        float sum = default_value[0] + default_value[1] + default_value[2];
        /* Don't do the division if possible to avoid float imprecision. */
        float avg = (sum >= 3.0f) ? 1.0f : (sum / 3.0f);
        float value = float((alpha.is_transparency) ? (avg > 1.0f - threshold) :
                                                      (avg > threshold));
        float values[4] = {value, value, value, 1.0f};
        copy_v4_v4(default_value, values);
      }
      else {
        float *default_value = version_cycles_node_socket_float_value(alpha.socket);
        *default_value = float((alpha.is_transparency) ? (*default_value > 1.0f - threshold) :
                                                         (*default_value > threshold));
      }
    }
  }
  return true;
}

static void versioning_replace_splitviewer(bNodeTree *ntree)
{
  /* Split viewer was replaced with a regular split node, so add a viewer node,
   * and link it to the new split node to achieve the same behavior of the split viewer node. */

  LISTBASE_FOREACH_MUTABLE (bNode *, node, &ntree->nodes) {
    if (node->type != CMP_NODE_SPLITVIEWER__DEPRECATED) {
      continue;
    }

    STRNCPY(node->idname, "CompositorNodeSplit");
    node->type = CMP_NODE_SPLIT;
    MEM_freeN(node->storage);
    node->storage = nullptr;

    bNode *viewer_node = blender::bke::node_add_static_node(nullptr, ntree, CMP_NODE_VIEWER);
    /* Nodes are created stacked on top of each other, so separate them a bit. */
    viewer_node->locx = node->locx + node->width + viewer_node->width / 4.0f;
    viewer_node->locy = node->locy;
    viewer_node->flag &= ~NODE_PREVIEW;

    bNodeSocket *split_out_socket = blender::bke::node_add_static_socket(
        ntree, node, SOCK_OUT, SOCK_IMAGE, PROP_NONE, "Image", "Image");
    bNodeSocket *viewer_in_socket = blender::bke::node_find_socket(viewer_node, SOCK_IN, "Image");

    blender::bke::node_add_link(ntree, node, split_out_socket, viewer_node, viewer_in_socket);
  }
}

/**
 * Exit NLA tweakmode when the AnimData struct has insufficient information.
 *
 * When NLA tweakmode is enabled, Blender expects certain pointers to be set up
 * correctly, and if that fails, can crash. This function ensures that
 * everything is consistent, by exiting tweakmode everywhere there's missing
 * pointers.
 *
 * This shouldn't happen, but the example blend file attached to #119615 needs
 * this.
 */
static void version_nla_tweakmode_incomplete(Main *bmain)
{
  bool any_valid_tweakmode_left = false;

  ID *id;
  FOREACH_MAIN_ID_BEGIN (bmain, id) {
    AnimData *adt = BKE_animdata_from_id(id);
    if (!adt || !(adt->flag & ADT_NLA_EDIT_ON)) {
      continue;
    }

    if (adt->act_track && adt->actstrip) {
      /* Expected case. */
      any_valid_tweakmode_left = true;
      continue;
    }

    /* Not enough info in the blend file to reliably stay in tweak mode. This is the most important
     * part of this versioning code, as it prevents future nullptr access. */
    BKE_nla_tweakmode_exit({*id, *adt});
  }
  FOREACH_MAIN_ID_END;

  if (any_valid_tweakmode_left) {
    /* There are still NLA strips correctly in tweak mode. */
    return;
  }

  /* Nothing is in a valid tweakmode, so just disable the corresponding flags on all scenes. */
  LISTBASE_FOREACH (Scene *, scene, &bmain->scenes) {
    scene->flag &= ~SCE_NLA_EDIT_ON;
  }
}

static bool versioning_convert_strip_speed_factor(Sequence *seq, void *user_data)
{
  const Scene *scene = static_cast<Scene *>(user_data);
  const float speed_factor = seq->speed_factor;

  if (speed_factor == 1.0f || !SEQ_retiming_is_allowed(seq) || SEQ_retiming_keys_count(seq) > 0) {
    return true;
  }

  SEQ_retiming_data_ensure(seq);
  SeqRetimingKey *last_key = &SEQ_retiming_keys_get(seq)[1];

  last_key->strip_frame_index = (seq->len) / speed_factor;

  if (seq->type == SEQ_TYPE_SOUND_RAM) {
    const int prev_length = seq->len - seq->startofs - seq->endofs;
    const float left_handle = SEQ_time_left_handle_frame_get(scene, seq);
    SEQ_time_right_handle_frame_set(scene, seq, left_handle + prev_length);
  }

  return true;
}

static bool all_scenes_use(Main *bmain, const blender::Span<const char *> engines)
{
  if (!bmain->scenes.first) {
    return false;
  }

  LISTBASE_FOREACH (Scene *, scene, &bmain->scenes) {
    bool match = false;
    for (const char *engine : engines) {
      if (STREQ(scene->r.engine, engine)) {
        match = true;
      }
    }
    if (!match) {
      return false;
    }
  }

  return true;
}

void do_versions_after_linking_400(FileData *fd, Main *bmain)
{
  if (!MAIN_VERSION_FILE_ATLEAST(bmain, 400, 9)) {
    /* Fix area light scaling. */
    LISTBASE_FOREACH (Light *, light, &bmain->lights) {
      light->energy = light->energy_deprecated;
      if (light->type == LA_AREA) {
        light->energy *= M_PI_4;
      }
    }

    /* XXX This was added several years ago in 'lib_link` code of Scene... Should be safe enough
     * here. */
    LISTBASE_FOREACH (Scene *, scene, &bmain->scenes) {
      if (scene->nodetree) {
        version_composite_nodetree_null_id(scene->nodetree, scene);
      }
    }

    /* XXX This was added many years ago (1c19940198) in 'lib_link` code of particles as a bug-fix.
     * But this is actually versioning. Should be safe enough here. */
    LISTBASE_FOREACH (ParticleSettings *, part, &bmain->particles) {
      if (!part->effector_weights) {
        part->effector_weights = BKE_effector_add_weights(part->force_group);
      }
    }

    /* Object proxies have been deprecated sine 3.x era, so their update & sanity check can now
     * happen in do_versions code. */
    LISTBASE_FOREACH (Object *, ob, &bmain->objects) {
      if (ob->proxy) {
        /* Paranoia check, actually a proxy_from pointer should never be written... */
        if (!ID_IS_LINKED(ob->proxy)) {
          ob->proxy->proxy_from = nullptr;
          ob->proxy = nullptr;

          if (ob->id.lib) {
            BLO_reportf_wrap(fd->reports,
                             RPT_INFO,
                             RPT_("Proxy lost from object %s lib %s\n"),
                             ob->id.name + 2,
                             ob->id.lib->filepath);
          }
          else {
            BLO_reportf_wrap(fd->reports,
                             RPT_INFO,
                             RPT_("Proxy lost from object %s lib <NONE>\n"),
                             ob->id.name + 2);
          }
          fd->reports->count.missing_obproxies++;
        }
        else {
          /* This triggers object_update to always use a copy. */
          ob->proxy->proxy_from = ob;
        }
      }
    }
  }

  if (!MAIN_VERSION_FILE_ATLEAST(bmain, 400, 21)) {
    if (!DNA_struct_member_exists(fd->filesdna, "bPoseChannel", "BoneColor", "color")) {
      version_bonegroup_migrate_color(bmain);
    }

    if (!DNA_struct_member_exists(fd->filesdna, "bArmature", "ListBase", "collections")) {
      version_bonelayers_to_bonecollections(bmain);
      version_bonegroups_to_bonecollections(bmain);
    }
  }

  if (!MAIN_VERSION_FILE_ATLEAST(bmain, 400, 24)) {
    FOREACH_NODETREE_BEGIN (bmain, ntree, id) {
      if (ntree->type == NTREE_SHADER) {
        /* Convert animdata on the Principled BSDF sockets. */
        version_principled_bsdf_update_animdata(id, ntree);
      }
    }
    FOREACH_NODETREE_END;
  }

  if (!MAIN_VERSION_FILE_ATLEAST(bmain, 400, 27)) {
    LISTBASE_FOREACH (Scene *, scene, &bmain->scenes) {
      Editing *ed = SEQ_editing_get(scene);
      if (ed != nullptr) {
        SEQ_for_each_callback(&ed->seqbase, versioning_convert_strip_speed_factor, scene);
      }
    }
  }

  if (!MAIN_VERSION_FILE_ATLEAST(bmain, 400, 34)) {
    BKE_mesh_legacy_face_map_to_generic(bmain);
  }

  if (!MAIN_VERSION_FILE_ATLEAST(bmain, 401, 23)) {
    version_nla_tweakmode_incomplete(bmain);
  }

  if (!MAIN_VERSION_FILE_ATLEAST(bmain, 402, 15)) {
    /* Change drivers and animation on "armature.collections" to
     * ".collections_all", so that they are drawn correctly in the tree view,
     * and keep working when the collection is moved around in the hierarchy. */
    LISTBASE_FOREACH (bArmature *, arm, &bmain->armatures) {
      AnimData *adt = BKE_animdata_from_id(&arm->id);
      if (!adt) {
        continue;
      }

      LISTBASE_FOREACH (FCurve *, fcurve, &adt->drivers) {
        version_bonecollection_anim(fcurve);
      }
      if (adt->action) {
        LISTBASE_FOREACH (FCurve *, fcurve, &adt->action->curves) {
          version_bonecollection_anim(fcurve);
        }
      }
    }
  }

  if (!MAIN_VERSION_FILE_ATLEAST(bmain, 402, 23)) {
    /* Shift animation data to accommodate the new Roughness input. */
    version_node_socket_index_animdata(
        bmain, NTREE_SHADER, SH_NODE_SUBSURFACE_SCATTERING, 4, 1, 5);
  }

  if (!MAIN_VERSION_FILE_ATLEAST(bmain, 402, 50)) {
    if (all_scenes_use(bmain, {RE_engine_id_BLENDER_EEVEE})) {
      LISTBASE_FOREACH (Object *, object, &bmain->objects) {
        versioning_eevee_shadow_settings(object);
      }
    }
  }

  if (!MAIN_VERSION_FILE_ATLEAST(bmain, 402, 51)) {
    /* Convert blend method to math nodes. */
    if (all_scenes_use(bmain, {RE_engine_id_BLENDER_EEVEE})) {
      LISTBASE_FOREACH (Material *, material, &bmain->materials) {
        if (!material->use_nodes || material->nodetree == nullptr) {
          /* Nothing to version. */
        }
        else if (ELEM(material->blend_method, MA_BM_HASHED, MA_BM_BLEND)) {
          /* Compatible modes. Nothing to change. */
        }
        else if (material->blend_shadow == MA_BS_NONE) {
          /* No need to match the surface since shadows are disabled. */
        }
        else if (material->blend_shadow == MA_BS_SOLID) {
          /* This is already versioned an transferred to `transparent_shadows`. */
        }
        else if ((material->blend_shadow == MA_BS_CLIP && material->blend_method != MA_BM_CLIP) ||
                 (material->blend_shadow == MA_BS_HASHED))
        {
          BLO_reportf_wrap(
              fd->reports,
              RPT_WARNING,
              RPT_("Material %s could not be converted because of different Blend Mode "
                   "and Shadow Mode (need manual adjustment)\n"),
              material->id.name + 2);
        }
        else {
          /* TODO(fclem): Check if threshold is driven or has animation. Bail out if needed? */

          float threshold = (material->blend_method == MA_BM_CLIP) ? material->alpha_threshold :
                                                                     2.0f;

          if (!versioning_eevee_material_blend_mode_settings(material->nodetree, threshold)) {
            BLO_reportf_wrap(fd->reports,
                             RPT_WARNING,
                             RPT_("Material %s could not be converted because of non-trivial "
                                  "alpha blending (need manual adjustment)\n"),
                             material->id.name + 2);
          }
        }

        if (material->blend_shadow == MA_BS_NONE) {
          versioning_eevee_material_shadow_none(material);
        }
        /* Set blend_mode & blend_shadow for forward compatibility. */
        material->blend_method = (material->blend_method != MA_BM_BLEND) ? MA_BM_HASHED :
                                                                           MA_BM_BLEND;
        material->blend_shadow = (material->blend_shadow == MA_BS_SOLID) ? MA_BS_SOLID :
                                                                           MA_BS_HASHED;
      }
    }
  }

  if (!MAIN_VERSION_FILE_ATLEAST(bmain, 402, 52)) {
    LISTBASE_FOREACH (Scene *, scene, &bmain->scenes) {
      if (STREQ(scene->r.engine, RE_engine_id_BLENDER_EEVEE)) {
        STRNCPY(scene->r.engine, RE_engine_id_BLENDER_EEVEE_NEXT);
      }
    }
  }

  if (!MAIN_VERSION_FILE_ATLEAST(bmain, 403, 6)) {
    /* Shift animation data to accommodate the new Diffuse Roughness input. */
    version_node_socket_index_animdata(bmain, NTREE_SHADER, SH_NODE_BSDF_PRINCIPLED, 7, 1, 30);
  }

  if (!MAIN_VERSION_FILE_ATLEAST(bmain, 404, 2)) {
    version_legacy_actions_to_layered(bmain);
  }

<<<<<<< HEAD
  if (!MAIN_VERSION_FILE_ATLEAST(bmain, 404, 6)) {
    LISTBASE_FOREACH (bNodeTree *, ntree, &bmain->nodetrees) {
      if (ntree->type != NTREE_SHADER || ntree->shader_node_traits->type != SH_TREE_TYPE_GROUP) {
        continue;
      }
      LISTBASE_FOREACH (bNode *, node, &ntree->nodes) {
        if (node->type == SH_NODE_NPR_OUTPUT) {
          ntree->shader_node_traits->type = SH_TREE_TYPE_NPR;
          break;
        }
=======
  if (!MAIN_VERSION_FILE_ATLEAST(bmain, 404, 7)) {
    constexpr char SCE_SNAP_TO_NODE_X = (1 << 0);
    constexpr char SCE_SNAP_TO_NODE_Y = (1 << 1);
    LISTBASE_FOREACH (Scene *, scene, &bmain->scenes) {
      if (scene->toolsettings->snap_node_mode & SCE_SNAP_TO_NODE_X ||
          scene->toolsettings->snap_node_mode & SCE_SNAP_TO_NODE_Y)
      {
        scene->toolsettings->snap_node_mode = SCE_SNAP_TO_GRID;
>>>>>>> e7b7e600
      }
    }
  }

  /**
   * Always bump subversion in BKE_blender_version.h when adding versioning
   * code here, and wrap it inside a MAIN_VERSION_FILE_ATLEAST check.
   *
   * \note Keep this message at the bottom of the function.
   */
}

static void version_mesh_legacy_to_struct_of_array_format(Mesh &mesh)
{
  BKE_mesh_legacy_convert_flags_to_selection_layers(&mesh);
  BKE_mesh_legacy_convert_flags_to_hide_layers(&mesh);
  BKE_mesh_legacy_convert_uvs_to_generic(&mesh);
  BKE_mesh_legacy_convert_mpoly_to_material_indices(&mesh);
  BKE_mesh_legacy_sharp_faces_from_flags(&mesh);
  BKE_mesh_legacy_bevel_weight_to_layers(&mesh);
  BKE_mesh_legacy_sharp_edges_from_flags(&mesh);
  BKE_mesh_legacy_face_set_to_generic(&mesh);
  BKE_mesh_legacy_edge_crease_to_layers(&mesh);
  BKE_mesh_legacy_uv_seam_from_flags(&mesh);
  BKE_mesh_legacy_convert_verts_to_positions(&mesh);
  BKE_mesh_legacy_attribute_flags_to_strings(&mesh);
  BKE_mesh_legacy_convert_loops_to_corners(&mesh);
  BKE_mesh_legacy_convert_polys_to_offsets(&mesh);
  BKE_mesh_legacy_convert_edges_to_generic(&mesh);
}

static void version_motion_tracking_legacy_camera_object(MovieClip &movieclip)
{
  MovieTracking &tracking = movieclip.tracking;
  MovieTrackingObject *active_tracking_object = BKE_tracking_object_get_active(&tracking);
  MovieTrackingObject *tracking_camera_object = BKE_tracking_object_get_camera(&tracking);

  BLI_assert(tracking_camera_object != nullptr);

  if (BLI_listbase_is_empty(&tracking_camera_object->tracks)) {
    tracking_camera_object->tracks = tracking.tracks_legacy;
    active_tracking_object->active_track = tracking.act_track_legacy;
  }

  if (BLI_listbase_is_empty(&tracking_camera_object->plane_tracks)) {
    tracking_camera_object->plane_tracks = tracking.plane_tracks_legacy;
    active_tracking_object->active_plane_track = tracking.act_plane_track_legacy;
  }

  if (tracking_camera_object->reconstruction.cameras == nullptr) {
    tracking_camera_object->reconstruction = tracking.reconstruction_legacy;
  }

  /* Clear pointers in the legacy storage.
   * Always do it, in the case something got missed in the logic above, so that the legacy storage
   * is always ensured to be empty after load. */
  BLI_listbase_clear(&tracking.tracks_legacy);
  BLI_listbase_clear(&tracking.plane_tracks_legacy);
  tracking.act_track_legacy = nullptr;
  tracking.act_plane_track_legacy = nullptr;
  memset(&tracking.reconstruction_legacy, 0, sizeof(tracking.reconstruction_legacy));
}

static void version_movieclips_legacy_camera_object(Main *bmain)
{
  LISTBASE_FOREACH (MovieClip *, movieclip, &bmain->movieclips) {
    version_motion_tracking_legacy_camera_object(*movieclip);
  }
}

/* Version VertexWeightEdit modifier to make existing weights exclusive of the threshold. */
static void version_vertex_weight_edit_preserve_threshold_exclusivity(Main *bmain)
{
  LISTBASE_FOREACH (Object *, ob, &bmain->objects) {
    if (ob->type != OB_MESH) {
      continue;
    }

    LISTBASE_FOREACH (ModifierData *, md, &ob->modifiers) {
      if (md->type == eModifierType_WeightVGEdit) {
        WeightVGEditModifierData *wmd = reinterpret_cast<WeightVGEditModifierData *>(md);
        wmd->add_threshold = nexttoward(wmd->add_threshold, 2.0);
        wmd->rem_threshold = nexttoward(wmd->rem_threshold, -1.0);
      }
    }
  }
}

static void version_mesh_crease_generic(Main &bmain)
{
  LISTBASE_FOREACH (Mesh *, mesh, &bmain.meshes) {
    BKE_mesh_legacy_crease_to_generic(mesh);
  }

  LISTBASE_FOREACH (bNodeTree *, ntree, &bmain.nodetrees) {
    if (ntree->type == NTREE_GEOMETRY) {
      LISTBASE_FOREACH (bNode *, node, &ntree->nodes) {
        if (STR_ELEM(node->idname,
                     "GeometryNodeStoreNamedAttribute",
                     "GeometryNodeInputNamedAttribute"))
        {
          bNodeSocket *socket = blender::bke::node_find_socket(node, SOCK_IN, "Name");
          if (STREQ(socket->default_value_typed<bNodeSocketValueString>()->value, "crease")) {
            STRNCPY(socket->default_value_typed<bNodeSocketValueString>()->value, "crease_edge");
          }
        }
      }
    }
  }

  LISTBASE_FOREACH (Object *, object, &bmain.objects) {
    LISTBASE_FOREACH (ModifierData *, md, &object->modifiers) {
      if (md->type != eModifierType_Nodes) {
        continue;
      }
      if (IDProperty *settings = reinterpret_cast<NodesModifierData *>(md)->settings.properties) {
        LISTBASE_FOREACH (IDProperty *, prop, &settings->data.group) {
          if (blender::StringRef(prop->name).endswith("_attribute_name")) {
            if (STREQ(IDP_String(prop), "crease")) {
              IDP_AssignString(prop, "crease_edge");
            }
          }
        }
      }
    }
  }
}

static void versioning_replace_legacy_glossy_node(bNodeTree *ntree)
{
  LISTBASE_FOREACH (bNode *, node, &ntree->nodes) {
    if (node->type == SH_NODE_BSDF_GLOSSY_LEGACY) {
      STRNCPY(node->idname, "ShaderNodeBsdfAnisotropic");
      node->type = SH_NODE_BSDF_GLOSSY;
    }
  }
}

static void versioning_remove_microfacet_sharp_distribution(bNodeTree *ntree)
{
  /* Find all glossy, glass and refraction BSDF nodes that have their distribution
   * set to SHARP and set them to GGX, disconnect any link to the Roughness input
   * and set its value to zero. */
  LISTBASE_FOREACH (bNode *, node, &ntree->nodes) {
    if (!ELEM(node->type, SH_NODE_BSDF_GLOSSY, SH_NODE_BSDF_GLASS, SH_NODE_BSDF_REFRACTION)) {
      continue;
    }
    if (node->custom1 != SHD_GLOSSY_SHARP_DEPRECATED) {
      continue;
    }

    node->custom1 = SHD_GLOSSY_GGX;
    LISTBASE_FOREACH (bNodeSocket *, socket, &node->inputs) {
      if (!STREQ(socket->identifier, "Roughness")) {
        continue;
      }

      if (socket->link != nullptr) {
        blender::bke::node_remove_link(ntree, socket->link);
      }
      bNodeSocketValueFloat *socket_value = (bNodeSocketValueFloat *)socket->default_value;
      socket_value->value = 0.0f;

      break;
    }
  }
}

static void version_replace_texcoord_normal_socket(bNodeTree *ntree)
{
  /* The normal of a spot light was set to the incoming light direction, replace with the
   * `Incoming` socket from the Geometry shader node. */
  bNode *geometry_node = nullptr;
  bNode *transform_node = nullptr;
  bNodeSocket *incoming_socket = nullptr;
  bNodeSocket *vec_in_socket = nullptr;
  bNodeSocket *vec_out_socket = nullptr;

  LISTBASE_FOREACH_MUTABLE (bNodeLink *, link, &ntree->links) {
    if (link->fromnode->type == SH_NODE_TEX_COORD && STREQ(link->fromsock->identifier, "Normal")) {
      if (geometry_node == nullptr) {
        geometry_node = blender::bke::node_add_static_node(nullptr, ntree, SH_NODE_NEW_GEOMETRY);
        incoming_socket = blender::bke::node_find_socket(geometry_node, SOCK_OUT, "Incoming");

        transform_node = blender::bke::node_add_static_node(
            nullptr, ntree, SH_NODE_VECT_TRANSFORM);
        vec_in_socket = blender::bke::node_find_socket(transform_node, SOCK_IN, "Vector");
        vec_out_socket = blender::bke::node_find_socket(transform_node, SOCK_OUT, "Vector");

        NodeShaderVectTransform *nodeprop = (NodeShaderVectTransform *)transform_node->storage;
        nodeprop->type = SHD_VECT_TRANSFORM_TYPE_NORMAL;

        blender::bke::node_add_link(
            ntree, geometry_node, incoming_socket, transform_node, vec_in_socket);
      }
      blender::bke::node_add_link(
          ntree, transform_node, vec_out_socket, link->tonode, link->tosock);
      blender::bke::node_remove_link(ntree, link);
    }
  }
}

static void version_principled_transmission_roughness(bNodeTree *ntree)
{
  LISTBASE_FOREACH (bNode *, node, &ntree->nodes) {
    if (node->type != SH_NODE_BSDF_PRINCIPLED) {
      continue;
    }
    bNodeSocket *sock = blender::bke::node_find_socket(node, SOCK_IN, "Transmission Roughness");
    if (sock != nullptr) {
      blender::bke::node_remove_socket(ntree, node, sock);
    }
  }
}

/* Convert legacy Velvet BSDF nodes into the new Sheen BSDF node. */
static void version_replace_velvet_sheen_node(bNodeTree *ntree)
{
  LISTBASE_FOREACH (bNode *, node, &ntree->nodes) {
    if (node->type == SH_NODE_BSDF_SHEEN) {
      STRNCPY(node->idname, "ShaderNodeBsdfSheen");

      bNodeSocket *sigmaInput = blender::bke::node_find_socket(node, SOCK_IN, "Sigma");
      if (sigmaInput != nullptr) {
        node->custom1 = SHD_SHEEN_ASHIKHMIN;
        STRNCPY(sigmaInput->identifier, "Roughness");
        STRNCPY(sigmaInput->name, "Roughness");
      }
    }
  }
}

/* Convert sheen inputs on the Principled BSDF. */
static void version_principled_bsdf_sheen(bNodeTree *ntree)
{
  auto check_node = [](const bNode *node) {
    return (node->type == SH_NODE_BSDF_PRINCIPLED) &&
           (blender::bke::node_find_socket(node, SOCK_IN, "Sheen Roughness") == nullptr);
  };
  auto update_input = [ntree](bNode *node, bNodeSocket *input) {
    /* Change socket type to Color. */
    blender::bke::node_modify_socket_type_static(ntree, node, input, SOCK_RGBA, 0);

    /* Account for the change in intensity between the old and new model.
     * If the Sheen input is set to a fixed value, adjust it and set the tint to white.
     * Otherwise, if it's connected, keep it as-is but set the tint to 0.2 instead. */
    bNodeSocket *sheen = blender::bke::node_find_socket(node, SOCK_IN, "Sheen");
    if (sheen != nullptr && sheen->link == nullptr) {
      *version_cycles_node_socket_float_value(sheen) *= 0.2f;

      static float default_value[] = {1.0f, 1.0f, 1.0f, 1.0f};
      copy_v4_v4(version_cycles_node_socket_rgba_value(input), default_value);
    }
    else {
      static float default_value[] = {0.2f, 0.2f, 0.2f, 1.0f};
      copy_v4_v4(version_cycles_node_socket_rgba_value(input), default_value);
    }
  };
  auto update_input_link = [](bNode *, bNodeSocket *, bNode *, bNodeSocket *) {
    /* Don't replace the link here, tint works differently enough now to make conversion
     * impractical. */
  };

  version_update_node_input(ntree, check_node, "Sheen Tint", update_input, update_input_link);
}

/* Convert EEVEE-Legacy refraction depth to EEVEE-Next thickness tree. */
static void version_refraction_depth_to_thickness_value(bNodeTree *ntree, float thickness)
{
  LISTBASE_FOREACH (bNode *, node, &ntree->nodes) {
    if (node->type != SH_NODE_OUTPUT_MATERIAL) {
      continue;
    }

    bNodeSocket *thickness_socket = blender::bke::node_find_socket(node, SOCK_IN, "Thickness");
    if (thickness_socket == nullptr) {
      continue;
    }

    bool has_link = false;
    LISTBASE_FOREACH (bNodeLink *, link, &ntree->links) {
      if (link->tosock == thickness_socket) {
        /* Something is already plugged in. Don't modify anything. */
        has_link = true;
      }
    }

    if (has_link) {
      continue;
    }
    bNode *value_node = blender::bke::node_add_static_node(nullptr, ntree, SH_NODE_VALUE);
    value_node->parent = node->parent;
    value_node->locx = node->locx;
    value_node->locy = node->locy - 160.0f;
    bNodeSocket *socket_value = blender::bke::node_find_socket(value_node, SOCK_OUT, "Value");

    *version_cycles_node_socket_float_value(socket_value) = thickness;

    blender::bke::node_add_link(ntree, value_node, socket_value, node, thickness_socket);
  }

  version_socket_update_is_used(ntree);
}

static void versioning_update_noise_texture_node(bNodeTree *ntree)
{
  LISTBASE_FOREACH (bNode *, node, &ntree->nodes) {
    if (node->type != SH_NODE_TEX_NOISE) {
      continue;
    }

    (static_cast<NodeTexNoise *>(node->storage))->type = SHD_NOISE_FBM;

    bNodeSocket *roughness_socket = blender::bke::node_find_socket(node, SOCK_IN, "Roughness");
    if (roughness_socket == nullptr) {
      /* Noise Texture node was created before the Roughness input was added. */
      continue;
    }

    float *roughness = version_cycles_node_socket_float_value(roughness_socket);

    bNodeLink *roughness_link = nullptr;
    bNode *roughness_from_node = nullptr;
    bNodeSocket *roughness_from_socket = nullptr;

    LISTBASE_FOREACH (bNodeLink *, link, &ntree->links) {
      /* Find links, nodes and sockets. */
      if (link->tosock == roughness_socket) {
        roughness_link = link;
        roughness_from_node = link->fromnode;
        roughness_from_socket = link->fromsock;
      }
    }

    if (roughness_link != nullptr) {
      /* Add Clamp node before Roughness input. */

      bNode *clamp_node = blender::bke::node_add_static_node(nullptr, ntree, SH_NODE_CLAMP);
      clamp_node->parent = node->parent;
      clamp_node->custom1 = NODE_CLAMP_MINMAX;
      clamp_node->locx = node->locx;
      clamp_node->locy = node->locy - 300.0f;
      clamp_node->flag |= NODE_HIDDEN;
      bNodeSocket *clamp_socket_value = blender::bke::node_find_socket(
          clamp_node, SOCK_IN, "Value");
      bNodeSocket *clamp_socket_min = blender::bke::node_find_socket(clamp_node, SOCK_IN, "Min");
      bNodeSocket *clamp_socket_max = blender::bke::node_find_socket(clamp_node, SOCK_IN, "Max");
      bNodeSocket *clamp_socket_out = blender::bke::node_find_socket(
          clamp_node, SOCK_OUT, "Result");

      *version_cycles_node_socket_float_value(clamp_socket_min) = 0.0f;
      *version_cycles_node_socket_float_value(clamp_socket_max) = 1.0f;

      blender::bke::node_remove_link(ntree, roughness_link);
      blender::bke::node_add_link(
          ntree, roughness_from_node, roughness_from_socket, clamp_node, clamp_socket_value);
      blender::bke::node_add_link(ntree, clamp_node, clamp_socket_out, node, roughness_socket);
    }
    else {
      *roughness = std::clamp(*roughness, 0.0f, 1.0f);
    }
  }

  version_socket_update_is_used(ntree);
}

static void versioning_replace_musgrave_texture_node(bNodeTree *ntree)
{
  version_node_input_socket_name(ntree, SH_NODE_TEX_MUSGRAVE_DEPRECATED, "Dimension", "Roughness");
  LISTBASE_FOREACH (bNode *, node, &ntree->nodes) {
    if (node->type != SH_NODE_TEX_MUSGRAVE_DEPRECATED) {
      continue;
    }

    STRNCPY(node->idname, "ShaderNodeTexNoise");
    node->type = SH_NODE_TEX_NOISE;
    NodeTexNoise *data = MEM_cnew<NodeTexNoise>(__func__);
    data->base = (static_cast<NodeTexMusgrave *>(node->storage))->base;
    data->dimensions = (static_cast<NodeTexMusgrave *>(node->storage))->dimensions;
    data->normalize = false;
    data->type = (static_cast<NodeTexMusgrave *>(node->storage))->musgrave_type;
    MEM_freeN(node->storage);
    node->storage = data;

    bNodeLink *detail_link = nullptr;
    bNode *detail_from_node = nullptr;
    bNodeSocket *detail_from_socket = nullptr;

    bNodeLink *roughness_link = nullptr;
    bNode *roughness_from_node = nullptr;
    bNodeSocket *roughness_from_socket = nullptr;

    bNodeLink *lacunarity_link = nullptr;
    bNode *lacunarity_from_node = nullptr;
    bNodeSocket *lacunarity_from_socket = nullptr;

    LISTBASE_FOREACH (bNodeLink *, link, &ntree->links) {
      /* Find links, nodes and sockets. */
      if (link->tonode == node) {
        if (STREQ(link->tosock->identifier, "Detail")) {
          detail_link = link;
          detail_from_node = link->fromnode;
          detail_from_socket = link->fromsock;
        }
        if (STREQ(link->tosock->identifier, "Roughness")) {
          roughness_link = link;
          roughness_from_node = link->fromnode;
          roughness_from_socket = link->fromsock;
        }
        if (STREQ(link->tosock->identifier, "Lacunarity")) {
          lacunarity_link = link;
          lacunarity_from_node = link->fromnode;
          lacunarity_from_socket = link->fromsock;
        }
      }
    }

    uint8_t noise_type = (static_cast<NodeTexNoise *>(node->storage))->type;
    float locy_offset = 0.0f;

    bNodeSocket *fac_socket = blender::bke::node_find_socket(node, SOCK_OUT, "Fac");
    /* Clear label because Musgrave output socket label is set to "Height" instead of "Fac". */
    fac_socket->label[0] = '\0';

    bNodeSocket *detail_socket = blender::bke::node_find_socket(node, SOCK_IN, "Detail");
    float *detail = version_cycles_node_socket_float_value(detail_socket);

    if (detail_link != nullptr) {
      locy_offset -= 80.0f;

      /* Add Minimum Math node and Subtract Math node before Detail input. */

      bNode *min_node = blender::bke::node_add_static_node(nullptr, ntree, SH_NODE_MATH);
      min_node->parent = node->parent;
      min_node->custom1 = NODE_MATH_MINIMUM;
      min_node->locx = node->locx;
      min_node->locy = node->locy - 320.0f;
      min_node->flag |= NODE_HIDDEN;
      bNodeSocket *min_socket_A = static_cast<bNodeSocket *>(BLI_findlink(&min_node->inputs, 0));
      bNodeSocket *min_socket_B = static_cast<bNodeSocket *>(BLI_findlink(&min_node->inputs, 1));
      bNodeSocket *min_socket_out = blender::bke::node_find_socket(min_node, SOCK_OUT, "Value");

      bNode *sub1_node = blender::bke::node_add_static_node(nullptr, ntree, SH_NODE_MATH);
      sub1_node->parent = node->parent;
      sub1_node->custom1 = NODE_MATH_SUBTRACT;
      sub1_node->locx = node->locx;
      sub1_node->locy = node->locy - 360.0f;
      sub1_node->flag |= NODE_HIDDEN;
      bNodeSocket *sub1_socket_A = static_cast<bNodeSocket *>(BLI_findlink(&sub1_node->inputs, 0));
      bNodeSocket *sub1_socket_B = static_cast<bNodeSocket *>(BLI_findlink(&sub1_node->inputs, 1));
      bNodeSocket *sub1_socket_out = blender::bke::node_find_socket(sub1_node, SOCK_OUT, "Value");

      *version_cycles_node_socket_float_value(min_socket_B) = 14.0f;
      *version_cycles_node_socket_float_value(sub1_socket_B) = 1.0f;

      blender::bke::node_remove_link(ntree, detail_link);
      blender::bke::node_add_link(
          ntree, detail_from_node, detail_from_socket, sub1_node, sub1_socket_A);
      blender::bke::node_add_link(ntree, sub1_node, sub1_socket_out, min_node, min_socket_A);
      blender::bke::node_add_link(ntree, min_node, min_socket_out, node, detail_socket);

      if (ELEM(noise_type, SHD_NOISE_RIDGED_MULTIFRACTAL, SHD_NOISE_HETERO_TERRAIN)) {
        locy_offset -= 40.0f;

        /* Add Greater Than Math node before Subtract Math node. */

        bNode *greater_node = blender::bke::node_add_static_node(nullptr, ntree, SH_NODE_MATH);
        greater_node->parent = node->parent;
        greater_node->custom1 = NODE_MATH_GREATER_THAN;
        greater_node->locx = node->locx;
        greater_node->locy = node->locy - 400.0f;
        greater_node->flag |= NODE_HIDDEN;
        bNodeSocket *greater_socket_A = static_cast<bNodeSocket *>(
            BLI_findlink(&greater_node->inputs, 0));
        bNodeSocket *greater_socket_B = static_cast<bNodeSocket *>(
            BLI_findlink(&greater_node->inputs, 1));
        bNodeSocket *greater_socket_out = blender::bke::node_find_socket(
            greater_node, SOCK_OUT, "Value");

        *version_cycles_node_socket_float_value(greater_socket_B) = 1.0f;

        blender::bke::node_add_link(
            ntree, detail_from_node, detail_from_socket, greater_node, greater_socket_A);
        blender::bke::node_add_link(
            ntree, greater_node, greater_socket_out, sub1_node, sub1_socket_B);
      }
      else {
        /* Add Clamp node and Multiply Math node behind Fac output. */

        bNode *clamp_node = blender::bke::node_add_static_node(nullptr, ntree, SH_NODE_CLAMP);
        clamp_node->parent = node->parent;
        clamp_node->custom1 = NODE_CLAMP_MINMAX;
        clamp_node->locx = node->locx;
        clamp_node->locy = node->locy + 40.0f;
        clamp_node->flag |= NODE_HIDDEN;
        bNodeSocket *clamp_socket_value = blender::bke::node_find_socket(
            clamp_node, SOCK_IN, "Value");
        bNodeSocket *clamp_socket_min = blender::bke::node_find_socket(clamp_node, SOCK_IN, "Min");
        bNodeSocket *clamp_socket_max = blender::bke::node_find_socket(clamp_node, SOCK_IN, "Max");
        bNodeSocket *clamp_socket_out = blender::bke::node_find_socket(
            clamp_node, SOCK_OUT, "Result");

        bNode *mul_node = blender::bke::node_add_static_node(nullptr, ntree, SH_NODE_MATH);
        mul_node->parent = node->parent;
        mul_node->custom1 = NODE_MATH_MULTIPLY;
        mul_node->locx = node->locx;
        mul_node->locy = node->locy + 80.0f;
        mul_node->flag |= NODE_HIDDEN;
        bNodeSocket *mul_socket_A = static_cast<bNodeSocket *>(BLI_findlink(&mul_node->inputs, 0));
        bNodeSocket *mul_socket_B = static_cast<bNodeSocket *>(BLI_findlink(&mul_node->inputs, 1));
        bNodeSocket *mul_socket_out = blender::bke::node_find_socket(mul_node, SOCK_OUT, "Value");

        *version_cycles_node_socket_float_value(clamp_socket_min) = 0.0f;
        *version_cycles_node_socket_float_value(clamp_socket_max) = 1.0f;

        if (noise_type == SHD_NOISE_MULTIFRACTAL) {
          /* Add Subtract Math node and Add Math node after Multiply Math node. */

          bNode *sub2_node = blender::bke::node_add_static_node(nullptr, ntree, SH_NODE_MATH);
          sub2_node->parent = node->parent;
          sub2_node->custom1 = NODE_MATH_SUBTRACT;
          sub2_node->custom2 = SHD_MATH_CLAMP;
          sub2_node->locx = node->locx;
          sub2_node->locy = node->locy + 120.0f;
          sub2_node->flag |= NODE_HIDDEN;
          bNodeSocket *sub2_socket_A = static_cast<bNodeSocket *>(
              BLI_findlink(&sub2_node->inputs, 0));
          bNodeSocket *sub2_socket_B = static_cast<bNodeSocket *>(
              BLI_findlink(&sub2_node->inputs, 1));
          bNodeSocket *sub2_socket_out = blender::bke::node_find_socket(
              sub2_node, SOCK_OUT, "Value");

          bNode *add_node = blender::bke::node_add_static_node(nullptr, ntree, SH_NODE_MATH);
          add_node->parent = node->parent;
          add_node->custom1 = NODE_MATH_ADD;
          add_node->locx = node->locx;
          add_node->locy = node->locy + 160.0f;
          add_node->flag |= NODE_HIDDEN;
          bNodeSocket *add_socket_A = static_cast<bNodeSocket *>(
              BLI_findlink(&add_node->inputs, 0));
          bNodeSocket *add_socket_B = static_cast<bNodeSocket *>(
              BLI_findlink(&add_node->inputs, 1));
          bNodeSocket *add_socket_out = blender::bke::node_find_socket(
              add_node, SOCK_OUT, "Value");

          *version_cycles_node_socket_float_value(sub2_socket_A) = 1.0f;

          LISTBASE_FOREACH_BACKWARD_MUTABLE (bNodeLink *, link, &ntree->links) {
            if (link->fromsock == fac_socket) {
              blender::bke::node_add_link(
                  ntree, add_node, add_socket_out, link->tonode, link->tosock);
              blender::bke::node_remove_link(ntree, link);
            }
          }

          blender::bke::node_add_link(ntree, mul_node, mul_socket_out, add_node, add_socket_A);
          blender::bke::node_add_link(
              ntree, detail_from_node, detail_from_socket, sub2_node, sub2_socket_B);
          blender::bke::node_add_link(ntree, sub2_node, sub2_socket_out, add_node, add_socket_B);
        }
        else {
          LISTBASE_FOREACH_BACKWARD_MUTABLE (bNodeLink *, link, &ntree->links) {
            if (link->fromsock == fac_socket) {
              blender::bke::node_add_link(
                  ntree, mul_node, mul_socket_out, link->tonode, link->tosock);
              blender::bke::node_remove_link(ntree, link);
            }
          }
        }

        blender::bke::node_add_link(ntree, node, fac_socket, mul_node, mul_socket_A);
        blender::bke::node_add_link(
            ntree, detail_from_node, detail_from_socket, clamp_node, clamp_socket_value);
        blender::bke::node_add_link(ntree, clamp_node, clamp_socket_out, mul_node, mul_socket_B);
      }
    }
    else {
      if (*detail < 1.0f) {
        if (!ELEM(noise_type, SHD_NOISE_RIDGED_MULTIFRACTAL, SHD_NOISE_HETERO_TERRAIN)) {
          /* Add Multiply Math node behind Fac output. */

          bNode *mul_node = blender::bke::node_add_static_node(nullptr, ntree, SH_NODE_MATH);
          mul_node->parent = node->parent;
          mul_node->custom1 = NODE_MATH_MULTIPLY;
          mul_node->locx = node->locx;
          mul_node->locy = node->locy + 40.0f;
          mul_node->flag |= NODE_HIDDEN;
          bNodeSocket *mul_socket_A = static_cast<bNodeSocket *>(
              BLI_findlink(&mul_node->inputs, 0));
          bNodeSocket *mul_socket_B = static_cast<bNodeSocket *>(
              BLI_findlink(&mul_node->inputs, 1));
          bNodeSocket *mul_socket_out = blender::bke::node_find_socket(
              mul_node, SOCK_OUT, "Value");

          *version_cycles_node_socket_float_value(mul_socket_B) = *detail;

          if (noise_type == SHD_NOISE_MULTIFRACTAL) {
            /* Add an Add Math node after Multiply Math node. */

            bNode *add_node = blender::bke::node_add_static_node(nullptr, ntree, SH_NODE_MATH);
            add_node->parent = node->parent;
            add_node->custom1 = NODE_MATH_ADD;
            add_node->locx = node->locx;
            add_node->locy = node->locy + 80.0f;
            add_node->flag |= NODE_HIDDEN;
            bNodeSocket *add_socket_A = static_cast<bNodeSocket *>(
                BLI_findlink(&add_node->inputs, 0));
            bNodeSocket *add_socket_B = static_cast<bNodeSocket *>(
                BLI_findlink(&add_node->inputs, 1));
            bNodeSocket *add_socket_out = blender::bke::node_find_socket(
                add_node, SOCK_OUT, "Value");

            *version_cycles_node_socket_float_value(add_socket_B) = 1.0f - *detail;

            LISTBASE_FOREACH_BACKWARD_MUTABLE (bNodeLink *, link, &ntree->links) {
              if (link->fromsock == fac_socket) {
                blender::bke::node_add_link(
                    ntree, add_node, add_socket_out, link->tonode, link->tosock);
                blender::bke::node_remove_link(ntree, link);
              }
            }

            blender::bke::node_add_link(ntree, mul_node, mul_socket_out, add_node, add_socket_A);
          }
          else {
            LISTBASE_FOREACH_BACKWARD_MUTABLE (bNodeLink *, link, &ntree->links) {
              if (link->fromsock == fac_socket) {
                blender::bke::node_add_link(
                    ntree, mul_node, mul_socket_out, link->tonode, link->tosock);
                blender::bke::node_remove_link(ntree, link);
              }
            }
          }

          blender::bke::node_add_link(ntree, node, fac_socket, mul_node, mul_socket_A);

          *detail = 0.0f;
        }
      }
      else {
        *detail = std::fminf(*detail - 1.0f, 14.0f);
      }
    }

    bNodeSocket *roughness_socket = blender::bke::node_find_socket(node, SOCK_IN, "Roughness");
    float *roughness = version_cycles_node_socket_float_value(roughness_socket);
    bNodeSocket *lacunarity_socket = blender::bke::node_find_socket(node, SOCK_IN, "Lacunarity");
    float *lacunarity = version_cycles_node_socket_float_value(lacunarity_socket);

    *roughness = std::fmaxf(*roughness, 1e-5f);
    *lacunarity = std::fmaxf(*lacunarity, 1e-5f);

    if (roughness_link != nullptr) {
      /* Add Maximum Math node after output of roughness_from_node. Add Multiply Math node and
       * Power Math node before Roughness input. */

      bNode *max1_node = blender::bke::node_add_static_node(nullptr, ntree, SH_NODE_MATH);
      max1_node->parent = node->parent;
      max1_node->custom1 = NODE_MATH_MAXIMUM;
      max1_node->locx = node->locx;
      max1_node->locy = node->locy - 400.0f + locy_offset;
      max1_node->flag |= NODE_HIDDEN;
      bNodeSocket *max1_socket_A = static_cast<bNodeSocket *>(BLI_findlink(&max1_node->inputs, 0));
      bNodeSocket *max1_socket_B = static_cast<bNodeSocket *>(BLI_findlink(&max1_node->inputs, 1));
      bNodeSocket *max1_socket_out = blender::bke::node_find_socket(max1_node, SOCK_OUT, "Value");

      bNode *mul_node = blender::bke::node_add_static_node(nullptr, ntree, SH_NODE_MATH);
      mul_node->parent = node->parent;
      mul_node->custom1 = NODE_MATH_MULTIPLY;
      mul_node->locx = node->locx;
      mul_node->locy = node->locy - 360.0f + locy_offset;
      mul_node->flag |= NODE_HIDDEN;
      bNodeSocket *mul_socket_A = static_cast<bNodeSocket *>(BLI_findlink(&mul_node->inputs, 0));
      bNodeSocket *mul_socket_B = static_cast<bNodeSocket *>(BLI_findlink(&mul_node->inputs, 1));
      bNodeSocket *mul_socket_out = blender::bke::node_find_socket(mul_node, SOCK_OUT, "Value");

      bNode *pow_node = blender::bke::node_add_static_node(nullptr, ntree, SH_NODE_MATH);
      pow_node->parent = node->parent;
      pow_node->custom1 = NODE_MATH_POWER;
      pow_node->locx = node->locx;
      pow_node->locy = node->locy - 320.0f + locy_offset;
      pow_node->flag |= NODE_HIDDEN;
      bNodeSocket *pow_socket_A = static_cast<bNodeSocket *>(BLI_findlink(&pow_node->inputs, 0));
      bNodeSocket *pow_socket_B = static_cast<bNodeSocket *>(BLI_findlink(&pow_node->inputs, 1));
      bNodeSocket *pow_socket_out = blender::bke::node_find_socket(pow_node, SOCK_OUT, "Value");

      *version_cycles_node_socket_float_value(max1_socket_B) = -1e-5f;
      *version_cycles_node_socket_float_value(mul_socket_B) = -1.0f;
      *version_cycles_node_socket_float_value(pow_socket_A) = *lacunarity;

      blender::bke::node_remove_link(ntree, roughness_link);
      blender::bke::node_add_link(
          ntree, roughness_from_node, roughness_from_socket, max1_node, max1_socket_A);
      blender::bke::node_add_link(ntree, max1_node, max1_socket_out, mul_node, mul_socket_A);
      blender::bke::node_add_link(ntree, mul_node, mul_socket_out, pow_node, pow_socket_B);
      blender::bke::node_add_link(ntree, pow_node, pow_socket_out, node, roughness_socket);

      if (lacunarity_link != nullptr) {
        /* Add Maximum Math node after output of lacunarity_from_node. */

        bNode *max2_node = blender::bke::node_add_static_node(nullptr, ntree, SH_NODE_MATH);
        max2_node->parent = node->parent;
        max2_node->custom1 = NODE_MATH_MAXIMUM;
        max2_node->locx = node->locx;
        max2_node->locy = node->locy - 440.0f + locy_offset;
        max2_node->flag |= NODE_HIDDEN;
        bNodeSocket *max2_socket_A = static_cast<bNodeSocket *>(
            BLI_findlink(&max2_node->inputs, 0));
        bNodeSocket *max2_socket_B = static_cast<bNodeSocket *>(
            BLI_findlink(&max2_node->inputs, 1));
        bNodeSocket *max2_socket_out = blender::bke::node_find_socket(
            max2_node, SOCK_OUT, "Value");

        *version_cycles_node_socket_float_value(max2_socket_B) = -1e-5f;

        blender::bke::node_remove_link(ntree, lacunarity_link);
        blender::bke::node_add_link(
            ntree, lacunarity_from_node, lacunarity_from_socket, max2_node, max2_socket_A);
        blender::bke::node_add_link(ntree, max2_node, max2_socket_out, pow_node, pow_socket_A);
        blender::bke::node_add_link(ntree, max2_node, max2_socket_out, node, lacunarity_socket);
      }
    }
    else if ((lacunarity_link != nullptr) && (roughness_link == nullptr)) {
      /* Add Maximum Math node after output of lacunarity_from_node. Add Power Math node before
       * Roughness input. */

      bNode *max2_node = blender::bke::node_add_static_node(nullptr, ntree, SH_NODE_MATH);
      max2_node->parent = node->parent;
      max2_node->custom1 = NODE_MATH_MAXIMUM;
      max2_node->locx = node->locx;
      max2_node->locy = node->locy - 360.0f + locy_offset;
      max2_node->flag |= NODE_HIDDEN;
      bNodeSocket *max2_socket_A = static_cast<bNodeSocket *>(BLI_findlink(&max2_node->inputs, 0));
      bNodeSocket *max2_socket_B = static_cast<bNodeSocket *>(BLI_findlink(&max2_node->inputs, 1));
      bNodeSocket *max2_socket_out = blender::bke::node_find_socket(max2_node, SOCK_OUT, "Value");

      bNode *pow_node = blender::bke::node_add_static_node(nullptr, ntree, SH_NODE_MATH);
      pow_node->parent = node->parent;
      pow_node->custom1 = NODE_MATH_POWER;
      pow_node->locx = node->locx;
      pow_node->locy = node->locy - 320.0f + locy_offset;
      pow_node->flag |= NODE_HIDDEN;
      bNodeSocket *pow_socket_A = static_cast<bNodeSocket *>(BLI_findlink(&pow_node->inputs, 0));
      bNodeSocket *pow_socket_B = static_cast<bNodeSocket *>(BLI_findlink(&pow_node->inputs, 1));
      bNodeSocket *pow_socket_out = blender::bke::node_find_socket(pow_node, SOCK_OUT, "Value");

      *version_cycles_node_socket_float_value(max2_socket_B) = -1e-5f;
      *version_cycles_node_socket_float_value(pow_socket_A) = *lacunarity;
      *version_cycles_node_socket_float_value(pow_socket_B) = -(*roughness);

      blender::bke::node_remove_link(ntree, lacunarity_link);
      blender::bke::node_add_link(
          ntree, lacunarity_from_node, lacunarity_from_socket, max2_node, max2_socket_A);
      blender::bke::node_add_link(ntree, max2_node, max2_socket_out, pow_node, pow_socket_A);
      blender::bke::node_add_link(ntree, max2_node, max2_socket_out, node, lacunarity_socket);
      blender::bke::node_add_link(ntree, pow_node, pow_socket_out, node, roughness_socket);
    }
    else {
      *roughness = std::pow(*lacunarity, -(*roughness));
    }
  }

  version_socket_update_is_used(ntree);
}

/* Convert subsurface inputs on the Principled BSDF. */
static void version_principled_bsdf_subsurface(bNodeTree *ntree)
{
  /* - Create Subsurface Scale input
   * - If a node's Subsurface input was connected or nonzero:
   *   - Make the Base Color a mix of old Base Color and Subsurface Color,
   *     using Subsurface as the mix factor
   *   - Move Subsurface link and default value to the new Subsurface Scale input
   *   - Set the Subsurface input to 1.0
   * - Remove Subsurface Color input
   */
  LISTBASE_FOREACH (bNode *, node, &ntree->nodes) {
    if (node->type != SH_NODE_BSDF_PRINCIPLED) {
      continue;
    }
    if (blender::bke::node_find_socket(node, SOCK_IN, "Subsurface Scale")) {
      /* Node is already updated. */
      continue;
    }

    /* Add Scale input */
    bNodeSocket *scale_in = blender::bke::node_add_static_socket(
        ntree, node, SOCK_IN, SOCK_FLOAT, PROP_DISTANCE, "Subsurface Scale", "Subsurface Scale");

    bNodeSocket *subsurf = blender::bke::node_find_socket(node, SOCK_IN, "Subsurface");
    float *subsurf_val = version_cycles_node_socket_float_value(subsurf);

    if (!subsurf->link && *subsurf_val == 0.0f) {
      *version_cycles_node_socket_float_value(scale_in) = 0.05f;
    }
    else {
      *version_cycles_node_socket_float_value(scale_in) = *subsurf_val;
    }

    if (subsurf->link == nullptr && *subsurf_val == 0.0f) {
      /* Node doesn't use Subsurf, we're done here. */
      continue;
    }

    /* Fix up Subsurface Color input */
    bNodeSocket *base_col = blender::bke::node_find_socket(node, SOCK_IN, "Base Color");
    bNodeSocket *subsurf_col = blender::bke::node_find_socket(node, SOCK_IN, "Subsurface Color");
    float *base_col_val = version_cycles_node_socket_rgba_value(base_col);
    float *subsurf_col_val = version_cycles_node_socket_rgba_value(subsurf_col);
    /* If any of the three inputs is dynamic, we need a Mix node. */
    if (subsurf->link || subsurf_col->link || base_col->link) {
      bNode *mix = blender::bke::node_add_static_node(nullptr, ntree, SH_NODE_MIX);
      static_cast<NodeShaderMix *>(mix->storage)->data_type = SOCK_RGBA;
      mix->locx = node->locx - 170;
      mix->locy = node->locy - 120;

      bNodeSocket *a_in = blender::bke::node_find_socket(mix, SOCK_IN, "A_Color");
      bNodeSocket *b_in = blender::bke::node_find_socket(mix, SOCK_IN, "B_Color");
      bNodeSocket *fac_in = blender::bke::node_find_socket(mix, SOCK_IN, "Factor_Float");
      bNodeSocket *result_out = blender::bke::node_find_socket(mix, SOCK_OUT, "Result_Color");

      copy_v4_v4(version_cycles_node_socket_rgba_value(a_in), base_col_val);
      copy_v4_v4(version_cycles_node_socket_rgba_value(b_in), subsurf_col_val);
      *version_cycles_node_socket_float_value(fac_in) = *subsurf_val;

      if (base_col->link) {
        blender::bke::node_add_link(
            ntree, base_col->link->fromnode, base_col->link->fromsock, mix, a_in);
        blender::bke::node_remove_link(ntree, base_col->link);
      }
      if (subsurf_col->link) {
        blender::bke::node_add_link(
            ntree, subsurf_col->link->fromnode, subsurf_col->link->fromsock, mix, b_in);
        blender::bke::node_remove_link(ntree, subsurf_col->link);
      }
      if (subsurf->link) {
        blender::bke::node_add_link(
            ntree, subsurf->link->fromnode, subsurf->link->fromsock, mix, fac_in);
        blender::bke::node_add_link(
            ntree, subsurf->link->fromnode, subsurf->link->fromsock, node, scale_in);
        blender::bke::node_remove_link(ntree, subsurf->link);
      }
      blender::bke::node_add_link(ntree, mix, result_out, node, base_col);
    }
    /* Mix the fixed values. */
    interp_v4_v4v4(base_col_val, base_col_val, subsurf_col_val, *subsurf_val);

    /* Set node to 100% subsurface, 0% diffuse. */
    *subsurf_val = 1.0f;

    /* Delete Subsurface Color input */
    blender::bke::node_remove_socket(ntree, node, subsurf_col);
  }
}

/* Convert emission inputs on the Principled BSDF. */
static void version_principled_bsdf_emission(bNodeTree *ntree)
{
  /* Blender 3.x and before would default to Emission = 0.0, Emission Strength = 1.0.
   * Now we default the other way around (1.0 and 0.0), but because the Strength input was added
   * a bit later, a file that only has the Emission socket would now end up as (1.0, 0.0) instead
   * of (1.0, 1.0).
   * Therefore, set strength to 1.0 for those files.
   */
  LISTBASE_FOREACH (bNode *, node, &ntree->nodes) {
    if (node->type != SH_NODE_BSDF_PRINCIPLED) {
      continue;
    }
    if (!blender::bke::node_find_socket(node, SOCK_IN, "Emission")) {
      /* Old enough to have neither, new defaults are fine. */
      continue;
    }
    if (blender::bke::node_find_socket(node, SOCK_IN, "Emission Strength")) {
      /* New enough to have both, no need to do anything. */
      continue;
    }
    bNodeSocket *sock = blender::bke::node_add_static_socket(
        ntree, node, SOCK_IN, SOCK_FLOAT, PROP_NONE, "Emission Strength", "Emission Strength");
    *version_cycles_node_socket_float_value(sock) = 1.0f;
  }
}

/* Rename various Principled BSDF sockets. */
static void version_principled_bsdf_rename_sockets(bNodeTree *ntree)
{
  version_node_input_socket_name(ntree, SH_NODE_BSDF_PRINCIPLED, "Emission", "Emission Color");
  version_node_input_socket_name(ntree, SH_NODE_BSDF_PRINCIPLED, "Specular", "Specular IOR Level");
  version_node_input_socket_name(
      ntree, SH_NODE_BSDF_PRINCIPLED, "Subsurface", "Subsurface Weight");
  version_node_input_socket_name(
      ntree, SH_NODE_BSDF_PRINCIPLED, "Transmission", "Transmission Weight");
  version_node_input_socket_name(ntree, SH_NODE_BSDF_PRINCIPLED, "Coat", "Coat Weight");
  version_node_input_socket_name(ntree, SH_NODE_BSDF_PRINCIPLED, "Sheen", "Sheen Weight");
}

/* Replace old Principled Hair BSDF as a variant in the new Principled Hair BSDF. */
static void version_replace_principled_hair_model(bNodeTree *ntree)
{
  LISTBASE_FOREACH (bNode *, node, &ntree->nodes) {
    if (node->type != SH_NODE_BSDF_HAIR_PRINCIPLED) {
      continue;
    }
    NodeShaderHairPrincipled *data = MEM_cnew<NodeShaderHairPrincipled>(__func__);
    data->model = SHD_PRINCIPLED_HAIR_CHIANG;
    data->parametrization = node->custom1;

    node->storage = data;
  }
}

static void change_input_socket_to_rotation_type(bNodeTree &ntree,
                                                 bNode &node,
                                                 bNodeSocket &socket)
{
  if (socket.type == SOCK_ROTATION) {
    return;
  }
  socket.type = SOCK_ROTATION;
  STRNCPY(socket.idname, "NodeSocketRotation");
  auto *old_value = static_cast<bNodeSocketValueVector *>(socket.default_value);
  auto *new_value = MEM_cnew<bNodeSocketValueRotation>(__func__);
  copy_v3_v3(new_value->value_euler, old_value->value);
  socket.default_value = new_value;
  MEM_freeN(old_value);
  LISTBASE_FOREACH_MUTABLE (bNodeLink *, link, &ntree.links) {
    if (link->tosock != &socket) {
      continue;
    }
    if (ELEM(link->fromsock->type, SOCK_ROTATION, SOCK_VECTOR, SOCK_FLOAT) &&
        link->fromnode->type != NODE_REROUTE)
    {
      /* No need to add the conversion node when implicit conversions will work. */
      continue;
    }
    if (STREQ(link->fromnode->idname, "FunctionNodeEulerToRotation")) {
      /* Make versioning idempotent. */
      continue;
    }
    bNode *convert = blender::bke::node_add_node(nullptr, &ntree, "FunctionNodeEulerToRotation");
    convert->parent = node.parent;
    convert->locx = node.locx - 40;
    convert->locy = node.locy;
    link->tonode = convert;
    link->tosock = blender::bke::node_find_socket(convert, SOCK_IN, "Euler");

    blender::bke::node_add_link(&ntree,
                                convert,
                                blender::bke::node_find_socket(convert, SOCK_OUT, "Rotation"),
                                &node,
                                &socket);
  }
}

static void change_output_socket_to_rotation_type(bNodeTree &ntree,
                                                  bNode &node,
                                                  bNodeSocket &socket)
{
  /* Rely on generic node declaration update to change the socket type. */
  LISTBASE_FOREACH_MUTABLE (bNodeLink *, link, &ntree.links) {
    if (link->fromsock != &socket) {
      continue;
    }
    if (ELEM(link->tosock->type, SOCK_ROTATION, SOCK_VECTOR) && link->tonode->type != NODE_REROUTE)
    {
      /* No need to add the conversion node when implicit conversions will work. */
      continue;
    }
    if (STREQ(link->tonode->idname, "FunctionNodeRotationToEuler"))
    { /* Make versioning idempotent. */
      continue;
    }
    bNode *convert = blender::bke::node_add_node(nullptr, &ntree, "FunctionNodeRotationToEuler");
    convert->parent = node.parent;
    convert->locx = node.locx + 40;
    convert->locy = node.locy;
    link->fromnode = convert;
    link->fromsock = blender::bke::node_find_socket(convert, SOCK_OUT, "Euler");

    blender::bke::node_add_link(&ntree,
                                &node,
                                &socket,
                                convert,
                                blender::bke::node_find_socket(convert, SOCK_IN, "Rotation"));
  }
}

static void version_geometry_nodes_use_rotation_socket(bNodeTree &ntree)
{
  LISTBASE_FOREACH_MUTABLE (bNode *, node, &ntree.nodes) {
    if (STR_ELEM(node->idname,
                 "GeometryNodeInstanceOnPoints",
                 "GeometryNodeRotateInstances",
                 "GeometryNodeTransform"))
    {
      bNodeSocket *socket = blender::bke::node_find_socket(node, SOCK_IN, "Rotation");
      change_input_socket_to_rotation_type(ntree, *node, *socket);
    }
    if (STR_ELEM(node->idname,
                 "GeometryNodeDistributePointsOnFaces",
                 "GeometryNodeObjectInfo",
                 "GeometryNodeInputInstanceRotation"))
    {
      bNodeSocket *socket = blender::bke::node_find_socket(node, SOCK_OUT, "Rotation");
      change_output_socket_to_rotation_type(ntree, *node, *socket);
    }
  }
}

/* Find the base socket name for an idname that may include a subtype. */
static blender::StringRef legacy_socket_idname_to_socket_type(blender::StringRef idname)
{
  using string_pair = std::pair<const char *, const char *>;
  static const string_pair subtypes_map[] = {{"NodeSocketFloatUnsigned", "NodeSocketFloat"},
                                             {"NodeSocketFloatPercentage", "NodeSocketFloat"},
                                             {"NodeSocketFloatFactor", "NodeSocketFloat"},
                                             {"NodeSocketFloatAngle", "NodeSocketFloat"},
                                             {"NodeSocketFloatTime", "NodeSocketFloat"},
                                             {"NodeSocketFloatTimeAbsolute", "NodeSocketFloat"},
                                             {"NodeSocketFloatDistance", "NodeSocketFloat"},
                                             {"NodeSocketIntUnsigned", "NodeSocketInt"},
                                             {"NodeSocketIntPercentage", "NodeSocketInt"},
                                             {"NodeSocketIntFactor", "NodeSocketInt"},
                                             {"NodeSocketVectorTranslation", "NodeSocketVector"},
                                             {"NodeSocketVectorDirection", "NodeSocketVector"},
                                             {"NodeSocketVectorVelocity", "NodeSocketVector"},
                                             {"NodeSocketVectorAcceleration", "NodeSocketVector"},
                                             {"NodeSocketVectorEuler", "NodeSocketVector"},
                                             {"NodeSocketVectorXYZ", "NodeSocketVector"}};
  for (const string_pair &pair : subtypes_map) {
    if (pair.first == idname) {
      return pair.second;
    }
  }
  /* Unchanged socket idname. */
  return idname;
}

static bNodeTreeInterfaceItem *legacy_socket_move_to_interface(bNodeSocket &legacy_socket,
                                                               const eNodeSocketInOut in_out)
{
  bNodeTreeInterfaceSocket *new_socket = MEM_cnew<bNodeTreeInterfaceSocket>(__func__);
  new_socket->item.item_type = NODE_INTERFACE_SOCKET;

  /* Move reusable data. */
  new_socket->name = BLI_strdup(legacy_socket.name);
  new_socket->identifier = BLI_strdup(legacy_socket.identifier);
  new_socket->description = BLI_strdup(legacy_socket.description);
  /* If the socket idname includes a subtype (e.g. "NodeSocketFloatFactor") this will convert it to
   * the base type name ("NodeSocketFloat"). */
  new_socket->socket_type = BLI_strdup(
      legacy_socket_idname_to_socket_type(legacy_socket.idname).data());
  new_socket->flag = (in_out == SOCK_IN ? NODE_INTERFACE_SOCKET_INPUT :
                                          NODE_INTERFACE_SOCKET_OUTPUT);
  SET_FLAG_FROM_TEST(
      new_socket->flag, legacy_socket.flag & SOCK_HIDE_VALUE, NODE_INTERFACE_SOCKET_HIDE_VALUE);
  SET_FLAG_FROM_TEST(new_socket->flag,
                     legacy_socket.flag & SOCK_HIDE_IN_MODIFIER,
                     NODE_INTERFACE_SOCKET_HIDE_IN_MODIFIER);
  new_socket->attribute_domain = legacy_socket.attribute_domain;

  /* The following data are stolen from the old data, the ownership of their memory is directly
   * transferred to the new data. */
  new_socket->default_attribute_name = legacy_socket.default_attribute_name;
  legacy_socket.default_attribute_name = nullptr;
  new_socket->socket_data = legacy_socket.default_value;
  legacy_socket.default_value = nullptr;
  new_socket->properties = legacy_socket.prop;
  legacy_socket.prop = nullptr;

  /* Unused data. */
  MEM_delete(legacy_socket.runtime);
  legacy_socket.runtime = nullptr;

  return &new_socket->item;
}

static void versioning_convert_node_tree_socket_lists_to_interface(bNodeTree *ntree)
{
  bNodeTreeInterface &tree_interface = ntree->tree_interface;

  const int num_inputs = BLI_listbase_count(&ntree->inputs_legacy);
  const int num_outputs = BLI_listbase_count(&ntree->outputs_legacy);
  tree_interface.root_panel.items_num = num_inputs + num_outputs;
  tree_interface.root_panel.items_array = static_cast<bNodeTreeInterfaceItem **>(MEM_malloc_arrayN(
      tree_interface.root_panel.items_num, sizeof(bNodeTreeInterfaceItem *), __func__));

  /* Convert outputs first to retain old outputs/inputs ordering. */
  int index;
  LISTBASE_FOREACH_INDEX (bNodeSocket *, socket, &ntree->outputs_legacy, index) {
    tree_interface.root_panel.items_array[index] = legacy_socket_move_to_interface(*socket,
                                                                                   SOCK_OUT);
  }
  LISTBASE_FOREACH_INDEX (bNodeSocket *, socket, &ntree->inputs_legacy, index) {
    tree_interface.root_panel.items_array[num_outputs + index] = legacy_socket_move_to_interface(
        *socket, SOCK_IN);
  }
}

/**
 * Original node tree interface conversion in did not convert socket idnames with subtype suffixes
 * to correct socket base types (see #versioning_convert_node_tree_socket_lists_to_interface).
 */
static void versioning_fix_socket_subtype_idnames(bNodeTree *ntree)
{
  bNodeTreeInterface &tree_interface = ntree->tree_interface;

  tree_interface.foreach_item([](bNodeTreeInterfaceItem &item) -> bool {
    if (item.item_type == NODE_INTERFACE_SOCKET) {
      bNodeTreeInterfaceSocket &socket = reinterpret_cast<bNodeTreeInterfaceSocket &>(item);
      blender::StringRef corrected_socket_type = legacy_socket_idname_to_socket_type(
          socket.socket_type);
      if (socket.socket_type != corrected_socket_type) {
        MEM_freeN(socket.socket_type);
        socket.socket_type = BLI_strdup(corrected_socket_type.data());
      }
    }
    return true;
  });
}

/* Convert coat inputs on the Principled BSDF. */
static void version_principled_bsdf_coat(bNodeTree *ntree)
{
  LISTBASE_FOREACH (bNode *, node, &ntree->nodes) {
    if (node->type != SH_NODE_BSDF_PRINCIPLED) {
      continue;
    }
    if (blender::bke::node_find_socket(node, SOCK_IN, "Coat IOR") != nullptr) {
      continue;
    }
    bNodeSocket *coat_ior_input = blender::bke::node_add_static_socket(
        ntree, node, SOCK_IN, SOCK_FLOAT, PROP_NONE, "Coat IOR", "Coat IOR");

    /* Adjust for 4x change in intensity. */
    bNodeSocket *coat_input = blender::bke::node_find_socket(node, SOCK_IN, "Clearcoat");
    *version_cycles_node_socket_float_value(coat_input) *= 0.25f;
    /* When the coat input is dynamic, instead of inserting a *0.25 math node, set the Coat IOR
     * to 1.2 instead - this also roughly quarters reflectivity compared to the 1.5 default. */
    *version_cycles_node_socket_float_value(coat_ior_input) = (coat_input->link) ? 1.2f : 1.5f;
  }

  /* Rename sockets. */
  version_node_input_socket_name(ntree, SH_NODE_BSDF_PRINCIPLED, "Clearcoat", "Coat");
  version_node_input_socket_name(
      ntree, SH_NODE_BSDF_PRINCIPLED, "Clearcoat Roughness", "Coat Roughness");
  version_node_input_socket_name(
      ntree, SH_NODE_BSDF_PRINCIPLED, "Clearcoat Normal", "Coat Normal");
}

static void remove_triangulate_node_min_size_input(bNodeTree *tree)
{
  using namespace blender;
  Set<bNode *> triangulate_nodes;
  LISTBASE_FOREACH (bNode *, node, &tree->nodes) {
    if (node->type == GEO_NODE_TRIANGULATE) {
      triangulate_nodes.add(node);
    }
  }

  Map<bNodeSocket *, bNodeLink *> input_links;
  LISTBASE_FOREACH (bNodeLink *, link, &tree->links) {
    if (triangulate_nodes.contains(link->tonode)) {
      input_links.add_new(link->tosock, link);
    }
  }

  for (bNode *triangulate : triangulate_nodes) {
    bNodeSocket *selection = bke::node_find_socket(triangulate, SOCK_IN, "Selection");
    bNodeSocket *min_verts = bke::node_find_socket(triangulate, SOCK_IN, "Minimum Vertices");
    if (!min_verts) {
      /* Make versioning idempotent. */
      continue;
    }
    const int old_min_verts = static_cast<bNodeSocketValueInt *>(min_verts->default_value)->value;
    if (!input_links.contains(min_verts) && old_min_verts <= 4) {
      continue;
    }
    bNode &corners_of_face = version_node_add_empty(*tree, "GeometryNodeCornersOfFace");
    version_node_add_socket_if_not_exist(
        tree, &corners_of_face, SOCK_IN, SOCK_INT, PROP_NONE, "Face Index", "Face Index");
    version_node_add_socket_if_not_exist(
        tree, &corners_of_face, SOCK_IN, SOCK_FLOAT, PROP_NONE, "Weights", "Weights");
    version_node_add_socket_if_not_exist(
        tree, &corners_of_face, SOCK_IN, SOCK_INT, PROP_NONE, "Sort Index", "Sort Index");
    version_node_add_socket_if_not_exist(
        tree, &corners_of_face, SOCK_OUT, SOCK_INT, PROP_NONE, "Corner Index", "Corner Index");
    version_node_add_socket_if_not_exist(
        tree, &corners_of_face, SOCK_OUT, SOCK_INT, PROP_NONE, "Total", "Total");
    corners_of_face.locx = triangulate->locx - 200;
    corners_of_face.locy = triangulate->locy - 50;
    corners_of_face.parent = triangulate->parent;
    LISTBASE_FOREACH (bNodeSocket *, socket, &corners_of_face.inputs) {
      socket->flag |= SOCK_HIDDEN;
    }
    LISTBASE_FOREACH (bNodeSocket *, socket, &corners_of_face.outputs) {
      if (!STREQ(socket->identifier, "Total")) {
        socket->flag |= SOCK_HIDDEN;
      }
    }

    bNode &greater_or_equal = version_node_add_empty(*tree, "FunctionNodeCompare");
    auto *compare_storage = MEM_cnew<NodeFunctionCompare>(__func__);
    compare_storage->operation = NODE_COMPARE_GREATER_EQUAL;
    compare_storage->data_type = SOCK_INT;
    greater_or_equal.storage = compare_storage;
    version_node_add_socket_if_not_exist(
        tree, &greater_or_equal, SOCK_IN, SOCK_INT, PROP_NONE, "A_INT", "A");
    version_node_add_socket_if_not_exist(
        tree, &greater_or_equal, SOCK_IN, SOCK_INT, PROP_NONE, "B_INT", "B");
    version_node_add_socket_if_not_exist(
        tree, &greater_or_equal, SOCK_OUT, SOCK_BOOLEAN, PROP_NONE, "Result", "Result");
    greater_or_equal.locx = triangulate->locx - 100;
    greater_or_equal.locy = triangulate->locy - 50;
    greater_or_equal.parent = triangulate->parent;
    greater_or_equal.flag &= ~NODE_OPTIONS;
    version_node_add_link(*tree,
                          corners_of_face,
                          *bke::node_find_socket(&corners_of_face, SOCK_OUT, "Total"),
                          greater_or_equal,
                          *bke::node_find_socket(&greater_or_equal, SOCK_IN, "A_INT"));
    if (bNodeLink **min_verts_link = input_links.lookup_ptr(min_verts)) {
      (*min_verts_link)->tonode = &greater_or_equal;
      (*min_verts_link)->tosock = bke::node_find_socket(&greater_or_equal, SOCK_IN, "B_INT");
    }
    else {
      bNodeSocket *new_min_verts = bke::node_find_socket(&greater_or_equal, SOCK_IN, "B_INT");
      static_cast<bNodeSocketValueInt *>(new_min_verts->default_value)->value = old_min_verts;
    }

    if (bNodeLink **selection_link = input_links.lookup_ptr(selection)) {
      bNode &boolean_and = version_node_add_empty(*tree, "FunctionNodeBooleanMath");
      version_node_add_socket_if_not_exist(
          tree, &boolean_and, SOCK_IN, SOCK_BOOLEAN, PROP_NONE, "Boolean", "Boolean");
      version_node_add_socket_if_not_exist(
          tree, &boolean_and, SOCK_IN, SOCK_BOOLEAN, PROP_NONE, "Boolean_001", "Boolean");
      version_node_add_socket_if_not_exist(
          tree, &boolean_and, SOCK_OUT, SOCK_BOOLEAN, PROP_NONE, "Boolean", "Boolean");
      boolean_and.locx = triangulate->locx - 75;
      boolean_and.locy = triangulate->locy - 50;
      boolean_and.parent = triangulate->parent;
      boolean_and.flag &= ~NODE_OPTIONS;
      boolean_and.custom1 = NODE_BOOLEAN_MATH_AND;

      (*selection_link)->tonode = &boolean_and;
      (*selection_link)->tosock = bke::node_find_socket(&boolean_and, SOCK_IN, "Boolean");
      version_node_add_link(*tree,
                            greater_or_equal,
                            *bke::node_find_socket(&greater_or_equal, SOCK_OUT, "Result"),
                            boolean_and,
                            *bke::node_find_socket(&boolean_and, SOCK_IN, "Boolean_001"));

      version_node_add_link(*tree,
                            boolean_and,
                            *bke::node_find_socket(&boolean_and, SOCK_OUT, "Boolean"),
                            *triangulate,
                            *selection);
    }
    else {
      version_node_add_link(*tree,
                            greater_or_equal,
                            *bke::node_find_socket(&greater_or_equal, SOCK_OUT, "Result"),
                            *triangulate,
                            *selection);
    }

    /* Make versioning idempotent. */
    bke::node_remove_socket(tree, triangulate, min_verts);
  }
}
/* Convert specular tint in Principled BSDF. */
static void version_principled_bsdf_specular_tint(bNodeTree *ntree)
{
  LISTBASE_FOREACH (bNode *, node, &ntree->nodes) {
    if (node->type != SH_NODE_BSDF_PRINCIPLED) {
      continue;
    }
    bNodeSocket *specular_tint_sock = blender::bke::node_find_socket(
        node, SOCK_IN, "Specular Tint");
    if (specular_tint_sock->type == SOCK_RGBA) {
      /* Node is already updated. */
      continue;
    }

    bNodeSocket *base_color_sock = blender::bke::node_find_socket(node, SOCK_IN, "Base Color");
    bNodeSocket *metallic_sock = blender::bke::node_find_socket(node, SOCK_IN, "Metallic");
    float specular_tint_old = *version_cycles_node_socket_float_value(specular_tint_sock);
    float *base_color = version_cycles_node_socket_rgba_value(base_color_sock);
    float metallic = *version_cycles_node_socket_float_value(metallic_sock);

    /* Change socket type to Color. */
    blender::bke::node_modify_socket_type_static(ntree, node, specular_tint_sock, SOCK_RGBA, 0);
    float *specular_tint = version_cycles_node_socket_rgba_value(specular_tint_sock);

    /* The conversion logic here is that the new Specular Tint should be
     * mix(one, mix(base_color, one, metallic), old_specular_tint).
     * This needs to be handled both for the fixed values, as well as for any potential connected
     * inputs. */

    static float one[] = {1.0f, 1.0f, 1.0f, 1.0f};

    /* Mix the fixed values. */
    float metallic_mix[4];
    interp_v4_v4v4(metallic_mix, base_color, one, metallic);
    interp_v4_v4v4(specular_tint, one, metallic_mix, specular_tint_old);

    if (specular_tint_sock->link == nullptr && specular_tint_old <= 0.0f) {
      /* Specular Tint was fixed at zero, we don't need any conversion node setup. */
      continue;
    }

    /* If the Metallic input is dynamic, or fixed > 0 and base color is dynamic,
     * we need to insert a node to compute the metallic_mix.
     * Otherwise, use whatever is connected to the base color, or the static value
     * if it's unconnected. */
    bNodeSocket *metallic_mix_out = nullptr;
    bNode *metallic_mix_node = nullptr;
    if (metallic_sock->link || (base_color_sock->link && metallic > 0.0f)) {
      /* Metallic Mix needs to be dynamically mixed. */
      bNode *mix = blender::bke::node_add_static_node(nullptr, ntree, SH_NODE_MIX);
      static_cast<NodeShaderMix *>(mix->storage)->data_type = SOCK_RGBA;
      mix->locx = node->locx - 270;
      mix->locy = node->locy - 120;

      bNodeSocket *a_in = blender::bke::node_find_socket(mix, SOCK_IN, "A_Color");
      bNodeSocket *b_in = blender::bke::node_find_socket(mix, SOCK_IN, "B_Color");
      bNodeSocket *fac_in = blender::bke::node_find_socket(mix, SOCK_IN, "Factor_Float");
      metallic_mix_out = blender::bke::node_find_socket(mix, SOCK_OUT, "Result_Color");
      metallic_mix_node = mix;

      copy_v4_v4(version_cycles_node_socket_rgba_value(a_in), base_color);
      if (base_color_sock->link) {
        blender::bke::node_add_link(
            ntree, base_color_sock->link->fromnode, base_color_sock->link->fromsock, mix, a_in);
      }
      copy_v4_v4(version_cycles_node_socket_rgba_value(b_in), one);
      *version_cycles_node_socket_float_value(fac_in) = metallic;
      if (metallic_sock->link) {
        blender::bke::node_add_link(
            ntree, metallic_sock->link->fromnode, metallic_sock->link->fromsock, mix, fac_in);
      }
    }
    else if (base_color_sock->link) {
      /* Metallic Mix is a no-op and equivalent to Base Color. */
      metallic_mix_out = base_color_sock->link->fromsock;
      metallic_mix_node = base_color_sock->link->fromnode;
    }

    /* Similar to above, if the Specular Tint input is dynamic, or fixed > 0 and metallic mix
     * is dynamic, we need to insert a node to compute the new specular tint. */
    if (specular_tint_sock->link || (metallic_mix_out && specular_tint_old > 0.0f)) {
      bNode *mix = blender::bke::node_add_static_node(nullptr, ntree, SH_NODE_MIX);
      static_cast<NodeShaderMix *>(mix->storage)->data_type = SOCK_RGBA;
      mix->locx = node->locx - 170;
      mix->locy = node->locy - 120;

      bNodeSocket *a_in = blender::bke::node_find_socket(mix, SOCK_IN, "A_Color");
      bNodeSocket *b_in = blender::bke::node_find_socket(mix, SOCK_IN, "B_Color");
      bNodeSocket *fac_in = blender::bke::node_find_socket(mix, SOCK_IN, "Factor_Float");
      bNodeSocket *result_out = blender::bke::node_find_socket(mix, SOCK_OUT, "Result_Color");

      copy_v4_v4(version_cycles_node_socket_rgba_value(a_in), one);
      copy_v4_v4(version_cycles_node_socket_rgba_value(b_in), metallic_mix);
      if (metallic_mix_out) {
        blender::bke::node_add_link(ntree, metallic_mix_node, metallic_mix_out, mix, b_in);
      }
      *version_cycles_node_socket_float_value(fac_in) = specular_tint_old;
      if (specular_tint_sock->link) {
        blender::bke::node_add_link(ntree,
                                    specular_tint_sock->link->fromnode,
                                    specular_tint_sock->link->fromsock,
                                    mix,
                                    fac_in);
        blender::bke::node_remove_link(ntree, specular_tint_sock->link);
      }
      blender::bke::node_add_link(ntree, mix, result_out, node, specular_tint_sock);
    }
  }
}

static void version_copy_socket(bNodeTreeInterfaceSocket &dst,
                                const bNodeTreeInterfaceSocket &src,
                                char *identifier)
{
  /* Node socket copy function based on bNodeTreeInterface::item_copy to avoid using blenkernel. */
  dst.name = BLI_strdup_null(src.name);
  dst.description = BLI_strdup_null(src.description);
  dst.socket_type = BLI_strdup(src.socket_type);
  dst.default_attribute_name = BLI_strdup_null(src.default_attribute_name);
  dst.identifier = identifier;
  if (src.properties) {
    dst.properties = IDP_CopyProperty_ex(src.properties, 0);
  }
  if (src.socket_data != nullptr) {
    dst.socket_data = MEM_dupallocN(src.socket_data);
    /* No user count increment needed, gets reset after versioning. */
  }
}

static int version_nodes_find_valid_insert_position_for_item(const bNodeTreeInterfacePanel &panel,
                                                             const bNodeTreeInterfaceItem &item,
                                                             const int initial_pos)
{
  const bool sockets_above_panels = !(panel.flag &
                                      NODE_INTERFACE_PANEL_ALLOW_SOCKETS_AFTER_PANELS);
  const blender::Span<const bNodeTreeInterfaceItem *> items = {panel.items_array, panel.items_num};

  int pos = initial_pos;

  if (sockets_above_panels) {
    if (item.item_type == NODE_INTERFACE_PANEL) {
      /* Find the closest valid position from the end, only panels at or after #position. */
      for (int test_pos = items.size() - 1; test_pos >= initial_pos; test_pos--) {
        if (test_pos < 0) {
          /* Initial position is out of range but valid. */
          break;
        }
        if (items[test_pos]->item_type != NODE_INTERFACE_PANEL) {
          /* Found valid position, insert after the last socket item. */
          pos = test_pos + 1;
          break;
        }
      }
    }
    else {
      /* Find the closest valid position from the start, no panels at or after #position. */
      for (int test_pos = 0; test_pos <= initial_pos; test_pos++) {
        if (test_pos >= items.size()) {
          /* Initial position is out of range but valid. */
          break;
        }
        if (items[test_pos]->item_type == NODE_INTERFACE_PANEL) {
          /* Found valid position, inserting moves the first panel. */
          pos = test_pos;
          break;
        }
      }
    }
  }

  return pos;
}

static void version_nodes_insert_item(bNodeTreeInterfacePanel &parent,
                                      bNodeTreeInterfaceSocket &socket,
                                      int position)
{
  /* Apply any constraints on the item positions. */
  position = version_nodes_find_valid_insert_position_for_item(parent, socket.item, position);
  position = std::min(std::max(position, 0), parent.items_num);

  blender::MutableSpan<bNodeTreeInterfaceItem *> old_items = {parent.items_array,
                                                              parent.items_num};
  parent.items_num++;
  parent.items_array = MEM_cnew_array<bNodeTreeInterfaceItem *>(parent.items_num, __func__);
  parent.items().take_front(position).copy_from(old_items.take_front(position));
  parent.items().drop_front(position + 1).copy_from(old_items.drop_front(position));
  parent.items()[position] = &socket.item;

  if (old_items.data()) {
    MEM_freeN(old_items.data());
  }
}

/* Node group interface copy function based on bNodeTreeInterface::insert_item_copy. */
static void version_node_group_split_socket(bNodeTreeInterface &tree_interface,
                                            bNodeTreeInterfaceSocket &socket,
                                            bNodeTreeInterfacePanel *parent,
                                            int position)
{
  if (parent == nullptr) {
    parent = &tree_interface.root_panel;
  }

  bNodeTreeInterfaceSocket *csocket = static_cast<bNodeTreeInterfaceSocket *>(
      MEM_dupallocN(&socket));
  /* Generate a new unique identifier.
   * This might break existing links, but the identifiers were duplicate anyway. */
  char *dst_identifier = BLI_sprintfN("Socket_%d", tree_interface.next_uid++);
  version_copy_socket(*csocket, socket, dst_identifier);

  version_nodes_insert_item(*parent, *csocket, position);

  /* Original socket becomes output. */
  socket.flag &= ~NODE_INTERFACE_SOCKET_INPUT;
  /* Copied socket becomes input. */
  csocket->flag &= ~NODE_INTERFACE_SOCKET_OUTPUT;
}

static void versioning_node_group_sort_sockets_recursive(bNodeTreeInterfacePanel &panel)
{
  /* True if item a should be above item b. */
  auto item_compare = [](const bNodeTreeInterfaceItem *a,
                         const bNodeTreeInterfaceItem *b) -> bool {
    if (a->item_type != b->item_type) {
      /* Keep sockets above panels. */
      return a->item_type == NODE_INTERFACE_SOCKET;
    }
    else {
      /* Keep outputs above inputs. */
      if (a->item_type == NODE_INTERFACE_SOCKET) {
        const bNodeTreeInterfaceSocket *sa = reinterpret_cast<const bNodeTreeInterfaceSocket *>(a);
        const bNodeTreeInterfaceSocket *sb = reinterpret_cast<const bNodeTreeInterfaceSocket *>(b);
        const bool is_output_a = sa->flag & NODE_INTERFACE_SOCKET_OUTPUT;
        const bool is_output_b = sb->flag & NODE_INTERFACE_SOCKET_OUTPUT;
        if (is_output_a != is_output_b) {
          return is_output_a;
        }
      }
    }
    return false;
  };

  /* Sort panel content. */
  std::stable_sort(panel.items().begin(), panel.items().end(), item_compare);

  /* Sort any child panels too. */
  for (bNodeTreeInterfaceItem *item : panel.items()) {
    if (item->item_type == NODE_INTERFACE_PANEL) {
      versioning_node_group_sort_sockets_recursive(
          *reinterpret_cast<bNodeTreeInterfacePanel *>(item));
    }
  }
}

static void enable_geometry_nodes_is_modifier(Main &bmain)
{
  /* Any node group with a first socket geometry output can potentially be a modifier. Previously
   * this wasn't an explicit option, so better to enable too many groups rather than too few. */
  LISTBASE_FOREACH (bNodeTree *, group, &bmain.nodetrees) {
    if (group->type != NTREE_GEOMETRY) {
      continue;
    }
    group->tree_interface.foreach_item([&](const bNodeTreeInterfaceItem &item) {
      if (item.item_type != NODE_INTERFACE_SOCKET) {
        return true;
      }
      const auto &socket = reinterpret_cast<const bNodeTreeInterfaceSocket &>(item);
      if ((socket.flag & NODE_INTERFACE_SOCKET_OUTPUT) == 0) {
        return true;
      }
      if (!STREQ(socket.socket_type, "NodeSocketGeometry")) {
        return true;
      }
      if (!group->geometry_node_asset_traits) {
        group->geometry_node_asset_traits = MEM_cnew<GeometryNodeAssetTraits>(__func__);
      }
      group->geometry_node_asset_traits->flag |= GEO_NODE_ASSET_MODIFIER;
      return false;
    });
  }
}

static void version_socket_identifier_suffixes_for_dynamic_types(
    ListBase sockets, const char *separator, const std::optional<int> total = std::nullopt)
{
  int index = 0;
  LISTBASE_FOREACH (bNodeSocket *, socket, &sockets) {
    if (socket->is_available()) {
      if (char *pos = strstr(socket->identifier, separator)) {
        /* End the identifier at the separator so that the old suffix is ignored. */
        *pos = '\0';

        if (total.has_value()) {
          index++;
          if (index == *total) {
            return;
          }
        }
      }
    }
    else {
      /* Rename existing identifiers so that they don't conflict with the renamed one. Those will
       * be removed after versioning code. */
      BLI_strncat(socket->identifier, "_deprecated", sizeof(socket->identifier));
    }
  }
}

static void versioning_nodes_dynamic_sockets(bNodeTree &ntree)
{
  LISTBASE_FOREACH (bNode *, node, &ntree.nodes) {
    switch (node->type) {
      case GEO_NODE_ACCUMULATE_FIELD:
        /* This node requires the extra `total` parameter, because the `Group Index` identifier
         * also has a space in the name, that should not be treated as separator. */
        version_socket_identifier_suffixes_for_dynamic_types(node->inputs, " ", 1);
        version_socket_identifier_suffixes_for_dynamic_types(node->outputs, " ", 3);
        break;
      case GEO_NODE_CAPTURE_ATTRIBUTE:
      case GEO_NODE_ATTRIBUTE_STATISTIC:
      case GEO_NODE_BLUR_ATTRIBUTE:
      case GEO_NODE_EVALUATE_AT_INDEX:
      case GEO_NODE_EVALUATE_ON_DOMAIN:
      case GEO_NODE_INPUT_NAMED_ATTRIBUTE:
      case GEO_NODE_RAYCAST:
      case GEO_NODE_SAMPLE_INDEX:
      case GEO_NODE_SAMPLE_NEAREST_SURFACE:
      case GEO_NODE_SAMPLE_UV_SURFACE:
      case GEO_NODE_STORE_NAMED_ATTRIBUTE:
      case GEO_NODE_VIEWER:
        version_socket_identifier_suffixes_for_dynamic_types(node->inputs, "_");
        version_socket_identifier_suffixes_for_dynamic_types(node->outputs, "_");
        break;
    }
  }
}

static void versioning_nodes_dynamic_sockets_2(bNodeTree &ntree)
{
  LISTBASE_FOREACH (bNode *, node, &ntree.nodes) {
    if (!ELEM(node->type, GEO_NODE_SWITCH, GEO_NODE_SAMPLE_CURVE)) {
      continue;
    }
    version_socket_identifier_suffixes_for_dynamic_types(node->inputs, "_");
    version_socket_identifier_suffixes_for_dynamic_types(node->outputs, "_");
  }
}

static void convert_grease_pencil_stroke_hardness_to_softness(GreasePencil *grease_pencil)
{
  using namespace blender;
  for (GreasePencilDrawingBase *base : grease_pencil->drawings()) {
    if (base->type != GP_DRAWING) {
      continue;
    }
    bke::greasepencil::Drawing &drawing = reinterpret_cast<GreasePencilDrawing *>(base)->wrap();
    const int layer_index = CustomData_get_named_layer_index(
        &drawing.geometry.curve_data, CD_PROP_FLOAT, "hardness");
    if (layer_index == -1) {
      continue;
    }
    float *data = static_cast<float *>(CustomData_get_layer_named_for_write(
        &drawing.geometry.curve_data, CD_PROP_FLOAT, "hardness", drawing.geometry.curve_num));
    for (const int i : IndexRange(drawing.geometry.curve_num)) {
      data[i] = 1.0f - data[i];
    }
    /* Rename the layer. */
    STRNCPY(drawing.geometry.curve_data.layers[layer_index].name, "softness");
  }
}

static void versioning_grease_pencil_stroke_radii_scaling(GreasePencil *grease_pencil)
{
  using namespace blender;
  for (GreasePencilDrawingBase *base : grease_pencil->drawings()) {
    if (base->type != GP_DRAWING) {
      continue;
    }
    bke::greasepencil::Drawing &drawing = reinterpret_cast<GreasePencilDrawing *>(base)->wrap();
    MutableSpan<float> radii = drawing.radii_for_write();
    threading::parallel_for(radii.index_range(), 8192, [&](const IndexRange range) {
      for (const int i : range) {
        radii[i] *= bke::greasepencil::LEGACY_RADIUS_CONVERSION_FACTOR;
      }
    });
  }
}

static void fix_geometry_nodes_object_info_scale(bNodeTree &ntree)
{
  using namespace blender;
  MultiValueMap<bNodeSocket *, bNodeLink *> out_links_per_socket;
  LISTBASE_FOREACH (bNodeLink *, link, &ntree.links) {
    if (link->fromnode->type == GEO_NODE_OBJECT_INFO) {
      out_links_per_socket.add(link->fromsock, link);
    }
  }

  LISTBASE_FOREACH_MUTABLE (bNode *, node, &ntree.nodes) {
    if (node->type != GEO_NODE_OBJECT_INFO) {
      continue;
    }
    bNodeSocket *scale = blender::bke::node_find_socket(node, SOCK_OUT, "Scale");
    const Span<bNodeLink *> links = out_links_per_socket.lookup(scale);
    if (links.is_empty()) {
      continue;
    }
    bNode *absolute_value = blender::bke::node_add_node(nullptr, &ntree, "ShaderNodeVectorMath");
    absolute_value->custom1 = NODE_VECTOR_MATH_ABSOLUTE;
    absolute_value->parent = node->parent;
    absolute_value->locx = node->locx + 100;
    absolute_value->locy = node->locy - 50;
    blender::bke::node_add_link(&ntree,
                                node,
                                scale,
                                absolute_value,
                                static_cast<bNodeSocket *>(absolute_value->inputs.first));
    for (bNodeLink *link : links) {
      link->fromnode = absolute_value;
      link->fromsock = static_cast<bNodeSocket *>(absolute_value->outputs.first);
    }
  }
}

static bool seq_filter_bilinear_to_auto(Sequence *seq, void * /*user_data*/)
{
  StripTransform *transform = seq->strip->transform;
  if (transform != nullptr && transform->filter == SEQ_TRANSFORM_FILTER_BILINEAR) {
    transform->filter = SEQ_TRANSFORM_FILTER_AUTO;
  }
  return true;
}

static void update_paint_modes_for_brush_assets(Main &bmain)
{
  /* Replace paint brushes with a reference to the default brush asset for that mode. */
  LISTBASE_FOREACH (Scene *, scene, &bmain.scenes) {
    BKE_paint_brushes_set_default_references(scene->toolsettings);
  }

  /* Replace persistent tool references with the new single builtin brush tool. */
  LISTBASE_FOREACH (WorkSpace *, workspace, &bmain.workspaces) {
    LISTBASE_FOREACH (bToolRef *, tref, &workspace->tools) {
      if (STREQ(tref->idname, "builtin_brush.Draw")) {
        /* Explicitly check against the old brush name, as the old texture paint image mode brush
         * tool has a non-paint related mode. */
        STRNCPY(tref->idname, "builtin.brush");
        continue;
      }
      if (tref->space_type != SPACE_VIEW3D) {
        continue;
      }
      if (!ELEM(tref->mode,
                CTX_MODE_SCULPT,
                CTX_MODE_PAINT_VERTEX,
                CTX_MODE_PAINT_WEIGHT,
                CTX_MODE_PAINT_TEXTURE,
                CTX_MODE_PAINT_GPENCIL_LEGACY,
                CTX_MODE_PAINT_GREASE_PENCIL,
                CTX_MODE_SCULPT_GPENCIL_LEGACY,
                CTX_MODE_SCULPT_GREASE_PENCIL,
                CTX_MODE_WEIGHT_GPENCIL_LEGACY,
                CTX_MODE_WEIGHT_GREASE_PENCIL,
                CTX_MODE_VERTEX_GREASE_PENCIL,
                CTX_MODE_VERTEX_GPENCIL_LEGACY,
                CTX_MODE_SCULPT_CURVES))
      {
        continue;
      }
      STRNCPY(tref->idname, "builtin.brush");
    }
  }
}

static void image_settings_avi_to_ffmpeg(Scene *scene)
{
  if (ELEM(scene->r.im_format.imtype, R_IMF_IMTYPE_AVIRAW, R_IMF_IMTYPE_AVIJPEG)) {
    scene->r.im_format.imtype = R_IMF_IMTYPE_FFMPEG;
  }
}

/* The Hue Correct curve now wraps around by specifying CUMA_USE_WRAPPING, which means it no longer
 * makes sense to have curve maps outside of the [0, 1] range, so enable clipping and reset the
 * clip and view ranges. */
static void hue_correct_set_wrapping(CurveMapping *curve_mapping)
{
  curve_mapping->flag |= CUMA_DO_CLIP;
  curve_mapping->flag |= CUMA_USE_WRAPPING;

  curve_mapping->clipr.xmin = 0.0f;
  curve_mapping->clipr.xmax = 1.0f;
  curve_mapping->clipr.ymin = 0.0f;
  curve_mapping->clipr.ymax = 1.0f;

  curve_mapping->curr.xmin = 0.0f;
  curve_mapping->curr.xmax = 1.0f;
  curve_mapping->curr.ymin = 0.0f;
  curve_mapping->curr.ymax = 1.0f;
}

static bool seq_hue_correct_set_wrapping(Sequence *seq, void * /*user_data*/)
{
  LISTBASE_FOREACH (SequenceModifierData *, smd, &seq->modifiers) {
    if (smd->type == seqModifierType_HueCorrect) {
      HueCorrectModifierData *hcmd = (HueCorrectModifierData *)smd;
      CurveMapping *cumap = (CurveMapping *)&hcmd->curve_mapping;
      hue_correct_set_wrapping(cumap);
    }
  }
  return true;
}

static void versioning_update_timecode(short int *tc)
{
  /* 2 = IMB_TC_FREE_RUN, 4 = IMB_TC_INTERPOLATED_REC_DATE_FREE_RUN. */
  if (ELEM(*tc, 2, 4)) {
    *tc = IMB_TC_RECORD_RUN;
  }
}

static bool seq_proxies_timecode_update(Sequence *seq, void * /*user_data*/)
{
  if (seq->strip == nullptr || seq->strip->proxy == nullptr) {
    return true;
  }
  StripProxy *proxy = seq->strip->proxy;
  versioning_update_timecode(&proxy->tc);
  return true;
}

static bool seq_text_data_update(Sequence *seq, void * /*user_data*/)
{
  if (seq->type != SEQ_TYPE_TEXT || seq->effectdata == nullptr) {
    return true;
  }

  TextVars *data = static_cast<TextVars *>(seq->effectdata);
  if (data->shadow_angle == 0.0f) {
    data->shadow_angle = DEG2RADF(65.0f);
    data->shadow_offset = 0.04f;
    data->shadow_blur = 0.0f;
  }
  if (data->outline_width == 0.0f) {
    data->outline_color[3] = 0.7f;
    data->outline_width = 0.05f;
  }
  return true;
}

static void versioning_node_hue_correct_set_wrappng(bNodeTree *ntree)
{
  if (ntree->type == NTREE_COMPOSIT) {
    LISTBASE_FOREACH_MUTABLE (bNode *, node, &ntree->nodes) {

      if (node->type == CMP_NODE_HUECORRECT) {
        CurveMapping *cumap = (CurveMapping *)node->storage;
        hue_correct_set_wrapping(cumap);
      }
    }
  }
}

static void add_image_editor_asset_shelf(Main &bmain)
{
  LISTBASE_FOREACH (bScreen *, screen, &bmain.screens) {
    LISTBASE_FOREACH (ScrArea *, area, &screen->areabase) {
      LISTBASE_FOREACH (SpaceLink *, sl, &area->spacedata) {
        if (sl->spacetype != SPACE_IMAGE) {
          continue;
        }

        ListBase *regionbase = (sl == area->spacedata.first) ? &area->regionbase : &sl->regionbase;

        if (ARegion *new_shelf_region = do_versions_add_region_if_not_found(
                regionbase, RGN_TYPE_ASSET_SHELF, __func__, RGN_TYPE_TOOL_HEADER))
        {
          new_shelf_region->regiondata = MEM_cnew<RegionAssetShelf>(__func__);
          new_shelf_region->alignment = RGN_ALIGN_BOTTOM;
          new_shelf_region->flag |= RGN_FLAG_HIDDEN;
        }
        if (ARegion *new_shelf_header = do_versions_add_region_if_not_found(
                regionbase, RGN_TYPE_ASSET_SHELF_HEADER, __func__, RGN_TYPE_ASSET_SHELF))
        {
          new_shelf_header->alignment = RGN_ALIGN_BOTTOM | RGN_ALIGN_HIDE_WITH_PREV;
        }
      }
    }
  }
}

static void node_reroute_add_storage(bNodeTree &tree)
{
  for (bNode *node : tree.all_nodes()) {
    if (node->is_reroute()) {
      if (node->storage != nullptr) {
        continue;
      }

      bNodeSocket &input = *static_cast<bNodeSocket *>(node->inputs.first);
      bNodeSocket &output = *static_cast<bNodeSocket *>(node->outputs.first);

      /* Use uniform identifier for sockets. In old Blender versions (<=2021, up to af0b7925), the
       * identifiers were sometimes all lower case. Fixing those wrong socket identifiers is
       * important because otherwise they loose links now that the reroute node also uses node
       * declarations. */
      STRNCPY(input.identifier, "Input");
      STRNCPY(output.identifier, "Output");

      NodeReroute *data = MEM_cnew<NodeReroute>(__func__);
      STRNCPY(data->type_idname, input.idname);
      node->storage = data;
    }
  }
}

/**
 * It was possible that curve attributes were initialized to 0 even if that is not allowed for some
 * attributes.
 */
static void fix_built_in_curve_attribute_defaults(Main *bmain)
{
  LISTBASE_FOREACH (Curves *, curves, &bmain->hair_curves) {
    const int curves_num = curves->geometry.curve_num;
    if (int *resolutions = static_cast<int *>(CustomData_get_layer_named_for_write(
            &curves->geometry.curve_data, CD_PROP_INT32, "resolution", curves_num)))
    {
      for (int &resolution : blender::MutableSpan{resolutions, curves_num}) {
        resolution = std::max(resolution, 1);
      }
    }
    if (int8_t *nurb_orders = static_cast<int8_t *>(CustomData_get_layer_named_for_write(
            &curves->geometry.curve_data, CD_PROP_INT8, "nurbs_order", curves_num)))
    {
      for (int8_t &nurbs_order : blender::MutableSpan{nurb_orders, curves_num}) {
        nurbs_order = std::max<int8_t>(nurbs_order, 1);
      }
    }
  }
}

static void add_bevel_modifier_attribute_name_defaults(Main &bmain)
{
  LISTBASE_FOREACH (Object *, ob, &bmain.objects) {
    if (ob->type != OB_MESH) {
      continue;
    }
    LISTBASE_FOREACH (ModifierData *, md, &ob->modifiers) {
      if (md->type == eModifierType_Bevel) {
        BevelModifierData *bmd = reinterpret_cast<BevelModifierData *>(md);
        if (bmd->vertex_weight_name[0] == '\0') {
          STRNCPY(bmd->vertex_weight_name, "bevel_weight_vert");
        }
        if (bmd->edge_weight_name[0] == '\0') {
          STRNCPY(bmd->edge_weight_name, "bevel_weight_edge");
        }
      }
    }
  }
}

static void hide_simulation_node_skip_socket_value(Main &bmain)
{
  LISTBASE_FOREACH (bNodeTree *, tree, &bmain.nodetrees) {
    LISTBASE_FOREACH (bNode *, node, &tree->nodes) {
      if (node->type != GEO_NODE_SIMULATION_OUTPUT) {
        continue;
      }
      bNodeSocket *skip_input = static_cast<bNodeSocket *>(node->inputs.first);
      if (!skip_input || !STREQ(skip_input->identifier, "Skip")) {
        continue;
      }
      auto *default_value = static_cast<bNodeSocketValueBoolean *>(skip_input->default_value);
      if (!default_value->value) {
        continue;
      }
      bool is_linked = false;
      LISTBASE_FOREACH (bNodeLink *, link, &tree->links) {
        if (link->tosock == skip_input) {
          is_linked = true;
        }
      }
      if (is_linked) {
        continue;
      }

      bNode &input_node = version_node_add_empty(*tree, "FunctionNodeInputBool");
      input_node.parent = node->parent;
      input_node.locx = node->locx - 25;
      input_node.locy = node->locy;

      NodeInputBool *input_node_storage = MEM_cnew<NodeInputBool>(__func__);
      input_node.storage = input_node_storage;
      input_node_storage->boolean = true;

      bNodeSocket &input_node_socket = version_node_add_socket(
          *tree, input_node, SOCK_OUT, "NodeSocketBool", "Boolean");

      version_node_add_link(*tree, input_node, input_node_socket, *node, *skip_input);

      /* Change the old socket value so that the versioning code is not run again. */
      default_value->value = false;
    }
  }
}

static bool versioning_convert_seq_text_anchor(Sequence *seq, void * /*user_data*/)
{
  if (seq->type != SEQ_TYPE_TEXT || seq->effectdata == nullptr) {
    return true;
  }

  TextVars *data = static_cast<TextVars *>(seq->effectdata);
  data->anchor_x = data->align;
  data->anchor_y = data->align_y;
  data->align = SEQ_TEXT_ALIGN_X_LEFT;

  return true;
}

static void add_subsurf_node_limit_surface_option(Main &bmain)
{
  LISTBASE_FOREACH (bNodeTree *, ntree, &bmain.nodetrees) {
    if (ntree->type == NTREE_GEOMETRY) {
      LISTBASE_FOREACH (bNode *, node, &ntree->nodes) {
        if (node->type == GEO_NODE_SUBDIVISION_SURFACE) {
          bNodeSocket *socket = version_node_add_socket_if_not_exist(
              ntree, node, SOCK_IN, SOCK_BOOLEAN, PROP_NONE, "Limit Surface", "Limit Surface");
          static_cast<bNodeSocketValueBoolean *>(socket->default_value)->value = false;
        }
      }
    }
  }
}

void blo_do_versions_400(FileData *fd, Library * /*lib*/, Main *bmain)
{
  if (!MAIN_VERSION_FILE_ATLEAST(bmain, 400, 1)) {
    LISTBASE_FOREACH (Mesh *, mesh, &bmain->meshes) {
      version_mesh_legacy_to_struct_of_array_format(*mesh);
    }
    version_movieclips_legacy_camera_object(bmain);
  }

  if (!MAIN_VERSION_FILE_ATLEAST(bmain, 400, 2)) {
    LISTBASE_FOREACH (Mesh *, mesh, &bmain->meshes) {
      BKE_mesh_legacy_bevel_weight_to_generic(mesh);
    }
  }

  /* 400 4 did not require any do_version here. */

  if (!MAIN_VERSION_FILE_ATLEAST(bmain, 400, 5)) {
    LISTBASE_FOREACH (Scene *, scene, &bmain->scenes) {
      ToolSettings *ts = scene->toolsettings;
      if (ts->snap_mode_tools != SCE_SNAP_TO_NONE) {
        ts->snap_mode_tools = SCE_SNAP_TO_GEOM;
      }

#define SCE_SNAP_PROJECT (1 << 3)
      if (ts->snap_flag & SCE_SNAP_PROJECT) {
        ts->snap_mode &= ~(1 << 2); /* SCE_SNAP_TO_FACE */
        ts->snap_mode |= (1 << 8);  /* SCE_SNAP_INDIVIDUAL_PROJECT */
      }
#undef SCE_SNAP_PROJECT
    }
  }

  if (!MAIN_VERSION_FILE_ATLEAST(bmain, 400, 6)) {
    FOREACH_NODETREE_BEGIN (bmain, ntree, id) {
      versioning_replace_legacy_glossy_node(ntree);
      versioning_remove_microfacet_sharp_distribution(ntree);
    }
    FOREACH_NODETREE_END;
  }

  if (!MAIN_VERSION_FILE_ATLEAST(bmain, 400, 7)) {
    version_mesh_crease_generic(*bmain);
  }

  if (!MAIN_VERSION_FILE_ATLEAST(bmain, 400, 8)) {
    LISTBASE_FOREACH (bAction *, act, &bmain->actions) {
      act->frame_start = max_ff(act->frame_start, MINAFRAMEF);
      act->frame_end = min_ff(act->frame_end, MAXFRAMEF);
    }
  }

  if (!MAIN_VERSION_FILE_ATLEAST(bmain, 400, 9)) {
    LISTBASE_FOREACH (Light *, light, &bmain->lights) {
      if (light->type == LA_SPOT && light->nodetree) {
        version_replace_texcoord_normal_socket(light->nodetree);
      }
    }
  }

  /* Fix brush->tip_scale_x which should never be zero. */
  LISTBASE_FOREACH (Brush *, brush, &bmain->brushes) {
    if (brush->tip_scale_x == 0.0f) {
      brush->tip_scale_x = 1.0f;
    }
  }

  if (!MAIN_VERSION_FILE_ATLEAST(bmain, 400, 10)) {
    LISTBASE_FOREACH (bScreen *, screen, &bmain->screens) {
      LISTBASE_FOREACH (ScrArea *, area, &screen->areabase) {
        LISTBASE_FOREACH (SpaceLink *, space, &area->spacedata) {
          if (space->spacetype == SPACE_NODE) {
            SpaceNode *snode = reinterpret_cast<SpaceNode *>(space);
            snode->overlay.flag |= SN_OVERLAY_SHOW_PREVIEWS;
          }
        }
      }
    }
  }

  if (!MAIN_VERSION_FILE_ATLEAST(bmain, 400, 11)) {
    version_vertex_weight_edit_preserve_threshold_exclusivity(bmain);
  }

  if (!MAIN_VERSION_FILE_ATLEAST(bmain, 400, 12)) {
    if (!DNA_struct_member_exists(fd->filesdna, "LightProbe", "int", "grid_bake_samples")) {
      LISTBASE_FOREACH (LightProbe *, lightprobe, &bmain->lightprobes) {
        lightprobe->grid_bake_samples = 2048;
        lightprobe->grid_normal_bias = 0.3f;
        lightprobe->grid_view_bias = 0.0f;
        lightprobe->grid_facing_bias = 0.5f;
        lightprobe->grid_dilation_threshold = 0.5f;
        lightprobe->grid_dilation_radius = 1.0f;
      }
    }

    /* Set default bake resolution. */
    if (!DNA_struct_member_exists(fd->filesdna, "World", "int", "probe_resolution")) {
      LISTBASE_FOREACH (World *, world, &bmain->worlds) {
        world->probe_resolution = LIGHT_PROBE_RESOLUTION_1024;
      }
    }

    if (!DNA_struct_member_exists(fd->filesdna, "LightProbe", "float", "grid_surface_bias")) {
      LISTBASE_FOREACH (LightProbe *, lightprobe, &bmain->lightprobes) {
        lightprobe->grid_surface_bias = 0.05f;
        lightprobe->grid_escape_bias = 0.1f;
      }
    }

    /* Clear removed "Z Buffer" flag. */
    {
      const int R_IMF_FLAG_ZBUF_LEGACY = 1 << 0;
      LISTBASE_FOREACH (Scene *, scene, &bmain->scenes) {
        scene->r.im_format.flag &= ~R_IMF_FLAG_ZBUF_LEGACY;
      }
    }

    /* Reset the layer opacity for all layers to 1. */
    LISTBASE_FOREACH (GreasePencil *, grease_pencil, &bmain->grease_pencils) {
      for (blender::bke::greasepencil::Layer *layer : grease_pencil->layers_for_write()) {
        layer->opacity = 1.0f;
      }
    }

    FOREACH_NODETREE_BEGIN (bmain, ntree, id) {
      if (ntree->type == NTREE_SHADER) {
        /* Remove Transmission Roughness from Principled BSDF. */
        version_principled_transmission_roughness(ntree);
        /* Convert legacy Velvet BSDF nodes into the new Sheen BSDF node. */
        version_replace_velvet_sheen_node(ntree);
        /* Convert sheen inputs on the Principled BSDF. */
        version_principled_bsdf_sheen(ntree);
      }
    }
    FOREACH_NODETREE_END;

    LISTBASE_FOREACH (bScreen *, screen, &bmain->screens) {
      LISTBASE_FOREACH (ScrArea *, area, &screen->areabase) {
        LISTBASE_FOREACH (SpaceLink *, sl, &area->spacedata) {
          ListBase *regionbase = (sl == area->spacedata.first) ? &area->regionbase :
                                                                 &sl->regionbase;

          /* Layout based regions used to also disallow resizing, now these are separate flags.
           * Make sure they are set together for old regions. */
          LISTBASE_FOREACH (ARegion *, region, regionbase) {
            if (region->flag & RGN_FLAG_DYNAMIC_SIZE) {
              region->flag |= RGN_FLAG_NO_USER_RESIZE;
            }
          }
        }
      }
    }
  }

  if (!MAIN_VERSION_FILE_ATLEAST(bmain, 400, 13)) {
    /* For the scenes configured to use the "None" display disable the color management
     * again. This will handle situation when the "None" display is removed and is replaced with
     * a "Raw" view instead.
     *
     * Note that this versioning will do nothing if the "None" display exists in the OCIO
     * configuration. */
    LISTBASE_FOREACH (Scene *, scene, &bmain->scenes) {
      const ColorManagedDisplaySettings &display_settings = scene->display_settings;
      if (STREQ(display_settings.display_device, "None")) {
        BKE_scene_disable_color_management(scene);
      }
    }
  }

  if (!MAIN_VERSION_FILE_ATLEAST(bmain, 400, 14)) {
    if (!DNA_struct_member_exists(fd->filesdna, "SceneEEVEE", "int", "ray_tracing_method")) {
      LISTBASE_FOREACH (Scene *, scene, &bmain->scenes) {
        scene->eevee.ray_tracing_method = RAYTRACE_EEVEE_METHOD_SCREEN;
      }
    }

    if (!DNA_struct_exists(fd->filesdna, "RegionAssetShelf")) {
      LISTBASE_FOREACH (bScreen *, screen, &bmain->screens) {
        LISTBASE_FOREACH (ScrArea *, area, &screen->areabase) {
          LISTBASE_FOREACH (SpaceLink *, sl, &area->spacedata) {
            if (sl->spacetype != SPACE_VIEW3D) {
              continue;
            }

            ListBase *regionbase = (sl == area->spacedata.first) ? &area->regionbase :
                                                                   &sl->regionbase;

            if (ARegion *new_shelf_region = do_versions_add_region_if_not_found(
                    regionbase,
                    RGN_TYPE_ASSET_SHELF,
                    "asset shelf for view3d (versioning)",
                    RGN_TYPE_TOOL_HEADER))
            {
              new_shelf_region->alignment = RGN_ALIGN_BOTTOM;
            }
            if (ARegion *new_shelf_header = do_versions_add_region_if_not_found(
                    regionbase,
                    RGN_TYPE_ASSET_SHELF_HEADER,
                    "asset shelf header for view3d (versioning)",
                    RGN_TYPE_ASSET_SHELF))
            {
              new_shelf_header->alignment = RGN_ALIGN_BOTTOM | RGN_SPLIT_PREV;
            }
          }
        }
      }
    }
  }

  if (!MAIN_VERSION_FILE_ATLEAST(bmain, 400, 16)) {
    /* Set Normalize property of Noise Texture node to true. */
    FOREACH_NODETREE_BEGIN (bmain, ntree, id) {
      if (ntree->type != NTREE_CUSTOM) {
        LISTBASE_FOREACH (bNode *, node, &ntree->nodes) {
          if (node->type == SH_NODE_TEX_NOISE) {
            ((NodeTexNoise *)node->storage)->normalize = true;
          }
        }
      }
    }
    FOREACH_NODETREE_END;
  }

  if (!MAIN_VERSION_FILE_ATLEAST(bmain, 400, 17)) {
    if (!DNA_struct_exists(fd->filesdna, "NodeShaderHairPrincipled")) {
      FOREACH_NODETREE_BEGIN (bmain, ntree, id) {
        if (ntree->type == NTREE_SHADER) {
          version_replace_principled_hair_model(ntree);
        }
      }
      FOREACH_NODETREE_END;
    }

    /* Panorama properties shared with Eevee. */
    if (!DNA_struct_member_exists(fd->filesdna, "Camera", "float", "fisheye_fov")) {
      Camera default_cam = *DNA_struct_default_get(Camera);
      LISTBASE_FOREACH (Camera *, camera, &bmain->cameras) {
        IDProperty *ccam = version_cycles_properties_from_ID(&camera->id);
        if (ccam) {
          camera->panorama_type = version_cycles_property_int(
              ccam, "panorama_type", default_cam.panorama_type);
          camera->fisheye_fov = version_cycles_property_float(
              ccam, "fisheye_fov", default_cam.fisheye_fov);
          camera->fisheye_lens = version_cycles_property_float(
              ccam, "fisheye_lens", default_cam.fisheye_lens);
          camera->latitude_min = version_cycles_property_float(
              ccam, "latitude_min", default_cam.latitude_min);
          camera->latitude_max = version_cycles_property_float(
              ccam, "latitude_max", default_cam.latitude_max);
          camera->longitude_min = version_cycles_property_float(
              ccam, "longitude_min", default_cam.longitude_min);
          camera->longitude_max = version_cycles_property_float(
              ccam, "longitude_max", default_cam.longitude_max);
          /* Fit to match default projective camera with focal_length 50 and sensor_width 36. */
          camera->fisheye_polynomial_k0 = version_cycles_property_float(
              ccam, "fisheye_polynomial_k0", default_cam.fisheye_polynomial_k0);
          camera->fisheye_polynomial_k1 = version_cycles_property_float(
              ccam, "fisheye_polynomial_k1", default_cam.fisheye_polynomial_k1);
          camera->fisheye_polynomial_k2 = version_cycles_property_float(
              ccam, "fisheye_polynomial_k2", default_cam.fisheye_polynomial_k2);
          camera->fisheye_polynomial_k3 = version_cycles_property_float(
              ccam, "fisheye_polynomial_k3", default_cam.fisheye_polynomial_k3);
          camera->fisheye_polynomial_k4 = version_cycles_property_float(
              ccam, "fisheye_polynomial_k4", default_cam.fisheye_polynomial_k4);
        }
        else {
          camera->panorama_type = default_cam.panorama_type;
          camera->fisheye_fov = default_cam.fisheye_fov;
          camera->fisheye_lens = default_cam.fisheye_lens;
          camera->latitude_min = default_cam.latitude_min;
          camera->latitude_max = default_cam.latitude_max;
          camera->longitude_min = default_cam.longitude_min;
          camera->longitude_max = default_cam.longitude_max;
          /* Fit to match default projective camera with focal_length 50 and sensor_width 36. */
          camera->fisheye_polynomial_k0 = default_cam.fisheye_polynomial_k0;
          camera->fisheye_polynomial_k1 = default_cam.fisheye_polynomial_k1;
          camera->fisheye_polynomial_k2 = default_cam.fisheye_polynomial_k2;
          camera->fisheye_polynomial_k3 = default_cam.fisheye_polynomial_k3;
          camera->fisheye_polynomial_k4 = default_cam.fisheye_polynomial_k4;
        }
      }
    }

    if (!DNA_struct_member_exists(fd->filesdna, "LightProbe", "float", "grid_flag")) {
      LISTBASE_FOREACH (LightProbe *, lightprobe, &bmain->lightprobes) {
        /* Keep old behavior of baking the whole lighting. */
        lightprobe->grid_flag = LIGHTPROBE_GRID_CAPTURE_WORLD | LIGHTPROBE_GRID_CAPTURE_INDIRECT |
                                LIGHTPROBE_GRID_CAPTURE_EMISSION;
      }
    }

    if (!DNA_struct_member_exists(fd->filesdna, "SceneEEVEE", "int", "gi_irradiance_pool_size")) {
      LISTBASE_FOREACH (Scene *, scene, &bmain->scenes) {
        scene->eevee.gi_irradiance_pool_size = 16;
      }
    }

    LISTBASE_FOREACH (Scene *, scene, &bmain->scenes) {
      scene->toolsettings->snap_flag_anim |= SCE_SNAP;
      scene->toolsettings->snap_anim_mode |= (1 << 10); /* SCE_SNAP_TO_FRAME */
    }
  }

  if (!MAIN_VERSION_FILE_ATLEAST(bmain, 400, 20)) {
    /* Convert old socket lists into new interface items. */
    FOREACH_NODETREE_BEGIN (bmain, ntree, id) {
      versioning_convert_node_tree_socket_lists_to_interface(ntree);
      /* Clear legacy sockets after conversion.
       * Internal data pointers have been moved or freed already. */
      BLI_freelistN(&ntree->inputs_legacy);
      BLI_freelistN(&ntree->outputs_legacy);
    }
    FOREACH_NODETREE_END;
  }
  else {
    /* Legacy node tree sockets are created for forward compatibility,
     * but have to be freed after loading and versioning. */
    FOREACH_NODETREE_BEGIN (bmain, ntree, id) {
      LISTBASE_FOREACH_MUTABLE (bNodeSocket *, legacy_socket, &ntree->inputs_legacy) {
        MEM_SAFE_FREE(legacy_socket->default_attribute_name);
        MEM_SAFE_FREE(legacy_socket->default_value);
        if (legacy_socket->prop) {
          IDP_FreeProperty(legacy_socket->prop);
        }
        MEM_delete(legacy_socket->runtime);
        MEM_freeN(legacy_socket);
      }
      LISTBASE_FOREACH_MUTABLE (bNodeSocket *, legacy_socket, &ntree->outputs_legacy) {
        MEM_SAFE_FREE(legacy_socket->default_attribute_name);
        MEM_SAFE_FREE(legacy_socket->default_value);
        if (legacy_socket->prop) {
          IDP_FreeProperty(legacy_socket->prop);
        }
        MEM_delete(legacy_socket->runtime);
        MEM_freeN(legacy_socket);
      }
      BLI_listbase_clear(&ntree->inputs_legacy);
      BLI_listbase_clear(&ntree->outputs_legacy);
    }
    FOREACH_NODETREE_END;
  }

  if (!MAIN_VERSION_FILE_ATLEAST(bmain, 400, 22)) {
    /* Initialize root panel flags in files created before these flags were added. */
    FOREACH_NODETREE_BEGIN (bmain, ntree, id) {
      ntree->tree_interface.root_panel.flag |= NODE_INTERFACE_PANEL_ALLOW_CHILD_PANELS;
    }
    FOREACH_NODETREE_END;
  }

  if (!MAIN_VERSION_FILE_ATLEAST(bmain, 400, 23)) {
    LISTBASE_FOREACH (bNodeTree *, ntree, &bmain->nodetrees) {
      if (ntree->type == NTREE_GEOMETRY) {
        LISTBASE_FOREACH (bNode *, node, &ntree->nodes) {
          if (node->type == GEO_NODE_SET_SHADE_SMOOTH) {
            node->custom1 = int8_t(blender::bke::AttrDomain::Face);
          }
        }
      }
    }
  }

  if (!MAIN_VERSION_FILE_ATLEAST(bmain, 400, 24)) {
    FOREACH_NODETREE_BEGIN (bmain, ntree, id) {
      if (ntree->type == NTREE_SHADER) {
        /* Convert coat inputs on the Principled BSDF. */
        version_principled_bsdf_coat(ntree);
        /* Convert subsurface inputs on the Principled BSDF. */
        version_principled_bsdf_subsurface(ntree);
        /* Convert emission on the Principled BSDF. */
        version_principled_bsdf_emission(ntree);
      }
    }
    FOREACH_NODETREE_END;

    {
      LISTBASE_FOREACH (bScreen *, screen, &bmain->screens) {
        LISTBASE_FOREACH (ScrArea *, area, &screen->areabase) {
          LISTBASE_FOREACH (SpaceLink *, sl, &area->spacedata) {
            const ListBase *regionbase = (sl == area->spacedata.first) ? &area->regionbase :
                                                                         &sl->regionbase;
            LISTBASE_FOREACH (ARegion *, region, regionbase) {
              if (region->regiontype != RGN_TYPE_ASSET_SHELF) {
                continue;
              }

              RegionAssetShelf *shelf_data = static_cast<RegionAssetShelf *>(region->regiondata);
              if (shelf_data && shelf_data->active_shelf &&
                  (shelf_data->active_shelf->preferred_row_count == 0))
              {
                shelf_data->active_shelf->preferred_row_count = 1;
              }
            }
          }
        }
      }
    }

    /* Convert sockets with both input and output flag into two separate sockets. */
    FOREACH_NODETREE_BEGIN (bmain, ntree, id) {
      blender::Vector<bNodeTreeInterfaceSocket *> sockets_to_split;
      ntree->tree_interface.foreach_item([&](bNodeTreeInterfaceItem &item) {
        if (item.item_type == NODE_INTERFACE_SOCKET) {
          bNodeTreeInterfaceSocket &socket = reinterpret_cast<bNodeTreeInterfaceSocket &>(item);
          if ((socket.flag & NODE_INTERFACE_SOCKET_INPUT) &&
              (socket.flag & NODE_INTERFACE_SOCKET_OUTPUT))
          {
            sockets_to_split.append(&socket);
          }
        }
        return true;
      });

      for (bNodeTreeInterfaceSocket *socket : sockets_to_split) {
        const int position = ntree->tree_interface.find_item_position(socket->item);
        bNodeTreeInterfacePanel *parent = ntree->tree_interface.find_item_parent(socket->item);
        version_node_group_split_socket(ntree->tree_interface, *socket, parent, position + 1);
      }
    }
    FOREACH_NODETREE_END;
  }

  if (!MAIN_VERSION_FILE_ATLEAST(bmain, 400, 25)) {
    FOREACH_NODETREE_BEGIN (bmain, ntree, id) {
      if (ntree->type == NTREE_SHADER) {
        /* Convert specular tint on the Principled BSDF. */
        version_principled_bsdf_specular_tint(ntree);
        /* Rename some sockets. */
        version_principled_bsdf_rename_sockets(ntree);
      }
    }
    FOREACH_NODETREE_END;
  }

  if (!MAIN_VERSION_FILE_ATLEAST(bmain, 400, 26)) {
    enable_geometry_nodes_is_modifier(*bmain);

    LISTBASE_FOREACH (Scene *, scene, &bmain->scenes) {
      scene->simulation_frame_start = scene->r.sfra;
      scene->simulation_frame_end = scene->r.efra;
    }
  }

  if (!MAIN_VERSION_FILE_ATLEAST(bmain, 400, 27)) {
    LISTBASE_FOREACH (bScreen *, screen, &bmain->screens) {
      LISTBASE_FOREACH (ScrArea *, area, &screen->areabase) {
        LISTBASE_FOREACH (SpaceLink *, sl, &area->spacedata) {
          if (sl->spacetype == SPACE_SEQ) {
            SpaceSeq *sseq = (SpaceSeq *)sl;
            sseq->timeline_overlay.flag |= SEQ_TIMELINE_SHOW_STRIP_RETIMING;
          }
        }
      }
    }

    if (!DNA_struct_member_exists(fd->filesdna, "SceneEEVEE", "int", "shadow_step_count")) {
      SceneEEVEE default_scene_eevee = *DNA_struct_default_get(SceneEEVEE);
      LISTBASE_FOREACH (Scene *, scene, &bmain->scenes) {
        scene->eevee.shadow_ray_count = default_scene_eevee.shadow_ray_count;
        scene->eevee.shadow_step_count = default_scene_eevee.shadow_step_count;
      }
    }
  }

  if (!MAIN_VERSION_FILE_ATLEAST(bmain, 400, 28)) {
    LISTBASE_FOREACH (bScreen *, screen, &bmain->screens) {
      LISTBASE_FOREACH (ScrArea *, area, &screen->areabase) {
        LISTBASE_FOREACH (SpaceLink *, sl, &area->spacedata) {
          const ListBase *regionbase = (sl == area->spacedata.first) ? &area->regionbase :
                                                                       &sl->regionbase;
          LISTBASE_FOREACH (ARegion *, region, regionbase) {
            if (region->regiontype != RGN_TYPE_ASSET_SHELF) {
              continue;
            }

            RegionAssetShelf *shelf_data = static_cast<RegionAssetShelf *>(region->regiondata);
            if (shelf_data && shelf_data->active_shelf) {
              AssetShelfSettings &settings = shelf_data->active_shelf->settings;
              settings.asset_library_reference.custom_library_index = -1;
              settings.asset_library_reference.type = ASSET_LIBRARY_ALL;
            }

            region->flag |= RGN_FLAG_HIDDEN;
          }
        }
      }
    }
  }

  if (!MAIN_VERSION_FILE_ATLEAST(bmain, 400, 29)) {
    /* Unhide all Reroute nodes. */
    FOREACH_NODETREE_BEGIN (bmain, ntree, id) {
      LISTBASE_FOREACH (bNode *, node, &ntree->nodes) {
        if (node->is_reroute()) {
          static_cast<bNodeSocket *>(node->inputs.first)->flag &= ~SOCK_HIDDEN;
          static_cast<bNodeSocket *>(node->outputs.first)->flag &= ~SOCK_HIDDEN;
        }
      }
    }
    FOREACH_NODETREE_END;
  }

  if (!MAIN_VERSION_FILE_ATLEAST(bmain, 400, 30)) {
    LISTBASE_FOREACH (Scene *, scene, &bmain->scenes) {
      ToolSettings *ts = scene->toolsettings;
      enum { IS_DEFAULT = 0, IS_UV, IS_NODE, IS_ANIM };
      auto versioning_snap_to = [](short snap_to_old, int type) {
        eSnapMode snap_to_new = SCE_SNAP_TO_NONE;
        if (snap_to_old & (1 << 0)) {
          snap_to_new |= type == IS_NODE ? SCE_SNAP_TO_NONE :
                         type == IS_ANIM ? SCE_SNAP_TO_FRAME :
                                           SCE_SNAP_TO_VERTEX;
        }
        if (snap_to_old & (1 << 1)) {
          snap_to_new |= type == IS_NODE ? SCE_SNAP_TO_NONE :
                         type == IS_ANIM ? SCE_SNAP_TO_SECOND :
                                           SCE_SNAP_TO_EDGE;
        }
        if (ELEM(type, IS_DEFAULT, IS_ANIM) && snap_to_old & (1 << 2)) {
          snap_to_new |= type == IS_DEFAULT ? SCE_SNAP_TO_FACE : SCE_SNAP_TO_MARKERS;
        }
        if (type == IS_DEFAULT && snap_to_old & (1 << 3)) {
          snap_to_new |= SCE_SNAP_TO_VOLUME;
        }
        if (type == IS_DEFAULT && snap_to_old & (1 << 4)) {
          snap_to_new |= SCE_SNAP_TO_EDGE_MIDPOINT;
        }
        if (type == IS_DEFAULT && snap_to_old & (1 << 5)) {
          snap_to_new |= SCE_SNAP_TO_EDGE_PERPENDICULAR;
        }
        if (ELEM(type, IS_DEFAULT, IS_UV, IS_NODE) && snap_to_old & (1 << 6)) {
          snap_to_new |= SCE_SNAP_TO_INCREMENT;
        }
        if (ELEM(type, IS_DEFAULT, IS_UV, IS_NODE) && snap_to_old & (1 << 7)) {
          snap_to_new |= SCE_SNAP_TO_GRID;
        }
        if (type == IS_DEFAULT && snap_to_old & (1 << 8)) {
          snap_to_new |= SCE_SNAP_INDIVIDUAL_NEAREST;
        }
        if (type == IS_DEFAULT && snap_to_old & (1 << 9)) {
          snap_to_new |= SCE_SNAP_INDIVIDUAL_PROJECT;
        }
        if (snap_to_old & (1 << 10)) {
          snap_to_new |= SCE_SNAP_TO_FRAME;
        }
        if (snap_to_old & (1 << 11)) {
          snap_to_new |= SCE_SNAP_TO_SECOND;
        }
        if (snap_to_old & (1 << 12)) {
          snap_to_new |= SCE_SNAP_TO_MARKERS;
        }

        if (!snap_to_new) {
          snap_to_new = eSnapMode(1 << 0);
        }

        return snap_to_new;
      };

      ts->snap_mode = versioning_snap_to(ts->snap_mode, IS_DEFAULT);
      ts->snap_uv_mode = versioning_snap_to(ts->snap_uv_mode, IS_UV);
      ts->snap_node_mode = versioning_snap_to(ts->snap_node_mode, IS_NODE);
      ts->snap_anim_mode = versioning_snap_to(ts->snap_anim_mode, IS_ANIM);
    }
  }

  if (!MAIN_VERSION_FILE_ATLEAST(bmain, 400, 31)) {
    LISTBASE_FOREACH (Curve *, curve, &bmain->curves) {
      const int curvetype = BKE_curve_type_get(curve);
      if (curvetype == OB_FONT) {
        CharInfo *info = curve->strinfo;
        if (info != nullptr) {
          for (int i = curve->len_char32 - 1; i >= 0; i--, info++) {
            if (info->mat_nr > 0) {
              /** CharInfo mat_nr used to start at 1, unlike mesh & nurbs, now zero-based. */
              info->mat_nr--;
            }
          }
        }
      }
    }
  }

  if (!MAIN_VERSION_FILE_ATLEAST(bmain, 400, 33)) {
    /* Fix node group socket order by sorting outputs and inputs. */
    LISTBASE_FOREACH (bNodeTree *, ntree, &bmain->nodetrees) {
      versioning_node_group_sort_sockets_recursive(ntree->tree_interface.root_panel);
    }
  }

  if (!MAIN_VERSION_FILE_ATLEAST(bmain, 401, 1)) {
    LISTBASE_FOREACH (GreasePencil *, grease_pencil, &bmain->grease_pencils) {
      versioning_grease_pencil_stroke_radii_scaling(grease_pencil);
    }
  }

  if (!MAIN_VERSION_FILE_ATLEAST(bmain, 401, 4)) {
    FOREACH_NODETREE_BEGIN (bmain, ntree, id) {
      if (ntree->type != NTREE_CUSTOM) {
        /* versioning_update_noise_texture_node must be done before
         * versioning_replace_musgrave_texture_node. */
        versioning_update_noise_texture_node(ntree);

        /* Convert Musgrave Texture nodes to Noise Texture nodes. */
        versioning_replace_musgrave_texture_node(ntree);
      }
    }
    FOREACH_NODETREE_END;
  }

  if (!MAIN_VERSION_FILE_ATLEAST(bmain, 401, 5)) {
    /* Unify Material::blend_shadow and Cycles.use_transparent_shadows into the
     * Material::blend_flag. */
    bool is_eevee = all_scenes_use(bmain,
                                   {RE_engine_id_BLENDER_EEVEE, RE_engine_id_BLENDER_EEVEE_NEXT});
    LISTBASE_FOREACH (Material *, material, &bmain->materials) {
      bool transparent_shadows = true;
      if (is_eevee) {
        transparent_shadows = material->blend_shadow != MA_BS_SOLID;
      }
      else if (IDProperty *cmat = version_cycles_properties_from_ID(&material->id)) {
        transparent_shadows = version_cycles_property_boolean(
            cmat, "use_transparent_shadow", true);
      }
      SET_FLAG_FROM_TEST(material->blend_flag, transparent_shadows, MA_BL_TRANSPARENT_SHADOW);
    }
  }

  if (!MAIN_VERSION_FILE_ATLEAST(bmain, 401, 5)) {
    /** NOTE: This versioning code didn't update the subversion number. */
    FOREACH_NODETREE_BEGIN (bmain, ntree, id) {
      if (ntree->type == NTREE_COMPOSIT) {
        versioning_replace_splitviewer(ntree);
      }
    }
    FOREACH_NODETREE_END;
  }

  /* 401 6 did not require any do_version here. */

  if (!MAIN_VERSION_FILE_ATLEAST(bmain, 401, 7)) {
    if (!DNA_struct_member_exists(fd->filesdna, "SceneEEVEE", "int", "volumetric_ray_depth")) {
      SceneEEVEE default_eevee = *DNA_struct_default_get(SceneEEVEE);
      LISTBASE_FOREACH (Scene *, scene, &bmain->scenes) {
        scene->eevee.volumetric_ray_depth = default_eevee.volumetric_ray_depth;
      }
    }

    if (!DNA_struct_member_exists(fd->filesdna, "Material", "char", "surface_render_method")) {
      LISTBASE_FOREACH (Material *, mat, &bmain->materials) {
        mat->surface_render_method = (mat->blend_method == MA_BM_BLEND) ?
                                         MA_SURFACE_METHOD_FORWARD :
                                         MA_SURFACE_METHOD_DEFERRED;
      }
    }

    LISTBASE_FOREACH (bScreen *, screen, &bmain->screens) {
      LISTBASE_FOREACH (ScrArea *, area, &screen->areabase) {
        LISTBASE_FOREACH (SpaceLink *, sl, &area->spacedata) {
          const ListBase *regionbase = (sl == area->spacedata.first) ? &area->regionbase :
                                                                       &sl->regionbase;
          LISTBASE_FOREACH (ARegion *, region, regionbase) {
            if (region->regiontype != RGN_TYPE_ASSET_SHELF_HEADER) {
              continue;
            }
            region->alignment &= ~RGN_SPLIT_PREV;
            region->alignment |= RGN_ALIGN_HIDE_WITH_PREV;
          }
        }
      }
    }

    if (!DNA_struct_member_exists(fd->filesdna, "SceneEEVEE", "float", "gtao_thickness")) {
      SceneEEVEE default_eevee = *DNA_struct_default_get(SceneEEVEE);
      LISTBASE_FOREACH (Scene *, scene, &bmain->scenes) {
        scene->eevee.gtao_thickness = default_eevee.gtao_thickness;
        scene->eevee.gtao_focus = default_eevee.gtao_focus;
      }
    }

    if (!DNA_struct_member_exists(fd->filesdna, "LightProbe", "float", "data_display_size")) {
      LightProbe default_probe = *DNA_struct_default_get(LightProbe);
      LISTBASE_FOREACH (LightProbe *, probe, &bmain->lightprobes) {
        probe->data_display_size = default_probe.data_display_size;
      }
    }

    LISTBASE_FOREACH (Mesh *, mesh, &bmain->meshes) {
      mesh->flag &= ~ME_NO_OVERLAPPING_TOPOLOGY;
    }
  }

  if (!MAIN_VERSION_FILE_ATLEAST(bmain, 401, 8)) {
    LISTBASE_FOREACH (bNodeTree *, ntree, &bmain->nodetrees) {
      if (ntree->type != NTREE_GEOMETRY) {
        continue;
      }
      versioning_nodes_dynamic_sockets(*ntree);
    }
  }

  if (!MAIN_VERSION_FILE_ATLEAST(bmain, 401, 9)) {
    if (!DNA_struct_member_exists(fd->filesdna, "Material", "char", "displacement_method")) {
      /* Replace Cycles.displacement_method by Material::displacement_method. */
      LISTBASE_FOREACH (Material *, material, &bmain->materials) {
        int displacement_method = MA_DISPLACEMENT_BUMP;
        if (IDProperty *cmat = version_cycles_properties_from_ID(&material->id)) {
          displacement_method = version_cycles_property_int(
              cmat, "displacement_method", MA_DISPLACEMENT_BUMP);
        }
        material->displacement_method = displacement_method;
      }
    }

    /* Prevent custom bone colors from having alpha zero.
     * Part of the fix for issue #115434. */
    LISTBASE_FOREACH (bArmature *, arm, &bmain->armatures) {
      blender::animrig::ANIM_armature_foreach_bone(&arm->bonebase, [](Bone *bone) {
        bone->color.custom.solid[3] = 255;
        bone->color.custom.select[3] = 255;
        bone->color.custom.active[3] = 255;
      });
      if (arm->edbo) {
        LISTBASE_FOREACH (EditBone *, ebone, arm->edbo) {
          ebone->color.custom.solid[3] = 255;
          ebone->color.custom.select[3] = 255;
          ebone->color.custom.active[3] = 255;
        }
      }
    }
    LISTBASE_FOREACH (Object *, obj, &bmain->objects) {
      if (obj->pose == nullptr) {
        continue;
      }
      LISTBASE_FOREACH (bPoseChannel *, pchan, &obj->pose->chanbase) {
        pchan->color.custom.solid[3] = 255;
        pchan->color.custom.select[3] = 255;
        pchan->color.custom.active[3] = 255;
      }
    }
  }

  if (!MAIN_VERSION_FILE_ATLEAST(bmain, 401, 10)) {
    if (!DNA_struct_member_exists(
            fd->filesdna, "SceneEEVEE", "RaytraceEEVEE", "ray_tracing_options"))
    {
      LISTBASE_FOREACH (Scene *, scene, &bmain->scenes) {
        scene->eevee.ray_tracing_options.flag = RAYTRACE_EEVEE_USE_DENOISE;
        scene->eevee.ray_tracing_options.denoise_stages = RAYTRACE_EEVEE_DENOISE_SPATIAL |
                                                          RAYTRACE_EEVEE_DENOISE_TEMPORAL |
                                                          RAYTRACE_EEVEE_DENOISE_BILATERAL;
        scene->eevee.ray_tracing_options.screen_trace_quality = 0.25f;
        scene->eevee.ray_tracing_options.screen_trace_thickness = 0.2f;
        scene->eevee.ray_tracing_options.trace_max_roughness = 0.5f;
        scene->eevee.ray_tracing_options.resolution_scale = 2;
      }
    }

    LISTBASE_FOREACH (bNodeTree *, ntree, &bmain->nodetrees) {
      if (ntree->type == NTREE_GEOMETRY) {
        version_geometry_nodes_use_rotation_socket(*ntree);
        versioning_nodes_dynamic_sockets_2(*ntree);
        fix_geometry_nodes_object_info_scale(*ntree);
      }
    }
  }

  if (MAIN_VERSION_FILE_ATLEAST(bmain, 400, 20) && !MAIN_VERSION_FILE_ATLEAST(bmain, 401, 11)) {
    /* Convert old socket lists into new interface items. */
    FOREACH_NODETREE_BEGIN (bmain, ntree, id) {
      versioning_fix_socket_subtype_idnames(ntree);
    }
    FOREACH_NODETREE_END;
  }

  if (!MAIN_VERSION_FILE_ATLEAST(bmain, 401, 12)) {
    FOREACH_NODETREE_BEGIN (bmain, ntree, id) {
      if (ntree->type == NTREE_COMPOSIT) {
        LISTBASE_FOREACH (bNode *, node, &ntree->nodes) {
          if (node->type == CMP_NODE_PIXELATE) {
            node->custom1 = 1;
          }
        }
      }
    }
    FOREACH_NODETREE_END;
  }

  if (!MAIN_VERSION_FILE_ATLEAST(bmain, 401, 13)) {
    FOREACH_NODETREE_BEGIN (bmain, ntree, id) {
      if (ntree->type == NTREE_COMPOSIT) {
        LISTBASE_FOREACH (bNode *, node, &ntree->nodes) {
          if (node->type == CMP_NODE_MAP_UV) {
            node->custom2 = CMP_NODE_MAP_UV_FILTERING_ANISOTROPIC;
          }
        }
      }
    }
    FOREACH_NODETREE_END;
  }

  if (!MAIN_VERSION_FILE_ATLEAST(bmain, 401, 14)) {
    const Brush *default_brush = DNA_struct_default_get(Brush);
    LISTBASE_FOREACH (Brush *, brush, &bmain->brushes) {
      brush->automasking_start_normal_limit = default_brush->automasking_start_normal_limit;
      brush->automasking_start_normal_falloff = default_brush->automasking_start_normal_falloff;

      brush->automasking_view_normal_limit = default_brush->automasking_view_normal_limit;
      brush->automasking_view_normal_falloff = default_brush->automasking_view_normal_falloff;
    }
  }

  if (!MAIN_VERSION_FILE_ATLEAST(bmain, 401, 15)) {
    FOREACH_NODETREE_BEGIN (bmain, ntree, id) {
      if (ntree->type == NTREE_COMPOSIT) {
        LISTBASE_FOREACH (bNode *, node, &ntree->nodes) {
          if (node->type == CMP_NODE_KEYING) {
            NodeKeyingData &keying_data = *static_cast<NodeKeyingData *>(node->storage);
            keying_data.edge_kernel_radius = max_ii(keying_data.edge_kernel_radius - 1, 0);
          }
        }
      }
    }
    FOREACH_NODETREE_END;
  }

  if (!MAIN_VERSION_FILE_ATLEAST(bmain, 401, 16)) {
    LISTBASE_FOREACH (Scene *, scene, &bmain->scenes) {
      Sculpt *sculpt = scene->toolsettings->sculpt;
      if (sculpt != nullptr) {
        Sculpt default_sculpt = *DNA_struct_default_get(Sculpt);
        sculpt->automasking_boundary_edges_propagation_steps =
            default_sculpt.automasking_boundary_edges_propagation_steps;
      }
    }
  }

  if (!MAIN_VERSION_FILE_ATLEAST(bmain, 401, 17)) {
    LISTBASE_FOREACH (Scene *, scene, &bmain->scenes) {
      ToolSettings *ts = scene->toolsettings;
      int input_sample_values[9];

      input_sample_values[0] = ts->imapaint.paint.num_input_samples_deprecated;
      input_sample_values[1] = ts->sculpt != nullptr ?
                                   ts->sculpt->paint.num_input_samples_deprecated :
                                   1;
      input_sample_values[2] = ts->curves_sculpt != nullptr ?
                                   ts->curves_sculpt->paint.num_input_samples_deprecated :
                                   1;

      input_sample_values[3] = ts->gp_paint != nullptr ?
                                   ts->gp_paint->paint.num_input_samples_deprecated :
                                   1;
      input_sample_values[4] = ts->gp_vertexpaint != nullptr ?
                                   ts->gp_vertexpaint->paint.num_input_samples_deprecated :
                                   1;
      input_sample_values[5] = ts->gp_sculptpaint != nullptr ?
                                   ts->gp_sculptpaint->paint.num_input_samples_deprecated :
                                   1;
      input_sample_values[6] = ts->gp_weightpaint != nullptr ?
                                   ts->gp_weightpaint->paint.num_input_samples_deprecated :
                                   1;

      input_sample_values[7] = ts->vpaint != nullptr ?
                                   ts->vpaint->paint.num_input_samples_deprecated :
                                   1;
      input_sample_values[8] = ts->wpaint != nullptr ?
                                   ts->wpaint->paint.num_input_samples_deprecated :
                                   1;

      int unified_value = 1;
      for (int i = 0; i < 9; i++) {
        if (input_sample_values[i] != 1) {
          if (unified_value == 1) {
            unified_value = input_sample_values[i];
          }
          else {
            /* In the case of a user having multiple tools with different num_input_value values
             * set we cannot support this in the single UnifiedPaintSettings value, so fallback
             * to 1 instead of deciding that one value is more canonical than the other.
             */
            break;
          }
        }
      }

      ts->unified_paint_settings.input_samples = unified_value;
    }
    LISTBASE_FOREACH (Brush *, brush, &bmain->brushes) {
      brush->input_samples = 1;
    }
  }

  if (!MAIN_VERSION_FILE_ATLEAST(bmain, 401, 18)) {
    LISTBASE_FOREACH (Scene *, scene, &bmain->scenes) {
      if (scene->ed != nullptr) {
        SEQ_for_each_callback(&scene->ed->seqbase, seq_filter_bilinear_to_auto, nullptr);
      }
    }
  }

  if (!MAIN_VERSION_FILE_ATLEAST(bmain, 401, 19)) {
    LISTBASE_FOREACH (bNodeTree *, ntree, &bmain->nodetrees) {
      if (ntree->type == NTREE_GEOMETRY) {
        version_node_socket_name(ntree, FN_NODE_ROTATE_ROTATION, "Rotation 1", "Rotation");
        version_node_socket_name(ntree, FN_NODE_ROTATE_ROTATION, "Rotation 2", "Rotate By");
      }
    }
  }

  if (!MAIN_VERSION_FILE_ATLEAST(bmain, 401, 20)) {
    LISTBASE_FOREACH (Object *, ob, &bmain->objects) {
      int uid = 1;
      LISTBASE_FOREACH (ModifierData *, md, &ob->modifiers) {
        /* These identifiers are not necessarily stable for linked data. If the linked data has a
         * new modifier inserted, the identifiers of other modifiers can change. */
        md->persistent_uid = uid++;
      }
    }
  }

  if (!MAIN_VERSION_FILE_ATLEAST(bmain, 401, 21)) {
    LISTBASE_FOREACH (Brush *, brush, &bmain->brushes) {
      /* The `sculpt_flag` was used to store the `BRUSH_DIR_IN`
       * With the fix for #115313 this is now just using the `brush->flag`. */
      if (brush->gpencil_settings && (brush->gpencil_settings->sculpt_flag & BRUSH_DIR_IN) != 0) {
        brush->flag |= BRUSH_DIR_IN;
      }
    }
  }

  /* Keep point/spot light soft falloff for files created before 4.0. */
  if (!MAIN_VERSION_FILE_ATLEAST(bmain, 400, 0)) {
    LISTBASE_FOREACH (Light *, light, &bmain->lights) {
      if (ELEM(light->type, LA_LOCAL, LA_SPOT)) {
        light->mode |= LA_USE_SOFT_FALLOFF;
      }
    }
  }

  if (!MAIN_VERSION_FILE_ATLEAST(bmain, 402, 1)) {
    using namespace blender::bke::greasepencil;
    /* Initialize newly added scale layer transform to one. */
    LISTBASE_FOREACH (GreasePencil *, grease_pencil, &bmain->grease_pencils) {
      for (Layer *layer : grease_pencil->layers_for_write()) {
        copy_v3_fl(layer->scale, 1.0f);
      }
    }
  }

  if (!MAIN_VERSION_FILE_ATLEAST(bmain, 402, 2)) {
    LISTBASE_FOREACH (Scene *, scene, &bmain->scenes) {
      bool is_cycles = scene && STREQ(scene->r.engine, RE_engine_id_CYCLES);
      if (is_cycles) {
        if (IDProperty *cscene = version_cycles_properties_from_ID(&scene->id)) {
          int cposition = version_cycles_property_int(cscene, "motion_blur_position", 1);
          BLI_assert(cposition >= 0 && cposition < 3);
          int order_conversion[3] = {SCE_MB_START, SCE_MB_CENTER, SCE_MB_END};
          scene->r.motion_blur_position = order_conversion[std::clamp(cposition, 0, 2)];
        }
      }
      else {
        SET_FLAG_FROM_TEST(
            scene->r.mode, scene->eevee.flag & SCE_EEVEE_MOTION_BLUR_ENABLED_DEPRECATED, R_MBLUR);
        scene->r.motion_blur_position = scene->eevee.motion_blur_position_deprecated;
        scene->r.motion_blur_shutter = scene->eevee.motion_blur_shutter_deprecated;
      }
    }
  }

  if (!MAIN_VERSION_FILE_ATLEAST(bmain, 402, 3)) {
    constexpr int NTREE_EXECUTION_MODE_CPU = 0;
    constexpr int NTREE_EXECUTION_MODE_FULL_FRAME = 1;

    constexpr int NTREE_COM_GROUPNODE_BUFFER = 1 << 3;
    constexpr int NTREE_COM_OPENCL = 1 << 1;

    FOREACH_NODETREE_BEGIN (bmain, ntree, id) {
      if (ntree->type != NTREE_COMPOSIT) {
        continue;
      }

      ntree->flag &= ~(NTREE_COM_GROUPNODE_BUFFER | NTREE_COM_OPENCL);

      if (ntree->execution_mode == NTREE_EXECUTION_MODE_FULL_FRAME) {
        ntree->execution_mode = NTREE_EXECUTION_MODE_CPU;
      }
    }
    FOREACH_NODETREE_END;
  }

  if (!MAIN_VERSION_FILE_ATLEAST(bmain, 402, 4)) {
    if (!DNA_struct_member_exists(fd->filesdna, "SpaceImage", "float", "stretch_opacity")) {
      LISTBASE_FOREACH (bScreen *, screen, &bmain->screens) {
        LISTBASE_FOREACH (ScrArea *, area, &screen->areabase) {
          LISTBASE_FOREACH (SpaceLink *, sl, &area->spacedata) {
            if (sl->spacetype == SPACE_IMAGE) {
              SpaceImage *sima = reinterpret_cast<SpaceImage *>(sl);
              sima->stretch_opacity = 0.9f;
            }
          }
        }
      }
    }
  }

  if (!MAIN_VERSION_FILE_ATLEAST(bmain, 402, 5)) {
    LISTBASE_FOREACH (Scene *, scene, &bmain->scenes) {
      image_settings_avi_to_ffmpeg(scene);
    }
  }

  if (!MAIN_VERSION_FILE_ATLEAST(bmain, 402, 6)) {
    LISTBASE_FOREACH (Brush *, brush, &bmain->brushes) {
      if (BrushCurvesSculptSettings *settings = brush->curves_sculpt_settings) {
        settings->flag |= BRUSH_CURVES_SCULPT_FLAG_INTERPOLATE_RADIUS;
        settings->curve_radius = 0.01f;
      }
    }
  }

  if (!MAIN_VERSION_FILE_ATLEAST(bmain, 402, 8)) {
    LISTBASE_FOREACH (Light *, light, &bmain->lights) {
      light->shadow_filter_radius = 1.0f;
    }
  }

  if (!MAIN_VERSION_FILE_ATLEAST(bmain, 402, 9)) {
    const float default_snap_angle_increment = DEG2RADF(5.0f);
    const float default_snap_angle_increment_precision = DEG2RADF(1.0f);
    LISTBASE_FOREACH (Scene *, scene, &bmain->scenes) {
      scene->toolsettings->snap_angle_increment_2d = default_snap_angle_increment;
      scene->toolsettings->snap_angle_increment_3d = default_snap_angle_increment;
      scene->toolsettings->snap_angle_increment_2d_precision =
          default_snap_angle_increment_precision;
      scene->toolsettings->snap_angle_increment_3d_precision =
          default_snap_angle_increment_precision;
    }
  }

  if (!MAIN_VERSION_FILE_ATLEAST(bmain, 402, 10)) {
    if (!DNA_struct_member_exists(fd->filesdna, "SceneEEVEE", "int", "gtao_resolution")) {
      LISTBASE_FOREACH (Scene *, scene, &bmain->scenes) {
        scene->eevee.gtao_resolution = 2;
      }
    }
  }

  if (!MAIN_VERSION_FILE_ATLEAST(bmain, 402, 12)) {
    FOREACH_NODETREE_BEGIN (bmain, ntree, id) {
      versioning_node_hue_correct_set_wrappng(ntree);
    }
    FOREACH_NODETREE_END;

    LISTBASE_FOREACH (Scene *, scene, &bmain->scenes) {
      if (scene->ed != nullptr) {
        SEQ_for_each_callback(&scene->ed->seqbase, seq_hue_correct_set_wrapping, nullptr);
      }
    }
  }

  if (!MAIN_VERSION_FILE_ATLEAST(bmain, 402, 14)) {
    LISTBASE_FOREACH (Object *, ob, &bmain->objects) {
      if (bMotionPath *mpath = ob->mpath) {
        mpath->color_post[0] = 0.1f;
        mpath->color_post[1] = 1.0f;
        mpath->color_post[2] = 0.1f;
      }
      if (!ob->pose) {
        continue;
      }
      LISTBASE_FOREACH (bPoseChannel *, pchan, &ob->pose->chanbase) {
        if (bMotionPath *mpath = pchan->mpath) {
          mpath->color_post[0] = 0.1f;
          mpath->color_post[1] = 1.0f;
          mpath->color_post[2] = 0.1f;
        }
      }
    }
  }

  if (!MAIN_VERSION_FILE_ATLEAST(bmain, 402, 18)) {
    if (!DNA_struct_member_exists(fd->filesdna, "Light", "float", "transmission_fac")) {
      LISTBASE_FOREACH (Light *, light, &bmain->lights) {
        /* Refracted light was not supported in legacy EEVEE. Set it to zero for compatibility with
         * older files. */
        light->transmission_fac = 0.0f;
      }
    }
  }

  if (!MAIN_VERSION_FILE_ATLEAST(bmain, 402, 19)) {
    LISTBASE_FOREACH (Scene *, scene, &bmain->scenes) {
      /* Keep legacy EEVEE old behavior. */
      scene->eevee.flag |= SCE_EEVEE_VOLUME_CUSTOM_RANGE;
    }

    LISTBASE_FOREACH (Scene *, scene, &bmain->scenes) {
      scene->eevee.clamp_surface_indirect = 10.0f;
      /* Make contribution of indirect lighting very small (but non-null) to avoid world lighting
       * and volume lightprobe changing the appearance of volume objects. */
      scene->eevee.clamp_volume_indirect = 1e-8f;
    }
  }

  if (!MAIN_VERSION_FILE_ATLEAST(bmain, 402, 20)) {
    LISTBASE_FOREACH (Scene *, scene, &bmain->scenes) {
      SequencerToolSettings *sequencer_tool_settings = SEQ_tool_settings_ensure(scene);
      sequencer_tool_settings->snap_mode |= SEQ_SNAP_TO_MARKERS;
    }
  }

  if (!MAIN_VERSION_FILE_ATLEAST(bmain, 402, 21)) {
    add_image_editor_asset_shelf(*bmain);
  }

  if (!MAIN_VERSION_FILE_ATLEAST(bmain, 402, 22)) {
    /* Display missing media in sequencer by default. */
    LISTBASE_FOREACH (Scene *, scene, &bmain->scenes) {
      if (scene->ed != nullptr) {
        scene->ed->show_missing_media_flag |= SEQ_EDIT_SHOW_MISSING_MEDIA;
      }
    }
  }

  if (!MAIN_VERSION_FILE_ATLEAST(bmain, 402, 23)) {
    LISTBASE_FOREACH (Scene *, scene, &bmain->scenes) {
      ToolSettings *ts = scene->toolsettings;
      if (!ts->uvsculpt.strength_curve) {
        ts->uvsculpt.size = 50;
        ts->uvsculpt.strength = 1.0f;
        ts->uvsculpt.curve_preset = BRUSH_CURVE_SMOOTH;
        ts->uvsculpt.strength_curve = BKE_curvemapping_add(1, 0.0f, 0.0f, 1.0f, 1.0f);
      }
    }
  }

  if (!MAIN_VERSION_FILE_ATLEAST(bmain, 402, 24)) {
    if (!DNA_struct_member_exists(fd->filesdna, "Material", "char", "thickness_mode")) {
      LISTBASE_FOREACH (Material *, material, &bmain->materials) {
        if (material->blend_flag & MA_BL_TRANSLUCENCY) {
          /* EEVEE Legacy used thickness from shadow map when translucency was on. */
          material->blend_flag |= MA_BL_THICKNESS_FROM_SHADOW;
        }
        if ((material->blend_flag & MA_BL_SS_REFRACTION) && material->use_nodes &&
            material->nodetree)
        {
          /* EEVEE Legacy used slab assumption. */
          material->thickness_mode = MA_THICKNESS_SLAB;
          version_refraction_depth_to_thickness_value(material->nodetree, material->refract_depth);
        }
      }
    }
  }

  if (!MAIN_VERSION_FILE_ATLEAST(bmain, 402, 25)) {
    FOREACH_NODETREE_BEGIN (bmain, ntree, id) {
      if (ntree->type != NTREE_COMPOSIT) {
        continue;
      }
      LISTBASE_FOREACH (bNode *, node, &ntree->nodes) {
        if (node->type != CMP_NODE_BLUR) {
          continue;
        }

        NodeBlurData &blur_data = *static_cast<NodeBlurData *>(node->storage);

        if (blur_data.filtertype != R_FILTER_FAST_GAUSS) {
          continue;
        }

        /* The size of the Fast Gaussian mode of blur decreased by the following factor to match
         * other blur sizes. So increase it back. */
        const float size_factor = 3.0f / 2.0f;
        blur_data.sizex *= size_factor;
        blur_data.sizey *= size_factor;
        blur_data.percentx *= size_factor;
        blur_data.percenty *= size_factor;
      }
    }
    FOREACH_NODETREE_END;
  }

  if (!MAIN_VERSION_FILE_ATLEAST(bmain, 402, 26)) {
    if (!DNA_struct_member_exists(fd->filesdna, "SceneEEVEE", "float", "shadow_resolution_scale"))
    {
      SceneEEVEE default_scene_eevee = *DNA_struct_default_get(SceneEEVEE);
      LISTBASE_FOREACH (Scene *, scene, &bmain->scenes) {
        scene->eevee.shadow_resolution_scale = default_scene_eevee.shadow_resolution_scale;
      }
    }
  }

  if (!MAIN_VERSION_FILE_ATLEAST(bmain, 402, 27)) {
    LISTBASE_FOREACH (Scene *, scene, &bmain->scenes) {
      if (scene->ed != nullptr) {
        scene->ed->cache_flag &= ~(SEQ_CACHE_UNUSED_5 | SEQ_CACHE_UNUSED_6 | SEQ_CACHE_UNUSED_7 |
                                   SEQ_CACHE_UNUSED_8 | SEQ_CACHE_UNUSED_9);
      }
    }
    LISTBASE_FOREACH (bScreen *, screen, &bmain->screens) {
      LISTBASE_FOREACH (ScrArea *, area, &screen->areabase) {
        LISTBASE_FOREACH (SpaceLink *, sl, &area->spacedata) {
          if (sl->spacetype == SPACE_SEQ) {
            SpaceSeq *sseq = (SpaceSeq *)sl;
            sseq->cache_overlay.flag |= SEQ_CACHE_SHOW_FINAL_OUT;
          }
        }
      }
    }
  }

  if (!MAIN_VERSION_FILE_ATLEAST(bmain, 402, 28)) {
    LISTBASE_FOREACH (Scene *, scene, &bmain->scenes) {
      if (scene->ed != nullptr) {
        SEQ_for_each_callback(&scene->ed->seqbase, seq_proxies_timecode_update, nullptr);
      }
    }

    LISTBASE_FOREACH (MovieClip *, clip, &bmain->movieclips) {
      MovieClipProxy proxy = clip->proxy;
      versioning_update_timecode(&proxy.tc);
    }
  }

  if (!MAIN_VERSION_FILE_ATLEAST(bmain, 402, 29)) {
    LISTBASE_FOREACH (Scene *, scene, &bmain->scenes) {
      if (scene->ed) {
        SEQ_for_each_callback(&scene->ed->seqbase, seq_text_data_update, nullptr);
      }
    }
  }

  if (!MAIN_VERSION_FILE_ATLEAST(bmain, 402, 30)) {
    LISTBASE_FOREACH (Scene *, scene, &bmain->scenes) {
      if (scene->nodetree) {
        scene->nodetree->flag &= ~NTREE_UNUSED_2;
      }
    }
  }

  if (!MAIN_VERSION_FILE_ATLEAST(bmain, 402, 31)) {
    LISTBASE_FOREACH (LightProbe *, lightprobe, &bmain->lightprobes) {
      /* Guess a somewhat correct density given the resolution. But very low resolution need
       * a decent enough density to work. */
      lightprobe->grid_surfel_density = max_ii(20,
                                               2 * max_iii(lightprobe->grid_resolution_x,
                                                           lightprobe->grid_resolution_y,
                                                           lightprobe->grid_resolution_z));
    }
  }

  if (!MAIN_VERSION_FILE_ATLEAST(bmain, 402, 31)) {
    bool only_uses_eevee_legacy_or_workbench = true;
    LISTBASE_FOREACH (Scene *, scene, &bmain->scenes) {
      if (!STR_ELEM(scene->r.engine, RE_engine_id_BLENDER_EEVEE, RE_engine_id_BLENDER_WORKBENCH)) {
        only_uses_eevee_legacy_or_workbench = false;
      }
    }
    /* Mark old EEVEE world volumes for showing conversion operator. */
    LISTBASE_FOREACH (World *, world, &bmain->worlds) {
      if (world->nodetree) {
        bNode *output_node = version_eevee_output_node_get(world->nodetree, SH_NODE_OUTPUT_WORLD);
        if (output_node) {
          bNodeSocket *volume_input_socket = static_cast<bNodeSocket *>(
              BLI_findlink(&output_node->inputs, 1));
          if (volume_input_socket) {
            LISTBASE_FOREACH (bNodeLink *, node_link, &world->nodetree->links) {
              if (node_link->tonode == output_node && node_link->tosock == volume_input_socket) {
                world->flag |= WO_USE_EEVEE_FINITE_VOLUME;
                /* Only display a warning message if we are sure this can be used by EEVEE. */
                if (only_uses_eevee_legacy_or_workbench) {
                  BLO_reportf_wrap(fd->reports,
                                   RPT_WARNING,
                                   RPT_("%s contains a volume shader that might need to be "
                                        "converted to object (see world volume panel)\n"),
                                   world->id.name + 2);
                }
              }
            }
          }
        }
      }
    }
  }

  if (!MAIN_VERSION_FILE_ATLEAST(bmain, 402, 33)) {
    constexpr int NTREE_EXECUTION_MODE_GPU = 2;

    LISTBASE_FOREACH (Scene *, scene, &bmain->scenes) {
      if (scene->nodetree) {
        if (scene->nodetree->execution_mode == NTREE_EXECUTION_MODE_GPU) {
          scene->r.compositor_device = SCE_COMPOSITOR_DEVICE_GPU;
        }
        scene->r.compositor_precision = scene->nodetree->precision;
      }
    }
  }

  if (!MAIN_VERSION_FILE_ATLEAST(bmain, 402, 34)) {
    float shadow_max_res_sun = 0.001f;
    float shadow_max_res_local = 0.001f;
    bool shadow_resolution_absolute = false;
    /* Try to get default resolution from scene setting. */
    LISTBASE_FOREACH (Scene *, scene, &bmain->scenes) {
      shadow_max_res_local = (2.0f * M_SQRT2) / scene->eevee.shadow_cube_size_deprecated;
      /* Round to avoid weird numbers in the UI. */
      shadow_max_res_local = ceil(shadow_max_res_local * 1000.0f) / 1000.0f;
      shadow_resolution_absolute = true;
      break;
    }

    LISTBASE_FOREACH (Light *, light, &bmain->lights) {
      if (light->type == LA_SUN) {
        /* Sun are too complex to convert. Need user interaction. */
        light->shadow_maximum_resolution = shadow_max_res_sun;
        SET_FLAG_FROM_TEST(light->mode, false, LA_SHAD_RES_ABSOLUTE);
      }
      else {
        light->shadow_maximum_resolution = shadow_max_res_local;
        SET_FLAG_FROM_TEST(light->mode, shadow_resolution_absolute, LA_SHAD_RES_ABSOLUTE);
      }
    }
  }

  if (!MAIN_VERSION_FILE_ATLEAST(bmain, 402, 36)) {
    LISTBASE_FOREACH (Brush *, brush, &bmain->brushes) {
      /* Only for grease pencil brushes. */
      if (brush->gpencil_settings) {
        /* Use the `Scene` radius unit by default (confusingly named `BRUSH_LOCK_SIZE`).
         * Convert the radius to be the same visual size as in GPv2. */
        brush->flag |= BRUSH_LOCK_SIZE;
        brush->unprojected_radius = brush->size *
                                    blender::bke::greasepencil::LEGACY_RADIUS_CONVERSION_FACTOR;
      }
    }
  }

  if (!MAIN_VERSION_FILE_ATLEAST(bmain, 402, 37)) {
    const World *default_world = DNA_struct_default_get(World);
    LISTBASE_FOREACH (World *, world, &bmain->worlds) {
      world->sun_threshold = default_world->sun_threshold;
      world->sun_angle = default_world->sun_angle;
      world->sun_shadow_maximum_resolution = default_world->sun_shadow_maximum_resolution;
      /* Having the sun extracted is mandatory to keep the same look and avoid too much light
       * leaking compared to EEVEE-Legacy. But adding shadows might create performance overhead and
       * change the result in a very different way. So we disable shadows in older file. */
      world->flag &= ~WO_USE_SUN_SHADOW;
    }
  }

  if (!MAIN_VERSION_FILE_ATLEAST(bmain, 402, 38)) {
    LISTBASE_FOREACH (GreasePencil *, grease_pencil, &bmain->grease_pencils) {
      convert_grease_pencil_stroke_hardness_to_softness(grease_pencil);
    }
  }

  if (!MAIN_VERSION_FILE_ATLEAST(bmain, 402, 39)) {
    /* Unify cast shadow property with Cycles. */
    if (!all_scenes_use(bmain, {RE_engine_id_BLENDER_EEVEE})) {
      const Light *default_light = DNA_struct_default_get(Light);
      LISTBASE_FOREACH (Light *, light, &bmain->lights) {
        IDProperty *clight = version_cycles_properties_from_ID(&light->id);
        if (clight) {
          bool value = version_cycles_property_boolean(
              clight, "cast_shadow", default_light->mode & LA_SHADOW);
          SET_FLAG_FROM_TEST(light->mode, value, LA_SHADOW);
        }
      }
    }
  }

  if (!MAIN_VERSION_FILE_ATLEAST(bmain, 402, 40)) {
    LISTBASE_FOREACH (bNodeTree *, ntree, &bmain->nodetrees) {
      version_node_input_socket_name(ntree, FN_NODE_COMBINE_TRANSFORM, "Location", "Translation");
      version_node_output_socket_name(
          ntree, FN_NODE_SEPARATE_TRANSFORM, "Location", "Translation");
    }
  }

  if (!MAIN_VERSION_FILE_ATLEAST(bmain, 402, 41)) {
    const Light *default_light = DNA_struct_default_get(Light);
    LISTBASE_FOREACH (Light *, light, &bmain->lights) {
      light->shadow_jitter_overblur = default_light->shadow_jitter_overblur;
    }
  }

  if (!MAIN_VERSION_FILE_ATLEAST(bmain, 402, 43)) {
    const World *default_world = DNA_struct_default_get(World);
    LISTBASE_FOREACH (World *, world, &bmain->worlds) {
      world->sun_shadow_maximum_resolution = default_world->sun_shadow_maximum_resolution;
      world->sun_shadow_filter_radius = default_world->sun_shadow_filter_radius;
    }
  }

  if (!MAIN_VERSION_FILE_ATLEAST(bmain, 402, 44)) {
    const Scene *default_scene = DNA_struct_default_get(Scene);
    LISTBASE_FOREACH (Scene *, scene, &bmain->scenes) {
      scene->eevee.fast_gi_step_count = default_scene->eevee.fast_gi_step_count;
      scene->eevee.fast_gi_ray_count = default_scene->eevee.fast_gi_ray_count;
    }
  }

  if (!MAIN_VERSION_FILE_ATLEAST(bmain, 402, 45)) {
    LISTBASE_FOREACH (bScreen *, screen, &bmain->screens) {
      LISTBASE_FOREACH (ScrArea *, area, &screen->areabase) {
        LISTBASE_FOREACH (SpaceLink *, sl, &area->spacedata) {
          if (sl->spacetype == SPACE_VIEW3D) {
            View3D *v3d = reinterpret_cast<View3D *>(sl);
            v3d->flag2 |= V3D_SHOW_CAMERA_GUIDES;
          }
        }
      }
    }
  }

  if (!MAIN_VERSION_FILE_ATLEAST(bmain, 402, 46)) {
    const Scene *default_scene = DNA_struct_default_get(Scene);
    LISTBASE_FOREACH (Scene *, scene, &bmain->scenes) {
      scene->eevee.fast_gi_thickness_near = default_scene->eevee.fast_gi_thickness_near;
      scene->eevee.fast_gi_thickness_far = default_scene->eevee.fast_gi_thickness_far;
    }
  }
  if (!MAIN_VERSION_FILE_ATLEAST(bmain, 402, 48)) {
    LISTBASE_FOREACH (Object *, ob, &bmain->objects) {
      if (!ob->pose) {
        continue;
      }
      LISTBASE_FOREACH (bPoseChannel *, pchan, &ob->pose->chanbase) {
        pchan->custom_shape_wire_width = 1.0;
      }
    }
  }

  if (!MAIN_VERSION_FILE_ATLEAST(bmain, 402, 49)) {
    LISTBASE_FOREACH (bScreen *, screen, &bmain->screens) {
      LISTBASE_FOREACH (ScrArea *, area, &screen->areabase) {
        LISTBASE_FOREACH (SpaceLink *, sl, &area->spacedata) {
          if (sl->spacetype == SPACE_VIEW3D) {
            View3D *v3d = reinterpret_cast<View3D *>(sl);
            v3d->flag2 |= V3D_SHOW_CAMERA_PASSEPARTOUT;
          }
        }
      }
    }
  }

  if (!MAIN_VERSION_FILE_ATLEAST(bmain, 402, 50)) {
    LISTBASE_FOREACH (bNodeTree *, ntree, &bmain->nodetrees) {
      if (ntree->type != NTREE_GEOMETRY) {
        continue;
      }
      LISTBASE_FOREACH (bNode *, node, &ntree->nodes) {
        if (node->type != GEO_NODE_CAPTURE_ATTRIBUTE) {
          continue;
        }
        NodeGeometryAttributeCapture *storage = static_cast<NodeGeometryAttributeCapture *>(
            node->storage);
        if (storage->next_identifier > 0) {
          continue;
        }
        storage->capture_items_num = 1;
        storage->capture_items = MEM_cnew_array<NodeGeometryAttributeCaptureItem>(
            storage->capture_items_num, __func__);
        NodeGeometryAttributeCaptureItem &item = storage->capture_items[0];
        item.data_type = storage->data_type_legacy;
        item.identifier = storage->next_identifier++;
        item.name = BLI_strdup("Value");
      }
    }
  }

  if (!MAIN_VERSION_FILE_ATLEAST(bmain, 402, 53)) {
    LISTBASE_FOREACH (bScreen *, screen, &bmain->screens) {
      LISTBASE_FOREACH (ScrArea *, area, &screen->areabase) {
        LISTBASE_FOREACH (SpaceLink *, sl, &area->spacedata) {
          if (sl->spacetype == SPACE_NODE) {
            SpaceNode *snode = reinterpret_cast<SpaceNode *>(sl);
            snode->overlay.flag |= SN_OVERLAY_SHOW_REROUTE_AUTO_LABELS;
          }
        }
      }
    }
  }

  if (!MAIN_VERSION_FILE_ATLEAST(bmain, 402, 55)) {
    FOREACH_NODETREE_BEGIN (bmain, ntree, id) {
      if (ntree->type != NTREE_COMPOSIT) {
        continue;
      }
      LISTBASE_FOREACH (bNode *, node, &ntree->nodes) {
        if (node->type != CMP_NODE_CURVE_RGB) {
          continue;
        }

        CurveMapping &curve_mapping = *static_cast<CurveMapping *>(node->storage);

        /* Film-like tone only works with the combined curve, which is the fourth curve, so make
         * the combined curve current, as we now hide the rest of the curves since they no longer
         * have an effect. */
        if (curve_mapping.tone == CURVE_TONE_FILMLIKE) {
          curve_mapping.cur = 3;
        }
      }
    }
    FOREACH_NODETREE_END;
  }

  if (!MAIN_VERSION_FILE_ATLEAST(bmain, 403, 2)) {
    LISTBASE_FOREACH (bScreen *, screen, &bmain->screens) {
      LISTBASE_FOREACH (ScrArea *, area, &screen->areabase) {
        LISTBASE_FOREACH (SpaceLink *, space_link, &area->spacedata) {
          if (space_link->spacetype == SPACE_NODE) {
            SpaceNode *space_node = reinterpret_cast<SpaceNode *>(space_link);
            space_node->flag &= ~SNODE_FLAG_UNUSED_5;
          }
        }
      }
    }
  }

  if (!MAIN_VERSION_FILE_ATLEAST(bmain, 402, 60) ||
      (bmain->versionfile == 403 && !MAIN_VERSION_FILE_ATLEAST(bmain, 403, 3)))
  {
    /* Limit Rotation constraints from old files should use the legacy Limit
     * Rotation behavior. */
    LISTBASE_FOREACH (Object *, obj, &bmain->objects) {
      LISTBASE_FOREACH (bConstraint *, constraint, &obj->constraints) {
        if (constraint->type != CONSTRAINT_TYPE_ROTLIMIT) {
          continue;
        }
        static_cast<bRotLimitConstraint *>(constraint->data)->flag |= LIMIT_ROT_LEGACY_BEHAVIOR;
      }

      if (!obj->pose) {
        continue;
      }
      LISTBASE_FOREACH (bPoseChannel *, pbone, &obj->pose->chanbase) {
        LISTBASE_FOREACH (bConstraint *, constraint, &pbone->constraints) {
          if (constraint->type != CONSTRAINT_TYPE_ROTLIMIT) {
            continue;
          }
          static_cast<bRotLimitConstraint *>(constraint->data)->flag |= LIMIT_ROT_LEGACY_BEHAVIOR;
        }
      }
    }
  }

  if (!MAIN_VERSION_FILE_ATLEAST(bmain, 402, 61)) {
    /* LIGHT_PROBE_RESOLUTION_64 has been removed in EEVEE-Next as the tedrahedral mapping is to
     * low res to be usable. */
    LISTBASE_FOREACH (Scene *, scene, &bmain->scenes) {
      if (scene->eevee.gi_cubemap_resolution < 128) {
        scene->eevee.gi_cubemap_resolution = 128;
      }
    }
  }

  if (!MAIN_VERSION_FILE_ATLEAST(bmain, 402, 64)) {
    if (all_scenes_use(bmain, {RE_engine_id_BLENDER_EEVEE})) {
      /* Re-apply versioning made for EEVEE-Next in 4.1 before it got delayed. */
      LISTBASE_FOREACH (Material *, material, &bmain->materials) {
        bool transparent_shadows = material->blend_shadow != MA_BS_SOLID;
        SET_FLAG_FROM_TEST(material->blend_flag, transparent_shadows, MA_BL_TRANSPARENT_SHADOW);
      }
      LISTBASE_FOREACH (Material *, mat, &bmain->materials) {
        mat->surface_render_method = (mat->blend_method == MA_BM_BLEND) ?
                                         MA_SURFACE_METHOD_FORWARD :
                                         MA_SURFACE_METHOD_DEFERRED;
      }
    }
  }

  if (!MAIN_VERSION_FILE_ATLEAST(bmain, 403, 3)) {
    LISTBASE_FOREACH (Brush *, brush, &bmain->brushes) {
      if (BrushGpencilSettings *settings = brush->gpencil_settings) {
        /* Copy the `draw_strength` value to the `alpha` value. */
        brush->alpha = settings->draw_strength;

        /* We approximate the simplify pixel threshold by taking the previous threshold (world
         * space) and dividing by the legacy radius conversion factor. This should generally give
         * reasonable "pixel" threshold values, at least for previous GPv2 defaults. */
        settings->simplify_px = settings->simplify_f /
                                blender::bke::greasepencil::LEGACY_RADIUS_CONVERSION_FACTOR * 0.1f;
      }
    }
  }

  if (!MAIN_VERSION_FILE_ATLEAST(bmain, 403, 4)) {
    LISTBASE_FOREACH (Scene *, scene, &bmain->scenes) {
      scene->view_settings.temperature = 6500.0f;
      scene->view_settings.tint = 10.0f;
    }
  }

  if (!MAIN_VERSION_FILE_ATLEAST(bmain, 403, 7)) {
    LISTBASE_FOREACH (Scene *, scene, &bmain->scenes) {
      SequencerToolSettings *sequencer_tool_settings = SEQ_tool_settings_ensure(scene);
      sequencer_tool_settings->snap_mode |= SEQ_SNAP_TO_PREVIEW_BORDERS |
                                            SEQ_SNAP_TO_PREVIEW_CENTER |
                                            SEQ_SNAP_TO_STRIPS_PREVIEW;
    }
  }

  if (!MAIN_VERSION_FILE_ATLEAST(bmain, 403, 8)) {
    update_paint_modes_for_brush_assets(*bmain);
  }

  if (!MAIN_VERSION_FILE_ATLEAST(bmain, 403, 9)) {
    fix_built_in_curve_attribute_defaults(bmain);
  }

  if (!MAIN_VERSION_FILE_ATLEAST(bmain, 403, 10)) {
    /* Initialize Color Balance node white point settings. */
    FOREACH_NODETREE_BEGIN (bmain, ntree, id) {
      if (ntree->type != NTREE_CUSTOM) {
        LISTBASE_FOREACH (bNode *, node, &ntree->nodes) {
          if (node->type == CMP_NODE_COLORBALANCE) {
            NodeColorBalance *n = static_cast<NodeColorBalance *>(node->storage);
            n->input_temperature = n->output_temperature = 6500.0f;
            n->input_tint = n->output_tint = 10.0f;
          }
        }
      }
    }
    FOREACH_NODETREE_END;
  }

  if (!MAIN_VERSION_FILE_ATLEAST(bmain, 403, 11)) {
    LISTBASE_FOREACH (Curves *, curves, &bmain->hair_curves) {
      curves->geometry.attributes_active_index = curves->attributes_active_index_legacy;
    }
  }

  if (!MAIN_VERSION_FILE_ATLEAST(bmain, 403, 13)) {
    Camera default_cam = *DNA_struct_default_get(Camera);
    LISTBASE_FOREACH (Camera *, camera, &bmain->cameras) {
      camera->central_cylindrical_range_u_min = default_cam.central_cylindrical_range_u_min;
      camera->central_cylindrical_range_u_max = default_cam.central_cylindrical_range_u_max;
      camera->central_cylindrical_range_v_min = default_cam.central_cylindrical_range_v_min;
      camera->central_cylindrical_range_v_max = default_cam.central_cylindrical_range_v_max;
      camera->central_cylindrical_radius = default_cam.central_cylindrical_radius;
    }
  }

  /* The File Output node now uses the linear color space setting of its stored image formats. So
   * we need to ensure the color space value is initialized to some sane default based on the image
   * type. Furthermore, the node now gained a new Save As Render option that is global to the node,
   * which will be used if Use Node Format is enabled for each input, so we potentially need to
   * disable Use Node Format in case inputs had different Save As render options. */
  if (!MAIN_VERSION_FILE_ATLEAST(bmain, 403, 14)) {
    FOREACH_NODETREE_BEGIN (bmain, ntree, id) {
      if (ntree->type != NTREE_COMPOSIT) {
        continue;
      }

      LISTBASE_FOREACH (bNode *, node, &ntree->nodes) {
        if (node->type != CMP_NODE_OUTPUT_FILE) {
          continue;
        }

        /* Initialize node format color space if it is not set. */
        NodeImageMultiFile *storage = static_cast<NodeImageMultiFile *>(node->storage);
        if (storage->format.linear_colorspace_settings.name[0] == '\0') {
          BKE_image_format_update_color_space_for_type(&storage->format);
        }

        if (BLI_listbase_is_empty(&node->inputs)) {
          continue;
        }

        /* Initialize input formats color space if it is not set. */
        LISTBASE_FOREACH (const bNodeSocket *, input, &node->inputs) {
          NodeImageMultiFileSocket *input_storage = static_cast<NodeImageMultiFileSocket *>(
              input->storage);
          if (input_storage->format.linear_colorspace_settings.name[0] == '\0') {
            BKE_image_format_update_color_space_for_type(&input_storage->format);
          }
        }

        /* EXR images don't use Save As Render. */
        if (ELEM(storage->format.imtype, R_IMF_IMTYPE_OPENEXR, R_IMF_IMTYPE_MULTILAYER)) {
          continue;
        }

        /* Find out if all inputs have the same Save As Render option. */
        const bNodeSocket *first_input = static_cast<bNodeSocket *>(node->inputs.first);
        const NodeImageMultiFileSocket *first_input_storage =
            static_cast<NodeImageMultiFileSocket *>(first_input->storage);
        const bool first_save_as_render = first_input_storage->save_as_render;
        bool all_inputs_have_same_save_as_render = true;
        LISTBASE_FOREACH (const bNodeSocket *, input, &node->inputs) {
          const NodeImageMultiFileSocket *input_storage = static_cast<NodeImageMultiFileSocket *>(
              input->storage);
          if (bool(input_storage->save_as_render) != first_save_as_render) {
            all_inputs_have_same_save_as_render = false;
            break;
          }
        }

        /* All inputs have the same save as render option, so we set the node Save As Render option
         * to that value, and we leave inputs as is. */
        if (all_inputs_have_same_save_as_render) {
          storage->save_as_render = first_save_as_render;
          continue;
        }

        /* For inputs that have Use Node Format enabled, we need to disabled it because otherwise
         * they will use the node's Save As Render option. It follows that we need to copy the
         * node's format to the input format. */
        LISTBASE_FOREACH (const bNodeSocket *, input, &node->inputs) {
          NodeImageMultiFileSocket *input_storage = static_cast<NodeImageMultiFileSocket *>(
              input->storage);

          if (!input_storage->use_node_format) {
            continue;
          }

          input_storage->use_node_format = false;
          input_storage->format = storage->format;
        }
      }
    }
    FOREACH_NODETREE_END;
  }

  if (!MAIN_VERSION_FILE_ATLEAST(bmain, 403, 15)) {
    using namespace blender;

    LISTBASE_FOREACH (Collection *, collection, &bmain->collections) {
      const ListBase *exporters = &collection->exporters;
      LISTBASE_FOREACH (CollectionExport *, data, exporters) {
        /* The name field should be empty at this point. */
        BLI_assert(data->name[0] == '\0');

        bke::FileHandlerType *fh = bke::file_handler_find(data->fh_idname);
        BKE_collection_exporter_name_set(exporters, data, fh ? fh->label : DATA_("Undefined"));
      }
    }
  }

  if (!MAIN_VERSION_FILE_ATLEAST(bmain, 403, 16)) {
    LISTBASE_FOREACH (Scene *, scene, &bmain->scenes) {
      scene->eevee.flag |= SCE_EEVEE_FAST_GI_ENABLED;
    }
  }

  if (!MAIN_VERSION_FILE_ATLEAST(bmain, 403, 17)) {
    FOREACH_NODETREE_BEGIN (bmain, tree, id) {
      if (tree->default_group_node_width == 0) {
        tree->default_group_node_width = GROUP_NODE_DEFAULT_WIDTH;
      }
    }
    FOREACH_NODETREE_END;
  }

  if (!MAIN_VERSION_FILE_ATLEAST(bmain, 403, 20)) {
    LISTBASE_FOREACH (bScreen *, screen, &bmain->screens) {
      LISTBASE_FOREACH (ScrArea *, area, &screen->areabase) {
        LISTBASE_FOREACH (SpaceLink *, sl, &area->spacedata) {
          if (sl->spacetype == SPACE_SEQ) {
            ARegion *region = BKE_area_find_region_type(area, RGN_TYPE_TOOLS);
            if (region != nullptr) {
              region->flag &= ~RGN_FLAG_HIDDEN;
            }
          }
        }
      }
    }
  }

  if (!MAIN_VERSION_FILE_ATLEAST(bmain, 403, 21)) {
    LISTBASE_FOREACH (bScreen *, screen, &bmain->screens) {
      LISTBASE_FOREACH (ScrArea *, area, &screen->areabase) {
        LISTBASE_FOREACH (SpaceLink *, sl, &area->spacedata) {
          if (sl->spacetype == SPACE_CLIP) {
            ARegion *region = BKE_area_find_region_type(area, RGN_TYPE_WINDOW);
            if (region != nullptr) {
              View2D *v2d = &region->v2d;
              v2d->flag &= ~V2D_VIEWSYNC_SCREEN_TIME;
            }
          }
        }
      }
    }
  }

  if (!MAIN_VERSION_FILE_ATLEAST(bmain, 403, 22)) {
    add_bevel_modifier_attribute_name_defaults(*bmain);
  }

  if (!MAIN_VERSION_FILE_ATLEAST(bmain, 403, 23)) {
    LISTBASE_FOREACH (Object *, object, &bmain->objects) {
      LISTBASE_FOREACH (ModifierData *, md, &object->modifiers) {
        if (md->type != eModifierType_Nodes) {
          continue;
        }
        NodesModifierData &nmd = *reinterpret_cast<NodesModifierData *>(md);
        if (nmd.bake_target == NODES_MODIFIER_BAKE_TARGET_INHERIT) {
          /* Use disk target for existing modifiers to avoid changing behavior. */
          nmd.bake_target = NODES_MODIFIER_BAKE_TARGET_DISK;
        }
      }
    }
  }

  if (!MAIN_VERSION_FILE_ATLEAST(bmain, 403, 24)) {
    FOREACH_NODETREE_BEGIN (bmain, ntree, id) {
      node_reroute_add_storage(*ntree);
    }
    FOREACH_NODETREE_END;
  }

  if (!MAIN_VERSION_FILE_ATLEAST(bmain, 403, 26)) {
    hide_simulation_node_skip_socket_value(*bmain);
  }

  if (!MAIN_VERSION_FILE_ATLEAST(bmain, 403, 28)) {
    LISTBASE_FOREACH (bScreen *, screen, &bmain->screens) {
      LISTBASE_FOREACH (ScrArea *, area, &screen->areabase) {
        LISTBASE_FOREACH (SpaceLink *, sl, &area->spacedata) {
          if (sl->spacetype == SPACE_VIEW3D) {
            View3D *v3d = reinterpret_cast<View3D *>(sl);
            copy_v3_fl(v3d->overlay.gpencil_grid_color, 0.5f);
            copy_v2_fl(v3d->overlay.gpencil_grid_scale, 1.0f);
            copy_v2_fl(v3d->overlay.gpencil_grid_offset, 0.0f);
            v3d->overlay.gpencil_grid_subdivisions = 4;
          }
        }
      }
    }

    FOREACH_NODETREE_BEGIN (bmain, ntree, id) {
      if (ntree->type != NTREE_COMPOSIT) {
        continue;
      }
      LISTBASE_FOREACH_MUTABLE (bNode *, node, &ntree->nodes) {
        if (node->type == CMP_NODE_VIEWER || node->type == CMP_NODE_COMPOSITE) {
          node->flag &= ~NODE_PREVIEW;
        }
      }
    }
    FOREACH_NODETREE_END;
  }

  if (!MAIN_VERSION_FILE_ATLEAST(bmain, 403, 29)) {
    /* Open warnings panel by default. */
    LISTBASE_FOREACH (Object *, object, &bmain->objects) {
      LISTBASE_FOREACH (ModifierData *, md, &object->modifiers) {
        if (md->type == eModifierType_Nodes) {
          md->layout_panel_open_flag |= 1 << NODES_MODIFIER_PANEL_WARNINGS;
        }
      }
    }
  }

  if (!MAIN_VERSION_FILE_ATLEAST(bmain, 403, 31)) {
    LISTBASE_FOREACH (WorkSpace *, workspace, &bmain->workspaces) {
      LISTBASE_FOREACH (bToolRef *, tref, &workspace->tools) {
        if (tref->space_type != SPACE_SEQ) {
          continue;
        }
        STRNCPY(tref->idname, "builtin.select_box");
      }
    }
  }

  if (!MAIN_VERSION_FILE_ATLEAST(bmain, 404, 1)) {
    LISTBASE_FOREACH (Scene *, scene, &bmain->scenes) {
      Editing *ed = SEQ_editing_get(scene);
      if (ed != nullptr) {
        SEQ_for_each_callback(&ed->seqbase, versioning_convert_seq_text_anchor, nullptr);
      }
    }
  }

  if (!MAIN_VERSION_FILE_ATLEAST(bmain, 404, 4)) {
    LISTBASE_FOREACH (bScreen *, screen, &bmain->screens) {
      LISTBASE_FOREACH (ScrArea *, area, &screen->areabase) {
        LISTBASE_FOREACH (SpaceLink *, sl, &area->spacedata) {
          if (sl->spacetype != SPACE_FILE) {
            continue;
          }
          SpaceFile *sfile = reinterpret_cast<SpaceFile *>(sl);
          if (sfile->asset_params) {
            sfile->asset_params->base_params.sort = FILE_SORT_ASSET_CATALOG;
          }
        }
      }
    }
  }

  if (!MAIN_VERSION_FILE_ATLEAST(bmain, 404, 5)) {
    LISTBASE_FOREACH (Scene *, scene, &bmain->scenes) {
      SequencerToolSettings *sequencer_tool_settings = SEQ_tool_settings_ensure(scene);
      sequencer_tool_settings->snap_mode |= SEQ_SNAP_TO_RETIMING;
    }
  }

  if (!MAIN_VERSION_FILE_ATLEAST(bmain, 404, 6)) {
    add_subsurf_node_limit_surface_option(*bmain);
  }

  if (!MAIN_VERSION_FILE_ATLEAST(bmain, 404, 8)) {
    LISTBASE_FOREACH (bNodeTree *, ntree, &bmain->nodetrees) {
      if (ntree->type == NTREE_GEOMETRY) {
        remove_triangulate_node_min_size_input(ntree);
      }
    }
  }

  /* Always run this versioning; meshes are written with the legacy format which always needs to
   * be converted to the new format on file load. Can be moved to a subversion check in a larger
   * breaking release. */
  LISTBASE_FOREACH (Mesh *, mesh, &bmain->meshes) {
    blender::bke::mesh_sculpt_mask_to_generic(*mesh);
  }

  /**
   * Always bump subversion in BKE_blender_version.h when adding versioning
   * code here, and wrap it inside a MAIN_VERSION_FILE_ATLEAST check.
   *
   * \note Keep this message at the bottom of the function.
   */
}<|MERGE_RESOLUTION|>--- conflicted
+++ resolved
@@ -1259,7 +1259,6 @@
     version_legacy_actions_to_layered(bmain);
   }
 
-<<<<<<< HEAD
   if (!MAIN_VERSION_FILE_ATLEAST(bmain, 404, 6)) {
     LISTBASE_FOREACH (bNodeTree *, ntree, &bmain->nodetrees) {
       if (ntree->type != NTREE_SHADER || ntree->shader_node_traits->type != SH_TREE_TYPE_GROUP) {
@@ -1270,7 +1269,10 @@
           ntree->shader_node_traits->type = SH_TREE_TYPE_NPR;
           break;
         }
-=======
+      }
+    }
+  }
+
   if (!MAIN_VERSION_FILE_ATLEAST(bmain, 404, 7)) {
     constexpr char SCE_SNAP_TO_NODE_X = (1 << 0);
     constexpr char SCE_SNAP_TO_NODE_Y = (1 << 1);
@@ -1279,7 +1281,6 @@
           scene->toolsettings->snap_node_mode & SCE_SNAP_TO_NODE_Y)
       {
         scene->toolsettings->snap_node_mode = SCE_SNAP_TO_GRID;
->>>>>>> e7b7e600
       }
     }
   }
