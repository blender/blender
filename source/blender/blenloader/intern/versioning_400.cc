/* SPDX-FileCopyrightText: 2023 Blender Authors
 *
 * SPDX-License-Identifier: GPL-2.0-or-later */

/** \file
 * \ingroup blenloader
 */

#define DNA_DEPRECATED_ALLOW

#include <algorithm>
#include <cmath>

/* Define macros in `DNA_genfile.h`. */
#define DNA_GENFILE_VERSIONING_MACROS

#include "DNA_brush_types.h"
#include "DNA_camera_types.h"
#include "DNA_curve_types.h"
#include "DNA_defaults.h"
#include "DNA_light_types.h"
#include "DNA_lightprobe_types.h"
#include "DNA_material_types.h"
#include "DNA_mesh_types.h"
#include "DNA_modifier_types.h"
#include "DNA_movieclip_types.h"
#include "DNA_scene_types.h"
#include "DNA_sequence_types.h"
#include "DNA_workspace_types.h"
#include "DNA_world_types.h"

#include "DNA_defaults.h"
#include "DNA_defs.h"
#include "DNA_genfile.h"
#include "DNA_particle_types.h"

#undef DNA_GENFILE_VERSIONING_MACROS

#include "BLI_assert.h"
#include "BLI_listbase.h"
#include "BLI_map.hh"
#include "BLI_math_vector.h"
#include "BLI_set.hh"
#include "BLI_string.h"
#include "BLI_string_ref.hh"

#include "BKE_anim_data.hh"
#include "BKE_animsys.h"
#include "BKE_armature.hh"
#include "BKE_attribute.hh"
#include "BKE_context.hh"
#include "BKE_curve.hh"
#include "BKE_effect.h"
#include "BKE_grease_pencil.hh"
#include "BKE_idprop.hh"
#include "BKE_main.hh"
#include "BKE_material.h"
#include "BKE_mesh_legacy_convert.hh"
#include "BKE_node_runtime.hh"
#include "BKE_scene.hh"
#include "BKE_tracking.h"

#include "SEQ_iterator.hh"

#include "ANIM_armature_iter.hh"
#include "ANIM_bone_collections.hh"

#include "BLT_translation.hh"

#include "BLO_read_write.hh"
#include "BLO_readfile.hh"

#include "readfile.hh"

#include "versioning_common.hh"

// static CLG_LogRef LOG = {"blo.readfile.doversion"};

static void version_composite_nodetree_null_id(bNodeTree *ntree, Scene *scene)
{
  for (bNode *node : ntree->all_nodes()) {
    if (node->id == nullptr && ((node->type == CMP_NODE_R_LAYERS) ||
                                (node->type == CMP_NODE_CRYPTOMATTE &&
                                 node->custom1 == CMP_NODE_CRYPTOMATTE_SOURCE_RENDER)))
    {
      node->id = &scene->id;
    }
  }
}

/* Move bone-group color to the individual bones. */
static void version_bonegroup_migrate_color(Main *bmain)
{
  using PoseSet = blender::Set<bPose *>;
  blender::Map<bArmature *, PoseSet> armature_poses;

  /* Gather a mapping from armature to the poses that use it. */
  LISTBASE_FOREACH (Object *, ob, &bmain->objects) {
    if (ob->type != OB_ARMATURE || !ob->pose) {
      continue;
    }

    bArmature *arm = reinterpret_cast<bArmature *>(ob->data);
    BLI_assert_msg(GS(arm->id.name) == ID_AR,
                   "Expected ARMATURE object to have an Armature as data");

    /* There is no guarantee that the current state of poses is in sync with the Armature data.
     *
     * NOTE: No need to handle user reference-counting in readfile code. */
    BKE_pose_ensure(bmain, ob, arm, false);

    PoseSet &pose_set = armature_poses.lookup_or_add_default(arm);
    pose_set.add(ob->pose);
  }

  /* Move colors from the pose's bone-group to either the armature bones or the
   * pose bones, depending on how many poses use the Armature. */
  for (const PoseSet &pose_set : armature_poses.values()) {
    /* If the Armature is shared, the bone group colors might be different, and thus they have to
     * be stored on the pose bones. If the Armature is NOT shared, the bone colors can be stored
     * directly on the Armature bones. */
    const bool store_on_armature = pose_set.size() == 1;

    for (bPose *pose : pose_set) {
      LISTBASE_FOREACH (bPoseChannel *, pchan, &pose->chanbase) {
        const bActionGroup *bgrp = (const bActionGroup *)BLI_findlink(&pose->agroups,
                                                                      (pchan->agrp_index - 1));
        if (!bgrp) {
          continue;
        }

        BoneColor &bone_color = store_on_armature ? pchan->bone->color : pchan->color;
        bone_color.palette_index = bgrp->customCol;
        memcpy(&bone_color.custom, &bgrp->cs, sizeof(bone_color.custom));
      }
    }
  }
}

static void version_bonelayers_to_bonecollections(Main *bmain)
{
  char bcoll_name[MAX_NAME];
  char custom_prop_name[MAX_NAME];

  LISTBASE_FOREACH (bArmature *, arm, &bmain->armatures) {
    IDProperty *arm_idprops = IDP_GetProperties(&arm->id);

    BLI_assert_msg(arm->edbo == nullptr, "did not expect an Armature to be saved in edit mode");
    const uint layer_used = arm->layer_used;

    /* Construct a bone collection for each layer that contains at least one bone. */
    blender::Vector<std::pair<uint, BoneCollection *>> layermask_collection;
    for (uint layer = 0; layer < 32; ++layer) {
      const uint layer_mask = 1u << layer;
      if ((layer_used & layer_mask) == 0) {
        /* Layer is empty, so no need to convert to collection. */
        continue;
      }

      /* Construct a suitable name for this bone layer. */
      bcoll_name[0] = '\0';
      if (arm_idprops) {
        /* See if we can use the layer name from the Bone Manager add-on. This is a popular add-on
         * for managing bone layers and giving them names. */
        SNPRINTF(custom_prop_name, "layer_name_%u", layer);
        IDProperty *prop = IDP_GetPropertyFromGroup(arm_idprops, custom_prop_name);
        if (prop != nullptr && prop->type == IDP_STRING && IDP_String(prop)[0] != '\0') {
          SNPRINTF(bcoll_name, "Layer %u - %s", layer + 1, IDP_String(prop));
        }
      }
      if (bcoll_name[0] == '\0') {
        /* Either there was no name defined in the custom property, or
         * it was the empty string. */
        SNPRINTF(bcoll_name, "Layer %u", layer + 1);
      }

      /* Create a new bone collection for this layer. */
      BoneCollection *bcoll = ANIM_armature_bonecoll_new(arm, bcoll_name);
      layermask_collection.append(std::make_pair(layer_mask, bcoll));

      if ((arm->layer & layer_mask) == 0) {
        ANIM_bonecoll_hide(arm, bcoll);
      }
    }

    /* Iterate over the bones to assign them to their layers. */
    blender::animrig::ANIM_armature_foreach_bone(&arm->bonebase, [&](Bone *bone) {
      for (auto layer_bcoll : layermask_collection) {
        const uint layer_mask = layer_bcoll.first;
        if ((bone->layer & layer_mask) == 0) {
          continue;
        }

        BoneCollection *bcoll = layer_bcoll.second;
        ANIM_armature_bonecoll_assign(bcoll, bone);
      }
    });
  }
}

static void version_bonegroups_to_bonecollections(Main *bmain)
{
  LISTBASE_FOREACH (Object *, ob, &bmain->objects) {
    if (ob->type != OB_ARMATURE || !ob->pose) {
      continue;
    }

    /* Convert the bone groups on a bone-by-bone basis. */
    bArmature *arm = reinterpret_cast<bArmature *>(ob->data);
    bPose *pose = ob->pose;

    blender::Map<const bActionGroup *, BoneCollection *> collections_by_group;
    /* Convert all bone groups, regardless of whether they contain any bones. */
    LISTBASE_FOREACH (bActionGroup *, bgrp, &pose->agroups) {
      BoneCollection *bcoll = ANIM_armature_bonecoll_new(arm, bgrp->name);
      collections_by_group.add_new(bgrp, bcoll);

      /* Before now, bone visibility was determined by armature layers, and bone
       * groups did not have any impact on this. To retain the behavior, that
       * hiding all layers a bone is on hides the bone, the
       * bone-group-collections should be created hidden. */
      ANIM_bonecoll_hide(arm, bcoll);
    }

    /* Assign the bones to their bone group based collection. */
    LISTBASE_FOREACH (bPoseChannel *, pchan, &pose->chanbase) {
      /* Find the bone group of this pose channel. */
      const bActionGroup *bgrp = (const bActionGroup *)BLI_findlink(&pose->agroups,
                                                                    (pchan->agrp_index - 1));
      if (!bgrp) {
        continue;
      }

      /* Assign the bone. */
      BoneCollection *bcoll = collections_by_group.lookup(bgrp);
      ANIM_armature_bonecoll_assign(bcoll, pchan->bone);
    }

    /* The list of bone groups (pose->agroups) is intentionally left alone here. This will allow
     * for older versions of Blender to open the file with bone groups intact. Of course the bone
     * groups will not be updated any more, but this way the data at least survives an accidental
     * save with Blender 4.0. */
  }
}

static void version_principled_bsdf_update_animdata(ID *owner_id, bNodeTree *ntree)
{
  ID *id = &ntree->id;
  AnimData *adt = BKE_animdata_from_id(id);

  LISTBASE_FOREACH (bNode *, node, &ntree->nodes) {
    if (node->type != SH_NODE_BSDF_PRINCIPLED) {
      continue;
    }

    char node_name_escaped[MAX_NAME * 2];
    BLI_str_escape(node_name_escaped, node->name, sizeof(node_name_escaped));
    std::string prefix = "nodes[\"" + std::string(node_name_escaped) + "\"].inputs";

    /* Remove animdata for inputs 18 (Transmission Roughness) and 3 (Subsurface Color). */
    BKE_animdata_fix_paths_remove(id, (prefix + "[18]").c_str());
    BKE_animdata_fix_paths_remove(id, (prefix + "[3]").c_str());

    /* Order is important here: If we e.g. want to change A->B and B->C, but perform A->B first,
     * then later we don't know whether a B entry is an original B (and therefore should be
     * changed to C) or used to be A and was already handled.
     * In practice, going reverse mostly works, the two notable dependency chains are:
     * - 8->13, then 2->8, then 9->2 (13 was changed before)
     * - 1->9, then 6->1 (9 was changed before)
     * - 4->10, then 21->4 (10 was changed before)
     *
     * 0 (Base Color) and 17 (Transmission) are fine as-is. */
    std::pair<int, int> remap_table[] = {
        {20, 27}, /* Emission Strength */
        {19, 26}, /* Emission */
        {16, 3},  /* IOR */
        {15, 19}, /* Clearcoat Roughness */
        {14, 18}, /* Clearcoat */
        {13, 25}, /* Sheen Tint */
        {12, 23}, /* Sheen */
        {11, 15}, /* Anisotropic Rotation */
        {10, 14}, /* Anisotropic */
        {8, 13},  /* Specular Tint */
        {2, 8},   /* Subsurface Radius */
        {9, 2},   /* Roughness */
        {7, 12},  /* Specular */
        {1, 9},   /* Subsurface Scale */
        {6, 1},   /* Metallic */
        {5, 11},  /* Subsurface Anisotropy */
        {4, 10},  /* Subsurface IOR */
        {21, 4}   /* Alpha */
    };
    for (const auto &entry : remap_table) {
      BKE_animdata_fix_paths_rename(
          id, adt, owner_id, prefix.c_str(), nullptr, nullptr, entry.first, entry.second, false);
    }
  }
}

static void versioning_eevee_shadow_settings(Object *object)
{
  /** EEVEE no longer uses the Material::blend_shadow property.
   * Instead, it uses Object::visibility_flag for disabling shadow casting
   */

  short *material_len = BKE_object_material_len_p(object);
  if (!material_len) {
    return;
  }

  using namespace blender;
  bool hide_shadows = *material_len > 0;
  for (int i : IndexRange(*material_len)) {
    Material *material = BKE_object_material_get(object, i + 1);
    if (!material || material->blend_shadow != MA_BS_NONE) {
      hide_shadows = false;
    }
  }

  /* Enable the hide_shadow flag only if there's not any shadow casting material. */
  SET_FLAG_FROM_TEST(object->visibility_flag, hide_shadows, OB_HIDE_SHADOW);
}

static void versioning_replace_splitviewer(bNodeTree *ntree)
{
  /* Split viewer was replaced with a regular split node, so add a viewer node,
   * and link it to the new split node to achieve the same behavior of the split viewer node. */

  LISTBASE_FOREACH_MUTABLE (bNode *, node, &ntree->nodes) {
    if (node->type != CMP_NODE_SPLITVIEWER__DEPRECATED) {
      continue;
    }

    STRNCPY(node->idname, "CompositorNodeSplit");
    node->type = CMP_NODE_SPLIT;
    MEM_freeN(node->storage);
    node->storage = nullptr;

    bNode *viewer_node = nodeAddStaticNode(nullptr, ntree, CMP_NODE_VIEWER);
    /* Nodes are created stacked on top of each other, so separate them a bit. */
    viewer_node->locx = node->locx + node->width + viewer_node->width / 4.0f;
    viewer_node->locy = node->locy;
    viewer_node->flag &= ~NODE_PREVIEW;

    bNodeSocket *split_out_socket = nodeAddStaticSocket(
        ntree, node, SOCK_OUT, SOCK_IMAGE, PROP_NONE, "Image", "Image");
    bNodeSocket *viewer_in_socket = nodeFindSocket(viewer_node, SOCK_IN, "Image");

    nodeAddLink(ntree, node, split_out_socket, viewer_node, viewer_in_socket);
  }
}

void do_versions_after_linking_400(FileData *fd, Main *bmain)
{
  if (!MAIN_VERSION_FILE_ATLEAST(bmain, 400, 9)) {
    /* Fix area light scaling. */
    LISTBASE_FOREACH (Light *, light, &bmain->lights) {
      light->energy = light->energy_deprecated;
      if (light->type == LA_AREA) {
        light->energy *= M_PI_4;
      }
    }

    /* XXX This was added several years ago in 'lib_link` code of Scene... Should be safe enough
     * here. */
    LISTBASE_FOREACH (Scene *, scene, &bmain->scenes) {
      if (scene->nodetree) {
        version_composite_nodetree_null_id(scene->nodetree, scene);
      }
    }

    /* XXX This was added many years ago (1c19940198) in 'lib_link` code of particles as a bug-fix.
     * But this is actually versioning. Should be safe enough here. */
    LISTBASE_FOREACH (ParticleSettings *, part, &bmain->particles) {
      if (!part->effector_weights) {
        part->effector_weights = BKE_effector_add_weights(part->force_group);
      }
    }

    /* Object proxies have been deprecated sine 3.x era, so their update & sanity check can now
     * happen in do_versions code. */
    LISTBASE_FOREACH (Object *, ob, &bmain->objects) {
      if (ob->proxy) {
        /* Paranoia check, actually a proxy_from pointer should never be written... */
        if (!ID_IS_LINKED(ob->proxy)) {
          ob->proxy->proxy_from = nullptr;
          ob->proxy = nullptr;

          if (ob->id.lib) {
            BLO_reportf_wrap(fd->reports,
                             RPT_INFO,
                             RPT_("Proxy lost from object %s lib %s\n"),
                             ob->id.name + 2,
                             ob->id.lib->filepath);
          }
          else {
            BLO_reportf_wrap(fd->reports,
                             RPT_INFO,
                             RPT_("Proxy lost from object %s lib <NONE>\n"),
                             ob->id.name + 2);
          }
          fd->reports->count.missing_obproxies++;
        }
        else {
          /* This triggers object_update to always use a copy. */
          ob->proxy->proxy_from = ob;
        }
      }
    }
  }

  if (!MAIN_VERSION_FILE_ATLEAST(bmain, 400, 21)) {
    if (!DNA_struct_member_exists(fd->filesdna, "bPoseChannel", "BoneColor", "color")) {
      version_bonegroup_migrate_color(bmain);
    }

    if (!DNA_struct_member_exists(fd->filesdna, "bArmature", "ListBase", "collections")) {
      version_bonelayers_to_bonecollections(bmain);
      version_bonegroups_to_bonecollections(bmain);
    }
  }

  if (!MAIN_VERSION_FILE_ATLEAST(bmain, 400, 24)) {
    FOREACH_NODETREE_BEGIN (bmain, ntree, id) {
      if (ntree->type == NTREE_SHADER) {
        /* Convert animdata on the Principled BSDF sockets. */
        version_principled_bsdf_update_animdata(id, ntree);
      }
    }
    FOREACH_NODETREE_END;
  }

  if (!MAIN_VERSION_FILE_ATLEAST(bmain, 400, 34)) {
    BKE_mesh_legacy_face_map_to_generic(bmain);
  }

  if (!MAIN_VERSION_FILE_ATLEAST(bmain, 401, 5)) {
    Scene *scene = static_cast<Scene *>(bmain->scenes.first);
    bool is_cycles = scene && STREQ(scene->r.engine, RE_engine_id_CYCLES);
    if (!is_cycles) {
      LISTBASE_FOREACH (Object *, object, &bmain->objects) {
        versioning_eevee_shadow_settings(object);
      }
    }
  }

  /**
   * Always bump subversion in BKE_blender_version.h when adding versioning
   * code here, and wrap it inside a MAIN_VERSION_FILE_ATLEAST check.
   *
   * \note Keep this message at the bottom of the function.
   */
}

static void version_mesh_legacy_to_struct_of_array_format(Mesh &mesh)
{
  BKE_mesh_legacy_convert_flags_to_selection_layers(&mesh);
  BKE_mesh_legacy_convert_flags_to_hide_layers(&mesh);
  BKE_mesh_legacy_convert_uvs_to_generic(&mesh);
  BKE_mesh_legacy_convert_mpoly_to_material_indices(&mesh);
  BKE_mesh_legacy_sharp_faces_from_flags(&mesh);
  BKE_mesh_legacy_bevel_weight_to_layers(&mesh);
  BKE_mesh_legacy_sharp_edges_from_flags(&mesh);
  BKE_mesh_legacy_face_set_to_generic(&mesh);
  BKE_mesh_legacy_edge_crease_to_layers(&mesh);
  BKE_mesh_legacy_uv_seam_from_flags(&mesh);
  BKE_mesh_legacy_convert_verts_to_positions(&mesh);
  BKE_mesh_legacy_attribute_flags_to_strings(&mesh);
  BKE_mesh_legacy_convert_loops_to_corners(&mesh);
  BKE_mesh_legacy_convert_polys_to_offsets(&mesh);
  BKE_mesh_legacy_convert_edges_to_generic(&mesh);
}

static void version_motion_tracking_legacy_camera_object(MovieClip &movieclip)
{
  MovieTracking &tracking = movieclip.tracking;
  MovieTrackingObject *active_tracking_object = BKE_tracking_object_get_active(&tracking);
  MovieTrackingObject *tracking_camera_object = BKE_tracking_object_get_camera(&tracking);

  BLI_assert(tracking_camera_object != nullptr);

  if (BLI_listbase_is_empty(&tracking_camera_object->tracks)) {
    tracking_camera_object->tracks = tracking.tracks_legacy;
    active_tracking_object->active_track = tracking.act_track_legacy;
  }

  if (BLI_listbase_is_empty(&tracking_camera_object->plane_tracks)) {
    tracking_camera_object->plane_tracks = tracking.plane_tracks_legacy;
    active_tracking_object->active_plane_track = tracking.act_plane_track_legacy;
  }

  if (tracking_camera_object->reconstruction.cameras == nullptr) {
    tracking_camera_object->reconstruction = tracking.reconstruction_legacy;
  }

  /* Clear pointers in the legacy storage.
   * Always do it, in the case something got missed in the logic above, so that the legacy storage
   * is always ensured to be empty after load. */
  BLI_listbase_clear(&tracking.tracks_legacy);
  BLI_listbase_clear(&tracking.plane_tracks_legacy);
  tracking.act_track_legacy = nullptr;
  tracking.act_plane_track_legacy = nullptr;
  memset(&tracking.reconstruction_legacy, 0, sizeof(tracking.reconstruction_legacy));
}

static void version_movieclips_legacy_camera_object(Main *bmain)
{
  LISTBASE_FOREACH (MovieClip *, movieclip, &bmain->movieclips) {
    version_motion_tracking_legacy_camera_object(*movieclip);
  }
}

/* Version VertexWeightEdit modifier to make existing weights exclusive of the threshold. */
static void version_vertex_weight_edit_preserve_threshold_exclusivity(Main *bmain)
{
  LISTBASE_FOREACH (Object *, ob, &bmain->objects) {
    if (ob->type != OB_MESH) {
      continue;
    }

    LISTBASE_FOREACH (ModifierData *, md, &ob->modifiers) {
      if (md->type == eModifierType_WeightVGEdit) {
        WeightVGEditModifierData *wmd = reinterpret_cast<WeightVGEditModifierData *>(md);
        wmd->add_threshold = nexttoward(wmd->add_threshold, 2.0);
        wmd->rem_threshold = nexttoward(wmd->rem_threshold, -1.0);
      }
    }
  }
}

static void version_mesh_crease_generic(Main &bmain)
{
  LISTBASE_FOREACH (Mesh *, mesh, &bmain.meshes) {
    BKE_mesh_legacy_crease_to_generic(mesh);
  }

  LISTBASE_FOREACH (bNodeTree *, ntree, &bmain.nodetrees) {
    if (ntree->type == NTREE_GEOMETRY) {
      LISTBASE_FOREACH (bNode *, node, &ntree->nodes) {
        if (STR_ELEM(node->idname,
                     "GeometryNodeStoreNamedAttribute",
                     "GeometryNodeInputNamedAttribute"))
        {
          bNodeSocket *socket = nodeFindSocket(node, SOCK_IN, "Name");
          if (STREQ(socket->default_value_typed<bNodeSocketValueString>()->value, "crease")) {
            STRNCPY(socket->default_value_typed<bNodeSocketValueString>()->value, "crease_edge");
          }
        }
      }
    }
  }

  LISTBASE_FOREACH (Object *, object, &bmain.objects) {
    LISTBASE_FOREACH (ModifierData *, md, &object->modifiers) {
      if (md->type != eModifierType_Nodes) {
        continue;
      }
      if (IDProperty *settings = reinterpret_cast<NodesModifierData *>(md)->settings.properties) {
        LISTBASE_FOREACH (IDProperty *, prop, &settings->data.group) {
          if (blender::StringRef(prop->name).endswith("_attribute_name")) {
            if (STREQ(IDP_String(prop), "crease")) {
              IDP_AssignString(prop, "crease_edge");
            }
          }
        }
      }
    }
  }
}

static void versioning_replace_legacy_glossy_node(bNodeTree *ntree)
{
  LISTBASE_FOREACH (bNode *, node, &ntree->nodes) {
    if (node->type == SH_NODE_BSDF_GLOSSY_LEGACY) {
      STRNCPY(node->idname, "ShaderNodeBsdfAnisotropic");
      node->type = SH_NODE_BSDF_GLOSSY;
    }
  }
}

static void versioning_remove_microfacet_sharp_distribution(bNodeTree *ntree)
{
  /* Find all glossy, glass and refraction BSDF nodes that have their distribution
   * set to SHARP and set them to GGX, disconnect any link to the Roughness input
   * and set its value to zero. */
  LISTBASE_FOREACH (bNode *, node, &ntree->nodes) {
    if (!ELEM(node->type, SH_NODE_BSDF_GLOSSY, SH_NODE_BSDF_GLASS, SH_NODE_BSDF_REFRACTION)) {
      continue;
    }
    if (node->custom1 != SHD_GLOSSY_SHARP_DEPRECATED) {
      continue;
    }

    node->custom1 = SHD_GLOSSY_GGX;
    LISTBASE_FOREACH (bNodeSocket *, socket, &node->inputs) {
      if (!STREQ(socket->identifier, "Roughness")) {
        continue;
      }

      if (socket->link != nullptr) {
        nodeRemLink(ntree, socket->link);
      }
      bNodeSocketValueFloat *socket_value = (bNodeSocketValueFloat *)socket->default_value;
      socket_value->value = 0.0f;

      break;
    }
  }
}

static void version_replace_texcoord_normal_socket(bNodeTree *ntree)
{
  /* The normal of a spot light was set to the incoming light direction, replace with the
   * `Incoming` socket from the Geometry shader node. */
  bNode *geometry_node = nullptr;
  bNode *transform_node = nullptr;
  bNodeSocket *incoming_socket = nullptr;
  bNodeSocket *vec_in_socket = nullptr;
  bNodeSocket *vec_out_socket = nullptr;

  LISTBASE_FOREACH_MUTABLE (bNodeLink *, link, &ntree->links) {
    if (link->fromnode->type == SH_NODE_TEX_COORD && STREQ(link->fromsock->identifier, "Normal")) {
      if (geometry_node == nullptr) {
        geometry_node = nodeAddStaticNode(nullptr, ntree, SH_NODE_NEW_GEOMETRY);
        incoming_socket = nodeFindSocket(geometry_node, SOCK_OUT, "Incoming");

        transform_node = nodeAddStaticNode(nullptr, ntree, SH_NODE_VECT_TRANSFORM);
        vec_in_socket = nodeFindSocket(transform_node, SOCK_IN, "Vector");
        vec_out_socket = nodeFindSocket(transform_node, SOCK_OUT, "Vector");

        NodeShaderVectTransform *nodeprop = (NodeShaderVectTransform *)transform_node->storage;
        nodeprop->type = SHD_VECT_TRANSFORM_TYPE_NORMAL;

        nodeAddLink(ntree, geometry_node, incoming_socket, transform_node, vec_in_socket);
      }
      nodeAddLink(ntree, transform_node, vec_out_socket, link->tonode, link->tosock);
      nodeRemLink(ntree, link);
    }
  }
}

static void version_principled_transmission_roughness(bNodeTree *ntree)
{
  LISTBASE_FOREACH (bNode *, node, &ntree->nodes) {
    if (node->type != SH_NODE_BSDF_PRINCIPLED) {
      continue;
    }
    bNodeSocket *sock = nodeFindSocket(node, SOCK_IN, "Transmission Roughness");
    if (sock != nullptr) {
      nodeRemoveSocket(ntree, node, sock);
    }
  }
}

/* Convert legacy Velvet BSDF nodes into the new Sheen BSDF node. */
static void version_replace_velvet_sheen_node(bNodeTree *ntree)
{
  LISTBASE_FOREACH (bNode *, node, &ntree->nodes) {
    if (node->type == SH_NODE_BSDF_SHEEN) {
      STRNCPY(node->idname, "ShaderNodeBsdfSheen");

      bNodeSocket *sigmaInput = nodeFindSocket(node, SOCK_IN, "Sigma");
      if (sigmaInput != nullptr) {
        node->custom1 = SHD_SHEEN_ASHIKHMIN;
        STRNCPY(sigmaInput->identifier, "Roughness");
        STRNCPY(sigmaInput->name, "Roughness");
      }
    }
  }
}

/* Convert sheen inputs on the Principled BSDF. */
static void version_principled_bsdf_sheen(bNodeTree *ntree)
{
  auto check_node = [](const bNode *node) {
    return (node->type == SH_NODE_BSDF_PRINCIPLED) &&
           (nodeFindSocket(node, SOCK_IN, "Sheen Roughness") == nullptr);
  };
  auto update_input = [ntree](bNode *node, bNodeSocket *input) {
    /* Change socket type to Color. */
    nodeModifySocketTypeStatic(ntree, node, input, SOCK_RGBA, 0);

    /* Account for the change in intensity between the old and new model.
     * If the Sheen input is set to a fixed value, adjust it and set the tint to white.
     * Otherwise, if it's connected, keep it as-is but set the tint to 0.2 instead. */
    bNodeSocket *sheen = nodeFindSocket(node, SOCK_IN, "Sheen");
    if (sheen != nullptr && sheen->link == nullptr) {
      *version_cycles_node_socket_float_value(sheen) *= 0.2f;

      static float default_value[] = {1.0f, 1.0f, 1.0f, 1.0f};
      copy_v4_v4(version_cycles_node_socket_rgba_value(input), default_value);
    }
    else {
      static float default_value[] = {0.2f, 0.2f, 0.2f, 1.0f};
      copy_v4_v4(version_cycles_node_socket_rgba_value(input), default_value);
    }
  };
  auto update_input_link = [](bNode *, bNodeSocket *, bNode *, bNodeSocket *) {
    /* Don't replace the link here, tint works differently enough now to make conversion
     * impractical. */
  };

  version_update_node_input(ntree, check_node, "Sheen Tint", update_input, update_input_link);

  LISTBASE_FOREACH (bNode *, node, &ntree->nodes) {
    if (check_node(node)) {
      bNodeSocket *input = nodeAddStaticSocket(
          ntree, node, SOCK_IN, SOCK_FLOAT, PROP_FACTOR, "Sheen Roughness", "Sheen Roughness");
      *version_cycles_node_socket_float_value(input) = 0.5f;
    }
  }
}

static void versioning_update_noise_texture_node(bNodeTree *ntree)
{
  LISTBASE_FOREACH (bNode *, node, &ntree->nodes) {
    if (node->type != SH_NODE_TEX_NOISE) {
      continue;
    }

    (static_cast<NodeTexNoise *>(node->storage))->type = SHD_NOISE_FBM;

    bNodeSocket *roughness_socket = nodeFindSocket(node, SOCK_IN, "Roughness");
    if (roughness_socket == nullptr) {
      /* Noise Texture node was created before the Roughness input was added. */
      continue;
    }

    float *roughness = version_cycles_node_socket_float_value(roughness_socket);

    bNodeLink *roughness_link = nullptr;
    bNode *roughness_from_node = nullptr;
    bNodeSocket *roughness_from_socket = nullptr;

    LISTBASE_FOREACH (bNodeLink *, link, &ntree->links) {
      /* Find links, nodes and sockets. */
      if (link->tosock == roughness_socket) {
        roughness_link = link;
        roughness_from_node = link->fromnode;
        roughness_from_socket = link->fromsock;
      }
    }

    if (roughness_link != nullptr) {
      /* Add Clamp node before Roughness input. */

      bNode *clamp_node = nodeAddStaticNode(nullptr, ntree, SH_NODE_CLAMP);
      clamp_node->parent = node->parent;
      clamp_node->custom1 = NODE_CLAMP_MINMAX;
      clamp_node->locx = node->locx;
      clamp_node->locy = node->locy - 300.0f;
      clamp_node->flag |= NODE_HIDDEN;
      bNodeSocket *clamp_socket_value = nodeFindSocket(clamp_node, SOCK_IN, "Value");
      bNodeSocket *clamp_socket_min = nodeFindSocket(clamp_node, SOCK_IN, "Min");
      bNodeSocket *clamp_socket_max = nodeFindSocket(clamp_node, SOCK_IN, "Max");
      bNodeSocket *clamp_socket_out = nodeFindSocket(clamp_node, SOCK_OUT, "Result");

      *version_cycles_node_socket_float_value(clamp_socket_min) = 0.0f;
      *version_cycles_node_socket_float_value(clamp_socket_max) = 1.0f;

      nodeRemLink(ntree, roughness_link);
      nodeAddLink(
          ntree, roughness_from_node, roughness_from_socket, clamp_node, clamp_socket_value);
      nodeAddLink(ntree, clamp_node, clamp_socket_out, node, roughness_socket);
    }
    else {
      *roughness = std::clamp(*roughness, 0.0f, 1.0f);
    }
  }

  version_socket_update_is_used(ntree);
}

static void versioning_replace_musgrave_texture_node(bNodeTree *ntree)
{
  version_node_input_socket_name(ntree, SH_NODE_TEX_MUSGRAVE_DEPRECATED, "Dimension", "Roughness");
  LISTBASE_FOREACH (bNode *, node, &ntree->nodes) {
    if (node->type != SH_NODE_TEX_MUSGRAVE_DEPRECATED) {
      continue;
    }

    STRNCPY(node->idname, "ShaderNodeTexNoise");
    node->type = SH_NODE_TEX_NOISE;
    NodeTexNoise *data = MEM_cnew<NodeTexNoise>(__func__);
    data->base = (static_cast<NodeTexMusgrave *>(node->storage))->base;
    data->dimensions = (static_cast<NodeTexMusgrave *>(node->storage))->dimensions;
    data->normalize = false;
    data->type = (static_cast<NodeTexMusgrave *>(node->storage))->musgrave_type;
    MEM_freeN(node->storage);
    node->storage = data;

    bNodeLink *detail_link = nullptr;
    bNode *detail_from_node = nullptr;
    bNodeSocket *detail_from_socket = nullptr;

    bNodeLink *roughness_link = nullptr;
    bNode *roughness_from_node = nullptr;
    bNodeSocket *roughness_from_socket = nullptr;

    bNodeLink *lacunarity_link = nullptr;
    bNode *lacunarity_from_node = nullptr;
    bNodeSocket *lacunarity_from_socket = nullptr;

    LISTBASE_FOREACH (bNodeLink *, link, &ntree->links) {
      /* Find links, nodes and sockets. */
      if (link->tonode == node) {
        if (STREQ(link->tosock->identifier, "Detail")) {
          detail_link = link;
          detail_from_node = link->fromnode;
          detail_from_socket = link->fromsock;
        }
        if (STREQ(link->tosock->identifier, "Roughness")) {
          roughness_link = link;
          roughness_from_node = link->fromnode;
          roughness_from_socket = link->fromsock;
        }
        if (STREQ(link->tosock->identifier, "Lacunarity")) {
          lacunarity_link = link;
          lacunarity_from_node = link->fromnode;
          lacunarity_from_socket = link->fromsock;
        }
      }
    }

    uint8_t noise_type = (static_cast<NodeTexNoise *>(node->storage))->type;
    float locy_offset = 0.0f;

    bNodeSocket *fac_socket = nodeFindSocket(node, SOCK_OUT, "Fac");
    /* Clear label because Musgrave output socket label is set to "Height" instead of "Fac". */
    fac_socket->label[0] = '\0';

    bNodeSocket *detail_socket = nodeFindSocket(node, SOCK_IN, "Detail");
    float *detail = version_cycles_node_socket_float_value(detail_socket);

    if (detail_link != nullptr) {
      locy_offset -= 80.0f;

      /* Add Minimum Math node and Subtract Math node before Detail input. */

      bNode *min_node = nodeAddStaticNode(nullptr, ntree, SH_NODE_MATH);
      min_node->parent = node->parent;
      min_node->custom1 = NODE_MATH_MINIMUM;
      min_node->locx = node->locx;
      min_node->locy = node->locy - 320.0f;
      min_node->flag |= NODE_HIDDEN;
      bNodeSocket *min_socket_A = static_cast<bNodeSocket *>(BLI_findlink(&min_node->inputs, 0));
      bNodeSocket *min_socket_B = static_cast<bNodeSocket *>(BLI_findlink(&min_node->inputs, 1));
      bNodeSocket *min_socket_out = nodeFindSocket(min_node, SOCK_OUT, "Value");

      bNode *sub1_node = nodeAddStaticNode(nullptr, ntree, SH_NODE_MATH);
      sub1_node->parent = node->parent;
      sub1_node->custom1 = NODE_MATH_SUBTRACT;
      sub1_node->locx = node->locx;
      sub1_node->locy = node->locy - 360.0f;
      sub1_node->flag |= NODE_HIDDEN;
      bNodeSocket *sub1_socket_A = static_cast<bNodeSocket *>(BLI_findlink(&sub1_node->inputs, 0));
      bNodeSocket *sub1_socket_B = static_cast<bNodeSocket *>(BLI_findlink(&sub1_node->inputs, 1));
      bNodeSocket *sub1_socket_out = nodeFindSocket(sub1_node, SOCK_OUT, "Value");

      *version_cycles_node_socket_float_value(min_socket_B) = 14.0f;
      *version_cycles_node_socket_float_value(sub1_socket_B) = 1.0f;

      nodeRemLink(ntree, detail_link);
      nodeAddLink(ntree, detail_from_node, detail_from_socket, sub1_node, sub1_socket_A);
      nodeAddLink(ntree, sub1_node, sub1_socket_out, min_node, min_socket_A);
      nodeAddLink(ntree, min_node, min_socket_out, node, detail_socket);

      if (ELEM(noise_type, SHD_NOISE_RIDGED_MULTIFRACTAL, SHD_NOISE_HETERO_TERRAIN)) {
        locy_offset -= 40.0f;

        /* Add Greater Than Math node before Subtract Math node. */

        bNode *greater_node = nodeAddStaticNode(nullptr, ntree, SH_NODE_MATH);
        greater_node->parent = node->parent;
        greater_node->custom1 = NODE_MATH_GREATER_THAN;
        greater_node->locx = node->locx;
        greater_node->locy = node->locy - 400.0f;
        greater_node->flag |= NODE_HIDDEN;
        bNodeSocket *greater_socket_A = static_cast<bNodeSocket *>(
            BLI_findlink(&greater_node->inputs, 0));
        bNodeSocket *greater_socket_B = static_cast<bNodeSocket *>(
            BLI_findlink(&greater_node->inputs, 1));
        bNodeSocket *greater_socket_out = nodeFindSocket(greater_node, SOCK_OUT, "Value");

        *version_cycles_node_socket_float_value(greater_socket_B) = 1.0f;

        nodeAddLink(ntree, detail_from_node, detail_from_socket, greater_node, greater_socket_A);
        nodeAddLink(ntree, greater_node, greater_socket_out, sub1_node, sub1_socket_B);
      }
      else {
        /* Add Clamp node and Multiply Math node behind Fac output. */

        bNode *clamp_node = nodeAddStaticNode(nullptr, ntree, SH_NODE_CLAMP);
        clamp_node->parent = node->parent;
        clamp_node->custom1 = NODE_CLAMP_MINMAX;
        clamp_node->locx = node->locx;
        clamp_node->locy = node->locy + 40.0f;
        clamp_node->flag |= NODE_HIDDEN;
        bNodeSocket *clamp_socket_value = nodeFindSocket(clamp_node, SOCK_IN, "Value");
        bNodeSocket *clamp_socket_min = nodeFindSocket(clamp_node, SOCK_IN, "Min");
        bNodeSocket *clamp_socket_max = nodeFindSocket(clamp_node, SOCK_IN, "Max");
        bNodeSocket *clamp_socket_out = nodeFindSocket(clamp_node, SOCK_OUT, "Result");

        bNode *mul_node = nodeAddStaticNode(nullptr, ntree, SH_NODE_MATH);
        mul_node->parent = node->parent;
        mul_node->custom1 = NODE_MATH_MULTIPLY;
        mul_node->locx = node->locx;
        mul_node->locy = node->locy + 80.0f;
        mul_node->flag |= NODE_HIDDEN;
        bNodeSocket *mul_socket_A = static_cast<bNodeSocket *>(BLI_findlink(&mul_node->inputs, 0));
        bNodeSocket *mul_socket_B = static_cast<bNodeSocket *>(BLI_findlink(&mul_node->inputs, 1));
        bNodeSocket *mul_socket_out = nodeFindSocket(mul_node, SOCK_OUT, "Value");

        *version_cycles_node_socket_float_value(clamp_socket_min) = 0.0f;
        *version_cycles_node_socket_float_value(clamp_socket_max) = 1.0f;

        if (noise_type == SHD_NOISE_MULTIFRACTAL) {
          /* Add Subtract Math node and Add Math node after Multiply Math node. */

          bNode *sub2_node = nodeAddStaticNode(nullptr, ntree, SH_NODE_MATH);
          sub2_node->parent = node->parent;
          sub2_node->custom1 = NODE_MATH_SUBTRACT;
          sub2_node->custom2 = SHD_MATH_CLAMP;
          sub2_node->locx = node->locx;
          sub2_node->locy = node->locy + 120.0f;
          sub2_node->flag |= NODE_HIDDEN;
          bNodeSocket *sub2_socket_A = static_cast<bNodeSocket *>(
              BLI_findlink(&sub2_node->inputs, 0));
          bNodeSocket *sub2_socket_B = static_cast<bNodeSocket *>(
              BLI_findlink(&sub2_node->inputs, 1));
          bNodeSocket *sub2_socket_out = nodeFindSocket(sub2_node, SOCK_OUT, "Value");

          bNode *add_node = nodeAddStaticNode(nullptr, ntree, SH_NODE_MATH);
          add_node->parent = node->parent;
          add_node->custom1 = NODE_MATH_ADD;
          add_node->locx = node->locx;
          add_node->locy = node->locy + 160.0f;
          add_node->flag |= NODE_HIDDEN;
          bNodeSocket *add_socket_A = static_cast<bNodeSocket *>(
              BLI_findlink(&add_node->inputs, 0));
          bNodeSocket *add_socket_B = static_cast<bNodeSocket *>(
              BLI_findlink(&add_node->inputs, 1));
          bNodeSocket *add_socket_out = nodeFindSocket(add_node, SOCK_OUT, "Value");

          *version_cycles_node_socket_float_value(sub2_socket_A) = 1.0f;

          LISTBASE_FOREACH_BACKWARD_MUTABLE (bNodeLink *, link, &ntree->links) {
            if (link->fromsock == fac_socket) {
              nodeAddLink(ntree, add_node, add_socket_out, link->tonode, link->tosock);
              nodeRemLink(ntree, link);
            }
          }

          nodeAddLink(ntree, mul_node, mul_socket_out, add_node, add_socket_A);
          nodeAddLink(ntree, detail_from_node, detail_from_socket, sub2_node, sub2_socket_B);
          nodeAddLink(ntree, sub2_node, sub2_socket_out, add_node, add_socket_B);
        }
        else {
          LISTBASE_FOREACH_BACKWARD_MUTABLE (bNodeLink *, link, &ntree->links) {
            if (link->fromsock == fac_socket) {
              nodeAddLink(ntree, mul_node, mul_socket_out, link->tonode, link->tosock);
              nodeRemLink(ntree, link);
            }
          }
        }

        nodeAddLink(ntree, node, fac_socket, mul_node, mul_socket_A);
        nodeAddLink(ntree, detail_from_node, detail_from_socket, clamp_node, clamp_socket_value);
        nodeAddLink(ntree, clamp_node, clamp_socket_out, mul_node, mul_socket_B);
      }
    }
    else {
      if (*detail < 1.0f) {
        if ((noise_type != SHD_NOISE_RIDGED_MULTIFRACTAL) &&
            (noise_type != SHD_NOISE_HETERO_TERRAIN))
        {
          /* Add Multiply Math node behind Fac output. */

          bNode *mul_node = nodeAddStaticNode(nullptr, ntree, SH_NODE_MATH);
          mul_node->parent = node->parent;
          mul_node->custom1 = NODE_MATH_MULTIPLY;
          mul_node->locx = node->locx;
          mul_node->locy = node->locy + 40.0f;
          mul_node->flag |= NODE_HIDDEN;
          bNodeSocket *mul_socket_A = static_cast<bNodeSocket *>(
              BLI_findlink(&mul_node->inputs, 0));
          bNodeSocket *mul_socket_B = static_cast<bNodeSocket *>(
              BLI_findlink(&mul_node->inputs, 1));
          bNodeSocket *mul_socket_out = nodeFindSocket(mul_node, SOCK_OUT, "Value");

          *version_cycles_node_socket_float_value(mul_socket_B) = *detail;

          if (noise_type == SHD_NOISE_MULTIFRACTAL) {
            /* Add an Add Math node after Multiply Math node. */

            bNode *add_node = nodeAddStaticNode(nullptr, ntree, SH_NODE_MATH);
            add_node->parent = node->parent;
            add_node->custom1 = NODE_MATH_ADD;
            add_node->locx = node->locx;
            add_node->locy = node->locy + 80.0f;
            add_node->flag |= NODE_HIDDEN;
            bNodeSocket *add_socket_A = static_cast<bNodeSocket *>(
                BLI_findlink(&add_node->inputs, 0));
            bNodeSocket *add_socket_B = static_cast<bNodeSocket *>(
                BLI_findlink(&add_node->inputs, 1));
            bNodeSocket *add_socket_out = nodeFindSocket(add_node, SOCK_OUT, "Value");

            *version_cycles_node_socket_float_value(add_socket_B) = 1.0f - *detail;

            LISTBASE_FOREACH_BACKWARD_MUTABLE (bNodeLink *, link, &ntree->links) {
              if (link->fromsock == fac_socket) {
                nodeAddLink(ntree, add_node, add_socket_out, link->tonode, link->tosock);
                nodeRemLink(ntree, link);
              }
            }

            nodeAddLink(ntree, mul_node, mul_socket_out, add_node, add_socket_A);
          }
          else {
            LISTBASE_FOREACH_BACKWARD_MUTABLE (bNodeLink *, link, &ntree->links) {
              if (link->fromsock == fac_socket) {
                nodeAddLink(ntree, mul_node, mul_socket_out, link->tonode, link->tosock);
                nodeRemLink(ntree, link);
              }
            }
          }

          nodeAddLink(ntree, node, fac_socket, mul_node, mul_socket_A);

          *detail = 0.0f;
        }
      }
      else {
        *detail = std::fminf(*detail - 1.0f, 14.0f);
      }
    }

    bNodeSocket *roughness_socket = nodeFindSocket(node, SOCK_IN, "Roughness");
    float *roughness = version_cycles_node_socket_float_value(roughness_socket);
    bNodeSocket *lacunarity_socket = nodeFindSocket(node, SOCK_IN, "Lacunarity");
    float *lacunarity = version_cycles_node_socket_float_value(lacunarity_socket);

    *roughness = std::fmaxf(*roughness, 1e-5f);
    *lacunarity = std::fmaxf(*lacunarity, 1e-5f);

    if (roughness_link != nullptr) {
      /* Add Maximum Math node after output of roughness_from_node. Add Multiply Math node and
       * Power Math node before Roughness input. */

      bNode *max1_node = nodeAddStaticNode(nullptr, ntree, SH_NODE_MATH);
      max1_node->parent = node->parent;
      max1_node->custom1 = NODE_MATH_MAXIMUM;
      max1_node->locx = node->locx;
      max1_node->locy = node->locy - 400.0f + locy_offset;
      max1_node->flag |= NODE_HIDDEN;
      bNodeSocket *max1_socket_A = static_cast<bNodeSocket *>(BLI_findlink(&max1_node->inputs, 0));
      bNodeSocket *max1_socket_B = static_cast<bNodeSocket *>(BLI_findlink(&max1_node->inputs, 1));
      bNodeSocket *max1_socket_out = nodeFindSocket(max1_node, SOCK_OUT, "Value");

      bNode *mul_node = nodeAddStaticNode(nullptr, ntree, SH_NODE_MATH);
      mul_node->parent = node->parent;
      mul_node->custom1 = NODE_MATH_MULTIPLY;
      mul_node->locx = node->locx;
      mul_node->locy = node->locy - 360.0f + locy_offset;
      mul_node->flag |= NODE_HIDDEN;
      bNodeSocket *mul_socket_A = static_cast<bNodeSocket *>(BLI_findlink(&mul_node->inputs, 0));
      bNodeSocket *mul_socket_B = static_cast<bNodeSocket *>(BLI_findlink(&mul_node->inputs, 1));
      bNodeSocket *mul_socket_out = nodeFindSocket(mul_node, SOCK_OUT, "Value");

      bNode *pow_node = nodeAddStaticNode(nullptr, ntree, SH_NODE_MATH);
      pow_node->parent = node->parent;
      pow_node->custom1 = NODE_MATH_POWER;
      pow_node->locx = node->locx;
      pow_node->locy = node->locy - 320.0f + locy_offset;
      pow_node->flag |= NODE_HIDDEN;
      bNodeSocket *pow_socket_A = static_cast<bNodeSocket *>(BLI_findlink(&pow_node->inputs, 0));
      bNodeSocket *pow_socket_B = static_cast<bNodeSocket *>(BLI_findlink(&pow_node->inputs, 1));
      bNodeSocket *pow_socket_out = nodeFindSocket(pow_node, SOCK_OUT, "Value");

      *version_cycles_node_socket_float_value(max1_socket_B) = -1e-5f;
      *version_cycles_node_socket_float_value(mul_socket_B) = -1.0f;
      *version_cycles_node_socket_float_value(pow_socket_A) = *lacunarity;

      nodeRemLink(ntree, roughness_link);
      nodeAddLink(ntree, roughness_from_node, roughness_from_socket, max1_node, max1_socket_A);
      nodeAddLink(ntree, max1_node, max1_socket_out, mul_node, mul_socket_A);
      nodeAddLink(ntree, mul_node, mul_socket_out, pow_node, pow_socket_B);
      nodeAddLink(ntree, pow_node, pow_socket_out, node, roughness_socket);

      if (lacunarity_link != nullptr) {
        /* Add Maximum Math node after output of lacunarity_from_node. */

        bNode *max2_node = nodeAddStaticNode(nullptr, ntree, SH_NODE_MATH);
        max2_node->parent = node->parent;
        max2_node->custom1 = NODE_MATH_MAXIMUM;
        max2_node->locx = node->locx;
        max2_node->locy = node->locy - 440.0f + locy_offset;
        max2_node->flag |= NODE_HIDDEN;
        bNodeSocket *max2_socket_A = static_cast<bNodeSocket *>(
            BLI_findlink(&max2_node->inputs, 0));
        bNodeSocket *max2_socket_B = static_cast<bNodeSocket *>(
            BLI_findlink(&max2_node->inputs, 1));
        bNodeSocket *max2_socket_out = nodeFindSocket(max2_node, SOCK_OUT, "Value");

        *version_cycles_node_socket_float_value(max2_socket_B) = -1e-5f;

        nodeRemLink(ntree, lacunarity_link);
        nodeAddLink(ntree, lacunarity_from_node, lacunarity_from_socket, max2_node, max2_socket_A);
        nodeAddLink(ntree, max2_node, max2_socket_out, pow_node, pow_socket_A);
        nodeAddLink(ntree, max2_node, max2_socket_out, node, lacunarity_socket);
      }
    }
    else if ((lacunarity_link != nullptr) && (roughness_link == nullptr)) {
      /* Add Maximum Math node after output of lacunarity_from_node. Add Power Math node before
       * Roughness input. */

      bNode *max2_node = nodeAddStaticNode(nullptr, ntree, SH_NODE_MATH);
      max2_node->parent = node->parent;
      max2_node->custom1 = NODE_MATH_MAXIMUM;
      max2_node->locx = node->locx;
      max2_node->locy = node->locy - 360.0f + locy_offset;
      max2_node->flag |= NODE_HIDDEN;
      bNodeSocket *max2_socket_A = static_cast<bNodeSocket *>(BLI_findlink(&max2_node->inputs, 0));
      bNodeSocket *max2_socket_B = static_cast<bNodeSocket *>(BLI_findlink(&max2_node->inputs, 1));
      bNodeSocket *max2_socket_out = nodeFindSocket(max2_node, SOCK_OUT, "Value");

      bNode *pow_node = nodeAddStaticNode(nullptr, ntree, SH_NODE_MATH);
      pow_node->parent = node->parent;
      pow_node->custom1 = NODE_MATH_POWER;
      pow_node->locx = node->locx;
      pow_node->locy = node->locy - 320.0f + locy_offset;
      pow_node->flag |= NODE_HIDDEN;
      bNodeSocket *pow_socket_A = static_cast<bNodeSocket *>(BLI_findlink(&pow_node->inputs, 0));
      bNodeSocket *pow_socket_B = static_cast<bNodeSocket *>(BLI_findlink(&pow_node->inputs, 1));
      bNodeSocket *pow_socket_out = nodeFindSocket(pow_node, SOCK_OUT, "Value");

      *version_cycles_node_socket_float_value(max2_socket_B) = -1e-5f;
      *version_cycles_node_socket_float_value(pow_socket_A) = *lacunarity;
      *version_cycles_node_socket_float_value(pow_socket_B) = -(*roughness);

      nodeRemLink(ntree, lacunarity_link);
      nodeAddLink(ntree, lacunarity_from_node, lacunarity_from_socket, max2_node, max2_socket_A);
      nodeAddLink(ntree, max2_node, max2_socket_out, pow_node, pow_socket_A);
      nodeAddLink(ntree, max2_node, max2_socket_out, node, lacunarity_socket);
      nodeAddLink(ntree, pow_node, pow_socket_out, node, roughness_socket);
    }
    else {
      *roughness = std::pow(*lacunarity, -(*roughness));
    }
  }

  version_socket_update_is_used(ntree);
}

/* Convert subsurface inputs on the Principled BSDF. */
static void version_principled_bsdf_subsurface(bNodeTree *ntree)
{
  /* - Create Subsurface Scale input
   * - If a node's Subsurface input was connected or nonzero:
   *   - Make the Base Color a mix of old Base Color and Subsurface Color,
   *     using Subsurface as the mix factor
   *   - Move Subsurface link and default value to the new Subsurface Scale input
   *   - Set the Subsurface input to 1.0
   * - Remove Subsurface Color input
   */
  LISTBASE_FOREACH (bNode *, node, &ntree->nodes) {
    if (node->type != SH_NODE_BSDF_PRINCIPLED) {
      continue;
    }
    if (nodeFindSocket(node, SOCK_IN, "Subsurface Scale")) {
      /* Node is already updated. */
      continue;
    }

    /* Add Scale input */
    bNodeSocket *scale_in = nodeAddStaticSocket(
        ntree, node, SOCK_IN, SOCK_FLOAT, PROP_DISTANCE, "Subsurface Scale", "Subsurface Scale");

    bNodeSocket *subsurf = nodeFindSocket(node, SOCK_IN, "Subsurface");
    float *subsurf_val = version_cycles_node_socket_float_value(subsurf);

    if (!subsurf->link && *subsurf_val == 0.0f) {
      *version_cycles_node_socket_float_value(scale_in) = 0.05f;
    }
    else {
      *version_cycles_node_socket_float_value(scale_in) = *subsurf_val;
    }

    if (subsurf->link == nullptr && *subsurf_val == 0.0f) {
      /* Node doesn't use Subsurf, we're done here. */
      continue;
    }

    /* Fix up Subsurface Color input */
    bNodeSocket *base_col = nodeFindSocket(node, SOCK_IN, "Base Color");
    bNodeSocket *subsurf_col = nodeFindSocket(node, SOCK_IN, "Subsurface Color");
    float *base_col_val = version_cycles_node_socket_rgba_value(base_col);
    float *subsurf_col_val = version_cycles_node_socket_rgba_value(subsurf_col);
    /* If any of the three inputs is dynamic, we need a Mix node. */
    if (subsurf->link || subsurf_col->link || base_col->link) {
      bNode *mix = nodeAddStaticNode(nullptr, ntree, SH_NODE_MIX);
      static_cast<NodeShaderMix *>(mix->storage)->data_type = SOCK_RGBA;
      mix->locx = node->locx - 170;
      mix->locy = node->locy - 120;

      bNodeSocket *a_in = nodeFindSocket(mix, SOCK_IN, "A_Color");
      bNodeSocket *b_in = nodeFindSocket(mix, SOCK_IN, "B_Color");
      bNodeSocket *fac_in = nodeFindSocket(mix, SOCK_IN, "Factor_Float");
      bNodeSocket *result_out = nodeFindSocket(mix, SOCK_OUT, "Result_Color");

      copy_v4_v4(version_cycles_node_socket_rgba_value(a_in), base_col_val);
      copy_v4_v4(version_cycles_node_socket_rgba_value(b_in), subsurf_col_val);
      *version_cycles_node_socket_float_value(fac_in) = *subsurf_val;

      if (base_col->link) {
        nodeAddLink(ntree, base_col->link->fromnode, base_col->link->fromsock, mix, a_in);
        nodeRemLink(ntree, base_col->link);
      }
      if (subsurf_col->link) {
        nodeAddLink(ntree, subsurf_col->link->fromnode, subsurf_col->link->fromsock, mix, b_in);
        nodeRemLink(ntree, subsurf_col->link);
      }
      if (subsurf->link) {
        nodeAddLink(ntree, subsurf->link->fromnode, subsurf->link->fromsock, mix, fac_in);
        nodeAddLink(ntree, subsurf->link->fromnode, subsurf->link->fromsock, node, scale_in);
        nodeRemLink(ntree, subsurf->link);
      }
      nodeAddLink(ntree, mix, result_out, node, base_col);
    }
    /* Mix the fixed values. */
    interp_v4_v4v4(base_col_val, base_col_val, subsurf_col_val, *subsurf_val);

    /* Set node to 100% subsurface, 0% diffuse. */
    *subsurf_val = 1.0f;

    /* Delete Subsurface Color input */
    nodeRemoveSocket(ntree, node, subsurf_col);
  }
}

/* Convert emission inputs on the Principled BSDF. */
static void version_principled_bsdf_emission(bNodeTree *ntree)
{
  /* Blender 3.x and before would default to Emission = 0.0, Emission Strength = 1.0.
   * Now we default the other way around (1.0 and 0.0), but because the Strength input was added
   * a bit later, a file that only has the Emission socket would now end up as (1.0, 0.0) instead
   * of (1.0, 1.0).
   * Therefore, set strength to 1.0 for those files.
   */
  LISTBASE_FOREACH (bNode *, node, &ntree->nodes) {
    if (node->type != SH_NODE_BSDF_PRINCIPLED) {
      continue;
    }
    if (!nodeFindSocket(node, SOCK_IN, "Emission")) {
      /* Old enough to have neither, new defaults are fine. */
      continue;
    }
    if (nodeFindSocket(node, SOCK_IN, "Emission Strength")) {
      /* New enough to have both, no need to do anything. */
      continue;
    }
    bNodeSocket *sock = nodeAddStaticSocket(
        ntree, node, SOCK_IN, SOCK_FLOAT, PROP_NONE, "Emission Strength", "Emission Strength");
    *version_cycles_node_socket_float_value(sock) = 1.0f;
  }
}

/* Rename various Principled BSDF sockets. */
static void version_principled_bsdf_rename_sockets(bNodeTree *ntree)
{
  version_node_input_socket_name(ntree, SH_NODE_BSDF_PRINCIPLED, "Emission", "Emission Color");
  version_node_input_socket_name(ntree, SH_NODE_BSDF_PRINCIPLED, "Specular", "Specular IOR Level");
  version_node_input_socket_name(
      ntree, SH_NODE_BSDF_PRINCIPLED, "Subsurface", "Subsurface Weight");
  version_node_input_socket_name(
      ntree, SH_NODE_BSDF_PRINCIPLED, "Transmission", "Transmission Weight");
  version_node_input_socket_name(ntree, SH_NODE_BSDF_PRINCIPLED, "Coat", "Coat Weight");
  version_node_input_socket_name(ntree, SH_NODE_BSDF_PRINCIPLED, "Sheen", "Sheen Weight");
}

/* Replace old Principled Hair BSDF as a variant in the new Principled Hair BSDF. */
static void version_replace_principled_hair_model(bNodeTree *ntree)
{
  LISTBASE_FOREACH (bNode *, node, &ntree->nodes) {
    if (node->type != SH_NODE_BSDF_HAIR_PRINCIPLED) {
      continue;
    }
    NodeShaderHairPrincipled *data = MEM_cnew<NodeShaderHairPrincipled>(__func__);
    data->model = SHD_PRINCIPLED_HAIR_CHIANG;
    data->parametrization = node->custom1;

    node->storage = data;
  }
}

static void change_input_socket_to_rotation_type(bNodeTree &ntree,
                                                 bNode &node,
                                                 bNodeSocket &socket)
{
  if (socket.type == SOCK_ROTATION) {
    return;
  }
  socket.type = SOCK_ROTATION;
  STRNCPY(socket.idname, "NodeSocketRotation");
  auto *old_value = static_cast<bNodeSocketValueVector *>(socket.default_value);
  auto *new_value = MEM_new<bNodeSocketValueRotation>(__func__);
  copy_v3_v3(new_value->value_euler, old_value->value);
  socket.default_value = new_value;
  MEM_freeN(old_value);
  LISTBASE_FOREACH_MUTABLE (bNodeLink *, link, &ntree.links) {
    if (link->tosock != &socket) {
      continue;
    }
    if (ELEM(link->fromsock->type, SOCK_ROTATION, SOCK_VECTOR, SOCK_FLOAT) &&
        link->fromnode->type != NODE_REROUTE)
    {
      /* No need to add the conversion node when implicit conversions will work. */
      continue;
    }
    if (STREQ(link->fromnode->idname, "FunctionNodeEulerToRotation")) {
      /* Make versioning idempotent. */
      continue;
    }
    bNode *convert = nodeAddNode(nullptr, &ntree, "FunctionNodeEulerToRotation");
    convert->parent = node.parent;
    convert->locx = node.locx - 40;
    convert->locy = node.locy;
    link->tonode = convert;
    link->tosock = nodeFindSocket(convert, SOCK_IN, "Euler");

    nodeAddLink(&ntree, convert, nodeFindSocket(convert, SOCK_OUT, "Rotation"), &node, &socket);
  }
}

static void change_output_socket_to_rotation_type(bNodeTree &ntree,
                                                  bNode &node,
                                                  bNodeSocket &socket)
{
  /* Rely on generic node declaration update to change the socket type. */
  LISTBASE_FOREACH_MUTABLE (bNodeLink *, link, &ntree.links) {
    if (link->fromsock != &socket) {
      continue;
    }
    if (ELEM(link->tosock->type, SOCK_ROTATION, SOCK_VECTOR) && link->tonode->type != NODE_REROUTE)
    {
      /* No need to add the conversion node when implicit conversions will work. */
      continue;
    }
    if (STREQ(link->tonode->idname, "FunctionNodeRotationToEuler"))
    { /* Make versioning idempotent. */
      continue;
    }
    bNode *convert = nodeAddNode(nullptr, &ntree, "FunctionNodeRotationToEuler");
    convert->parent = node.parent;
    convert->locx = node.locx + 40;
    convert->locy = node.locy;
    link->fromnode = convert;
    link->fromsock = nodeFindSocket(convert, SOCK_OUT, "Euler");

    nodeAddLink(&ntree, &node, &socket, convert, nodeFindSocket(convert, SOCK_IN, "Rotation"));
  }
}

static void version_geometry_nodes_use_rotation_socket(bNodeTree &ntree)
{
  LISTBASE_FOREACH_MUTABLE (bNode *, node, &ntree.nodes) {
    if (STR_ELEM(node->idname,
                 "GeometryNodeInstanceOnPoints",
                 "GeometryNodeRotateInstances",
                 "GeometryNodeTransform"))
    {
      bNodeSocket *socket = nodeFindSocket(node, SOCK_IN, "Rotation");
      change_input_socket_to_rotation_type(ntree, *node, *socket);
    }
    if (STR_ELEM(node->idname,
                 "GeometryNodeDistributePointsOnFaces",
                 "GeometryNodeObjectInfo",
                 "GeometryNodeInputInstanceRotation"))
    {
      bNodeSocket *socket = nodeFindSocket(node, SOCK_OUT, "Rotation");
      change_output_socket_to_rotation_type(ntree, *node, *socket);
    }
  }
}

/* Find the base socket name for an idname that may include a subtype. */
static blender::StringRef legacy_socket_idname_to_socket_type(blender::StringRef idname)
{
  using string_pair = std::pair<const char *, const char *>;
  static const string_pair subtypes_map[] = {{"NodeSocketFloatUnsigned", "NodeSocketFloat"},
                                             {"NodeSocketFloatPercentage", "NodeSocketFloat"},
                                             {"NodeSocketFloatFactor", "NodeSocketFloat"},
                                             {"NodeSocketFloatAngle", "NodeSocketFloat"},
                                             {"NodeSocketFloatTime", "NodeSocketFloat"},
                                             {"NodeSocketFloatTimeAbsolute", "NodeSocketFloat"},
                                             {"NodeSocketFloatDistance", "NodeSocketFloat"},
                                             {"NodeSocketIntUnsigned", "NodeSocketInt"},
                                             {"NodeSocketIntPercentage", "NodeSocketInt"},
                                             {"NodeSocketIntFactor", "NodeSocketInt"},
                                             {"NodeSocketVectorTranslation", "NodeSocketVector"},
                                             {"NodeSocketVectorDirection", "NodeSocketVector"},
                                             {"NodeSocketVectorVelocity", "NodeSocketVector"},
                                             {"NodeSocketVectorAcceleration", "NodeSocketVector"},
                                             {"NodeSocketVectorEuler", "NodeSocketVector"},
                                             {"NodeSocketVectorXYZ", "NodeSocketVector"}};
  for (const string_pair &pair : subtypes_map) {
    if (pair.first == idname) {
      return pair.second;
    }
  }
  /* Unchanged socket idname. */
  return idname;
}

static bNodeTreeInterfaceItem *legacy_socket_move_to_interface(bNodeSocket &legacy_socket,
                                                               const eNodeSocketInOut in_out)
{
  bNodeTreeInterfaceSocket *new_socket = MEM_cnew<bNodeTreeInterfaceSocket>(__func__);
  new_socket->item.item_type = NODE_INTERFACE_SOCKET;

  /* Move reusable data. */
  new_socket->name = BLI_strdup(legacy_socket.name);
  new_socket->identifier = BLI_strdup(legacy_socket.identifier);
  new_socket->description = BLI_strdup(legacy_socket.description);
  /* If the socket idname includes a subtype (e.g. "NodeSocketFloatFactor") this will convert it to
   * the base type name ("NodeSocketFloat"). */
  new_socket->socket_type = BLI_strdup(
      legacy_socket_idname_to_socket_type(legacy_socket.idname).data());
  new_socket->flag = (in_out == SOCK_IN ? NODE_INTERFACE_SOCKET_INPUT :
                                          NODE_INTERFACE_SOCKET_OUTPUT);
  SET_FLAG_FROM_TEST(
      new_socket->flag, legacy_socket.flag & SOCK_HIDE_VALUE, NODE_INTERFACE_SOCKET_HIDE_VALUE);
  SET_FLAG_FROM_TEST(new_socket->flag,
                     legacy_socket.flag & SOCK_HIDE_IN_MODIFIER,
                     NODE_INTERFACE_SOCKET_HIDE_IN_MODIFIER);
  new_socket->attribute_domain = legacy_socket.attribute_domain;

  /* The following data are stolen from the old data, the ownership of their memory is directly
   * transferred to the new data. */
  new_socket->default_attribute_name = legacy_socket.default_attribute_name;
  legacy_socket.default_attribute_name = nullptr;
  new_socket->socket_data = legacy_socket.default_value;
  legacy_socket.default_value = nullptr;
  new_socket->properties = legacy_socket.prop;
  legacy_socket.prop = nullptr;

  /* Unused data. */
  MEM_delete(legacy_socket.runtime);
  legacy_socket.runtime = nullptr;

  return &new_socket->item;
}

static void versioning_convert_node_tree_socket_lists_to_interface(bNodeTree *ntree)
{
  bNodeTreeInterface &tree_interface = ntree->tree_interface;

  const int num_inputs = BLI_listbase_count(&ntree->inputs_legacy);
  const int num_outputs = BLI_listbase_count(&ntree->outputs_legacy);
  tree_interface.root_panel.items_num = num_inputs + num_outputs;
  tree_interface.root_panel.items_array = static_cast<bNodeTreeInterfaceItem **>(MEM_malloc_arrayN(
      tree_interface.root_panel.items_num, sizeof(bNodeTreeInterfaceItem *), __func__));

  /* Convert outputs first to retain old outputs/inputs ordering. */
  int index;
  LISTBASE_FOREACH_INDEX (bNodeSocket *, socket, &ntree->outputs_legacy, index) {
    tree_interface.root_panel.items_array[index] = legacy_socket_move_to_interface(*socket,
                                                                                   SOCK_OUT);
  }
  LISTBASE_FOREACH_INDEX (bNodeSocket *, socket, &ntree->inputs_legacy, index) {
    tree_interface.root_panel.items_array[num_outputs + index] = legacy_socket_move_to_interface(
        *socket, SOCK_IN);
  }
}

/**
 * Original node tree interface conversion in did not convert socket idnames with subtype suffixes
 * to correct socket base types (see #versioning_convert_node_tree_socket_lists_to_interface).
 */
static void versioning_fix_socket_subtype_idnames(bNodeTree *ntree)
{
  bNodeTreeInterface &tree_interface = ntree->tree_interface;

  tree_interface.foreach_item([](bNodeTreeInterfaceItem &item) -> bool {
    if (item.item_type == NODE_INTERFACE_SOCKET) {
      bNodeTreeInterfaceSocket &socket = reinterpret_cast<bNodeTreeInterfaceSocket &>(item);
      blender::StringRef corrected_socket_type = legacy_socket_idname_to_socket_type(
          socket.socket_type);
      if (socket.socket_type != corrected_socket_type) {
        MEM_freeN(socket.socket_type);
        socket.socket_type = BLI_strdup(corrected_socket_type.data());
      }
    }
    return true;
  });
}

/* Convert coat inputs on the Principled BSDF. */
static void version_principled_bsdf_coat(bNodeTree *ntree)
{
  LISTBASE_FOREACH (bNode *, node, &ntree->nodes) {
    if (node->type != SH_NODE_BSDF_PRINCIPLED) {
      continue;
    }
    if (nodeFindSocket(node, SOCK_IN, "Coat IOR") != nullptr) {
      continue;
    }
    bNodeSocket *coat_ior_input = nodeAddStaticSocket(
        ntree, node, SOCK_IN, SOCK_FLOAT, PROP_NONE, "Coat IOR", "Coat IOR");

    /* Adjust for 4x change in intensity. */
    bNodeSocket *coat_input = nodeFindSocket(node, SOCK_IN, "Clearcoat");
    *version_cycles_node_socket_float_value(coat_input) *= 0.25f;
    /* When the coat input is dynamic, instead of inserting a *0.25 math node, set the Coat IOR
     * to 1.2 instead - this also roughly quarters reflectivity compared to the 1.5 default. */
    *version_cycles_node_socket_float_value(coat_ior_input) = (coat_input->link) ? 1.2f : 1.5f;
  }

  /* Rename sockets. */
  version_node_input_socket_name(ntree, SH_NODE_BSDF_PRINCIPLED, "Clearcoat", "Coat");
  version_node_input_socket_name(
      ntree, SH_NODE_BSDF_PRINCIPLED, "Clearcoat Roughness", "Coat Roughness");
  version_node_input_socket_name(
      ntree, SH_NODE_BSDF_PRINCIPLED, "Clearcoat Normal", "Coat Normal");
}

/* Convert specular tint in Principled BSDF. */
static void version_principled_bsdf_specular_tint(bNodeTree *ntree)
{
  LISTBASE_FOREACH (bNode *, node, &ntree->nodes) {
    if (node->type != SH_NODE_BSDF_PRINCIPLED) {
      continue;
    }
    bNodeSocket *specular_tint_sock = nodeFindSocket(node, SOCK_IN, "Specular Tint");
    if (specular_tint_sock->type == SOCK_RGBA) {
      /* Node is already updated. */
      continue;
    }

    bNodeSocket *base_color_sock = nodeFindSocket(node, SOCK_IN, "Base Color");
    bNodeSocket *metallic_sock = nodeFindSocket(node, SOCK_IN, "Metallic");
    float specular_tint_old = *version_cycles_node_socket_float_value(specular_tint_sock);
    float *base_color = version_cycles_node_socket_rgba_value(base_color_sock);
    float metallic = *version_cycles_node_socket_float_value(metallic_sock);

    /* Change socket type to Color. */
    nodeModifySocketTypeStatic(ntree, node, specular_tint_sock, SOCK_RGBA, 0);
    float *specular_tint = version_cycles_node_socket_rgba_value(specular_tint_sock);

    /* The conversion logic here is that the new Specular Tint should be
     * mix(one, mix(base_color, one, metallic), old_specular_tint).
     * This needs to be handled both for the fixed values, as well as for any potential connected
     * inputs. */

    static float one[] = {1.0f, 1.0f, 1.0f, 1.0f};

    /* Mix the fixed values. */
    float metallic_mix[4];
    interp_v4_v4v4(metallic_mix, base_color, one, metallic);
    interp_v4_v4v4(specular_tint, one, metallic_mix, specular_tint_old);

    if (specular_tint_sock->link == nullptr && specular_tint_old <= 0.0f) {
      /* Specular Tint was fixed at zero, we don't need any conversion node setup. */
      continue;
    }

    /* If the Metallic input is dynamic, or fixed > 0 and base color is dynamic,
     * we need to insert a node to compute the metallic_mix.
     * Otherwise, use whatever is connected to the base color, or the static value
     * if it's unconnected. */
    bNodeSocket *metallic_mix_out = nullptr;
    bNode *metallic_mix_node = nullptr;
    if (metallic_sock->link || (base_color_sock->link && metallic > 0.0f)) {
      /* Metallic Mix needs to be dynamically mixed. */
      bNode *mix = nodeAddStaticNode(nullptr, ntree, SH_NODE_MIX);
      static_cast<NodeShaderMix *>(mix->storage)->data_type = SOCK_RGBA;
      mix->locx = node->locx - 270;
      mix->locy = node->locy - 120;

      bNodeSocket *a_in = nodeFindSocket(mix, SOCK_IN, "A_Color");
      bNodeSocket *b_in = nodeFindSocket(mix, SOCK_IN, "B_Color");
      bNodeSocket *fac_in = nodeFindSocket(mix, SOCK_IN, "Factor_Float");
      metallic_mix_out = nodeFindSocket(mix, SOCK_OUT, "Result_Color");
      metallic_mix_node = mix;

      copy_v4_v4(version_cycles_node_socket_rgba_value(a_in), base_color);
      if (base_color_sock->link) {
        nodeAddLink(
            ntree, base_color_sock->link->fromnode, base_color_sock->link->fromsock, mix, a_in);
      }
      copy_v4_v4(version_cycles_node_socket_rgba_value(b_in), one);
      *version_cycles_node_socket_float_value(fac_in) = metallic;
      if (metallic_sock->link) {
        nodeAddLink(
            ntree, metallic_sock->link->fromnode, metallic_sock->link->fromsock, mix, fac_in);
      }
    }
    else if (base_color_sock->link) {
      /* Metallic Mix is a no-op and equivalent to Base Color*/
      metallic_mix_out = base_color_sock->link->fromsock;
      metallic_mix_node = base_color_sock->link->fromnode;
    }

    /* Similar to above, if the Specular Tint input is dynamic, or fixed > 0 and metallic mix
     * is dynamic, we need to insert a node to compute the new specular tint. */
    if (specular_tint_sock->link || (metallic_mix_out && specular_tint_old > 0.0f)) {
      bNode *mix = nodeAddStaticNode(nullptr, ntree, SH_NODE_MIX);
      static_cast<NodeShaderMix *>(mix->storage)->data_type = SOCK_RGBA;
      mix->locx = node->locx - 170;
      mix->locy = node->locy - 120;

      bNodeSocket *a_in = nodeFindSocket(mix, SOCK_IN, "A_Color");
      bNodeSocket *b_in = nodeFindSocket(mix, SOCK_IN, "B_Color");
      bNodeSocket *fac_in = nodeFindSocket(mix, SOCK_IN, "Factor_Float");
      bNodeSocket *result_out = nodeFindSocket(mix, SOCK_OUT, "Result_Color");

      copy_v4_v4(version_cycles_node_socket_rgba_value(a_in), one);
      copy_v4_v4(version_cycles_node_socket_rgba_value(b_in), metallic_mix);
      if (metallic_mix_out) {
        nodeAddLink(ntree, metallic_mix_node, metallic_mix_out, mix, b_in);
      }
      *version_cycles_node_socket_float_value(fac_in) = specular_tint_old;
      if (specular_tint_sock->link) {
        nodeAddLink(ntree,
                    specular_tint_sock->link->fromnode,
                    specular_tint_sock->link->fromsock,
                    mix,
                    fac_in);
        nodeRemLink(ntree, specular_tint_sock->link);
      }
      nodeAddLink(ntree, mix, result_out, node, specular_tint_sock);
    }
  }
}

static void version_copy_socket(bNodeTreeInterfaceSocket &dst,
                                const bNodeTreeInterfaceSocket &src,
                                char *identifier)
{
  /* Node socket copy function based on bNodeTreeInterface::item_copy to avoid using blenkernel. */
  dst.name = BLI_strdup_null(src.name);
  dst.description = BLI_strdup_null(src.description);
  dst.socket_type = BLI_strdup(src.socket_type);
  dst.default_attribute_name = BLI_strdup_null(src.default_attribute_name);
  dst.identifier = identifier;
  if (src.properties) {
    dst.properties = IDP_CopyProperty_ex(src.properties, 0);
  }
  if (src.socket_data != nullptr) {
    dst.socket_data = MEM_dupallocN(src.socket_data);
    /* No user count increment needed, gets reset after versioning. */
  }
}

static int version_nodes_find_valid_insert_position_for_item(const bNodeTreeInterfacePanel &panel,
                                                             const bNodeTreeInterfaceItem &item,
                                                             const int initial_pos)
{
  const bool sockets_above_panels = !(panel.flag &
                                      NODE_INTERFACE_PANEL_ALLOW_SOCKETS_AFTER_PANELS);
  const blender::Span<const bNodeTreeInterfaceItem *> items = {panel.items_array, panel.items_num};

  int pos = initial_pos;

  if (sockets_above_panels) {
    if (item.item_type == NODE_INTERFACE_PANEL) {
      /* Find the closest valid position from the end, only panels at or after #position. */
      for (int test_pos = items.size() - 1; test_pos >= initial_pos; test_pos--) {
        if (test_pos < 0) {
          /* Initial position is out of range but valid. */
          break;
        }
        if (items[test_pos]->item_type != NODE_INTERFACE_PANEL) {
          /* Found valid position, insert after the last socket item. */
          pos = test_pos + 1;
          break;
        }
      }
    }
    else {
      /* Find the closest valid position from the start, no panels at or after #position. */
      for (int test_pos = 0; test_pos <= initial_pos; test_pos++) {
        if (test_pos >= items.size()) {
          /* Initial position is out of range but valid. */
          break;
        }
        if (items[test_pos]->item_type == NODE_INTERFACE_PANEL) {
          /* Found valid position, inserting moves the first panel. */
          pos = test_pos;
          break;
        }
      }
    }
  }

  return pos;
}

static void version_nodes_insert_item(bNodeTreeInterfacePanel &parent,
                                      bNodeTreeInterfaceSocket &socket,
                                      int position)
{
  /* Apply any constraints on the item positions. */
  position = version_nodes_find_valid_insert_position_for_item(parent, socket.item, position);
  position = std::min(std::max(position, 0), parent.items_num);

  blender::MutableSpan<bNodeTreeInterfaceItem *> old_items = {parent.items_array,
                                                              parent.items_num};
  parent.items_num++;
  parent.items_array = MEM_cnew_array<bNodeTreeInterfaceItem *>(parent.items_num, __func__);
  parent.items().take_front(position).copy_from(old_items.take_front(position));
  parent.items().drop_front(position + 1).copy_from(old_items.drop_front(position));
  parent.items()[position] = &socket.item;

  if (old_items.data()) {
    MEM_freeN(old_items.data());
  }
}

/* Node group interface copy function based on bNodeTreeInterface::insert_item_copy. */
static void version_node_group_split_socket(bNodeTreeInterface &tree_interface,
                                            bNodeTreeInterfaceSocket &socket,
                                            bNodeTreeInterfacePanel *parent,
                                            int position)
{
  if (parent == nullptr) {
    parent = &tree_interface.root_panel;
  }

  bNodeTreeInterfaceSocket *csocket = static_cast<bNodeTreeInterfaceSocket *>(
      MEM_dupallocN(&socket));
  /* Generate a new unique identifier.
   * This might break existing links, but the identifiers were duplicate anyway. */
  char *dst_identifier = BLI_sprintfN("Socket_%d", tree_interface.next_uid++);
  version_copy_socket(*csocket, socket, dst_identifier);

  version_nodes_insert_item(*parent, *csocket, position);

  /* Original socket becomes output. */
  socket.flag &= ~NODE_INTERFACE_SOCKET_INPUT;
  /* Copied socket becomes input. */
  csocket->flag &= ~NODE_INTERFACE_SOCKET_OUTPUT;
}

static void versioning_node_group_sort_sockets_recursive(bNodeTreeInterfacePanel &panel)
{
  /* True if item a should be above item b. */
  auto item_compare = [](const bNodeTreeInterfaceItem *a,
                         const bNodeTreeInterfaceItem *b) -> bool {
    if (a->item_type != b->item_type) {
      /* Keep sockets above panels. */
      return a->item_type == NODE_INTERFACE_SOCKET;
    }
    else {
      /* Keep outputs above inputs. */
      if (a->item_type == NODE_INTERFACE_SOCKET) {
        const bNodeTreeInterfaceSocket *sa = reinterpret_cast<const bNodeTreeInterfaceSocket *>(a);
        const bNodeTreeInterfaceSocket *sb = reinterpret_cast<const bNodeTreeInterfaceSocket *>(b);
        const bool is_output_a = sa->flag & NODE_INTERFACE_SOCKET_OUTPUT;
        const bool is_output_b = sb->flag & NODE_INTERFACE_SOCKET_OUTPUT;
        if (is_output_a != is_output_b) {
          return is_output_a;
        }
      }
    }
    return false;
  };

  /* Sort panel content. */
  std::stable_sort(panel.items().begin(), panel.items().end(), item_compare);

  /* Sort any child panels too. */
  for (bNodeTreeInterfaceItem *item : panel.items()) {
    if (item->item_type == NODE_INTERFACE_PANEL) {
      versioning_node_group_sort_sockets_recursive(
          *reinterpret_cast<bNodeTreeInterfacePanel *>(item));
    }
  }
}

static void enable_geometry_nodes_is_modifier(Main &bmain)
{
  /* Any node group with a first socket geometry output can potentially be a modifier. Previously
   * this wasn't an explicit option, so better to enable too many groups rather than too few. */
  LISTBASE_FOREACH (bNodeTree *, group, &bmain.nodetrees) {
    if (group->type != NTREE_GEOMETRY) {
      continue;
    }
    group->tree_interface.foreach_item([&](const bNodeTreeInterfaceItem &item) {
      if (item.item_type != NODE_INTERFACE_SOCKET) {
        return true;
      }
      const auto &socket = reinterpret_cast<const bNodeTreeInterfaceSocket &>(item);
      if ((socket.flag & NODE_INTERFACE_SOCKET_OUTPUT) == 0) {
        return true;
      }
      if (!STREQ(socket.socket_type, "NodeSocketGeometry")) {
        return true;
      }
      if (!group->geometry_node_asset_traits) {
        group->geometry_node_asset_traits = MEM_new<GeometryNodeAssetTraits>(__func__);
      }
      group->geometry_node_asset_traits->flag |= GEO_NODE_ASSET_MODIFIER;
      return false;
    });
  }
}

static void version_socket_identifier_suffixes_for_dynamic_types(
    ListBase sockets, const char *separator, const std::optional<int> total = std::nullopt)
{
  int index = 0;
  LISTBASE_FOREACH (bNodeSocket *, socket, &sockets) {
    if (socket->is_available()) {
      if (char *pos = strstr(socket->identifier, separator)) {
        /* End the identifier at the separator so that the old suffix is ignored. */
        *pos = '\0';

        if (total.has_value()) {
          index++;
          if (index == *total) {
            return;
          }
        }
      }
    }
    else {
      /* Rename existing identifiers so that they don't conflict with the renamed one. Those will
       * be removed after versioning code. */
      BLI_strncat(socket->identifier, "_deprecated", sizeof(socket->identifier));
    }
  }
}

static void versioning_nodes_dynamic_sockets(bNodeTree &ntree)
{
  LISTBASE_FOREACH (bNode *, node, &ntree.nodes) {
    switch (node->type) {
      case GEO_NODE_ACCUMULATE_FIELD:
        /* This node requires the extra `total` parameter, because the `Group Index` identifier
         * also has a space in the name, that should not be treated as separator. */
        version_socket_identifier_suffixes_for_dynamic_types(node->inputs, " ", 1);
        version_socket_identifier_suffixes_for_dynamic_types(node->outputs, " ", 3);
        break;
      case GEO_NODE_CAPTURE_ATTRIBUTE:
      case GEO_NODE_ATTRIBUTE_STATISTIC:
      case GEO_NODE_BLUR_ATTRIBUTE:
      case GEO_NODE_EVALUATE_AT_INDEX:
      case GEO_NODE_EVALUATE_ON_DOMAIN:
      case GEO_NODE_INPUT_NAMED_ATTRIBUTE:
      case GEO_NODE_RAYCAST:
      case GEO_NODE_SAMPLE_INDEX:
      case GEO_NODE_SAMPLE_NEAREST_SURFACE:
      case GEO_NODE_SAMPLE_UV_SURFACE:
      case GEO_NODE_STORE_NAMED_ATTRIBUTE:
      case GEO_NODE_VIEWER:
        version_socket_identifier_suffixes_for_dynamic_types(node->inputs, "_");
        version_socket_identifier_suffixes_for_dynamic_types(node->outputs, "_");
        break;
    }
  }
}

static void versioning_nodes_dynamic_sockets_2(bNodeTree &ntree)
{
  LISTBASE_FOREACH (bNode *, node, &ntree.nodes) {
    if (!ELEM(node->type, GEO_NODE_SWITCH, GEO_NODE_SAMPLE_CURVE)) {
      continue;
    }
    version_socket_identifier_suffixes_for_dynamic_types(node->inputs, "_");
    version_socket_identifier_suffixes_for_dynamic_types(node->outputs, "_");
  }
}

static void versioning_grease_pencil_stroke_radii_scaling(GreasePencil *grease_pencil)
{
  using namespace blender;
  /* Previously, Grease Pencil used a radius convention where 1 `px` = 0.001 units. This `px` was
   * the brush size which would be stored in the stroke thickness and then scaled by the point
   * pressure factor. Finally, the render engine would divide this thickness value by 2000 (we're
   * going from a thickness to a radius, hence the factor of two) to convert back into blender
   * units.
   * Store the radius now directly in blender units. This makes it consistent with how hair curves
   * handle the radius. */
  for (GreasePencilDrawingBase *base : grease_pencil->drawings()) {
    if (base->type != GP_DRAWING) {
      continue;
    }
    bke::greasepencil::Drawing &drawing = reinterpret_cast<GreasePencilDrawing *>(base)->wrap();
    MutableSpan<float> radii = drawing.radii_for_write();
    threading::parallel_for(radii.index_range(), 8192, [&](const IndexRange range) {
      for (const int i : range) {
        radii[i] /= 2000.0f;
      }
    });
  }
}

static void fix_geometry_nodes_object_info_scale(bNodeTree &ntree)
{
  using namespace blender;
  MultiValueMap<bNodeSocket *, bNodeLink *> out_links_per_socket;
  LISTBASE_FOREACH (bNodeLink *, link, &ntree.links) {
    if (link->fromnode->type == GEO_NODE_OBJECT_INFO) {
      out_links_per_socket.add(link->fromsock, link);
    }
  }

  LISTBASE_FOREACH_MUTABLE (bNode *, node, &ntree.nodes) {
    if (node->type != GEO_NODE_OBJECT_INFO) {
      continue;
    }
    bNodeSocket *scale = nodeFindSocket(node, SOCK_OUT, "Scale");
    const Span<bNodeLink *> links = out_links_per_socket.lookup(scale);
    if (links.is_empty()) {
      continue;
    }
    bNode *absolute_value = nodeAddNode(nullptr, &ntree, "ShaderNodeVectorMath");
    absolute_value->custom1 = NODE_VECTOR_MATH_ABSOLUTE;
    absolute_value->parent = node->parent;
    absolute_value->locx = node->locx + 100;
    absolute_value->locy = node->locy - 50;
    nodeAddLink(&ntree,
                node,
                scale,
                absolute_value,
                static_cast<bNodeSocket *>(absolute_value->inputs.first));
    for (bNodeLink *link : links) {
      link->fromnode = absolute_value;
      link->fromsock = static_cast<bNodeSocket *>(absolute_value->outputs.first);
    }
  }
}

static bool seq_filter_bilinear_to_auto(Sequence *seq, void * /*user_data*/)
{
  StripTransform *transform = seq->strip->transform;
  if (transform != nullptr && transform->filter == SEQ_TRANSFORM_FILTER_BILINEAR) {
    transform->filter = SEQ_TRANSFORM_FILTER_AUTO;
  }
  return true;
}

<<<<<<< HEAD
static void update_paint_modes_for_brush_assets(Main &bmain)
{
  /* Replace paint brushes with a reference to the default brush asset for that mode. */
  LISTBASE_FOREACH (Scene *, scene, &bmain.scenes) {
    auto set_paint_asset_ref = [&](Paint &paint, const blender::StringRef asset) {
      AssetWeakReference *weak_ref = MEM_new<AssetWeakReference>(__func__);
      weak_ref->asset_library_type = eAssetLibraryType::ASSET_LIBRARY_ESSENTIALS;
      const std::string path = "brushes/essentials_brushes.blend/Brush/" + asset;
      weak_ref->relative_asset_identifier = BLI_strdupn(path.data(), path.size());
      paint.brush_asset_reference = weak_ref;
      paint.brush = nullptr;
    };

    ToolSettings *ts = scene->toolsettings;
    if (ts->sculpt) {
      set_paint_asset_ref(ts->sculpt->paint, "Draw");
    }
    if (ts->curves_sculpt) {
      set_paint_asset_ref(ts->curves_sculpt->paint, "Comb Curves");
    }
    if (ts->wpaint) {
      set_paint_asset_ref(ts->wpaint->paint, "Paint Weight");
    }
    if (ts->vpaint) {
      set_paint_asset_ref(ts->vpaint->paint, "Paint Vertex");
    }
    set_paint_asset_ref(ts->imapaint.paint, "Paint Texture");
  }

  /* Replace persistent tool references with the new single builtin brush tool. */
  LISTBASE_FOREACH (WorkSpace *, workspace, &bmain.workspaces) {
    LISTBASE_FOREACH (bToolRef *, tref, &workspace->tools) {
      if (tref->space_type != SPACE_VIEW3D) {
        continue;
      }
      if (!ELEM(tref->mode,
                CTX_MODE_SCULPT,
                CTX_MODE_SCULPT_CURVES,
                CTX_MODE_PAINT_TEXTURE,
                CTX_MODE_PAINT_VERTEX,
                CTX_MODE_PAINT_WEIGHT))
      {
        continue;
      }
      STRNCPY(tref->idname, "builtin.brush");
    }
  }
}

static void image_settings_avi_to_ffmpeg(Scene *sce)
=======
static void image_settings_avi_to_ffmpeg(Scene *scene)
>>>>>>> 5c7e4e15
{
  if (ELEM(scene->r.im_format.imtype, R_IMF_IMTYPE_AVIRAW, R_IMF_IMTYPE_AVIJPEG)) {
    scene->r.im_format.imtype = R_IMF_IMTYPE_FFMPEG;
  }
}

void blo_do_versions_400(FileData *fd, Library * /*lib*/, Main *bmain)
{
  if (!MAIN_VERSION_FILE_ATLEAST(bmain, 400, 1)) {
    LISTBASE_FOREACH (Mesh *, mesh, &bmain->meshes) {
      version_mesh_legacy_to_struct_of_array_format(*mesh);
    }
    version_movieclips_legacy_camera_object(bmain);
  }

  if (!MAIN_VERSION_FILE_ATLEAST(bmain, 400, 2)) {
    LISTBASE_FOREACH (Mesh *, mesh, &bmain->meshes) {
      BKE_mesh_legacy_bevel_weight_to_generic(mesh);
    }
  }

  /* 400 4 did not require any do_version here. */

  if (!MAIN_VERSION_FILE_ATLEAST(bmain, 400, 5)) {
    LISTBASE_FOREACH (Scene *, scene, &bmain->scenes) {
      ToolSettings *ts = scene->toolsettings;
      if (ts->snap_mode_tools != SCE_SNAP_TO_NONE) {
        ts->snap_mode_tools = SCE_SNAP_TO_GEOM;
      }

#define SCE_SNAP_PROJECT (1 << 3)
      if (ts->snap_flag & SCE_SNAP_PROJECT) {
        ts->snap_mode &= ~(1 << 2); /* SCE_SNAP_TO_FACE */
        ts->snap_mode |= (1 << 8);  /* SCE_SNAP_INDIVIDUAL_PROJECT */
      }
#undef SCE_SNAP_PROJECT
    }
  }

  if (!MAIN_VERSION_FILE_ATLEAST(bmain, 400, 6)) {
    FOREACH_NODETREE_BEGIN (bmain, ntree, id) {
      versioning_replace_legacy_glossy_node(ntree);
      versioning_remove_microfacet_sharp_distribution(ntree);
    }
    FOREACH_NODETREE_END;
  }

  if (!MAIN_VERSION_FILE_ATLEAST(bmain, 400, 7)) {
    LISTBASE_FOREACH (Mesh *, mesh, &bmain->meshes) {
      version_mesh_crease_generic(*bmain);
    }
  }

  if (!MAIN_VERSION_FILE_ATLEAST(bmain, 400, 8)) {
    LISTBASE_FOREACH (bAction *, act, &bmain->actions) {
      act->frame_start = max_ff(act->frame_start, MINAFRAMEF);
      act->frame_end = min_ff(act->frame_end, MAXFRAMEF);
    }
  }

  if (!MAIN_VERSION_FILE_ATLEAST(bmain, 400, 9)) {
    LISTBASE_FOREACH (Light *, light, &bmain->lights) {
      if (light->type == LA_SPOT && light->nodetree) {
        version_replace_texcoord_normal_socket(light->nodetree);
      }
    }
  }

  /* Fix brush->tip_scale_x which should never be zero. */
  LISTBASE_FOREACH (Brush *, brush, &bmain->brushes) {
    if (brush->tip_scale_x == 0.0f) {
      brush->tip_scale_x = 1.0f;
    }
  }

  if (!MAIN_VERSION_FILE_ATLEAST(bmain, 400, 10)) {
    LISTBASE_FOREACH (bScreen *, screen, &bmain->screens) {
      LISTBASE_FOREACH (ScrArea *, area, &screen->areabase) {
        LISTBASE_FOREACH (SpaceLink *, space, &area->spacedata) {
          if (space->spacetype == SPACE_NODE) {
            SpaceNode *snode = reinterpret_cast<SpaceNode *>(space);
            snode->overlay.flag |= SN_OVERLAY_SHOW_PREVIEWS;
          }
        }
      }
    }
  }

  if (!MAIN_VERSION_FILE_ATLEAST(bmain, 400, 11)) {
    version_vertex_weight_edit_preserve_threshold_exclusivity(bmain);
  }

  if (!MAIN_VERSION_FILE_ATLEAST(bmain, 400, 12)) {
    if (!DNA_struct_member_exists(fd->filesdna, "LightProbe", "int", "grid_bake_samples")) {
      LISTBASE_FOREACH (LightProbe *, lightprobe, &bmain->lightprobes) {
        lightprobe->grid_bake_samples = 2048;
        lightprobe->surfel_density = 1.0f;
        lightprobe->grid_normal_bias = 0.3f;
        lightprobe->grid_view_bias = 0.0f;
        lightprobe->grid_facing_bias = 0.5f;
        lightprobe->grid_dilation_threshold = 0.5f;
        lightprobe->grid_dilation_radius = 1.0f;
      }
    }

    /* Set default bake resolution. */
    if (!DNA_struct_member_exists(fd->filesdna, "World", "int", "probe_resolution")) {
      LISTBASE_FOREACH (World *, world, &bmain->worlds) {
        world->probe_resolution = LIGHT_PROBE_RESOLUTION_1024;
      }
    }

    if (!DNA_struct_member_exists(fd->filesdna, "LightProbe", "float", "grid_surface_bias")) {
      LISTBASE_FOREACH (LightProbe *, lightprobe, &bmain->lightprobes) {
        lightprobe->grid_surface_bias = 0.05f;
        lightprobe->grid_escape_bias = 0.1f;
      }
    }

    /* Clear removed "Z Buffer" flag. */
    {
      const int R_IMF_FLAG_ZBUF_LEGACY = 1 << 0;
      LISTBASE_FOREACH (Scene *, scene, &bmain->scenes) {
        scene->r.im_format.flag &= ~R_IMF_FLAG_ZBUF_LEGACY;
      }
    }

    /* Reset the layer opacity for all layers to 1. */
    LISTBASE_FOREACH (GreasePencil *, grease_pencil, &bmain->grease_pencils) {
      for (blender::bke::greasepencil::Layer *layer : grease_pencil->layers_for_write()) {
        layer->opacity = 1.0f;
      }
    }

    FOREACH_NODETREE_BEGIN (bmain, ntree, id) {
      if (ntree->type == NTREE_SHADER) {
        /* Remove Transmission Roughness from Principled BSDF. */
        version_principled_transmission_roughness(ntree);
        /* Convert legacy Velvet BSDF nodes into the new Sheen BSDF node. */
        version_replace_velvet_sheen_node(ntree);
        /* Convert sheen inputs on the Principled BSDF. */
        version_principled_bsdf_sheen(ntree);
      }
    }
    FOREACH_NODETREE_END;

    LISTBASE_FOREACH (bScreen *, screen, &bmain->screens) {
      LISTBASE_FOREACH (ScrArea *, area, &screen->areabase) {
        LISTBASE_FOREACH (SpaceLink *, sl, &area->spacedata) {
          ListBase *regionbase = (sl == area->spacedata.first) ? &area->regionbase :
                                                                 &sl->regionbase;

          /* Layout based regions used to also disallow resizing, now these are separate flags.
           * Make sure they are set together for old regions. */
          LISTBASE_FOREACH (ARegion *, region, regionbase) {
            if (region->flag & RGN_FLAG_DYNAMIC_SIZE) {
              region->flag |= RGN_FLAG_NO_USER_RESIZE;
            }
          }
        }
      }
    }
  }

  if (!MAIN_VERSION_FILE_ATLEAST(bmain, 400, 13)) {
    /* For the scenes configured to use the "None" display disable the color management
     * again. This will handle situation when the "None" display is removed and is replaced with
     * a "Raw" view instead.
     *
     * Note that this versioning will do nothing if the "None" display exists in the OCIO
     * configuration. */
    LISTBASE_FOREACH (Scene *, scene, &bmain->scenes) {
      const ColorManagedDisplaySettings &display_settings = scene->display_settings;
      if (STREQ(display_settings.display_device, "None")) {
        BKE_scene_disable_color_management(scene);
      }
    }
  }

  if (!MAIN_VERSION_FILE_ATLEAST(bmain, 400, 14)) {
    if (!DNA_struct_member_exists(fd->filesdna, "SceneEEVEE", "int", "ray_tracing_method")) {
      LISTBASE_FOREACH (Scene *, scene, &bmain->scenes) {
        scene->eevee.ray_tracing_method = RAYTRACE_EEVEE_METHOD_SCREEN;
      }
    }

    if (!DNA_struct_exists(fd->filesdna, "RegionAssetShelf")) {
      LISTBASE_FOREACH (bScreen *, screen, &bmain->screens) {
        LISTBASE_FOREACH (ScrArea *, area, &screen->areabase) {
          LISTBASE_FOREACH (SpaceLink *, sl, &area->spacedata) {
            if (sl->spacetype != SPACE_VIEW3D) {
              continue;
            }

            ListBase *regionbase = (sl == area->spacedata.first) ? &area->regionbase :
                                                                   &sl->regionbase;

            if (ARegion *new_shelf_region = do_versions_add_region_if_not_found(
                    regionbase,
                    RGN_TYPE_ASSET_SHELF,
                    "asset shelf for view3d (versioning)",
                    RGN_TYPE_TOOL_HEADER))
            {
              new_shelf_region->alignment = RGN_ALIGN_BOTTOM;
            }
            if (ARegion *new_shelf_header = do_versions_add_region_if_not_found(
                    regionbase,
                    RGN_TYPE_ASSET_SHELF_HEADER,
                    "asset shelf header for view3d (versioning)",
                    RGN_TYPE_ASSET_SHELF))
            {
              new_shelf_header->alignment = RGN_ALIGN_BOTTOM | RGN_SPLIT_PREV;
            }
          }
        }
      }
    }
  }

  if (!MAIN_VERSION_FILE_ATLEAST(bmain, 400, 16)) {
    /* Set Normalize property of Noise Texture node to true. */
    FOREACH_NODETREE_BEGIN (bmain, ntree, id) {
      if (ntree->type != NTREE_CUSTOM) {
        LISTBASE_FOREACH (bNode *, node, &ntree->nodes) {
          if (node->type == SH_NODE_TEX_NOISE) {
            ((NodeTexNoise *)node->storage)->normalize = true;
          }
        }
      }
    }
    FOREACH_NODETREE_END;
  }

  if (!MAIN_VERSION_FILE_ATLEAST(bmain, 400, 17)) {
    if (!DNA_struct_exists(fd->filesdna, "NodeShaderHairPrincipled")) {
      FOREACH_NODETREE_BEGIN (bmain, ntree, id) {
        if (ntree->type == NTREE_SHADER) {
          version_replace_principled_hair_model(ntree);
        }
      }
      FOREACH_NODETREE_END;
    }

    /* Panorama properties shared with Eevee. */
    if (!DNA_struct_member_exists(fd->filesdna, "Camera", "float", "fisheye_fov")) {
      Camera default_cam = *DNA_struct_default_get(Camera);
      LISTBASE_FOREACH (Camera *, camera, &bmain->cameras) {
        IDProperty *ccam = version_cycles_properties_from_ID(&camera->id);
        if (ccam) {
          camera->panorama_type = version_cycles_property_int(
              ccam, "panorama_type", default_cam.panorama_type);
          camera->fisheye_fov = version_cycles_property_float(
              ccam, "fisheye_fov", default_cam.fisheye_fov);
          camera->fisheye_lens = version_cycles_property_float(
              ccam, "fisheye_lens", default_cam.fisheye_lens);
          camera->latitude_min = version_cycles_property_float(
              ccam, "latitude_min", default_cam.latitude_min);
          camera->latitude_max = version_cycles_property_float(
              ccam, "latitude_max", default_cam.latitude_max);
          camera->longitude_min = version_cycles_property_float(
              ccam, "longitude_min", default_cam.longitude_min);
          camera->longitude_max = version_cycles_property_float(
              ccam, "longitude_max", default_cam.longitude_max);
          /* Fit to match default projective camera with focal_length 50 and sensor_width 36. */
          camera->fisheye_polynomial_k0 = version_cycles_property_float(
              ccam, "fisheye_polynomial_k0", default_cam.fisheye_polynomial_k0);
          camera->fisheye_polynomial_k1 = version_cycles_property_float(
              ccam, "fisheye_polynomial_k1", default_cam.fisheye_polynomial_k1);
          camera->fisheye_polynomial_k2 = version_cycles_property_float(
              ccam, "fisheye_polynomial_k2", default_cam.fisheye_polynomial_k2);
          camera->fisheye_polynomial_k3 = version_cycles_property_float(
              ccam, "fisheye_polynomial_k3", default_cam.fisheye_polynomial_k3);
          camera->fisheye_polynomial_k4 = version_cycles_property_float(
              ccam, "fisheye_polynomial_k4", default_cam.fisheye_polynomial_k4);
        }
        else {
          camera->panorama_type = default_cam.panorama_type;
          camera->fisheye_fov = default_cam.fisheye_fov;
          camera->fisheye_lens = default_cam.fisheye_lens;
          camera->latitude_min = default_cam.latitude_min;
          camera->latitude_max = default_cam.latitude_max;
          camera->longitude_min = default_cam.longitude_min;
          camera->longitude_max = default_cam.longitude_max;
          /* Fit to match default projective camera with focal_length 50 and sensor_width 36. */
          camera->fisheye_polynomial_k0 = default_cam.fisheye_polynomial_k0;
          camera->fisheye_polynomial_k1 = default_cam.fisheye_polynomial_k1;
          camera->fisheye_polynomial_k2 = default_cam.fisheye_polynomial_k2;
          camera->fisheye_polynomial_k3 = default_cam.fisheye_polynomial_k3;
          camera->fisheye_polynomial_k4 = default_cam.fisheye_polynomial_k4;
        }
      }
    }

    if (!DNA_struct_member_exists(fd->filesdna, "LightProbe", "float", "grid_flag")) {
      LISTBASE_FOREACH (LightProbe *, lightprobe, &bmain->lightprobes) {
        /* Keep old behavior of baking the whole lighting. */
        lightprobe->grid_flag = LIGHTPROBE_GRID_CAPTURE_WORLD | LIGHTPROBE_GRID_CAPTURE_INDIRECT |
                                LIGHTPROBE_GRID_CAPTURE_EMISSION;
      }
    }

    if (!DNA_struct_member_exists(fd->filesdna, "SceneEEVEE", "int", "gi_irradiance_pool_size")) {
      LISTBASE_FOREACH (Scene *, scene, &bmain->scenes) {
        scene->eevee.gi_irradiance_pool_size = 16;
      }
    }

    LISTBASE_FOREACH (Scene *, scene, &bmain->scenes) {
      scene->toolsettings->snap_flag_anim |= SCE_SNAP;
      scene->toolsettings->snap_anim_mode |= (1 << 10); /* SCE_SNAP_TO_FRAME */
    }
  }

  if (!MAIN_VERSION_FILE_ATLEAST(bmain, 400, 20)) {
    /* Convert old socket lists into new interface items. */
    FOREACH_NODETREE_BEGIN (bmain, ntree, id) {
      versioning_convert_node_tree_socket_lists_to_interface(ntree);
      /* Clear legacy sockets after conversion.
       * Internal data pointers have been moved or freed already. */
      BLI_freelistN(&ntree->inputs_legacy);
      BLI_freelistN(&ntree->outputs_legacy);
    }
    FOREACH_NODETREE_END;
  }
  else {
    /* Legacy node tree sockets are created for forward compatibility,
     * but have to be freed after loading and versioning. */
    FOREACH_NODETREE_BEGIN (bmain, ntree, id) {
      LISTBASE_FOREACH_MUTABLE (bNodeSocket *, legacy_socket, &ntree->inputs_legacy) {
        MEM_SAFE_FREE(legacy_socket->default_attribute_name);
        MEM_SAFE_FREE(legacy_socket->default_value);
        if (legacy_socket->prop) {
          IDP_FreeProperty(legacy_socket->prop);
        }
        MEM_delete(legacy_socket->runtime);
        MEM_freeN(legacy_socket);
      }
      LISTBASE_FOREACH_MUTABLE (bNodeSocket *, legacy_socket, &ntree->outputs_legacy) {
        MEM_SAFE_FREE(legacy_socket->default_attribute_name);
        MEM_SAFE_FREE(legacy_socket->default_value);
        if (legacy_socket->prop) {
          IDP_FreeProperty(legacy_socket->prop);
        }
        MEM_delete(legacy_socket->runtime);
        MEM_freeN(legacy_socket);
      }
      BLI_listbase_clear(&ntree->inputs_legacy);
      BLI_listbase_clear(&ntree->outputs_legacy);
    }
    FOREACH_NODETREE_END;
  }

  if (!MAIN_VERSION_FILE_ATLEAST(bmain, 400, 22)) {
    /* Initialize root panel flags in files created before these flags were added. */
    FOREACH_NODETREE_BEGIN (bmain, ntree, id) {
      ntree->tree_interface.root_panel.flag |= NODE_INTERFACE_PANEL_ALLOW_CHILD_PANELS;
    }
    FOREACH_NODETREE_END;
  }

  if (!MAIN_VERSION_FILE_ATLEAST(bmain, 400, 23)) {
    LISTBASE_FOREACH (bNodeTree *, ntree, &bmain->nodetrees) {
      if (ntree->type == NTREE_GEOMETRY) {
        LISTBASE_FOREACH (bNode *, node, &ntree->nodes) {
          if (node->type == GEO_NODE_SET_SHADE_SMOOTH) {
            node->custom1 = int8_t(blender::bke::AttrDomain::Face);
          }
        }
      }
    }
  }

  if (!MAIN_VERSION_FILE_ATLEAST(bmain, 400, 24)) {
    FOREACH_NODETREE_BEGIN (bmain, ntree, id) {
      if (ntree->type == NTREE_SHADER) {
        /* Convert coat inputs on the Principled BSDF. */
        version_principled_bsdf_coat(ntree);
        /* Convert subsurface inputs on the Principled BSDF. */
        version_principled_bsdf_subsurface(ntree);
        /* Convert emission on the Principled BSDF. */
        version_principled_bsdf_emission(ntree);
      }
    }
    FOREACH_NODETREE_END;

    {
      LISTBASE_FOREACH (bScreen *, screen, &bmain->screens) {
        LISTBASE_FOREACH (ScrArea *, area, &screen->areabase) {
          LISTBASE_FOREACH (SpaceLink *, sl, &area->spacedata) {
            const ListBase *regionbase = (sl == area->spacedata.first) ? &area->regionbase :
                                                                         &sl->regionbase;
            LISTBASE_FOREACH (ARegion *, region, regionbase) {
              if (region->regiontype != RGN_TYPE_ASSET_SHELF) {
                continue;
              }

              RegionAssetShelf *shelf_data = static_cast<RegionAssetShelf *>(region->regiondata);
              if (shelf_data && shelf_data->active_shelf &&
                  (shelf_data->active_shelf->preferred_row_count == 0))
              {
                shelf_data->active_shelf->preferred_row_count = 1;
              }
            }
          }
        }
      }
    }

    /* Convert sockets with both input and output flag into two separate sockets. */
    FOREACH_NODETREE_BEGIN (bmain, ntree, id) {
      blender::Vector<bNodeTreeInterfaceSocket *> sockets_to_split;
      ntree->tree_interface.foreach_item([&](bNodeTreeInterfaceItem &item) {
        if (item.item_type == NODE_INTERFACE_SOCKET) {
          bNodeTreeInterfaceSocket &socket = reinterpret_cast<bNodeTreeInterfaceSocket &>(item);
          if ((socket.flag & NODE_INTERFACE_SOCKET_INPUT) &&
              (socket.flag & NODE_INTERFACE_SOCKET_OUTPUT))
          {
            sockets_to_split.append(&socket);
          }
        }
        return true;
      });

      for (bNodeTreeInterfaceSocket *socket : sockets_to_split) {
        const int position = ntree->tree_interface.find_item_position(socket->item);
        bNodeTreeInterfacePanel *parent = ntree->tree_interface.find_item_parent(socket->item);
        version_node_group_split_socket(ntree->tree_interface, *socket, parent, position + 1);
      }
    }
    FOREACH_NODETREE_END;
  }

  if (!MAIN_VERSION_FILE_ATLEAST(bmain, 400, 25)) {
    FOREACH_NODETREE_BEGIN (bmain, ntree, id) {
      if (ntree->type == NTREE_SHADER) {
        /* Convert specular tint on the Principled BSDF. */
        version_principled_bsdf_specular_tint(ntree);
        /* Rename some sockets. */
        version_principled_bsdf_rename_sockets(ntree);
      }
    }
    FOREACH_NODETREE_END;
  }

  if (!MAIN_VERSION_FILE_ATLEAST(bmain, 400, 26)) {
    enable_geometry_nodes_is_modifier(*bmain);

    LISTBASE_FOREACH (Scene *, scene, &bmain->scenes) {
      scene->simulation_frame_start = scene->r.sfra;
      scene->simulation_frame_end = scene->r.efra;
    }
  }

  if (!MAIN_VERSION_FILE_ATLEAST(bmain, 400, 27)) {
    LISTBASE_FOREACH (bScreen *, screen, &bmain->screens) {
      LISTBASE_FOREACH (ScrArea *, area, &screen->areabase) {
        LISTBASE_FOREACH (SpaceLink *, sl, &area->spacedata) {
          if (sl->spacetype == SPACE_SEQ) {
            SpaceSeq *sseq = (SpaceSeq *)sl;
            sseq->timeline_overlay.flag |= SEQ_TIMELINE_SHOW_STRIP_RETIMING;
          }
        }
      }
    }

    if (!DNA_struct_member_exists(fd->filesdna, "SceneEEVEE", "float", "shadow_normal_bias")) {
      SceneEEVEE default_scene_eevee = *DNA_struct_default_get(SceneEEVEE);
      LISTBASE_FOREACH (Scene *, scene, &bmain->scenes) {
        scene->eevee.shadow_ray_count = default_scene_eevee.shadow_ray_count;
        scene->eevee.shadow_step_count = default_scene_eevee.shadow_step_count;
        scene->eevee.shadow_normal_bias = default_scene_eevee.shadow_normal_bias;
      }
    }

    if (!DNA_struct_member_exists(fd->filesdna, "Light", "float", "shadow_softness_factor")) {
      Light default_light = blender::dna::shallow_copy(*DNA_struct_default_get(Light));
      LISTBASE_FOREACH (Light *, light, &bmain->lights) {
        light->shadow_softness_factor = default_light.shadow_softness_factor;
        light->shadow_trace_distance = default_light.shadow_trace_distance;
      }
    }
  }

  if (!MAIN_VERSION_FILE_ATLEAST(bmain, 400, 28)) {
    LISTBASE_FOREACH (bScreen *, screen, &bmain->screens) {
      LISTBASE_FOREACH (ScrArea *, area, &screen->areabase) {
        LISTBASE_FOREACH (SpaceLink *, sl, &area->spacedata) {
          const ListBase *regionbase = (sl == area->spacedata.first) ? &area->regionbase :
                                                                       &sl->regionbase;
          LISTBASE_FOREACH (ARegion *, region, regionbase) {
            if (region->regiontype != RGN_TYPE_ASSET_SHELF) {
              continue;
            }

            RegionAssetShelf *shelf_data = static_cast<RegionAssetShelf *>(region->regiondata);
            if (shelf_data && shelf_data->active_shelf) {
              AssetShelfSettings &settings = shelf_data->active_shelf->settings;
              settings.asset_library_reference.custom_library_index = -1;
              settings.asset_library_reference.type = ASSET_LIBRARY_ALL;
            }

            region->flag |= RGN_FLAG_HIDDEN;
          }
        }
      }
    }
  }

  if (!MAIN_VERSION_FILE_ATLEAST(bmain, 400, 29)) {
    /* Unhide all Reroute nodes. */
    FOREACH_NODETREE_BEGIN (bmain, ntree, id) {
      LISTBASE_FOREACH (bNode *, node, &ntree->nodes) {
        if (node->is_reroute()) {
          static_cast<bNodeSocket *>(node->inputs.first)->flag &= ~SOCK_HIDDEN;
          static_cast<bNodeSocket *>(node->outputs.first)->flag &= ~SOCK_HIDDEN;
        }
      }
    }
    FOREACH_NODETREE_END;
  }

  if (!MAIN_VERSION_FILE_ATLEAST(bmain, 400, 30)) {
    LISTBASE_FOREACH (Scene *, scene, &bmain->scenes) {
      ToolSettings *ts = scene->toolsettings;
      enum { IS_DEFAULT = 0, IS_UV, IS_NODE, IS_ANIM };
      auto versioning_snap_to = [](short snap_to_old, int type) {
        eSnapMode snap_to_new = SCE_SNAP_TO_NONE;
        if (snap_to_old & (1 << 0)) {
          snap_to_new |= type == IS_NODE ? SCE_SNAP_TO_NODE_X :
                         type == IS_ANIM ? SCE_SNAP_TO_FRAME :
                                           SCE_SNAP_TO_VERTEX;
        }
        if (snap_to_old & (1 << 1)) {
          snap_to_new |= type == IS_NODE ? SCE_SNAP_TO_NODE_Y :
                         type == IS_ANIM ? SCE_SNAP_TO_SECOND :
                                           SCE_SNAP_TO_EDGE;
        }
        if (ELEM(type, IS_DEFAULT, IS_ANIM) && snap_to_old & (1 << 2)) {
          snap_to_new |= type == IS_DEFAULT ? SCE_SNAP_TO_FACE : SCE_SNAP_TO_MARKERS;
        }
        if (type == IS_DEFAULT && snap_to_old & (1 << 3)) {
          snap_to_new |= SCE_SNAP_TO_VOLUME;
        }
        if (type == IS_DEFAULT && snap_to_old & (1 << 4)) {
          snap_to_new |= SCE_SNAP_TO_EDGE_MIDPOINT;
        }
        if (type == IS_DEFAULT && snap_to_old & (1 << 5)) {
          snap_to_new |= SCE_SNAP_TO_EDGE_PERPENDICULAR;
        }
        if (ELEM(type, IS_DEFAULT, IS_UV, IS_NODE) && snap_to_old & (1 << 6)) {
          snap_to_new |= SCE_SNAP_TO_INCREMENT;
        }
        if (ELEM(type, IS_DEFAULT, IS_UV, IS_NODE) && snap_to_old & (1 << 7)) {
          snap_to_new |= SCE_SNAP_TO_GRID;
        }
        if (type == IS_DEFAULT && snap_to_old & (1 << 8)) {
          snap_to_new |= SCE_SNAP_INDIVIDUAL_NEAREST;
        }
        if (type == IS_DEFAULT && snap_to_old & (1 << 9)) {
          snap_to_new |= SCE_SNAP_INDIVIDUAL_PROJECT;
        }
        if (snap_to_old & (1 << 10)) {
          snap_to_new |= SCE_SNAP_TO_FRAME;
        }
        if (snap_to_old & (1 << 11)) {
          snap_to_new |= SCE_SNAP_TO_SECOND;
        }
        if (snap_to_old & (1 << 12)) {
          snap_to_new |= SCE_SNAP_TO_MARKERS;
        }

        if (!snap_to_new) {
          snap_to_new = eSnapMode(1 << 0);
        }

        return snap_to_new;
      };

      ts->snap_mode = versioning_snap_to(ts->snap_mode, IS_DEFAULT);
      ts->snap_uv_mode = versioning_snap_to(ts->snap_uv_mode, IS_UV);
      ts->snap_node_mode = versioning_snap_to(ts->snap_node_mode, IS_NODE);
      ts->snap_anim_mode = versioning_snap_to(ts->snap_anim_mode, IS_ANIM);
    }
  }

  if (!MAIN_VERSION_FILE_ATLEAST(bmain, 400, 31)) {
    LISTBASE_FOREACH (Curve *, curve, &bmain->curves) {
      const int curvetype = BKE_curve_type_get(curve);
      if (curvetype == OB_FONT) {
        CharInfo *info = curve->strinfo;
        if (info != nullptr) {
          for (int i = curve->len_char32 - 1; i >= 0; i--, info++) {
            if (info->mat_nr > 0) {
              /** CharInfo mat_nr used to start at 1, unlike mesh & nurbs, now zero-based. */
              info->mat_nr--;
            }
          }
        }
      }
    }
  }

  if (!MAIN_VERSION_FILE_ATLEAST(bmain, 400, 33)) {
    /* Fix node group socket order by sorting outputs and inputs. */
    LISTBASE_FOREACH (bNodeTree *, ntree, &bmain->nodetrees) {
      versioning_node_group_sort_sockets_recursive(ntree->tree_interface.root_panel);
    }
  }

  if (!MAIN_VERSION_FILE_ATLEAST(bmain, 401, 1)) {
    LISTBASE_FOREACH (GreasePencil *, grease_pencil, &bmain->grease_pencils) {
      versioning_grease_pencil_stroke_radii_scaling(grease_pencil);
    }
  }

  if (!MAIN_VERSION_FILE_ATLEAST(bmain, 401, 4)) {
    FOREACH_NODETREE_BEGIN (bmain, ntree, id) {
      if (ntree->type != NTREE_CUSTOM) {
        /* versioning_update_noise_texture_node must be done before
         * versioning_replace_musgrave_texture_node. */
        versioning_update_noise_texture_node(ntree);

        /* Convert Musgrave Texture nodes to Noise Texture nodes. */
        versioning_replace_musgrave_texture_node(ntree);
      }
    }
    FOREACH_NODETREE_END;
  }

  if (!MAIN_VERSION_FILE_ATLEAST(bmain, 401, 5)) {
    /* Unify Material::blend_shadow and Cycles.use_transparent_shadows into the
     * Material::blend_flag. */
    Scene *scene = static_cast<Scene *>(bmain->scenes.first);
    bool is_cycles = scene && STREQ(scene->r.engine, RE_engine_id_CYCLES);
    if (is_cycles) {
      LISTBASE_FOREACH (Material *, material, &bmain->materials) {
        bool transparent_shadows = true;
        if (IDProperty *cmat = version_cycles_properties_from_ID(&material->id)) {
          transparent_shadows = version_cycles_property_boolean(
              cmat, "use_transparent_shadow", true);
        }
        SET_FLAG_FROM_TEST(material->blend_flag, transparent_shadows, MA_BL_TRANSPARENT_SHADOW);
      }
    }
    else {
      LISTBASE_FOREACH (Material *, material, &bmain->materials) {
        bool transparent_shadow = material->blend_shadow != MA_BS_SOLID;
        SET_FLAG_FROM_TEST(material->blend_flag, transparent_shadow, MA_BL_TRANSPARENT_SHADOW);
      }
    }

    FOREACH_NODETREE_BEGIN (bmain, ntree, id) {
      if (ntree->type == NTREE_COMPOSIT) {
        versioning_replace_splitviewer(ntree);
      }
    }
    FOREACH_NODETREE_END;
  }

  /* 401 6 did not require any do_version here. */

  if (!MAIN_VERSION_FILE_ATLEAST(bmain, 401, 7)) {
    if (!DNA_struct_member_exists(fd->filesdna, "SceneEEVEE", "int", "volumetric_ray_depth")) {
      SceneEEVEE default_eevee = *DNA_struct_default_get(SceneEEVEE);
      LISTBASE_FOREACH (Scene *, scene, &bmain->scenes) {
        scene->eevee.volumetric_ray_depth = default_eevee.volumetric_ray_depth;
      }
    }

    if (!DNA_struct_member_exists(fd->filesdna, "Material", "char", "surface_render_method")) {
      LISTBASE_FOREACH (Material *, mat, &bmain->materials) {
        mat->surface_render_method = (mat->blend_method == MA_BM_BLEND) ?
                                         MA_SURFACE_METHOD_FORWARD :
                                         MA_SURFACE_METHOD_DEFERRED;
      }
    }

    LISTBASE_FOREACH (bScreen *, screen, &bmain->screens) {
      LISTBASE_FOREACH (ScrArea *, area, &screen->areabase) {
        LISTBASE_FOREACH (SpaceLink *, sl, &area->spacedata) {
          const ListBase *regionbase = (sl == area->spacedata.first) ? &area->regionbase :
                                                                       &sl->regionbase;
          LISTBASE_FOREACH (ARegion *, region, regionbase) {
            if (region->regiontype != RGN_TYPE_ASSET_SHELF_HEADER) {
              continue;
            }
            region->alignment &= ~RGN_SPLIT_PREV;
            region->alignment |= RGN_ALIGN_HIDE_WITH_PREV;
          }
        }
      }
    }

    if (!DNA_struct_member_exists(fd->filesdna, "SceneEEVEE", "float", "gtao_thickness")) {
      SceneEEVEE default_eevee = *DNA_struct_default_get(SceneEEVEE);
      LISTBASE_FOREACH (Scene *, scene, &bmain->scenes) {
        scene->eevee.gtao_thickness = default_eevee.gtao_thickness;
        scene->eevee.gtao_focus = default_eevee.gtao_focus;
      }
    }

    if (!DNA_struct_member_exists(fd->filesdna, "LightProbe", "float", "data_display_size")) {
      LightProbe default_probe = *DNA_struct_default_get(LightProbe);
      LISTBASE_FOREACH (LightProbe *, probe, &bmain->lightprobes) {
        probe->data_display_size = default_probe.data_display_size;
      }
    }

    LISTBASE_FOREACH (Mesh *, mesh, &bmain->meshes) {
      mesh->flag &= ~ME_NO_OVERLAPPING_TOPOLOGY;
    }
  }

  if (!MAIN_VERSION_FILE_ATLEAST(bmain, 401, 8)) {
    LISTBASE_FOREACH (bNodeTree *, ntree, &bmain->nodetrees) {
      if (ntree->type != NTREE_GEOMETRY) {
        continue;
      }
      versioning_nodes_dynamic_sockets(*ntree);
    }
  }

  if (!MAIN_VERSION_FILE_ATLEAST(bmain, 401, 9)) {
    if (!DNA_struct_member_exists(fd->filesdna, "Material", "char", "displacement_method")) {
      /* Replace Cycles.displacement_method by Material::displacement_method. */
      LISTBASE_FOREACH (Material *, material, &bmain->materials) {
        int displacement_method = MA_DISPLACEMENT_BUMP;
        if (IDProperty *cmat = version_cycles_properties_from_ID(&material->id)) {
          displacement_method = version_cycles_property_int(
              cmat, "displacement_method", MA_DISPLACEMENT_BUMP);
        }
        material->displacement_method = displacement_method;
      }
    }

    /* Prevent custom bone colors from having alpha zero.
     * Part of the fix for issue #115434. */
    LISTBASE_FOREACH (bArmature *, arm, &bmain->armatures) {
      blender::animrig::ANIM_armature_foreach_bone(&arm->bonebase, [](Bone *bone) {
        bone->color.custom.solid[3] = 255;
        bone->color.custom.select[3] = 255;
        bone->color.custom.active[3] = 255;
      });
      if (arm->edbo) {
        LISTBASE_FOREACH (EditBone *, ebone, arm->edbo) {
          ebone->color.custom.solid[3] = 255;
          ebone->color.custom.select[3] = 255;
          ebone->color.custom.active[3] = 255;
        }
      }
    }
    LISTBASE_FOREACH (Object *, obj, &bmain->objects) {
      if (obj->pose == nullptr) {
        continue;
      }
      LISTBASE_FOREACH (bPoseChannel *, pchan, &obj->pose->chanbase) {
        pchan->color.custom.solid[3] = 255;
        pchan->color.custom.select[3] = 255;
        pchan->color.custom.active[3] = 255;
      }
    }
  }

  if (!MAIN_VERSION_FILE_ATLEAST(bmain, 401, 10)) {
    if (!DNA_struct_member_exists(
            fd->filesdna, "SceneEEVEE", "RaytraceEEVEE", "ray_tracing_options"))
    {
      LISTBASE_FOREACH (Scene *, scene, &bmain->scenes) {
        scene->eevee.ray_tracing_options.flag = RAYTRACE_EEVEE_USE_DENOISE;
        scene->eevee.ray_tracing_options.denoise_stages = RAYTRACE_EEVEE_DENOISE_SPATIAL |
                                                          RAYTRACE_EEVEE_DENOISE_TEMPORAL |
                                                          RAYTRACE_EEVEE_DENOISE_BILATERAL;
        scene->eevee.ray_tracing_options.screen_trace_quality = 0.25f;
        scene->eevee.ray_tracing_options.screen_trace_thickness = 0.2f;
        scene->eevee.ray_tracing_options.screen_trace_max_roughness = 0.5f;
        scene->eevee.ray_tracing_options.sample_clamp = 10.0f;
        scene->eevee.ray_tracing_options.resolution_scale = 2;
      }
    }

    LISTBASE_FOREACH (bNodeTree *, ntree, &bmain->nodetrees) {
      if (ntree->type == NTREE_GEOMETRY) {
        version_geometry_nodes_use_rotation_socket(*ntree);
        versioning_nodes_dynamic_sockets_2(*ntree);
        fix_geometry_nodes_object_info_scale(*ntree);
      }
    }
  }

  if (MAIN_VERSION_FILE_ATLEAST(bmain, 400, 20) && !MAIN_VERSION_FILE_ATLEAST(bmain, 401, 11)) {
    /* Convert old socket lists into new interface items. */
    FOREACH_NODETREE_BEGIN (bmain, ntree, id) {
      versioning_fix_socket_subtype_idnames(ntree);
    }
    FOREACH_NODETREE_END;
  }

  if (!MAIN_VERSION_FILE_ATLEAST(bmain, 401, 12)) {
    FOREACH_NODETREE_BEGIN (bmain, ntree, id) {
      if (ntree->type == NTREE_COMPOSIT) {
        LISTBASE_FOREACH (bNode *, node, &ntree->nodes) {
          if (node->type == CMP_NODE_PIXELATE) {
            node->custom1 = 1;
          }
        }
      }
    }
    FOREACH_NODETREE_END;
  }

  if (!MAIN_VERSION_FILE_ATLEAST(bmain, 401, 13)) {
    FOREACH_NODETREE_BEGIN (bmain, ntree, id) {
      if (ntree->type == NTREE_COMPOSIT) {
        LISTBASE_FOREACH (bNode *, node, &ntree->nodes) {
          if (node->type == CMP_NODE_MAP_UV) {
            node->custom2 = CMP_NODE_MAP_UV_FILTERING_ANISOTROPIC;
          }
        }
      }
    }
    FOREACH_NODETREE_END;
  }

  if (!MAIN_VERSION_FILE_ATLEAST(bmain, 401, 14)) {
    const Brush *default_brush = DNA_struct_default_get(Brush);
    LISTBASE_FOREACH (Brush *, brush, &bmain->brushes) {
      brush->automasking_start_normal_limit = default_brush->automasking_start_normal_limit;
      brush->automasking_start_normal_falloff = default_brush->automasking_start_normal_falloff;

      brush->automasking_view_normal_limit = default_brush->automasking_view_normal_limit;
      brush->automasking_view_normal_falloff = default_brush->automasking_view_normal_falloff;
    }
  }

  if (!MAIN_VERSION_FILE_ATLEAST(bmain, 401, 15)) {
    FOREACH_NODETREE_BEGIN (bmain, ntree, id) {
      if (ntree->type == NTREE_COMPOSIT) {
        LISTBASE_FOREACH (bNode *, node, &ntree->nodes) {
          if (node->type == CMP_NODE_KEYING) {
            NodeKeyingData &keying_data = *static_cast<NodeKeyingData *>(node->storage);
            keying_data.edge_kernel_radius = max_ii(keying_data.edge_kernel_radius - 1, 0);
          }
        }
      }
    }
    FOREACH_NODETREE_END;
  }

  if (!MAIN_VERSION_FILE_ATLEAST(bmain, 401, 16)) {
    LISTBASE_FOREACH (Scene *, scene, &bmain->scenes) {
      Sculpt *sculpt = scene->toolsettings->sculpt;
      if (sculpt != nullptr) {
        Sculpt default_sculpt = *DNA_struct_default_get(Sculpt);
        sculpt->automasking_boundary_edges_propagation_steps =
            default_sculpt.automasking_boundary_edges_propagation_steps;
      }
    }
  }

  if (!MAIN_VERSION_FILE_ATLEAST(bmain, 401, 17)) {
    LISTBASE_FOREACH (Scene *, scene, &bmain->scenes) {
      ToolSettings *ts = scene->toolsettings;
      int input_sample_values[10];

      input_sample_values[0] = ts->imapaint.paint.num_input_samples_deprecated;
      input_sample_values[1] = ts->sculpt != nullptr ?
                                   ts->sculpt->paint.num_input_samples_deprecated :
                                   1;
      input_sample_values[2] = ts->curves_sculpt != nullptr ?
                                   ts->curves_sculpt->paint.num_input_samples_deprecated :
                                   1;
      input_sample_values[3] = ts->uvsculpt != nullptr ?
                                   ts->uvsculpt->paint.num_input_samples_deprecated :
                                   1;

      input_sample_values[4] = ts->gp_paint != nullptr ?
                                   ts->gp_paint->paint.num_input_samples_deprecated :
                                   1;
      input_sample_values[5] = ts->gp_vertexpaint != nullptr ?
                                   ts->gp_vertexpaint->paint.num_input_samples_deprecated :
                                   1;
      input_sample_values[6] = ts->gp_sculptpaint != nullptr ?
                                   ts->gp_sculptpaint->paint.num_input_samples_deprecated :
                                   1;
      input_sample_values[7] = ts->gp_weightpaint != nullptr ?
                                   ts->gp_weightpaint->paint.num_input_samples_deprecated :
                                   1;

      input_sample_values[8] = ts->vpaint != nullptr ?
                                   ts->vpaint->paint.num_input_samples_deprecated :
                                   1;
      input_sample_values[9] = ts->wpaint != nullptr ?
                                   ts->wpaint->paint.num_input_samples_deprecated :
                                   1;

      int unified_value = 1;
      for (int i = 0; i < 10; i++) {
        if (input_sample_values[i] != 1) {
          if (unified_value == 1) {
            unified_value = input_sample_values[i];
          }
          else {
            /* In the case of a user having multiple tools with different num_input_value values
             * set we cannot support this in the single UnifiedPaintSettings value, so fallback
             * to 1 instead of deciding that one value is more canonical than the other.
             */
            break;
          }
        }
      }

      ts->unified_paint_settings.input_samples = unified_value;
    }
    LISTBASE_FOREACH (Brush *, brush, &bmain->brushes) {
      brush->input_samples = 1;
    }
  }

  if (!MAIN_VERSION_FILE_ATLEAST(bmain, 401, 18)) {
    LISTBASE_FOREACH (Scene *, scene, &bmain->scenes) {
      if (scene->ed != nullptr) {
        SEQ_for_each_callback(&scene->ed->seqbase, seq_filter_bilinear_to_auto, nullptr);
      }
    }
  }

  if (!MAIN_VERSION_FILE_ATLEAST(bmain, 401, 19)) {
    LISTBASE_FOREACH (bNodeTree *, ntree, &bmain->nodetrees) {
      if (ntree->type == NTREE_GEOMETRY) {
        version_node_socket_name(ntree, FN_NODE_ROTATE_ROTATION, "Rotation 1", "Rotation");
        version_node_socket_name(ntree, FN_NODE_ROTATE_ROTATION, "Rotation 2", "Rotate By");
      }
    }
  }

  if (!MAIN_VERSION_FILE_ATLEAST(bmain, 401, 20)) {
    LISTBASE_FOREACH (Object *, ob, &bmain->objects) {
      int uid = 1;
      LISTBASE_FOREACH (ModifierData *, md, &ob->modifiers) {
        /* These identifiers are not necessarily stable for linked data. If the linked data has a
         * new modifier inserted, the identifiers of other modifiers can change. */
        md->persistent_uid = uid++;
      }
    }
  }

  /* Keep point/spot light soft falloff for files created before 4.0. */
  if (!MAIN_VERSION_FILE_ATLEAST(bmain, 400, 0)) {
    LISTBASE_FOREACH (Light *, light, &bmain->lights) {
      if (ELEM(light->type, LA_LOCAL, LA_SPOT)) {
        light->mode |= LA_USE_SOFT_FALLOFF;
      }
    }
  }

  if (!MAIN_VERSION_FILE_ATLEAST(bmain, 402, 1)) {
    using namespace blender::bke::greasepencil;
    /* Initialize newly added scale layer transform to one. */
    LISTBASE_FOREACH (GreasePencil *, grease_pencil, &bmain->grease_pencils) {
      for (Layer *layer : grease_pencil->layers_for_write()) {
        copy_v3_fl(layer->scale, 1.0f);
      }
    }
  }

  if (!MAIN_VERSION_FILE_ATLEAST(bmain, 402, 2)) {
    LISTBASE_FOREACH (Scene *, scene, &bmain->scenes) {
      bool is_cycles = scene && STREQ(scene->r.engine, RE_engine_id_CYCLES);
      if (is_cycles) {
        if (IDProperty *cscene = version_cycles_properties_from_ID(&scene->id)) {
          int cposition = version_cycles_property_int(cscene, "motion_blur_position", 1);
          BLI_assert(cposition >= 0 && cposition < 3);
          int order_conversion[3] = {SCE_MB_START, SCE_MB_CENTER, SCE_MB_END};
          scene->r.motion_blur_position = order_conversion[std::clamp(cposition, 0, 2)];
        }
      }
      else {
        SET_FLAG_FROM_TEST(
            scene->r.mode, scene->eevee.flag & SCE_EEVEE_MOTION_BLUR_ENABLED_DEPRECATED, R_MBLUR);
        scene->r.motion_blur_position = scene->eevee.motion_blur_position_deprecated;
        scene->r.motion_blur_shutter = scene->eevee.motion_blur_shutter_deprecated;
      }
    }
  }

  if (!MAIN_VERSION_FILE_ATLEAST(bmain, 402, 3)) {
    constexpr int NTREE_EXECUTION_MODE_FULL_FRAME = 1;

    constexpr int NTREE_COM_GROUPNODE_BUFFER = 1 << 3;
    constexpr int NTREE_COM_OPENCL = 1 << 1;

    FOREACH_NODETREE_BEGIN (bmain, ntree, id) {
      if (ntree->type != NTREE_COMPOSIT) {
        continue;
      }

      ntree->flag &= ~(NTREE_COM_GROUPNODE_BUFFER | NTREE_COM_OPENCL);

      if (ntree->execution_mode == NTREE_EXECUTION_MODE_FULL_FRAME) {
        ntree->execution_mode = NTREE_EXECUTION_MODE_CPU;
      }
    }
    FOREACH_NODETREE_END;
  }

  if (!MAIN_VERSION_FILE_ATLEAST(bmain, 402, 5)) {
    LISTBASE_FOREACH (Scene *, sce, &bmain->scenes) {
      image_settings_avi_to_ffmpeg(sce);
    }
  }

  if (!MAIN_VERSION_FILE_ATLEAST(bmain, 402, 6)) {
    update_paint_modes_for_brush_assets(*bmain);
    if (!DNA_struct_member_exists(fd->filesdna, "SpaceImage", "float", "stretch_opacity")) {
      LISTBASE_FOREACH (bScreen *, screen, &bmain->screens) {
        LISTBASE_FOREACH (ScrArea *, area, &screen->areabase) {
          LISTBASE_FOREACH (SpaceLink *, sl, &area->spacedata) {
            if (sl->spacetype == SPACE_IMAGE) {
              SpaceImage *sima = reinterpret_cast<SpaceImage *>(sl);
              sima->stretch_opacity = 0.9f;
            }
          }
        }
      }
    }
  }

<<<<<<< HEAD
=======
  if (!MAIN_VERSION_FILE_ATLEAST(bmain, 402, 5)) {
    LISTBASE_FOREACH (Scene *, scene, &bmain->scenes) {
      image_settings_avi_to_ffmpeg(scene);
    }
  }

  if (!MAIN_VERSION_FILE_ATLEAST(bmain, 402, 6)) {
    LISTBASE_FOREACH (Brush *, brush, &bmain->brushes) {
      if (BrushCurvesSculptSettings *settings = brush->curves_sculpt_settings) {
        settings->flag |= BRUSH_CURVES_SCULPT_FLAG_INTERPOLATE_RADIUS;
        settings->curve_radius = 0.01f;
      }
    }
  }

>>>>>>> 5c7e4e15
  /**
   * Always bump subversion in BKE_blender_version.h when adding versioning
   * code here, and wrap it inside a MAIN_VERSION_FILE_ATLEAST check.
   *
   * \note Keep this message at the bottom of the function.
   */

  /* Always run this versioning; meshes are written with the legacy format which always needs to
   * be converted to the new format on file load. Can be moved to a subversion check in a larger
   * breaking release. */
  LISTBASE_FOREACH (Mesh *, mesh, &bmain->meshes) {
    blender::bke::mesh_sculpt_mask_to_generic(*mesh);
  }
}<|MERGE_RESOLUTION|>--- conflicted
+++ resolved
@@ -1941,7 +1941,6 @@
   return true;
 }
 
-<<<<<<< HEAD
 static void update_paint_modes_for_brush_assets(Main &bmain)
 {
   /* Replace paint brushes with a reference to the default brush asset for that mode. */
@@ -1991,10 +1990,7 @@
   }
 }
 
-static void image_settings_avi_to_ffmpeg(Scene *sce)
-=======
 static void image_settings_avi_to_ffmpeg(Scene *scene)
->>>>>>> 5c7e4e15
 {
   if (ELEM(scene->r.im_format.imtype, R_IMF_IMTYPE_AVIRAW, R_IMF_IMTYPE_AVIJPEG)) {
     scene->r.im_format.imtype = R_IMF_IMTYPE_FFMPEG;
@@ -3007,7 +3003,6 @@
   }
 
   if (!MAIN_VERSION_FILE_ATLEAST(bmain, 402, 6)) {
-    update_paint_modes_for_brush_assets(*bmain);
     if (!DNA_struct_member_exists(fd->filesdna, "SpaceImage", "float", "stretch_opacity")) {
       LISTBASE_FOREACH (bScreen *, screen, &bmain->screens) {
         LISTBASE_FOREACH (ScrArea *, area, &screen->areabase) {
@@ -3022,8 +3017,6 @@
     }
   }
 
-<<<<<<< HEAD
-=======
   if (!MAIN_VERSION_FILE_ATLEAST(bmain, 402, 5)) {
     LISTBASE_FOREACH (Scene *, scene, &bmain->scenes) {
       image_settings_avi_to_ffmpeg(scene);
@@ -3039,7 +3032,10 @@
     }
   }
 
->>>>>>> 5c7e4e15
+  if (!MAIN_VERSION_FILE_ATLEAST(bmain, 402, 7)) {
+    update_paint_modes_for_brush_assets(*bmain);
+  }
+
   /**
    * Always bump subversion in BKE_blender_version.h when adding versioning
    * code here, and wrap it inside a MAIN_VERSION_FILE_ATLEAST check.
