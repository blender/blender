--- conflicted
+++ resolved
@@ -3257,10 +3257,6 @@
     }
   }
 
-<<<<<<< HEAD
-  if (!MAIN_VERSION_FILE_ATLEAST(bmain, 402, 20)) {
-    update_paint_modes_for_brush_assets(*bmain);
-=======
   if (!MAIN_VERSION_FILE_ATLEAST(bmain, 402, 21)) {
     add_image_editor_asset_shelf(*bmain);
   }
@@ -3272,7 +3268,10 @@
         scene->ed->show_missing_media_flag |= SEQ_EDIT_SHOW_MISSING_MEDIA;
       }
     }
->>>>>>> 77747331
+  }
+
+  if (!MAIN_VERSION_FILE_ATLEAST(bmain, 402, 23)) {
+    update_paint_modes_for_brush_assets(*bmain);
   }
 
   /**
