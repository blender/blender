/* SPDX-FileCopyrightText: 2023 Blender Authors
 *
 * SPDX-License-Identifier: GPL-2.0-or-later */

/** \file
 * \ingroup blenloader
 */

#define DNA_DEPRECATED_ALLOW

#include <algorithm>
#include <cmath>

/* Define macros in `DNA_genfile.h`. */
#define DNA_GENFILE_VERSIONING_MACROS

#include "DNA_anim_types.h"
#include "DNA_brush_types.h"
#include "DNA_camera_types.h"
#include "DNA_curve_types.h"
#include "DNA_defaults.h"
#include "DNA_light_types.h"
#include "DNA_lightprobe_types.h"
#include "DNA_material_types.h"
#include "DNA_mesh_types.h"
#include "DNA_modifier_types.h"
#include "DNA_movieclip_types.h"
#include "DNA_scene_types.h"
#include "DNA_sequence_types.h"
#include "DNA_workspace_types.h"
#include "DNA_world_types.h"

#include "DNA_defaults.h"
#include "DNA_defs.h"
#include "DNA_genfile.h"
#include "DNA_particle_types.h"

#undef DNA_GENFILE_VERSIONING_MACROS

#include "BLI_assert.h"
#include "BLI_listbase.h"
#include "BLI_map.hh"
#include "BLI_math_rotation.h"
#include "BLI_math_vector.h"
#include "BLI_set.hh"
#include "BLI_string.h"
#include "BLI_string_ref.hh"

#include "BKE_anim_data.hh"
#include "BKE_animsys.h"
#include "BKE_armature.hh"
#include "BKE_attribute.hh"
#include "BKE_colortools.hh"
#include "BKE_context.hh"
#include "BKE_curve.hh"
#include "BKE_effect.h"
#include "BKE_grease_pencil.hh"
#include "BKE_idprop.hh"
#include "BKE_main.hh"
#include "BKE_material.h"
#include "BKE_mesh_legacy_convert.hh"
#include "BKE_nla.h"
#include "BKE_node_runtime.hh"
#include "BKE_paint.hh"
#include "BKE_scene.hh"
#include "BKE_tracking.h"

#include "SEQ_iterator.hh"
#include "SEQ_sequencer.hh"

#include "ANIM_armature_iter.hh"
#include "ANIM_bone_collections.hh"

#include "BLT_translation.hh"

#include "BLO_read_write.hh"
#include "BLO_readfile.hh"

#include "readfile.hh"

#include "versioning_common.hh"

// static CLG_LogRef LOG = {"blo.readfile.doversion"};

static void version_composite_nodetree_null_id(bNodeTree *ntree, Scene *scene)
{
  for (bNode *node : ntree->all_nodes()) {
    if (node->id == nullptr && ((node->type == CMP_NODE_R_LAYERS) ||
                                (node->type == CMP_NODE_CRYPTOMATTE &&
                                 node->custom1 == CMP_NODE_CRYPTOMATTE_SOURCE_RENDER)))
    {
      node->id = &scene->id;
    }
  }
}

/* Move bone-group color to the individual bones. */
static void version_bonegroup_migrate_color(Main *bmain)
{
  using PoseSet = blender::Set<bPose *>;
  blender::Map<bArmature *, PoseSet> armature_poses;

  /* Gather a mapping from armature to the poses that use it. */
  LISTBASE_FOREACH (Object *, ob, &bmain->objects) {
    if (ob->type != OB_ARMATURE || !ob->pose) {
      continue;
    }

    bArmature *arm = reinterpret_cast<bArmature *>(ob->data);
    BLI_assert_msg(GS(arm->id.name) == ID_AR,
                   "Expected ARMATURE object to have an Armature as data");

    /* There is no guarantee that the current state of poses is in sync with the Armature data.
     *
     * NOTE: No need to handle user reference-counting in readfile code. */
    BKE_pose_ensure(bmain, ob, arm, false);

    PoseSet &pose_set = armature_poses.lookup_or_add_default(arm);
    pose_set.add(ob->pose);
  }

  /* Move colors from the pose's bone-group to either the armature bones or the
   * pose bones, depending on how many poses use the Armature. */
  for (const PoseSet &pose_set : armature_poses.values()) {
    /* If the Armature is shared, the bone group colors might be different, and thus they have to
     * be stored on the pose bones. If the Armature is NOT shared, the bone colors can be stored
     * directly on the Armature bones. */
    const bool store_on_armature = pose_set.size() == 1;

    for (bPose *pose : pose_set) {
      LISTBASE_FOREACH (bPoseChannel *, pchan, &pose->chanbase) {
        const bActionGroup *bgrp = (const bActionGroup *)BLI_findlink(&pose->agroups,
                                                                      (pchan->agrp_index - 1));
        if (!bgrp) {
          continue;
        }

        BoneColor &bone_color = store_on_armature ? pchan->bone->color : pchan->color;
        bone_color.palette_index = bgrp->customCol;
        memcpy(&bone_color.custom, &bgrp->cs, sizeof(bone_color.custom));
      }
    }
  }
}

static void version_bonelayers_to_bonecollections(Main *bmain)
{
  char bcoll_name[MAX_NAME];
  char custom_prop_name[MAX_NAME];

  LISTBASE_FOREACH (bArmature *, arm, &bmain->armatures) {
    IDProperty *arm_idprops = IDP_GetProperties(&arm->id);

    BLI_assert_msg(arm->edbo == nullptr, "did not expect an Armature to be saved in edit mode");
    const uint layer_used = arm->layer_used;

    /* Construct a bone collection for each layer that contains at least one bone. */
    blender::Vector<std::pair<uint, BoneCollection *>> layermask_collection;
    for (uint layer = 0; layer < 32; ++layer) {
      const uint layer_mask = 1u << layer;
      if ((layer_used & layer_mask) == 0) {
        /* Layer is empty, so no need to convert to collection. */
        continue;
      }

      /* Construct a suitable name for this bone layer. */
      bcoll_name[0] = '\0';
      if (arm_idprops) {
        /* See if we can use the layer name from the Bone Manager add-on. This is a popular add-on
         * for managing bone layers and giving them names. */
        SNPRINTF(custom_prop_name, "layer_name_%u", layer);
        IDProperty *prop = IDP_GetPropertyFromGroup(arm_idprops, custom_prop_name);
        if (prop != nullptr && prop->type == IDP_STRING && IDP_String(prop)[0] != '\0') {
          SNPRINTF(bcoll_name, "Layer %u - %s", layer + 1, IDP_String(prop));
        }
      }
      if (bcoll_name[0] == '\0') {
        /* Either there was no name defined in the custom property, or
         * it was the empty string. */
        SNPRINTF(bcoll_name, "Layer %u", layer + 1);
      }

      /* Create a new bone collection for this layer. */
      BoneCollection *bcoll = ANIM_armature_bonecoll_new(arm, bcoll_name);
      layermask_collection.append(std::make_pair(layer_mask, bcoll));

      if ((arm->layer & layer_mask) == 0) {
        ANIM_bonecoll_hide(arm, bcoll);
      }
    }

    /* Iterate over the bones to assign them to their layers. */
    blender::animrig::ANIM_armature_foreach_bone(&arm->bonebase, [&](Bone *bone) {
      for (auto layer_bcoll : layermask_collection) {
        const uint layer_mask = layer_bcoll.first;
        if ((bone->layer & layer_mask) == 0) {
          continue;
        }

        BoneCollection *bcoll = layer_bcoll.second;
        ANIM_armature_bonecoll_assign(bcoll, bone);
      }
    });
  }
}

static void version_bonegroups_to_bonecollections(Main *bmain)
{
  LISTBASE_FOREACH (Object *, ob, &bmain->objects) {
    if (ob->type != OB_ARMATURE || !ob->pose) {
      continue;
    }

    /* Convert the bone groups on a bone-by-bone basis. */
    bArmature *arm = reinterpret_cast<bArmature *>(ob->data);
    bPose *pose = ob->pose;

    blender::Map<const bActionGroup *, BoneCollection *> collections_by_group;
    /* Convert all bone groups, regardless of whether they contain any bones. */
    LISTBASE_FOREACH (bActionGroup *, bgrp, &pose->agroups) {
      BoneCollection *bcoll = ANIM_armature_bonecoll_new(arm, bgrp->name);
      collections_by_group.add_new(bgrp, bcoll);

      /* Before now, bone visibility was determined by armature layers, and bone
       * groups did not have any impact on this. To retain the behavior, that
       * hiding all layers a bone is on hides the bone, the
       * bone-group-collections should be created hidden. */
      ANIM_bonecoll_hide(arm, bcoll);
    }

    /* Assign the bones to their bone group based collection. */
    LISTBASE_FOREACH (bPoseChannel *, pchan, &pose->chanbase) {
      /* Find the bone group of this pose channel. */
      const bActionGroup *bgrp = (const bActionGroup *)BLI_findlink(&pose->agroups,
                                                                    (pchan->agrp_index - 1));
      if (!bgrp) {
        continue;
      }

      /* Assign the bone. */
      BoneCollection *bcoll = collections_by_group.lookup(bgrp);
      ANIM_armature_bonecoll_assign(bcoll, pchan->bone);
    }

    /* The list of bone groups (pose->agroups) is intentionally left alone here. This will allow
     * for older versions of Blender to open the file with bone groups intact. Of course the bone
     * groups will not be updated any more, but this way the data at least survives an accidental
     * save with Blender 4.0. */
  }
}

/**
 * Change animation/drivers from "collections[..." to "collections_all[..." so
 * they remain stable when the bone collection hierarchy structure changes.
 */
static void version_bonecollection_anim(FCurve *fcurve)
{
  const blender::StringRef rna_path(fcurve->rna_path);
  constexpr char const *rna_path_prefix = "collections[";
  if (!rna_path.startswith(rna_path_prefix)) {
    return;
  }

  const std::string path_remainder(rna_path.drop_known_prefix(rna_path_prefix));
  MEM_freeN(fcurve->rna_path);
  fcurve->rna_path = BLI_sprintfN("collections_all[%s", path_remainder.c_str());
}

static void version_principled_bsdf_update_animdata(ID *owner_id, bNodeTree *ntree)
{
  ID *id = &ntree->id;
  AnimData *adt = BKE_animdata_from_id(id);

  LISTBASE_FOREACH (bNode *, node, &ntree->nodes) {
    if (node->type != SH_NODE_BSDF_PRINCIPLED) {
      continue;
    }

    char node_name_escaped[MAX_NAME * 2];
    BLI_str_escape(node_name_escaped, node->name, sizeof(node_name_escaped));
    std::string prefix = "nodes[\"" + std::string(node_name_escaped) + "\"].inputs";

    /* Remove animdata for inputs 18 (Transmission Roughness) and 3 (Subsurface Color). */
    BKE_animdata_fix_paths_remove(id, (prefix + "[18]").c_str());
    BKE_animdata_fix_paths_remove(id, (prefix + "[3]").c_str());

    /* Order is important here: If we e.g. want to change A->B and B->C, but perform A->B first,
     * then later we don't know whether a B entry is an original B (and therefore should be
     * changed to C) or used to be A and was already handled.
     * In practice, going reverse mostly works, the two notable dependency chains are:
     * - 8->13, then 2->8, then 9->2 (13 was changed before)
     * - 1->9, then 6->1 (9 was changed before)
     * - 4->10, then 21->4 (10 was changed before)
     *
     * 0 (Base Color) and 17 (Transmission) are fine as-is. */
    std::pair<int, int> remap_table[] = {
        {20, 27}, /* Emission Strength */
        {19, 26}, /* Emission */
        {16, 3},  /* IOR */
        {15, 19}, /* Clearcoat Roughness */
        {14, 18}, /* Clearcoat */
        {13, 25}, /* Sheen Tint */
        {12, 23}, /* Sheen */
        {11, 15}, /* Anisotropic Rotation */
        {10, 14}, /* Anisotropic */
        {8, 13},  /* Specular Tint */
        {2, 8},   /* Subsurface Radius */
        {9, 2},   /* Roughness */
        {7, 12},  /* Specular */
        {1, 9},   /* Subsurface Scale */
        {6, 1},   /* Metallic */
        {5, 11},  /* Subsurface Anisotropy */
        {4, 10},  /* Subsurface IOR */
        {21, 4}   /* Alpha */
    };
    for (const auto &entry : remap_table) {
      BKE_animdata_fix_paths_rename(
          id, adt, owner_id, prefix.c_str(), nullptr, nullptr, entry.first, entry.second, false);
    }
  }
}

static void versioning_eevee_shadow_settings(Object *object)
{
  /** EEVEE no longer uses the Material::blend_shadow property.
   * Instead, it uses Object::visibility_flag for disabling shadow casting
   */

  short *material_len = BKE_object_material_len_p(object);
  if (!material_len) {
    return;
  }

  using namespace blender;
  bool hide_shadows = *material_len > 0;
  for (int i : IndexRange(*material_len)) {
    Material *material = BKE_object_material_get(object, i + 1);
    if (!material || material->blend_shadow != MA_BS_NONE) {
      hide_shadows = false;
    }
  }

  /* Enable the hide_shadow flag only if there's not any shadow casting material. */
  SET_FLAG_FROM_TEST(object->visibility_flag, hide_shadows, OB_HIDE_SHADOW);
}

static void versioning_replace_splitviewer(bNodeTree *ntree)
{
  /* Split viewer was replaced with a regular split node, so add a viewer node,
   * and link it to the new split node to achieve the same behavior of the split viewer node. */

  LISTBASE_FOREACH_MUTABLE (bNode *, node, &ntree->nodes) {
    if (node->type != CMP_NODE_SPLITVIEWER__DEPRECATED) {
      continue;
    }

    STRNCPY(node->idname, "CompositorNodeSplit");
    node->type = CMP_NODE_SPLIT;
    MEM_freeN(node->storage);
    node->storage = nullptr;

    bNode *viewer_node = nodeAddStaticNode(nullptr, ntree, CMP_NODE_VIEWER);
    /* Nodes are created stacked on top of each other, so separate them a bit. */
    viewer_node->locx = node->locx + node->width + viewer_node->width / 4.0f;
    viewer_node->locy = node->locy;
    viewer_node->flag &= ~NODE_PREVIEW;

    bNodeSocket *split_out_socket = nodeAddStaticSocket(
        ntree, node, SOCK_OUT, SOCK_IMAGE, PROP_NONE, "Image", "Image");
    bNodeSocket *viewer_in_socket = nodeFindSocket(viewer_node, SOCK_IN, "Image");

    nodeAddLink(ntree, node, split_out_socket, viewer_node, viewer_in_socket);
  }
}

/**
 * Exit NLA tweakmode when the AnimData struct has insufficient information.
 *
 * When NLA tweakmode is enabled, Blender expects certain pointers to be set up
 * correctly, and if that fails, can crash. This function ensures that
 * everything is consistent, by exiting tweakmode everywhere there's missing
 * pointers.
 *
 * This shouldn't happen, but the example blend file attached to #119615 needs
 * this.
 */
static void version_nla_tweakmode_incomplete(Main *bmain)
{
  bool any_valid_tweakmode_left = false;

  ID *id;
  FOREACH_MAIN_ID_BEGIN (bmain, id) {
    AnimData *adt = BKE_animdata_from_id(id);
    if (!adt || !(adt->flag & ADT_NLA_EDIT_ON)) {
      continue;
    }

    if (adt->act_track && adt->actstrip) {
      /* Expected case. */
      any_valid_tweakmode_left = true;
      continue;
    }

    /* Not enough info in the blend file to reliably stay in tweak mode. This is the most important
     * part of this versioning code, as it prevents future nullptr access. */
    BKE_nla_tweakmode_exit(adt);
  }
  FOREACH_MAIN_ID_END;

  if (any_valid_tweakmode_left) {
    /* There are still NLA strips correctly in tweak mode. */
    return;
  }

  /* Nothing is in a valid tweakmode, so just disable the corresponding flags on all scenes. */
  LISTBASE_FOREACH (Scene *, scene, &bmain->scenes) {
    scene->flag &= ~SCE_NLA_EDIT_ON;
  }
}

void do_versions_after_linking_400(FileData *fd, Main *bmain)
{
  if (!MAIN_VERSION_FILE_ATLEAST(bmain, 400, 9)) {
    /* Fix area light scaling. */
    LISTBASE_FOREACH (Light *, light, &bmain->lights) {
      light->energy = light->energy_deprecated;
      if (light->type == LA_AREA) {
        light->energy *= M_PI_4;
      }
    }

    /* XXX This was added several years ago in 'lib_link` code of Scene... Should be safe enough
     * here. */
    LISTBASE_FOREACH (Scene *, scene, &bmain->scenes) {
      if (scene->nodetree) {
        version_composite_nodetree_null_id(scene->nodetree, scene);
      }
    }

    /* XXX This was added many years ago (1c19940198) in 'lib_link` code of particles as a bug-fix.
     * But this is actually versioning. Should be safe enough here. */
    LISTBASE_FOREACH (ParticleSettings *, part, &bmain->particles) {
      if (!part->effector_weights) {
        part->effector_weights = BKE_effector_add_weights(part->force_group);
      }
    }

    /* Object proxies have been deprecated sine 3.x era, so their update & sanity check can now
     * happen in do_versions code. */
    LISTBASE_FOREACH (Object *, ob, &bmain->objects) {
      if (ob->proxy) {
        /* Paranoia check, actually a proxy_from pointer should never be written... */
        if (!ID_IS_LINKED(ob->proxy)) {
          ob->proxy->proxy_from = nullptr;
          ob->proxy = nullptr;

          if (ob->id.lib) {
            BLO_reportf_wrap(fd->reports,
                             RPT_INFO,
                             RPT_("Proxy lost from object %s lib %s\n"),
                             ob->id.name + 2,
                             ob->id.lib->filepath);
          }
          else {
            BLO_reportf_wrap(fd->reports,
                             RPT_INFO,
                             RPT_("Proxy lost from object %s lib <NONE>\n"),
                             ob->id.name + 2);
          }
          fd->reports->count.missing_obproxies++;
        }
        else {
          /* This triggers object_update to always use a copy. */
          ob->proxy->proxy_from = ob;
        }
      }
    }
  }

  if (!MAIN_VERSION_FILE_ATLEAST(bmain, 400, 21)) {
    if (!DNA_struct_member_exists(fd->filesdna, "bPoseChannel", "BoneColor", "color")) {
      version_bonegroup_migrate_color(bmain);
    }

    if (!DNA_struct_member_exists(fd->filesdna, "bArmature", "ListBase", "collections")) {
      version_bonelayers_to_bonecollections(bmain);
      version_bonegroups_to_bonecollections(bmain);
    }
  }

  if (!MAIN_VERSION_FILE_ATLEAST(bmain, 400, 24)) {
    FOREACH_NODETREE_BEGIN (bmain, ntree, id) {
      if (ntree->type == NTREE_SHADER) {
        /* Convert animdata on the Principled BSDF sockets. */
        version_principled_bsdf_update_animdata(id, ntree);
      }
    }
    FOREACH_NODETREE_END;
  }

  if (!MAIN_VERSION_FILE_ATLEAST(bmain, 400, 34)) {
    BKE_mesh_legacy_face_map_to_generic(bmain);
  }

  if (!MAIN_VERSION_FILE_ATLEAST(bmain, 401, 5)) {
    Scene *scene = static_cast<Scene *>(bmain->scenes.first);
    bool is_cycles = scene && STREQ(scene->r.engine, RE_engine_id_CYCLES);
    if (!is_cycles) {
      LISTBASE_FOREACH (Object *, object, &bmain->objects) {
        versioning_eevee_shadow_settings(object);
      }
    }
  }

  if (!MAIN_VERSION_FILE_ATLEAST(bmain, 401, 23)) {
    version_nla_tweakmode_incomplete(bmain);
  }

  if (!MAIN_VERSION_FILE_ATLEAST(bmain, 402, 15)) {
    /* Change drivers and animation on "armature.collections" to
     * ".collections_all", so that they are drawn correctly in the tree view,
     * and keep working when the collection is moved around in the hierarchy. */
    LISTBASE_FOREACH (bArmature *, arm, &bmain->armatures) {
      AnimData *adt = BKE_animdata_from_id(&arm->id);
      if (!adt) {
        continue;
      }

      LISTBASE_FOREACH (FCurve *, fcurve, &adt->drivers) {
        version_bonecollection_anim(fcurve);
      }
      if (adt->action) {
        LISTBASE_FOREACH (FCurve *, fcurve, &adt->action->curves) {
          version_bonecollection_anim(fcurve);
        }
      }
    }
  }

  if (!MAIN_VERSION_FILE_ATLEAST(bmain, 402, 23)) {
    /* Shift animation data to accomidate the new Roughness input. */
    version_node_socket_index_animdata(
        bmain, NTREE_SHADER, SH_NODE_SUBSURFACE_SCATTERING, 4, 1, 5);
  }

  /**
   * Always bump subversion in BKE_blender_version.h when adding versioning
   * code here, and wrap it inside a MAIN_VERSION_FILE_ATLEAST check.
   *
   * \note Keep this message at the bottom of the function.
   */
}

static void version_mesh_legacy_to_struct_of_array_format(Mesh &mesh)
{
  BKE_mesh_legacy_convert_flags_to_selection_layers(&mesh);
  BKE_mesh_legacy_convert_flags_to_hide_layers(&mesh);
  BKE_mesh_legacy_convert_uvs_to_generic(&mesh);
  BKE_mesh_legacy_convert_mpoly_to_material_indices(&mesh);
  BKE_mesh_legacy_sharp_faces_from_flags(&mesh);
  BKE_mesh_legacy_bevel_weight_to_layers(&mesh);
  BKE_mesh_legacy_sharp_edges_from_flags(&mesh);
  BKE_mesh_legacy_face_set_to_generic(&mesh);
  BKE_mesh_legacy_edge_crease_to_layers(&mesh);
  BKE_mesh_legacy_uv_seam_from_flags(&mesh);
  BKE_mesh_legacy_convert_verts_to_positions(&mesh);
  BKE_mesh_legacy_attribute_flags_to_strings(&mesh);
  BKE_mesh_legacy_convert_loops_to_corners(&mesh);
  BKE_mesh_legacy_convert_polys_to_offsets(&mesh);
  BKE_mesh_legacy_convert_edges_to_generic(&mesh);
}

static void version_motion_tracking_legacy_camera_object(MovieClip &movieclip)
{
  MovieTracking &tracking = movieclip.tracking;
  MovieTrackingObject *active_tracking_object = BKE_tracking_object_get_active(&tracking);
  MovieTrackingObject *tracking_camera_object = BKE_tracking_object_get_camera(&tracking);

  BLI_assert(tracking_camera_object != nullptr);

  if (BLI_listbase_is_empty(&tracking_camera_object->tracks)) {
    tracking_camera_object->tracks = tracking.tracks_legacy;
    active_tracking_object->active_track = tracking.act_track_legacy;
  }

  if (BLI_listbase_is_empty(&tracking_camera_object->plane_tracks)) {
    tracking_camera_object->plane_tracks = tracking.plane_tracks_legacy;
    active_tracking_object->active_plane_track = tracking.act_plane_track_legacy;
  }

  if (tracking_camera_object->reconstruction.cameras == nullptr) {
    tracking_camera_object->reconstruction = tracking.reconstruction_legacy;
  }

  /* Clear pointers in the legacy storage.
   * Always do it, in the case something got missed in the logic above, so that the legacy storage
   * is always ensured to be empty after load. */
  BLI_listbase_clear(&tracking.tracks_legacy);
  BLI_listbase_clear(&tracking.plane_tracks_legacy);
  tracking.act_track_legacy = nullptr;
  tracking.act_plane_track_legacy = nullptr;
  memset(&tracking.reconstruction_legacy, 0, sizeof(tracking.reconstruction_legacy));
}

static void version_movieclips_legacy_camera_object(Main *bmain)
{
  LISTBASE_FOREACH (MovieClip *, movieclip, &bmain->movieclips) {
    version_motion_tracking_legacy_camera_object(*movieclip);
  }
}

/* Version VertexWeightEdit modifier to make existing weights exclusive of the threshold. */
static void version_vertex_weight_edit_preserve_threshold_exclusivity(Main *bmain)
{
  LISTBASE_FOREACH (Object *, ob, &bmain->objects) {
    if (ob->type != OB_MESH) {
      continue;
    }

    LISTBASE_FOREACH (ModifierData *, md, &ob->modifiers) {
      if (md->type == eModifierType_WeightVGEdit) {
        WeightVGEditModifierData *wmd = reinterpret_cast<WeightVGEditModifierData *>(md);
        wmd->add_threshold = nexttoward(wmd->add_threshold, 2.0);
        wmd->rem_threshold = nexttoward(wmd->rem_threshold, -1.0);
      }
    }
  }
}

static void version_mesh_crease_generic(Main &bmain)
{
  LISTBASE_FOREACH (Mesh *, mesh, &bmain.meshes) {
    BKE_mesh_legacy_crease_to_generic(mesh);
  }

  LISTBASE_FOREACH (bNodeTree *, ntree, &bmain.nodetrees) {
    if (ntree->type == NTREE_GEOMETRY) {
      LISTBASE_FOREACH (bNode *, node, &ntree->nodes) {
        if (STR_ELEM(node->idname,
                     "GeometryNodeStoreNamedAttribute",
                     "GeometryNodeInputNamedAttribute"))
        {
          bNodeSocket *socket = nodeFindSocket(node, SOCK_IN, "Name");
          if (STREQ(socket->default_value_typed<bNodeSocketValueString>()->value, "crease")) {
            STRNCPY(socket->default_value_typed<bNodeSocketValueString>()->value, "crease_edge");
          }
        }
      }
    }
  }

  LISTBASE_FOREACH (Object *, object, &bmain.objects) {
    LISTBASE_FOREACH (ModifierData *, md, &object->modifiers) {
      if (md->type != eModifierType_Nodes) {
        continue;
      }
      if (IDProperty *settings = reinterpret_cast<NodesModifierData *>(md)->settings.properties) {
        LISTBASE_FOREACH (IDProperty *, prop, &settings->data.group) {
          if (blender::StringRef(prop->name).endswith("_attribute_name")) {
            if (STREQ(IDP_String(prop), "crease")) {
              IDP_AssignString(prop, "crease_edge");
            }
          }
        }
      }
    }
  }
}

static void versioning_replace_legacy_glossy_node(bNodeTree *ntree)
{
  LISTBASE_FOREACH (bNode *, node, &ntree->nodes) {
    if (node->type == SH_NODE_BSDF_GLOSSY_LEGACY) {
      STRNCPY(node->idname, "ShaderNodeBsdfAnisotropic");
      node->type = SH_NODE_BSDF_GLOSSY;
    }
  }
}

static void versioning_remove_microfacet_sharp_distribution(bNodeTree *ntree)
{
  /* Find all glossy, glass and refraction BSDF nodes that have their distribution
   * set to SHARP and set them to GGX, disconnect any link to the Roughness input
   * and set its value to zero. */
  LISTBASE_FOREACH (bNode *, node, &ntree->nodes) {
    if (!ELEM(node->type, SH_NODE_BSDF_GLOSSY, SH_NODE_BSDF_GLASS, SH_NODE_BSDF_REFRACTION)) {
      continue;
    }
    if (node->custom1 != SHD_GLOSSY_SHARP_DEPRECATED) {
      continue;
    }

    node->custom1 = SHD_GLOSSY_GGX;
    LISTBASE_FOREACH (bNodeSocket *, socket, &node->inputs) {
      if (!STREQ(socket->identifier, "Roughness")) {
        continue;
      }

      if (socket->link != nullptr) {
        nodeRemLink(ntree, socket->link);
      }
      bNodeSocketValueFloat *socket_value = (bNodeSocketValueFloat *)socket->default_value;
      socket_value->value = 0.0f;

      break;
    }
  }
}

static void version_replace_texcoord_normal_socket(bNodeTree *ntree)
{
  /* The normal of a spot light was set to the incoming light direction, replace with the
   * `Incoming` socket from the Geometry shader node. */
  bNode *geometry_node = nullptr;
  bNode *transform_node = nullptr;
  bNodeSocket *incoming_socket = nullptr;
  bNodeSocket *vec_in_socket = nullptr;
  bNodeSocket *vec_out_socket = nullptr;

  LISTBASE_FOREACH_MUTABLE (bNodeLink *, link, &ntree->links) {
    if (link->fromnode->type == SH_NODE_TEX_COORD && STREQ(link->fromsock->identifier, "Normal")) {
      if (geometry_node == nullptr) {
        geometry_node = nodeAddStaticNode(nullptr, ntree, SH_NODE_NEW_GEOMETRY);
        incoming_socket = nodeFindSocket(geometry_node, SOCK_OUT, "Incoming");

        transform_node = nodeAddStaticNode(nullptr, ntree, SH_NODE_VECT_TRANSFORM);
        vec_in_socket = nodeFindSocket(transform_node, SOCK_IN, "Vector");
        vec_out_socket = nodeFindSocket(transform_node, SOCK_OUT, "Vector");

        NodeShaderVectTransform *nodeprop = (NodeShaderVectTransform *)transform_node->storage;
        nodeprop->type = SHD_VECT_TRANSFORM_TYPE_NORMAL;

        nodeAddLink(ntree, geometry_node, incoming_socket, transform_node, vec_in_socket);
      }
      nodeAddLink(ntree, transform_node, vec_out_socket, link->tonode, link->tosock);
      nodeRemLink(ntree, link);
    }
  }
}

static void version_principled_transmission_roughness(bNodeTree *ntree)
{
  LISTBASE_FOREACH (bNode *, node, &ntree->nodes) {
    if (node->type != SH_NODE_BSDF_PRINCIPLED) {
      continue;
    }
    bNodeSocket *sock = nodeFindSocket(node, SOCK_IN, "Transmission Roughness");
    if (sock != nullptr) {
      nodeRemoveSocket(ntree, node, sock);
    }
  }
}

/* Convert legacy Velvet BSDF nodes into the new Sheen BSDF node. */
static void version_replace_velvet_sheen_node(bNodeTree *ntree)
{
  LISTBASE_FOREACH (bNode *, node, &ntree->nodes) {
    if (node->type == SH_NODE_BSDF_SHEEN) {
      STRNCPY(node->idname, "ShaderNodeBsdfSheen");

      bNodeSocket *sigmaInput = nodeFindSocket(node, SOCK_IN, "Sigma");
      if (sigmaInput != nullptr) {
        node->custom1 = SHD_SHEEN_ASHIKHMIN;
        STRNCPY(sigmaInput->identifier, "Roughness");
        STRNCPY(sigmaInput->name, "Roughness");
      }
    }
  }
}

/* Convert sheen inputs on the Principled BSDF. */
static void version_principled_bsdf_sheen(bNodeTree *ntree)
{
  auto check_node = [](const bNode *node) {
    return (node->type == SH_NODE_BSDF_PRINCIPLED) &&
           (nodeFindSocket(node, SOCK_IN, "Sheen Roughness") == nullptr);
  };
  auto update_input = [ntree](bNode *node, bNodeSocket *input) {
    /* Change socket type to Color. */
    nodeModifySocketTypeStatic(ntree, node, input, SOCK_RGBA, 0);

    /* Account for the change in intensity between the old and new model.
     * If the Sheen input is set to a fixed value, adjust it and set the tint to white.
     * Otherwise, if it's connected, keep it as-is but set the tint to 0.2 instead. */
    bNodeSocket *sheen = nodeFindSocket(node, SOCK_IN, "Sheen");
    if (sheen != nullptr && sheen->link == nullptr) {
      *version_cycles_node_socket_float_value(sheen) *= 0.2f;

      static float default_value[] = {1.0f, 1.0f, 1.0f, 1.0f};
      copy_v4_v4(version_cycles_node_socket_rgba_value(input), default_value);
    }
    else {
      static float default_value[] = {0.2f, 0.2f, 0.2f, 1.0f};
      copy_v4_v4(version_cycles_node_socket_rgba_value(input), default_value);
    }
  };
  auto update_input_link = [](bNode *, bNodeSocket *, bNode *, bNodeSocket *) {
    /* Don't replace the link here, tint works differently enough now to make conversion
     * impractical. */
  };

  version_update_node_input(ntree, check_node, "Sheen Tint", update_input, update_input_link);
}

/* Convert EEVEE-Legacy refraction depth to EEVEE-Next thickness tree. */
static void version_refraction_depth_to_thickness_value(bNodeTree *ntree, float thickness)
{
  LISTBASE_FOREACH (bNode *, node, &ntree->nodes) {
    if (node->type != SH_NODE_OUTPUT_MATERIAL) {
      continue;
    }

    bNodeSocket *thickness_socket = nodeFindSocket(node, SOCK_IN, "Thickness");
    if (thickness_socket == nullptr) {
      continue;
    }

    bool has_link = false;
    LISTBASE_FOREACH (bNodeLink *, link, &ntree->links) {
      if (link->tosock == thickness_socket) {
        /* Something is already plugged in. Don't modify anything. */
        has_link = true;
      }
    }

    if (has_link) {
      continue;
    }
    bNode *value_node = nodeAddStaticNode(nullptr, ntree, SH_NODE_VALUE);
    value_node->parent = node->parent;
    value_node->locx = node->locx;
    value_node->locy = node->locy - 160.0f;
    bNodeSocket *socket_value = nodeFindSocket(value_node, SOCK_OUT, "Value");

    *version_cycles_node_socket_float_value(socket_value) = thickness;

    nodeAddLink(ntree, value_node, socket_value, node, thickness_socket);
  }

  version_socket_update_is_used(ntree);
}

static void versioning_update_noise_texture_node(bNodeTree *ntree)
{
  LISTBASE_FOREACH (bNode *, node, &ntree->nodes) {
    if (node->type != SH_NODE_TEX_NOISE) {
      continue;
    }

    (static_cast<NodeTexNoise *>(node->storage))->type = SHD_NOISE_FBM;

    bNodeSocket *roughness_socket = nodeFindSocket(node, SOCK_IN, "Roughness");
    if (roughness_socket == nullptr) {
      /* Noise Texture node was created before the Roughness input was added. */
      continue;
    }

    float *roughness = version_cycles_node_socket_float_value(roughness_socket);

    bNodeLink *roughness_link = nullptr;
    bNode *roughness_from_node = nullptr;
    bNodeSocket *roughness_from_socket = nullptr;

    LISTBASE_FOREACH (bNodeLink *, link, &ntree->links) {
      /* Find links, nodes and sockets. */
      if (link->tosock == roughness_socket) {
        roughness_link = link;
        roughness_from_node = link->fromnode;
        roughness_from_socket = link->fromsock;
      }
    }

    if (roughness_link != nullptr) {
      /* Add Clamp node before Roughness input. */

      bNode *clamp_node = nodeAddStaticNode(nullptr, ntree, SH_NODE_CLAMP);
      clamp_node->parent = node->parent;
      clamp_node->custom1 = NODE_CLAMP_MINMAX;
      clamp_node->locx = node->locx;
      clamp_node->locy = node->locy - 300.0f;
      clamp_node->flag |= NODE_HIDDEN;
      bNodeSocket *clamp_socket_value = nodeFindSocket(clamp_node, SOCK_IN, "Value");
      bNodeSocket *clamp_socket_min = nodeFindSocket(clamp_node, SOCK_IN, "Min");
      bNodeSocket *clamp_socket_max = nodeFindSocket(clamp_node, SOCK_IN, "Max");
      bNodeSocket *clamp_socket_out = nodeFindSocket(clamp_node, SOCK_OUT, "Result");

      *version_cycles_node_socket_float_value(clamp_socket_min) = 0.0f;
      *version_cycles_node_socket_float_value(clamp_socket_max) = 1.0f;

      nodeRemLink(ntree, roughness_link);
      nodeAddLink(
          ntree, roughness_from_node, roughness_from_socket, clamp_node, clamp_socket_value);
      nodeAddLink(ntree, clamp_node, clamp_socket_out, node, roughness_socket);
    }
    else {
      *roughness = std::clamp(*roughness, 0.0f, 1.0f);
    }
  }

  version_socket_update_is_used(ntree);
}

static void versioning_replace_musgrave_texture_node(bNodeTree *ntree)
{
  version_node_input_socket_name(ntree, SH_NODE_TEX_MUSGRAVE_DEPRECATED, "Dimension", "Roughness");
  LISTBASE_FOREACH (bNode *, node, &ntree->nodes) {
    if (node->type != SH_NODE_TEX_MUSGRAVE_DEPRECATED) {
      continue;
    }

    STRNCPY(node->idname, "ShaderNodeTexNoise");
    node->type = SH_NODE_TEX_NOISE;
    NodeTexNoise *data = MEM_cnew<NodeTexNoise>(__func__);
    data->base = (static_cast<NodeTexMusgrave *>(node->storage))->base;
    data->dimensions = (static_cast<NodeTexMusgrave *>(node->storage))->dimensions;
    data->normalize = false;
    data->type = (static_cast<NodeTexMusgrave *>(node->storage))->musgrave_type;
    MEM_freeN(node->storage);
    node->storage = data;

    bNodeLink *detail_link = nullptr;
    bNode *detail_from_node = nullptr;
    bNodeSocket *detail_from_socket = nullptr;

    bNodeLink *roughness_link = nullptr;
    bNode *roughness_from_node = nullptr;
    bNodeSocket *roughness_from_socket = nullptr;

    bNodeLink *lacunarity_link = nullptr;
    bNode *lacunarity_from_node = nullptr;
    bNodeSocket *lacunarity_from_socket = nullptr;

    LISTBASE_FOREACH (bNodeLink *, link, &ntree->links) {
      /* Find links, nodes and sockets. */
      if (link->tonode == node) {
        if (STREQ(link->tosock->identifier, "Detail")) {
          detail_link = link;
          detail_from_node = link->fromnode;
          detail_from_socket = link->fromsock;
        }
        if (STREQ(link->tosock->identifier, "Roughness")) {
          roughness_link = link;
          roughness_from_node = link->fromnode;
          roughness_from_socket = link->fromsock;
        }
        if (STREQ(link->tosock->identifier, "Lacunarity")) {
          lacunarity_link = link;
          lacunarity_from_node = link->fromnode;
          lacunarity_from_socket = link->fromsock;
        }
      }
    }

    uint8_t noise_type = (static_cast<NodeTexNoise *>(node->storage))->type;
    float locy_offset = 0.0f;

    bNodeSocket *fac_socket = nodeFindSocket(node, SOCK_OUT, "Fac");
    /* Clear label because Musgrave output socket label is set to "Height" instead of "Fac". */
    fac_socket->label[0] = '\0';

    bNodeSocket *detail_socket = nodeFindSocket(node, SOCK_IN, "Detail");
    float *detail = version_cycles_node_socket_float_value(detail_socket);

    if (detail_link != nullptr) {
      locy_offset -= 80.0f;

      /* Add Minimum Math node and Subtract Math node before Detail input. */

      bNode *min_node = nodeAddStaticNode(nullptr, ntree, SH_NODE_MATH);
      min_node->parent = node->parent;
      min_node->custom1 = NODE_MATH_MINIMUM;
      min_node->locx = node->locx;
      min_node->locy = node->locy - 320.0f;
      min_node->flag |= NODE_HIDDEN;
      bNodeSocket *min_socket_A = static_cast<bNodeSocket *>(BLI_findlink(&min_node->inputs, 0));
      bNodeSocket *min_socket_B = static_cast<bNodeSocket *>(BLI_findlink(&min_node->inputs, 1));
      bNodeSocket *min_socket_out = nodeFindSocket(min_node, SOCK_OUT, "Value");

      bNode *sub1_node = nodeAddStaticNode(nullptr, ntree, SH_NODE_MATH);
      sub1_node->parent = node->parent;
      sub1_node->custom1 = NODE_MATH_SUBTRACT;
      sub1_node->locx = node->locx;
      sub1_node->locy = node->locy - 360.0f;
      sub1_node->flag |= NODE_HIDDEN;
      bNodeSocket *sub1_socket_A = static_cast<bNodeSocket *>(BLI_findlink(&sub1_node->inputs, 0));
      bNodeSocket *sub1_socket_B = static_cast<bNodeSocket *>(BLI_findlink(&sub1_node->inputs, 1));
      bNodeSocket *sub1_socket_out = nodeFindSocket(sub1_node, SOCK_OUT, "Value");

      *version_cycles_node_socket_float_value(min_socket_B) = 14.0f;
      *version_cycles_node_socket_float_value(sub1_socket_B) = 1.0f;

      nodeRemLink(ntree, detail_link);
      nodeAddLink(ntree, detail_from_node, detail_from_socket, sub1_node, sub1_socket_A);
      nodeAddLink(ntree, sub1_node, sub1_socket_out, min_node, min_socket_A);
      nodeAddLink(ntree, min_node, min_socket_out, node, detail_socket);

      if (ELEM(noise_type, SHD_NOISE_RIDGED_MULTIFRACTAL, SHD_NOISE_HETERO_TERRAIN)) {
        locy_offset -= 40.0f;

        /* Add Greater Than Math node before Subtract Math node. */

        bNode *greater_node = nodeAddStaticNode(nullptr, ntree, SH_NODE_MATH);
        greater_node->parent = node->parent;
        greater_node->custom1 = NODE_MATH_GREATER_THAN;
        greater_node->locx = node->locx;
        greater_node->locy = node->locy - 400.0f;
        greater_node->flag |= NODE_HIDDEN;
        bNodeSocket *greater_socket_A = static_cast<bNodeSocket *>(
            BLI_findlink(&greater_node->inputs, 0));
        bNodeSocket *greater_socket_B = static_cast<bNodeSocket *>(
            BLI_findlink(&greater_node->inputs, 1));
        bNodeSocket *greater_socket_out = nodeFindSocket(greater_node, SOCK_OUT, "Value");

        *version_cycles_node_socket_float_value(greater_socket_B) = 1.0f;

        nodeAddLink(ntree, detail_from_node, detail_from_socket, greater_node, greater_socket_A);
        nodeAddLink(ntree, greater_node, greater_socket_out, sub1_node, sub1_socket_B);
      }
      else {
        /* Add Clamp node and Multiply Math node behind Fac output. */

        bNode *clamp_node = nodeAddStaticNode(nullptr, ntree, SH_NODE_CLAMP);
        clamp_node->parent = node->parent;
        clamp_node->custom1 = NODE_CLAMP_MINMAX;
        clamp_node->locx = node->locx;
        clamp_node->locy = node->locy + 40.0f;
        clamp_node->flag |= NODE_HIDDEN;
        bNodeSocket *clamp_socket_value = nodeFindSocket(clamp_node, SOCK_IN, "Value");
        bNodeSocket *clamp_socket_min = nodeFindSocket(clamp_node, SOCK_IN, "Min");
        bNodeSocket *clamp_socket_max = nodeFindSocket(clamp_node, SOCK_IN, "Max");
        bNodeSocket *clamp_socket_out = nodeFindSocket(clamp_node, SOCK_OUT, "Result");

        bNode *mul_node = nodeAddStaticNode(nullptr, ntree, SH_NODE_MATH);
        mul_node->parent = node->parent;
        mul_node->custom1 = NODE_MATH_MULTIPLY;
        mul_node->locx = node->locx;
        mul_node->locy = node->locy + 80.0f;
        mul_node->flag |= NODE_HIDDEN;
        bNodeSocket *mul_socket_A = static_cast<bNodeSocket *>(BLI_findlink(&mul_node->inputs, 0));
        bNodeSocket *mul_socket_B = static_cast<bNodeSocket *>(BLI_findlink(&mul_node->inputs, 1));
        bNodeSocket *mul_socket_out = nodeFindSocket(mul_node, SOCK_OUT, "Value");

        *version_cycles_node_socket_float_value(clamp_socket_min) = 0.0f;
        *version_cycles_node_socket_float_value(clamp_socket_max) = 1.0f;

        if (noise_type == SHD_NOISE_MULTIFRACTAL) {
          /* Add Subtract Math node and Add Math node after Multiply Math node. */

          bNode *sub2_node = nodeAddStaticNode(nullptr, ntree, SH_NODE_MATH);
          sub2_node->parent = node->parent;
          sub2_node->custom1 = NODE_MATH_SUBTRACT;
          sub2_node->custom2 = SHD_MATH_CLAMP;
          sub2_node->locx = node->locx;
          sub2_node->locy = node->locy + 120.0f;
          sub2_node->flag |= NODE_HIDDEN;
          bNodeSocket *sub2_socket_A = static_cast<bNodeSocket *>(
              BLI_findlink(&sub2_node->inputs, 0));
          bNodeSocket *sub2_socket_B = static_cast<bNodeSocket *>(
              BLI_findlink(&sub2_node->inputs, 1));
          bNodeSocket *sub2_socket_out = nodeFindSocket(sub2_node, SOCK_OUT, "Value");

          bNode *add_node = nodeAddStaticNode(nullptr, ntree, SH_NODE_MATH);
          add_node->parent = node->parent;
          add_node->custom1 = NODE_MATH_ADD;
          add_node->locx = node->locx;
          add_node->locy = node->locy + 160.0f;
          add_node->flag |= NODE_HIDDEN;
          bNodeSocket *add_socket_A = static_cast<bNodeSocket *>(
              BLI_findlink(&add_node->inputs, 0));
          bNodeSocket *add_socket_B = static_cast<bNodeSocket *>(
              BLI_findlink(&add_node->inputs, 1));
          bNodeSocket *add_socket_out = nodeFindSocket(add_node, SOCK_OUT, "Value");

          *version_cycles_node_socket_float_value(sub2_socket_A) = 1.0f;

          LISTBASE_FOREACH_BACKWARD_MUTABLE (bNodeLink *, link, &ntree->links) {
            if (link->fromsock == fac_socket) {
              nodeAddLink(ntree, add_node, add_socket_out, link->tonode, link->tosock);
              nodeRemLink(ntree, link);
            }
          }

          nodeAddLink(ntree, mul_node, mul_socket_out, add_node, add_socket_A);
          nodeAddLink(ntree, detail_from_node, detail_from_socket, sub2_node, sub2_socket_B);
          nodeAddLink(ntree, sub2_node, sub2_socket_out, add_node, add_socket_B);
        }
        else {
          LISTBASE_FOREACH_BACKWARD_MUTABLE (bNodeLink *, link, &ntree->links) {
            if (link->fromsock == fac_socket) {
              nodeAddLink(ntree, mul_node, mul_socket_out, link->tonode, link->tosock);
              nodeRemLink(ntree, link);
            }
          }
        }

        nodeAddLink(ntree, node, fac_socket, mul_node, mul_socket_A);
        nodeAddLink(ntree, detail_from_node, detail_from_socket, clamp_node, clamp_socket_value);
        nodeAddLink(ntree, clamp_node, clamp_socket_out, mul_node, mul_socket_B);
      }
    }
    else {
      if (*detail < 1.0f) {
        if (!ELEM(noise_type, SHD_NOISE_RIDGED_MULTIFRACTAL, SHD_NOISE_HETERO_TERRAIN)) {
          /* Add Multiply Math node behind Fac output. */

          bNode *mul_node = nodeAddStaticNode(nullptr, ntree, SH_NODE_MATH);
          mul_node->parent = node->parent;
          mul_node->custom1 = NODE_MATH_MULTIPLY;
          mul_node->locx = node->locx;
          mul_node->locy = node->locy + 40.0f;
          mul_node->flag |= NODE_HIDDEN;
          bNodeSocket *mul_socket_A = static_cast<bNodeSocket *>(
              BLI_findlink(&mul_node->inputs, 0));
          bNodeSocket *mul_socket_B = static_cast<bNodeSocket *>(
              BLI_findlink(&mul_node->inputs, 1));
          bNodeSocket *mul_socket_out = nodeFindSocket(mul_node, SOCK_OUT, "Value");

          *version_cycles_node_socket_float_value(mul_socket_B) = *detail;

          if (noise_type == SHD_NOISE_MULTIFRACTAL) {
            /* Add an Add Math node after Multiply Math node. */

            bNode *add_node = nodeAddStaticNode(nullptr, ntree, SH_NODE_MATH);
            add_node->parent = node->parent;
            add_node->custom1 = NODE_MATH_ADD;
            add_node->locx = node->locx;
            add_node->locy = node->locy + 80.0f;
            add_node->flag |= NODE_HIDDEN;
            bNodeSocket *add_socket_A = static_cast<bNodeSocket *>(
                BLI_findlink(&add_node->inputs, 0));
            bNodeSocket *add_socket_B = static_cast<bNodeSocket *>(
                BLI_findlink(&add_node->inputs, 1));
            bNodeSocket *add_socket_out = nodeFindSocket(add_node, SOCK_OUT, "Value");

            *version_cycles_node_socket_float_value(add_socket_B) = 1.0f - *detail;

            LISTBASE_FOREACH_BACKWARD_MUTABLE (bNodeLink *, link, &ntree->links) {
              if (link->fromsock == fac_socket) {
                nodeAddLink(ntree, add_node, add_socket_out, link->tonode, link->tosock);
                nodeRemLink(ntree, link);
              }
            }

            nodeAddLink(ntree, mul_node, mul_socket_out, add_node, add_socket_A);
          }
          else {
            LISTBASE_FOREACH_BACKWARD_MUTABLE (bNodeLink *, link, &ntree->links) {
              if (link->fromsock == fac_socket) {
                nodeAddLink(ntree, mul_node, mul_socket_out, link->tonode, link->tosock);
                nodeRemLink(ntree, link);
              }
            }
          }

          nodeAddLink(ntree, node, fac_socket, mul_node, mul_socket_A);

          *detail = 0.0f;
        }
      }
      else {
        *detail = std::fminf(*detail - 1.0f, 14.0f);
      }
    }

    bNodeSocket *roughness_socket = nodeFindSocket(node, SOCK_IN, "Roughness");
    float *roughness = version_cycles_node_socket_float_value(roughness_socket);
    bNodeSocket *lacunarity_socket = nodeFindSocket(node, SOCK_IN, "Lacunarity");
    float *lacunarity = version_cycles_node_socket_float_value(lacunarity_socket);

    *roughness = std::fmaxf(*roughness, 1e-5f);
    *lacunarity = std::fmaxf(*lacunarity, 1e-5f);

    if (roughness_link != nullptr) {
      /* Add Maximum Math node after output of roughness_from_node. Add Multiply Math node and
       * Power Math node before Roughness input. */

      bNode *max1_node = nodeAddStaticNode(nullptr, ntree, SH_NODE_MATH);
      max1_node->parent = node->parent;
      max1_node->custom1 = NODE_MATH_MAXIMUM;
      max1_node->locx = node->locx;
      max1_node->locy = node->locy - 400.0f + locy_offset;
      max1_node->flag |= NODE_HIDDEN;
      bNodeSocket *max1_socket_A = static_cast<bNodeSocket *>(BLI_findlink(&max1_node->inputs, 0));
      bNodeSocket *max1_socket_B = static_cast<bNodeSocket *>(BLI_findlink(&max1_node->inputs, 1));
      bNodeSocket *max1_socket_out = nodeFindSocket(max1_node, SOCK_OUT, "Value");

      bNode *mul_node = nodeAddStaticNode(nullptr, ntree, SH_NODE_MATH);
      mul_node->parent = node->parent;
      mul_node->custom1 = NODE_MATH_MULTIPLY;
      mul_node->locx = node->locx;
      mul_node->locy = node->locy - 360.0f + locy_offset;
      mul_node->flag |= NODE_HIDDEN;
      bNodeSocket *mul_socket_A = static_cast<bNodeSocket *>(BLI_findlink(&mul_node->inputs, 0));
      bNodeSocket *mul_socket_B = static_cast<bNodeSocket *>(BLI_findlink(&mul_node->inputs, 1));
      bNodeSocket *mul_socket_out = nodeFindSocket(mul_node, SOCK_OUT, "Value");

      bNode *pow_node = nodeAddStaticNode(nullptr, ntree, SH_NODE_MATH);
      pow_node->parent = node->parent;
      pow_node->custom1 = NODE_MATH_POWER;
      pow_node->locx = node->locx;
      pow_node->locy = node->locy - 320.0f + locy_offset;
      pow_node->flag |= NODE_HIDDEN;
      bNodeSocket *pow_socket_A = static_cast<bNodeSocket *>(BLI_findlink(&pow_node->inputs, 0));
      bNodeSocket *pow_socket_B = static_cast<bNodeSocket *>(BLI_findlink(&pow_node->inputs, 1));
      bNodeSocket *pow_socket_out = nodeFindSocket(pow_node, SOCK_OUT, "Value");

      *version_cycles_node_socket_float_value(max1_socket_B) = -1e-5f;
      *version_cycles_node_socket_float_value(mul_socket_B) = -1.0f;
      *version_cycles_node_socket_float_value(pow_socket_A) = *lacunarity;

      nodeRemLink(ntree, roughness_link);
      nodeAddLink(ntree, roughness_from_node, roughness_from_socket, max1_node, max1_socket_A);
      nodeAddLink(ntree, max1_node, max1_socket_out, mul_node, mul_socket_A);
      nodeAddLink(ntree, mul_node, mul_socket_out, pow_node, pow_socket_B);
      nodeAddLink(ntree, pow_node, pow_socket_out, node, roughness_socket);

      if (lacunarity_link != nullptr) {
        /* Add Maximum Math node after output of lacunarity_from_node. */

        bNode *max2_node = nodeAddStaticNode(nullptr, ntree, SH_NODE_MATH);
        max2_node->parent = node->parent;
        max2_node->custom1 = NODE_MATH_MAXIMUM;
        max2_node->locx = node->locx;
        max2_node->locy = node->locy - 440.0f + locy_offset;
        max2_node->flag |= NODE_HIDDEN;
        bNodeSocket *max2_socket_A = static_cast<bNodeSocket *>(
            BLI_findlink(&max2_node->inputs, 0));
        bNodeSocket *max2_socket_B = static_cast<bNodeSocket *>(
            BLI_findlink(&max2_node->inputs, 1));
        bNodeSocket *max2_socket_out = nodeFindSocket(max2_node, SOCK_OUT, "Value");

        *version_cycles_node_socket_float_value(max2_socket_B) = -1e-5f;

        nodeRemLink(ntree, lacunarity_link);
        nodeAddLink(ntree, lacunarity_from_node, lacunarity_from_socket, max2_node, max2_socket_A);
        nodeAddLink(ntree, max2_node, max2_socket_out, pow_node, pow_socket_A);
        nodeAddLink(ntree, max2_node, max2_socket_out, node, lacunarity_socket);
      }
    }
    else if ((lacunarity_link != nullptr) && (roughness_link == nullptr)) {
      /* Add Maximum Math node after output of lacunarity_from_node. Add Power Math node before
       * Roughness input. */

      bNode *max2_node = nodeAddStaticNode(nullptr, ntree, SH_NODE_MATH);
      max2_node->parent = node->parent;
      max2_node->custom1 = NODE_MATH_MAXIMUM;
      max2_node->locx = node->locx;
      max2_node->locy = node->locy - 360.0f + locy_offset;
      max2_node->flag |= NODE_HIDDEN;
      bNodeSocket *max2_socket_A = static_cast<bNodeSocket *>(BLI_findlink(&max2_node->inputs, 0));
      bNodeSocket *max2_socket_B = static_cast<bNodeSocket *>(BLI_findlink(&max2_node->inputs, 1));
      bNodeSocket *max2_socket_out = nodeFindSocket(max2_node, SOCK_OUT, "Value");

      bNode *pow_node = nodeAddStaticNode(nullptr, ntree, SH_NODE_MATH);
      pow_node->parent = node->parent;
      pow_node->custom1 = NODE_MATH_POWER;
      pow_node->locx = node->locx;
      pow_node->locy = node->locy - 320.0f + locy_offset;
      pow_node->flag |= NODE_HIDDEN;
      bNodeSocket *pow_socket_A = static_cast<bNodeSocket *>(BLI_findlink(&pow_node->inputs, 0));
      bNodeSocket *pow_socket_B = static_cast<bNodeSocket *>(BLI_findlink(&pow_node->inputs, 1));
      bNodeSocket *pow_socket_out = nodeFindSocket(pow_node, SOCK_OUT, "Value");

      *version_cycles_node_socket_float_value(max2_socket_B) = -1e-5f;
      *version_cycles_node_socket_float_value(pow_socket_A) = *lacunarity;
      *version_cycles_node_socket_float_value(pow_socket_B) = -(*roughness);

      nodeRemLink(ntree, lacunarity_link);
      nodeAddLink(ntree, lacunarity_from_node, lacunarity_from_socket, max2_node, max2_socket_A);
      nodeAddLink(ntree, max2_node, max2_socket_out, pow_node, pow_socket_A);
      nodeAddLink(ntree, max2_node, max2_socket_out, node, lacunarity_socket);
      nodeAddLink(ntree, pow_node, pow_socket_out, node, roughness_socket);
    }
    else {
      *roughness = std::pow(*lacunarity, -(*roughness));
    }
  }

  version_socket_update_is_used(ntree);
}

/* Convert subsurface inputs on the Principled BSDF. */
static void version_principled_bsdf_subsurface(bNodeTree *ntree)
{
  /* - Create Subsurface Scale input
   * - If a node's Subsurface input was connected or nonzero:
   *   - Make the Base Color a mix of old Base Color and Subsurface Color,
   *     using Subsurface as the mix factor
   *   - Move Subsurface link and default value to the new Subsurface Scale input
   *   - Set the Subsurface input to 1.0
   * - Remove Subsurface Color input
   */
  LISTBASE_FOREACH (bNode *, node, &ntree->nodes) {
    if (node->type != SH_NODE_BSDF_PRINCIPLED) {
      continue;
    }
    if (nodeFindSocket(node, SOCK_IN, "Subsurface Scale")) {
      /* Node is already updated. */
      continue;
    }

    /* Add Scale input */
    bNodeSocket *scale_in = nodeAddStaticSocket(
        ntree, node, SOCK_IN, SOCK_FLOAT, PROP_DISTANCE, "Subsurface Scale", "Subsurface Scale");

    bNodeSocket *subsurf = nodeFindSocket(node, SOCK_IN, "Subsurface");
    float *subsurf_val = version_cycles_node_socket_float_value(subsurf);

    if (!subsurf->link && *subsurf_val == 0.0f) {
      *version_cycles_node_socket_float_value(scale_in) = 0.05f;
    }
    else {
      *version_cycles_node_socket_float_value(scale_in) = *subsurf_val;
    }

    if (subsurf->link == nullptr && *subsurf_val == 0.0f) {
      /* Node doesn't use Subsurf, we're done here. */
      continue;
    }

    /* Fix up Subsurface Color input */
    bNodeSocket *base_col = nodeFindSocket(node, SOCK_IN, "Base Color");
    bNodeSocket *subsurf_col = nodeFindSocket(node, SOCK_IN, "Subsurface Color");
    float *base_col_val = version_cycles_node_socket_rgba_value(base_col);
    float *subsurf_col_val = version_cycles_node_socket_rgba_value(subsurf_col);
    /* If any of the three inputs is dynamic, we need a Mix node. */
    if (subsurf->link || subsurf_col->link || base_col->link) {
      bNode *mix = nodeAddStaticNode(nullptr, ntree, SH_NODE_MIX);
      static_cast<NodeShaderMix *>(mix->storage)->data_type = SOCK_RGBA;
      mix->locx = node->locx - 170;
      mix->locy = node->locy - 120;

      bNodeSocket *a_in = nodeFindSocket(mix, SOCK_IN, "A_Color");
      bNodeSocket *b_in = nodeFindSocket(mix, SOCK_IN, "B_Color");
      bNodeSocket *fac_in = nodeFindSocket(mix, SOCK_IN, "Factor_Float");
      bNodeSocket *result_out = nodeFindSocket(mix, SOCK_OUT, "Result_Color");

      copy_v4_v4(version_cycles_node_socket_rgba_value(a_in), base_col_val);
      copy_v4_v4(version_cycles_node_socket_rgba_value(b_in), subsurf_col_val);
      *version_cycles_node_socket_float_value(fac_in) = *subsurf_val;

      if (base_col->link) {
        nodeAddLink(ntree, base_col->link->fromnode, base_col->link->fromsock, mix, a_in);
        nodeRemLink(ntree, base_col->link);
      }
      if (subsurf_col->link) {
        nodeAddLink(ntree, subsurf_col->link->fromnode, subsurf_col->link->fromsock, mix, b_in);
        nodeRemLink(ntree, subsurf_col->link);
      }
      if (subsurf->link) {
        nodeAddLink(ntree, subsurf->link->fromnode, subsurf->link->fromsock, mix, fac_in);
        nodeAddLink(ntree, subsurf->link->fromnode, subsurf->link->fromsock, node, scale_in);
        nodeRemLink(ntree, subsurf->link);
      }
      nodeAddLink(ntree, mix, result_out, node, base_col);
    }
    /* Mix the fixed values. */
    interp_v4_v4v4(base_col_val, base_col_val, subsurf_col_val, *subsurf_val);

    /* Set node to 100% subsurface, 0% diffuse. */
    *subsurf_val = 1.0f;

    /* Delete Subsurface Color input */
    nodeRemoveSocket(ntree, node, subsurf_col);
  }
}

/* Convert emission inputs on the Principled BSDF. */
static void version_principled_bsdf_emission(bNodeTree *ntree)
{
  /* Blender 3.x and before would default to Emission = 0.0, Emission Strength = 1.0.
   * Now we default the other way around (1.0 and 0.0), but because the Strength input was added
   * a bit later, a file that only has the Emission socket would now end up as (1.0, 0.0) instead
   * of (1.0, 1.0).
   * Therefore, set strength to 1.0 for those files.
   */
  LISTBASE_FOREACH (bNode *, node, &ntree->nodes) {
    if (node->type != SH_NODE_BSDF_PRINCIPLED) {
      continue;
    }
    if (!nodeFindSocket(node, SOCK_IN, "Emission")) {
      /* Old enough to have neither, new defaults are fine. */
      continue;
    }
    if (nodeFindSocket(node, SOCK_IN, "Emission Strength")) {
      /* New enough to have both, no need to do anything. */
      continue;
    }
    bNodeSocket *sock = nodeAddStaticSocket(
        ntree, node, SOCK_IN, SOCK_FLOAT, PROP_NONE, "Emission Strength", "Emission Strength");
    *version_cycles_node_socket_float_value(sock) = 1.0f;
  }
}

/* Rename various Principled BSDF sockets. */
static void version_principled_bsdf_rename_sockets(bNodeTree *ntree)
{
  version_node_input_socket_name(ntree, SH_NODE_BSDF_PRINCIPLED, "Emission", "Emission Color");
  version_node_input_socket_name(ntree, SH_NODE_BSDF_PRINCIPLED, "Specular", "Specular IOR Level");
  version_node_input_socket_name(
      ntree, SH_NODE_BSDF_PRINCIPLED, "Subsurface", "Subsurface Weight");
  version_node_input_socket_name(
      ntree, SH_NODE_BSDF_PRINCIPLED, "Transmission", "Transmission Weight");
  version_node_input_socket_name(ntree, SH_NODE_BSDF_PRINCIPLED, "Coat", "Coat Weight");
  version_node_input_socket_name(ntree, SH_NODE_BSDF_PRINCIPLED, "Sheen", "Sheen Weight");
}

/* Replace old Principled Hair BSDF as a variant in the new Principled Hair BSDF. */
static void version_replace_principled_hair_model(bNodeTree *ntree)
{
  LISTBASE_FOREACH (bNode *, node, &ntree->nodes) {
    if (node->type != SH_NODE_BSDF_HAIR_PRINCIPLED) {
      continue;
    }
    NodeShaderHairPrincipled *data = MEM_cnew<NodeShaderHairPrincipled>(__func__);
    data->model = SHD_PRINCIPLED_HAIR_CHIANG;
    data->parametrization = node->custom1;

    node->storage = data;
  }
}

static void change_input_socket_to_rotation_type(bNodeTree &ntree,
                                                 bNode &node,
                                                 bNodeSocket &socket)
{
  if (socket.type == SOCK_ROTATION) {
    return;
  }
  socket.type = SOCK_ROTATION;
  STRNCPY(socket.idname, "NodeSocketRotation");
  auto *old_value = static_cast<bNodeSocketValueVector *>(socket.default_value);
  auto *new_value = MEM_new<bNodeSocketValueRotation>(__func__);
  copy_v3_v3(new_value->value_euler, old_value->value);
  socket.default_value = new_value;
  MEM_freeN(old_value);
  LISTBASE_FOREACH_MUTABLE (bNodeLink *, link, &ntree.links) {
    if (link->tosock != &socket) {
      continue;
    }
    if (ELEM(link->fromsock->type, SOCK_ROTATION, SOCK_VECTOR, SOCK_FLOAT) &&
        link->fromnode->type != NODE_REROUTE)
    {
      /* No need to add the conversion node when implicit conversions will work. */
      continue;
    }
    if (STREQ(link->fromnode->idname, "FunctionNodeEulerToRotation")) {
      /* Make versioning idempotent. */
      continue;
    }
    bNode *convert = nodeAddNode(nullptr, &ntree, "FunctionNodeEulerToRotation");
    convert->parent = node.parent;
    convert->locx = node.locx - 40;
    convert->locy = node.locy;
    link->tonode = convert;
    link->tosock = nodeFindSocket(convert, SOCK_IN, "Euler");

    nodeAddLink(&ntree, convert, nodeFindSocket(convert, SOCK_OUT, "Rotation"), &node, &socket);
  }
}

static void change_output_socket_to_rotation_type(bNodeTree &ntree,
                                                  bNode &node,
                                                  bNodeSocket &socket)
{
  /* Rely on generic node declaration update to change the socket type. */
  LISTBASE_FOREACH_MUTABLE (bNodeLink *, link, &ntree.links) {
    if (link->fromsock != &socket) {
      continue;
    }
    if (ELEM(link->tosock->type, SOCK_ROTATION, SOCK_VECTOR) && link->tonode->type != NODE_REROUTE)
    {
      /* No need to add the conversion node when implicit conversions will work. */
      continue;
    }
    if (STREQ(link->tonode->idname, "FunctionNodeRotationToEuler"))
    { /* Make versioning idempotent. */
      continue;
    }
    bNode *convert = nodeAddNode(nullptr, &ntree, "FunctionNodeRotationToEuler");
    convert->parent = node.parent;
    convert->locx = node.locx + 40;
    convert->locy = node.locy;
    link->fromnode = convert;
    link->fromsock = nodeFindSocket(convert, SOCK_OUT, "Euler");

    nodeAddLink(&ntree, &node, &socket, convert, nodeFindSocket(convert, SOCK_IN, "Rotation"));
  }
}

static void version_geometry_nodes_use_rotation_socket(bNodeTree &ntree)
{
  LISTBASE_FOREACH_MUTABLE (bNode *, node, &ntree.nodes) {
    if (STR_ELEM(node->idname,
                 "GeometryNodeInstanceOnPoints",
                 "GeometryNodeRotateInstances",
                 "GeometryNodeTransform"))
    {
      bNodeSocket *socket = nodeFindSocket(node, SOCK_IN, "Rotation");
      change_input_socket_to_rotation_type(ntree, *node, *socket);
    }
    if (STR_ELEM(node->idname,
                 "GeometryNodeDistributePointsOnFaces",
                 "GeometryNodeObjectInfo",
                 "GeometryNodeInputInstanceRotation"))
    {
      bNodeSocket *socket = nodeFindSocket(node, SOCK_OUT, "Rotation");
      change_output_socket_to_rotation_type(ntree, *node, *socket);
    }
  }
}

/* Find the base socket name for an idname that may include a subtype. */
static blender::StringRef legacy_socket_idname_to_socket_type(blender::StringRef idname)
{
  using string_pair = std::pair<const char *, const char *>;
  static const string_pair subtypes_map[] = {{"NodeSocketFloatUnsigned", "NodeSocketFloat"},
                                             {"NodeSocketFloatPercentage", "NodeSocketFloat"},
                                             {"NodeSocketFloatFactor", "NodeSocketFloat"},
                                             {"NodeSocketFloatAngle", "NodeSocketFloat"},
                                             {"NodeSocketFloatTime", "NodeSocketFloat"},
                                             {"NodeSocketFloatTimeAbsolute", "NodeSocketFloat"},
                                             {"NodeSocketFloatDistance", "NodeSocketFloat"},
                                             {"NodeSocketIntUnsigned", "NodeSocketInt"},
                                             {"NodeSocketIntPercentage", "NodeSocketInt"},
                                             {"NodeSocketIntFactor", "NodeSocketInt"},
                                             {"NodeSocketVectorTranslation", "NodeSocketVector"},
                                             {"NodeSocketVectorDirection", "NodeSocketVector"},
                                             {"NodeSocketVectorVelocity", "NodeSocketVector"},
                                             {"NodeSocketVectorAcceleration", "NodeSocketVector"},
                                             {"NodeSocketVectorEuler", "NodeSocketVector"},
                                             {"NodeSocketVectorXYZ", "NodeSocketVector"}};
  for (const string_pair &pair : subtypes_map) {
    if (pair.first == idname) {
      return pair.second;
    }
  }
  /* Unchanged socket idname. */
  return idname;
}

static bNodeTreeInterfaceItem *legacy_socket_move_to_interface(bNodeSocket &legacy_socket,
                                                               const eNodeSocketInOut in_out)
{
  bNodeTreeInterfaceSocket *new_socket = MEM_cnew<bNodeTreeInterfaceSocket>(__func__);
  new_socket->item.item_type = NODE_INTERFACE_SOCKET;

  /* Move reusable data. */
  new_socket->name = BLI_strdup(legacy_socket.name);
  new_socket->identifier = BLI_strdup(legacy_socket.identifier);
  new_socket->description = BLI_strdup(legacy_socket.description);
  /* If the socket idname includes a subtype (e.g. "NodeSocketFloatFactor") this will convert it to
   * the base type name ("NodeSocketFloat"). */
  new_socket->socket_type = BLI_strdup(
      legacy_socket_idname_to_socket_type(legacy_socket.idname).data());
  new_socket->flag = (in_out == SOCK_IN ? NODE_INTERFACE_SOCKET_INPUT :
                                          NODE_INTERFACE_SOCKET_OUTPUT);
  SET_FLAG_FROM_TEST(
      new_socket->flag, legacy_socket.flag & SOCK_HIDE_VALUE, NODE_INTERFACE_SOCKET_HIDE_VALUE);
  SET_FLAG_FROM_TEST(new_socket->flag,
                     legacy_socket.flag & SOCK_HIDE_IN_MODIFIER,
                     NODE_INTERFACE_SOCKET_HIDE_IN_MODIFIER);
  new_socket->attribute_domain = legacy_socket.attribute_domain;

  /* The following data are stolen from the old data, the ownership of their memory is directly
   * transferred to the new data. */
  new_socket->default_attribute_name = legacy_socket.default_attribute_name;
  legacy_socket.default_attribute_name = nullptr;
  new_socket->socket_data = legacy_socket.default_value;
  legacy_socket.default_value = nullptr;
  new_socket->properties = legacy_socket.prop;
  legacy_socket.prop = nullptr;

  /* Unused data. */
  MEM_delete(legacy_socket.runtime);
  legacy_socket.runtime = nullptr;

  return &new_socket->item;
}

static void versioning_convert_node_tree_socket_lists_to_interface(bNodeTree *ntree)
{
  bNodeTreeInterface &tree_interface = ntree->tree_interface;

  const int num_inputs = BLI_listbase_count(&ntree->inputs_legacy);
  const int num_outputs = BLI_listbase_count(&ntree->outputs_legacy);
  tree_interface.root_panel.items_num = num_inputs + num_outputs;
  tree_interface.root_panel.items_array = static_cast<bNodeTreeInterfaceItem **>(MEM_malloc_arrayN(
      tree_interface.root_panel.items_num, sizeof(bNodeTreeInterfaceItem *), __func__));

  /* Convert outputs first to retain old outputs/inputs ordering. */
  int index;
  LISTBASE_FOREACH_INDEX (bNodeSocket *, socket, &ntree->outputs_legacy, index) {
    tree_interface.root_panel.items_array[index] = legacy_socket_move_to_interface(*socket,
                                                                                   SOCK_OUT);
  }
  LISTBASE_FOREACH_INDEX (bNodeSocket *, socket, &ntree->inputs_legacy, index) {
    tree_interface.root_panel.items_array[num_outputs + index] = legacy_socket_move_to_interface(
        *socket, SOCK_IN);
  }
}

/**
 * Original node tree interface conversion in did not convert socket idnames with subtype suffixes
 * to correct socket base types (see #versioning_convert_node_tree_socket_lists_to_interface).
 */
static void versioning_fix_socket_subtype_idnames(bNodeTree *ntree)
{
  bNodeTreeInterface &tree_interface = ntree->tree_interface;

  tree_interface.foreach_item([](bNodeTreeInterfaceItem &item) -> bool {
    if (item.item_type == NODE_INTERFACE_SOCKET) {
      bNodeTreeInterfaceSocket &socket = reinterpret_cast<bNodeTreeInterfaceSocket &>(item);
      blender::StringRef corrected_socket_type = legacy_socket_idname_to_socket_type(
          socket.socket_type);
      if (socket.socket_type != corrected_socket_type) {
        MEM_freeN(socket.socket_type);
        socket.socket_type = BLI_strdup(corrected_socket_type.data());
      }
    }
    return true;
  });
}

/* Convert coat inputs on the Principled BSDF. */
static void version_principled_bsdf_coat(bNodeTree *ntree)
{
  LISTBASE_FOREACH (bNode *, node, &ntree->nodes) {
    if (node->type != SH_NODE_BSDF_PRINCIPLED) {
      continue;
    }
    if (nodeFindSocket(node, SOCK_IN, "Coat IOR") != nullptr) {
      continue;
    }
    bNodeSocket *coat_ior_input = nodeAddStaticSocket(
        ntree, node, SOCK_IN, SOCK_FLOAT, PROP_NONE, "Coat IOR", "Coat IOR");

    /* Adjust for 4x change in intensity. */
    bNodeSocket *coat_input = nodeFindSocket(node, SOCK_IN, "Clearcoat");
    *version_cycles_node_socket_float_value(coat_input) *= 0.25f;
    /* When the coat input is dynamic, instead of inserting a *0.25 math node, set the Coat IOR
     * to 1.2 instead - this also roughly quarters reflectivity compared to the 1.5 default. */
    *version_cycles_node_socket_float_value(coat_ior_input) = (coat_input->link) ? 1.2f : 1.5f;
  }

  /* Rename sockets. */
  version_node_input_socket_name(ntree, SH_NODE_BSDF_PRINCIPLED, "Clearcoat", "Coat");
  version_node_input_socket_name(
      ntree, SH_NODE_BSDF_PRINCIPLED, "Clearcoat Roughness", "Coat Roughness");
  version_node_input_socket_name(
      ntree, SH_NODE_BSDF_PRINCIPLED, "Clearcoat Normal", "Coat Normal");
}

/* Convert specular tint in Principled BSDF. */
static void version_principled_bsdf_specular_tint(bNodeTree *ntree)
{
  LISTBASE_FOREACH (bNode *, node, &ntree->nodes) {
    if (node->type != SH_NODE_BSDF_PRINCIPLED) {
      continue;
    }
    bNodeSocket *specular_tint_sock = nodeFindSocket(node, SOCK_IN, "Specular Tint");
    if (specular_tint_sock->type == SOCK_RGBA) {
      /* Node is already updated. */
      continue;
    }

    bNodeSocket *base_color_sock = nodeFindSocket(node, SOCK_IN, "Base Color");
    bNodeSocket *metallic_sock = nodeFindSocket(node, SOCK_IN, "Metallic");
    float specular_tint_old = *version_cycles_node_socket_float_value(specular_tint_sock);
    float *base_color = version_cycles_node_socket_rgba_value(base_color_sock);
    float metallic = *version_cycles_node_socket_float_value(metallic_sock);

    /* Change socket type to Color. */
    nodeModifySocketTypeStatic(ntree, node, specular_tint_sock, SOCK_RGBA, 0);
    float *specular_tint = version_cycles_node_socket_rgba_value(specular_tint_sock);

    /* The conversion logic here is that the new Specular Tint should be
     * mix(one, mix(base_color, one, metallic), old_specular_tint).
     * This needs to be handled both for the fixed values, as well as for any potential connected
     * inputs. */

    static float one[] = {1.0f, 1.0f, 1.0f, 1.0f};

    /* Mix the fixed values. */
    float metallic_mix[4];
    interp_v4_v4v4(metallic_mix, base_color, one, metallic);
    interp_v4_v4v4(specular_tint, one, metallic_mix, specular_tint_old);

    if (specular_tint_sock->link == nullptr && specular_tint_old <= 0.0f) {
      /* Specular Tint was fixed at zero, we don't need any conversion node setup. */
      continue;
    }

    /* If the Metallic input is dynamic, or fixed > 0 and base color is dynamic,
     * we need to insert a node to compute the metallic_mix.
     * Otherwise, use whatever is connected to the base color, or the static value
     * if it's unconnected. */
    bNodeSocket *metallic_mix_out = nullptr;
    bNode *metallic_mix_node = nullptr;
    if (metallic_sock->link || (base_color_sock->link && metallic > 0.0f)) {
      /* Metallic Mix needs to be dynamically mixed. */
      bNode *mix = nodeAddStaticNode(nullptr, ntree, SH_NODE_MIX);
      static_cast<NodeShaderMix *>(mix->storage)->data_type = SOCK_RGBA;
      mix->locx = node->locx - 270;
      mix->locy = node->locy - 120;

      bNodeSocket *a_in = nodeFindSocket(mix, SOCK_IN, "A_Color");
      bNodeSocket *b_in = nodeFindSocket(mix, SOCK_IN, "B_Color");
      bNodeSocket *fac_in = nodeFindSocket(mix, SOCK_IN, "Factor_Float");
      metallic_mix_out = nodeFindSocket(mix, SOCK_OUT, "Result_Color");
      metallic_mix_node = mix;

      copy_v4_v4(version_cycles_node_socket_rgba_value(a_in), base_color);
      if (base_color_sock->link) {
        nodeAddLink(
            ntree, base_color_sock->link->fromnode, base_color_sock->link->fromsock, mix, a_in);
      }
      copy_v4_v4(version_cycles_node_socket_rgba_value(b_in), one);
      *version_cycles_node_socket_float_value(fac_in) = metallic;
      if (metallic_sock->link) {
        nodeAddLink(
            ntree, metallic_sock->link->fromnode, metallic_sock->link->fromsock, mix, fac_in);
      }
    }
    else if (base_color_sock->link) {
      /* Metallic Mix is a no-op and equivalent to Base Color. */
      metallic_mix_out = base_color_sock->link->fromsock;
      metallic_mix_node = base_color_sock->link->fromnode;
    }

    /* Similar to above, if the Specular Tint input is dynamic, or fixed > 0 and metallic mix
     * is dynamic, we need to insert a node to compute the new specular tint. */
    if (specular_tint_sock->link || (metallic_mix_out && specular_tint_old > 0.0f)) {
      bNode *mix = nodeAddStaticNode(nullptr, ntree, SH_NODE_MIX);
      static_cast<NodeShaderMix *>(mix->storage)->data_type = SOCK_RGBA;
      mix->locx = node->locx - 170;
      mix->locy = node->locy - 120;

      bNodeSocket *a_in = nodeFindSocket(mix, SOCK_IN, "A_Color");
      bNodeSocket *b_in = nodeFindSocket(mix, SOCK_IN, "B_Color");
      bNodeSocket *fac_in = nodeFindSocket(mix, SOCK_IN, "Factor_Float");
      bNodeSocket *result_out = nodeFindSocket(mix, SOCK_OUT, "Result_Color");

      copy_v4_v4(version_cycles_node_socket_rgba_value(a_in), one);
      copy_v4_v4(version_cycles_node_socket_rgba_value(b_in), metallic_mix);
      if (metallic_mix_out) {
        nodeAddLink(ntree, metallic_mix_node, metallic_mix_out, mix, b_in);
      }
      *version_cycles_node_socket_float_value(fac_in) = specular_tint_old;
      if (specular_tint_sock->link) {
        nodeAddLink(ntree,
                    specular_tint_sock->link->fromnode,
                    specular_tint_sock->link->fromsock,
                    mix,
                    fac_in);
        nodeRemLink(ntree, specular_tint_sock->link);
      }
      nodeAddLink(ntree, mix, result_out, node, specular_tint_sock);
    }
  }
}

static void version_copy_socket(bNodeTreeInterfaceSocket &dst,
                                const bNodeTreeInterfaceSocket &src,
                                char *identifier)
{
  /* Node socket copy function based on bNodeTreeInterface::item_copy to avoid using blenkernel. */
  dst.name = BLI_strdup_null(src.name);
  dst.description = BLI_strdup_null(src.description);
  dst.socket_type = BLI_strdup(src.socket_type);
  dst.default_attribute_name = BLI_strdup_null(src.default_attribute_name);
  dst.identifier = identifier;
  if (src.properties) {
    dst.properties = IDP_CopyProperty_ex(src.properties, 0);
  }
  if (src.socket_data != nullptr) {
    dst.socket_data = MEM_dupallocN(src.socket_data);
    /* No user count increment needed, gets reset after versioning. */
  }
}

static int version_nodes_find_valid_insert_position_for_item(const bNodeTreeInterfacePanel &panel,
                                                             const bNodeTreeInterfaceItem &item,
                                                             const int initial_pos)
{
  const bool sockets_above_panels = !(panel.flag &
                                      NODE_INTERFACE_PANEL_ALLOW_SOCKETS_AFTER_PANELS);
  const blender::Span<const bNodeTreeInterfaceItem *> items = {panel.items_array, panel.items_num};

  int pos = initial_pos;

  if (sockets_above_panels) {
    if (item.item_type == NODE_INTERFACE_PANEL) {
      /* Find the closest valid position from the end, only panels at or after #position. */
      for (int test_pos = items.size() - 1; test_pos >= initial_pos; test_pos--) {
        if (test_pos < 0) {
          /* Initial position is out of range but valid. */
          break;
        }
        if (items[test_pos]->item_type != NODE_INTERFACE_PANEL) {
          /* Found valid position, insert after the last socket item. */
          pos = test_pos + 1;
          break;
        }
      }
    }
    else {
      /* Find the closest valid position from the start, no panels at or after #position. */
      for (int test_pos = 0; test_pos <= initial_pos; test_pos++) {
        if (test_pos >= items.size()) {
          /* Initial position is out of range but valid. */
          break;
        }
        if (items[test_pos]->item_type == NODE_INTERFACE_PANEL) {
          /* Found valid position, inserting moves the first panel. */
          pos = test_pos;
          break;
        }
      }
    }
  }

  return pos;
}

static void version_nodes_insert_item(bNodeTreeInterfacePanel &parent,
                                      bNodeTreeInterfaceSocket &socket,
                                      int position)
{
  /* Apply any constraints on the item positions. */
  position = version_nodes_find_valid_insert_position_for_item(parent, socket.item, position);
  position = std::min(std::max(position, 0), parent.items_num);

  blender::MutableSpan<bNodeTreeInterfaceItem *> old_items = {parent.items_array,
                                                              parent.items_num};
  parent.items_num++;
  parent.items_array = MEM_cnew_array<bNodeTreeInterfaceItem *>(parent.items_num, __func__);
  parent.items().take_front(position).copy_from(old_items.take_front(position));
  parent.items().drop_front(position + 1).copy_from(old_items.drop_front(position));
  parent.items()[position] = &socket.item;

  if (old_items.data()) {
    MEM_freeN(old_items.data());
  }
}

/* Node group interface copy function based on bNodeTreeInterface::insert_item_copy. */
static void version_node_group_split_socket(bNodeTreeInterface &tree_interface,
                                            bNodeTreeInterfaceSocket &socket,
                                            bNodeTreeInterfacePanel *parent,
                                            int position)
{
  if (parent == nullptr) {
    parent = &tree_interface.root_panel;
  }

  bNodeTreeInterfaceSocket *csocket = static_cast<bNodeTreeInterfaceSocket *>(
      MEM_dupallocN(&socket));
  /* Generate a new unique identifier.
   * This might break existing links, but the identifiers were duplicate anyway. */
  char *dst_identifier = BLI_sprintfN("Socket_%d", tree_interface.next_uid++);
  version_copy_socket(*csocket, socket, dst_identifier);

  version_nodes_insert_item(*parent, *csocket, position);

  /* Original socket becomes output. */
  socket.flag &= ~NODE_INTERFACE_SOCKET_INPUT;
  /* Copied socket becomes input. */
  csocket->flag &= ~NODE_INTERFACE_SOCKET_OUTPUT;
}

static void versioning_node_group_sort_sockets_recursive(bNodeTreeInterfacePanel &panel)
{
  /* True if item a should be above item b. */
  auto item_compare = [](const bNodeTreeInterfaceItem *a,
                         const bNodeTreeInterfaceItem *b) -> bool {
    if (a->item_type != b->item_type) {
      /* Keep sockets above panels. */
      return a->item_type == NODE_INTERFACE_SOCKET;
    }
    else {
      /* Keep outputs above inputs. */
      if (a->item_type == NODE_INTERFACE_SOCKET) {
        const bNodeTreeInterfaceSocket *sa = reinterpret_cast<const bNodeTreeInterfaceSocket *>(a);
        const bNodeTreeInterfaceSocket *sb = reinterpret_cast<const bNodeTreeInterfaceSocket *>(b);
        const bool is_output_a = sa->flag & NODE_INTERFACE_SOCKET_OUTPUT;
        const bool is_output_b = sb->flag & NODE_INTERFACE_SOCKET_OUTPUT;
        if (is_output_a != is_output_b) {
          return is_output_a;
        }
      }
    }
    return false;
  };

  /* Sort panel content. */
  std::stable_sort(panel.items().begin(), panel.items().end(), item_compare);

  /* Sort any child panels too. */
  for (bNodeTreeInterfaceItem *item : panel.items()) {
    if (item->item_type == NODE_INTERFACE_PANEL) {
      versioning_node_group_sort_sockets_recursive(
          *reinterpret_cast<bNodeTreeInterfacePanel *>(item));
    }
  }
}

static void enable_geometry_nodes_is_modifier(Main &bmain)
{
  /* Any node group with a first socket geometry output can potentially be a modifier. Previously
   * this wasn't an explicit option, so better to enable too many groups rather than too few. */
  LISTBASE_FOREACH (bNodeTree *, group, &bmain.nodetrees) {
    if (group->type != NTREE_GEOMETRY) {
      continue;
    }
    group->tree_interface.foreach_item([&](const bNodeTreeInterfaceItem &item) {
      if (item.item_type != NODE_INTERFACE_SOCKET) {
        return true;
      }
      const auto &socket = reinterpret_cast<const bNodeTreeInterfaceSocket &>(item);
      if ((socket.flag & NODE_INTERFACE_SOCKET_OUTPUT) == 0) {
        return true;
      }
      if (!STREQ(socket.socket_type, "NodeSocketGeometry")) {
        return true;
      }
      if (!group->geometry_node_asset_traits) {
        group->geometry_node_asset_traits = MEM_new<GeometryNodeAssetTraits>(__func__);
      }
      group->geometry_node_asset_traits->flag |= GEO_NODE_ASSET_MODIFIER;
      return false;
    });
  }
}

static void version_socket_identifier_suffixes_for_dynamic_types(
    ListBase sockets, const char *separator, const std::optional<int> total = std::nullopt)
{
  int index = 0;
  LISTBASE_FOREACH (bNodeSocket *, socket, &sockets) {
    if (socket->is_available()) {
      if (char *pos = strstr(socket->identifier, separator)) {
        /* End the identifier at the separator so that the old suffix is ignored. */
        *pos = '\0';

        if (total.has_value()) {
          index++;
          if (index == *total) {
            return;
          }
        }
      }
    }
    else {
      /* Rename existing identifiers so that they don't conflict with the renamed one. Those will
       * be removed after versioning code. */
      BLI_strncat(socket->identifier, "_deprecated", sizeof(socket->identifier));
    }
  }
}

static void versioning_nodes_dynamic_sockets(bNodeTree &ntree)
{
  LISTBASE_FOREACH (bNode *, node, &ntree.nodes) {
    switch (node->type) {
      case GEO_NODE_ACCUMULATE_FIELD:
        /* This node requires the extra `total` parameter, because the `Group Index` identifier
         * also has a space in the name, that should not be treated as separator. */
        version_socket_identifier_suffixes_for_dynamic_types(node->inputs, " ", 1);
        version_socket_identifier_suffixes_for_dynamic_types(node->outputs, " ", 3);
        break;
      case GEO_NODE_CAPTURE_ATTRIBUTE:
      case GEO_NODE_ATTRIBUTE_STATISTIC:
      case GEO_NODE_BLUR_ATTRIBUTE:
      case GEO_NODE_EVALUATE_AT_INDEX:
      case GEO_NODE_EVALUATE_ON_DOMAIN:
      case GEO_NODE_INPUT_NAMED_ATTRIBUTE:
      case GEO_NODE_RAYCAST:
      case GEO_NODE_SAMPLE_INDEX:
      case GEO_NODE_SAMPLE_NEAREST_SURFACE:
      case GEO_NODE_SAMPLE_UV_SURFACE:
      case GEO_NODE_STORE_NAMED_ATTRIBUTE:
      case GEO_NODE_VIEWER:
        version_socket_identifier_suffixes_for_dynamic_types(node->inputs, "_");
        version_socket_identifier_suffixes_for_dynamic_types(node->outputs, "_");
        break;
    }
  }
}

static void versioning_nodes_dynamic_sockets_2(bNodeTree &ntree)
{
  LISTBASE_FOREACH (bNode *, node, &ntree.nodes) {
    if (!ELEM(node->type, GEO_NODE_SWITCH, GEO_NODE_SAMPLE_CURVE)) {
      continue;
    }
    version_socket_identifier_suffixes_for_dynamic_types(node->inputs, "_");
    version_socket_identifier_suffixes_for_dynamic_types(node->outputs, "_");
  }
}

static void versioning_grease_pencil_stroke_radii_scaling(GreasePencil *grease_pencil)
{
  using namespace blender;
  for (GreasePencilDrawingBase *base : grease_pencil->drawings()) {
    if (base->type != GP_DRAWING) {
      continue;
    }
    bke::greasepencil::Drawing &drawing = reinterpret_cast<GreasePencilDrawing *>(base)->wrap();
    MutableSpan<float> radii = drawing.radii_for_write();
    threading::parallel_for(radii.index_range(), 8192, [&](const IndexRange range) {
      for (const int i : range) {
        radii[i] *= bke::greasepencil::LEGACY_RADIUS_CONVERSION_FACTOR;
      }
    });
  }
}

static void fix_geometry_nodes_object_info_scale(bNodeTree &ntree)
{
  using namespace blender;
  MultiValueMap<bNodeSocket *, bNodeLink *> out_links_per_socket;
  LISTBASE_FOREACH (bNodeLink *, link, &ntree.links) {
    if (link->fromnode->type == GEO_NODE_OBJECT_INFO) {
      out_links_per_socket.add(link->fromsock, link);
    }
  }

  LISTBASE_FOREACH_MUTABLE (bNode *, node, &ntree.nodes) {
    if (node->type != GEO_NODE_OBJECT_INFO) {
      continue;
    }
    bNodeSocket *scale = nodeFindSocket(node, SOCK_OUT, "Scale");
    const Span<bNodeLink *> links = out_links_per_socket.lookup(scale);
    if (links.is_empty()) {
      continue;
    }
    bNode *absolute_value = nodeAddNode(nullptr, &ntree, "ShaderNodeVectorMath");
    absolute_value->custom1 = NODE_VECTOR_MATH_ABSOLUTE;
    absolute_value->parent = node->parent;
    absolute_value->locx = node->locx + 100;
    absolute_value->locy = node->locy - 50;
    nodeAddLink(&ntree,
                node,
                scale,
                absolute_value,
                static_cast<bNodeSocket *>(absolute_value->inputs.first));
    for (bNodeLink *link : links) {
      link->fromnode = absolute_value;
      link->fromsock = static_cast<bNodeSocket *>(absolute_value->outputs.first);
    }
  }
}

static bool seq_filter_bilinear_to_auto(Sequence *seq, void * /*user_data*/)
{
  StripTransform *transform = seq->strip->transform;
  if (transform != nullptr && transform->filter == SEQ_TRANSFORM_FILTER_BILINEAR) {
    transform->filter = SEQ_TRANSFORM_FILTER_AUTO;
  }
  return true;
}

static void update_paint_modes_for_brush_assets(Main &bmain)
{
  /* Replace paint brushes with a reference to the default brush asset for that mode. */
  LISTBASE_FOREACH (Scene *, scene, &bmain.scenes) {
    BKE_paint_brush_set_default_references(scene->toolsettings);
  }

  /* Replace persistent tool references with the new single builtin brush tool. */
  LISTBASE_FOREACH (WorkSpace *, workspace, &bmain.workspaces) {
    LISTBASE_FOREACH (bToolRef *, tref, &workspace->tools) {
      if (tref->space_type != SPACE_VIEW3D) {
        continue;
      }
      if (!ELEM(tref->mode,
                CTX_MODE_SCULPT,
                CTX_MODE_SCULPT_CURVES,
                CTX_MODE_PAINT_TEXTURE,
                CTX_MODE_PAINT_VERTEX,
                CTX_MODE_PAINT_WEIGHT))
      {
        continue;
      }
      STRNCPY(tref->idname, "builtin.brush");
    }
  }
}

static void image_settings_avi_to_ffmpeg(Scene *scene)
{
  if (ELEM(scene->r.im_format.imtype, R_IMF_IMTYPE_AVIRAW, R_IMF_IMTYPE_AVIJPEG)) {
    scene->r.im_format.imtype = R_IMF_IMTYPE_FFMPEG;
  }
}

static bool seq_hue_correct_set_wrapping(Sequence *seq, void * /*user_data*/)
{
  LISTBASE_FOREACH (SequenceModifierData *, smd, &seq->modifiers) {
    if (smd->type == seqModifierType_HueCorrect) {
      HueCorrectModifierData *hcmd = (HueCorrectModifierData *)smd;
      CurveMapping *cumap = (CurveMapping *)&hcmd->curve_mapping;
      cumap->flag |= CUMA_USE_WRAPPING;
    }
  }
  return true;
}

static void versioning_node_hue_correct_set_wrappng(bNodeTree *ntree)
{
  if (ntree->type == NTREE_COMPOSIT) {
    LISTBASE_FOREACH_MUTABLE (bNode *, node, &ntree->nodes) {

      if (node->type == CMP_NODE_HUECORRECT) {
        CurveMapping *cumap = (CurveMapping *)node->storage;
        cumap->flag |= CUMA_USE_WRAPPING;
      }
    }
  }
}

static void add_image_editor_asset_shelf(Main &bmain)
{
  LISTBASE_FOREACH (bScreen *, screen, &bmain.screens) {
    LISTBASE_FOREACH (ScrArea *, area, &screen->areabase) {
      LISTBASE_FOREACH (SpaceLink *, sl, &area->spacedata) {
        if (sl->spacetype != SPACE_IMAGE) {
          continue;
        }

        ListBase *regionbase = (sl == area->spacedata.first) ? &area->regionbase : &sl->regionbase;

        if (ARegion *new_shelf_region = do_versions_add_region_if_not_found(
                regionbase, RGN_TYPE_ASSET_SHELF, __func__, RGN_TYPE_TOOL_HEADER))
        {
          new_shelf_region->regiondata = MEM_cnew<RegionAssetShelf>(__func__);
          new_shelf_region->alignment = RGN_ALIGN_BOTTOM;
          new_shelf_region->flag |= RGN_FLAG_HIDDEN;
        }
        if (ARegion *new_shelf_header = do_versions_add_region_if_not_found(
                regionbase, RGN_TYPE_ASSET_SHELF_HEADER, __func__, RGN_TYPE_ASSET_SHELF))
        {
          new_shelf_header->alignment = RGN_ALIGN_BOTTOM | RGN_ALIGN_HIDE_WITH_PREV;
        }
      }
    }
  }
}

void blo_do_versions_400(FileData *fd, Library * /*lib*/, Main *bmain)
{
  if (!MAIN_VERSION_FILE_ATLEAST(bmain, 400, 1)) {
    LISTBASE_FOREACH (Mesh *, mesh, &bmain->meshes) {
      version_mesh_legacy_to_struct_of_array_format(*mesh);
    }
    version_movieclips_legacy_camera_object(bmain);
  }

  if (!MAIN_VERSION_FILE_ATLEAST(bmain, 400, 2)) {
    LISTBASE_FOREACH (Mesh *, mesh, &bmain->meshes) {
      BKE_mesh_legacy_bevel_weight_to_generic(mesh);
    }
  }

  /* 400 4 did not require any do_version here. */

  if (!MAIN_VERSION_FILE_ATLEAST(bmain, 400, 5)) {
    LISTBASE_FOREACH (Scene *, scene, &bmain->scenes) {
      ToolSettings *ts = scene->toolsettings;
      if (ts->snap_mode_tools != SCE_SNAP_TO_NONE) {
        ts->snap_mode_tools = SCE_SNAP_TO_GEOM;
      }

#define SCE_SNAP_PROJECT (1 << 3)
      if (ts->snap_flag & SCE_SNAP_PROJECT) {
        ts->snap_mode &= ~(1 << 2); /* SCE_SNAP_TO_FACE */
        ts->snap_mode |= (1 << 8);  /* SCE_SNAP_INDIVIDUAL_PROJECT */
      }
#undef SCE_SNAP_PROJECT
    }
  }

  if (!MAIN_VERSION_FILE_ATLEAST(bmain, 400, 6)) {
    FOREACH_NODETREE_BEGIN (bmain, ntree, id) {
      versioning_replace_legacy_glossy_node(ntree);
      versioning_remove_microfacet_sharp_distribution(ntree);
    }
    FOREACH_NODETREE_END;
  }

  if (!MAIN_VERSION_FILE_ATLEAST(bmain, 400, 7)) {
    LISTBASE_FOREACH (Mesh *, mesh, &bmain->meshes) {
      version_mesh_crease_generic(*bmain);
    }
  }

  if (!MAIN_VERSION_FILE_ATLEAST(bmain, 400, 8)) {
    LISTBASE_FOREACH (bAction *, act, &bmain->actions) {
      act->frame_start = max_ff(act->frame_start, MINAFRAMEF);
      act->frame_end = min_ff(act->frame_end, MAXFRAMEF);
    }
  }

  if (!MAIN_VERSION_FILE_ATLEAST(bmain, 400, 9)) {
    LISTBASE_FOREACH (Light *, light, &bmain->lights) {
      if (light->type == LA_SPOT && light->nodetree) {
        version_replace_texcoord_normal_socket(light->nodetree);
      }
    }
  }

  /* Fix brush->tip_scale_x which should never be zero. */
  LISTBASE_FOREACH (Brush *, brush, &bmain->brushes) {
    if (brush->tip_scale_x == 0.0f) {
      brush->tip_scale_x = 1.0f;
    }
  }

  if (!MAIN_VERSION_FILE_ATLEAST(bmain, 400, 10)) {
    LISTBASE_FOREACH (bScreen *, screen, &bmain->screens) {
      LISTBASE_FOREACH (ScrArea *, area, &screen->areabase) {
        LISTBASE_FOREACH (SpaceLink *, space, &area->spacedata) {
          if (space->spacetype == SPACE_NODE) {
            SpaceNode *snode = reinterpret_cast<SpaceNode *>(space);
            snode->overlay.flag |= SN_OVERLAY_SHOW_PREVIEWS;
          }
        }
      }
    }
  }

  if (!MAIN_VERSION_FILE_ATLEAST(bmain, 400, 11)) {
    version_vertex_weight_edit_preserve_threshold_exclusivity(bmain);
  }

  if (!MAIN_VERSION_FILE_ATLEAST(bmain, 400, 12)) {
    if (!DNA_struct_member_exists(fd->filesdna, "LightProbe", "int", "grid_bake_samples")) {
      LISTBASE_FOREACH (LightProbe *, lightprobe, &bmain->lightprobes) {
        lightprobe->grid_bake_samples = 2048;
        lightprobe->surfel_density = 1.0f;
        lightprobe->grid_normal_bias = 0.3f;
        lightprobe->grid_view_bias = 0.0f;
        lightprobe->grid_facing_bias = 0.5f;
        lightprobe->grid_dilation_threshold = 0.5f;
        lightprobe->grid_dilation_radius = 1.0f;
      }
    }

    /* Set default bake resolution. */
    if (!DNA_struct_member_exists(fd->filesdna, "World", "int", "probe_resolution")) {
      LISTBASE_FOREACH (World *, world, &bmain->worlds) {
        world->probe_resolution = LIGHT_PROBE_RESOLUTION_1024;
      }
    }

    if (!DNA_struct_member_exists(fd->filesdna, "LightProbe", "float", "grid_surface_bias")) {
      LISTBASE_FOREACH (LightProbe *, lightprobe, &bmain->lightprobes) {
        lightprobe->grid_surface_bias = 0.05f;
        lightprobe->grid_escape_bias = 0.1f;
      }
    }

    /* Clear removed "Z Buffer" flag. */
    {
      const int R_IMF_FLAG_ZBUF_LEGACY = 1 << 0;
      LISTBASE_FOREACH (Scene *, scene, &bmain->scenes) {
        scene->r.im_format.flag &= ~R_IMF_FLAG_ZBUF_LEGACY;
      }
    }

    /* Reset the layer opacity for all layers to 1. */
    LISTBASE_FOREACH (GreasePencil *, grease_pencil, &bmain->grease_pencils) {
      for (blender::bke::greasepencil::Layer *layer : grease_pencil->layers_for_write()) {
        layer->opacity = 1.0f;
      }
    }

    FOREACH_NODETREE_BEGIN (bmain, ntree, id) {
      if (ntree->type == NTREE_SHADER) {
        /* Remove Transmission Roughness from Principled BSDF. */
        version_principled_transmission_roughness(ntree);
        /* Convert legacy Velvet BSDF nodes into the new Sheen BSDF node. */
        version_replace_velvet_sheen_node(ntree);
        /* Convert sheen inputs on the Principled BSDF. */
        version_principled_bsdf_sheen(ntree);
      }
    }
    FOREACH_NODETREE_END;

    LISTBASE_FOREACH (bScreen *, screen, &bmain->screens) {
      LISTBASE_FOREACH (ScrArea *, area, &screen->areabase) {
        LISTBASE_FOREACH (SpaceLink *, sl, &area->spacedata) {
          ListBase *regionbase = (sl == area->spacedata.first) ? &area->regionbase :
                                                                 &sl->regionbase;

          /* Layout based regions used to also disallow resizing, now these are separate flags.
           * Make sure they are set together for old regions. */
          LISTBASE_FOREACH (ARegion *, region, regionbase) {
            if (region->flag & RGN_FLAG_DYNAMIC_SIZE) {
              region->flag |= RGN_FLAG_NO_USER_RESIZE;
            }
          }
        }
      }
    }
  }

  if (!MAIN_VERSION_FILE_ATLEAST(bmain, 400, 13)) {
    /* For the scenes configured to use the "None" display disable the color management
     * again. This will handle situation when the "None" display is removed and is replaced with
     * a "Raw" view instead.
     *
     * Note that this versioning will do nothing if the "None" display exists in the OCIO
     * configuration. */
    LISTBASE_FOREACH (Scene *, scene, &bmain->scenes) {
      const ColorManagedDisplaySettings &display_settings = scene->display_settings;
      if (STREQ(display_settings.display_device, "None")) {
        BKE_scene_disable_color_management(scene);
      }
    }
  }

  if (!MAIN_VERSION_FILE_ATLEAST(bmain, 400, 14)) {
    if (!DNA_struct_member_exists(fd->filesdna, "SceneEEVEE", "int", "ray_tracing_method")) {
      LISTBASE_FOREACH (Scene *, scene, &bmain->scenes) {
        scene->eevee.ray_tracing_method = RAYTRACE_EEVEE_METHOD_SCREEN;
      }
    }

    if (!DNA_struct_exists(fd->filesdna, "RegionAssetShelf")) {
      LISTBASE_FOREACH (bScreen *, screen, &bmain->screens) {
        LISTBASE_FOREACH (ScrArea *, area, &screen->areabase) {
          LISTBASE_FOREACH (SpaceLink *, sl, &area->spacedata) {
            if (sl->spacetype != SPACE_VIEW3D) {
              continue;
            }

            ListBase *regionbase = (sl == area->spacedata.first) ? &area->regionbase :
                                                                   &sl->regionbase;

            if (ARegion *new_shelf_region = do_versions_add_region_if_not_found(
                    regionbase,
                    RGN_TYPE_ASSET_SHELF,
                    "asset shelf for view3d (versioning)",
                    RGN_TYPE_TOOL_HEADER))
            {
              new_shelf_region->alignment = RGN_ALIGN_BOTTOM;
            }
            if (ARegion *new_shelf_header = do_versions_add_region_if_not_found(
                    regionbase,
                    RGN_TYPE_ASSET_SHELF_HEADER,
                    "asset shelf header for view3d (versioning)",
                    RGN_TYPE_ASSET_SHELF))
            {
              new_shelf_header->alignment = RGN_ALIGN_BOTTOM | RGN_SPLIT_PREV;
            }
          }
        }
      }
    }
  }

  if (!MAIN_VERSION_FILE_ATLEAST(bmain, 400, 16)) {
    /* Set Normalize property of Noise Texture node to true. */
    FOREACH_NODETREE_BEGIN (bmain, ntree, id) {
      if (ntree->type != NTREE_CUSTOM) {
        LISTBASE_FOREACH (bNode *, node, &ntree->nodes) {
          if (node->type == SH_NODE_TEX_NOISE) {
            ((NodeTexNoise *)node->storage)->normalize = true;
          }
        }
      }
    }
    FOREACH_NODETREE_END;
  }

  if (!MAIN_VERSION_FILE_ATLEAST(bmain, 400, 17)) {
    if (!DNA_struct_exists(fd->filesdna, "NodeShaderHairPrincipled")) {
      FOREACH_NODETREE_BEGIN (bmain, ntree, id) {
        if (ntree->type == NTREE_SHADER) {
          version_replace_principled_hair_model(ntree);
        }
      }
      FOREACH_NODETREE_END;
    }

    /* Panorama properties shared with Eevee. */
    if (!DNA_struct_member_exists(fd->filesdna, "Camera", "float", "fisheye_fov")) {
      Camera default_cam = *DNA_struct_default_get(Camera);
      LISTBASE_FOREACH (Camera *, camera, &bmain->cameras) {
        IDProperty *ccam = version_cycles_properties_from_ID(&camera->id);
        if (ccam) {
          camera->panorama_type = version_cycles_property_int(
              ccam, "panorama_type", default_cam.panorama_type);
          camera->fisheye_fov = version_cycles_property_float(
              ccam, "fisheye_fov", default_cam.fisheye_fov);
          camera->fisheye_lens = version_cycles_property_float(
              ccam, "fisheye_lens", default_cam.fisheye_lens);
          camera->latitude_min = version_cycles_property_float(
              ccam, "latitude_min", default_cam.latitude_min);
          camera->latitude_max = version_cycles_property_float(
              ccam, "latitude_max", default_cam.latitude_max);
          camera->longitude_min = version_cycles_property_float(
              ccam, "longitude_min", default_cam.longitude_min);
          camera->longitude_max = version_cycles_property_float(
              ccam, "longitude_max", default_cam.longitude_max);
          /* Fit to match default projective camera with focal_length 50 and sensor_width 36. */
          camera->fisheye_polynomial_k0 = version_cycles_property_float(
              ccam, "fisheye_polynomial_k0", default_cam.fisheye_polynomial_k0);
          camera->fisheye_polynomial_k1 = version_cycles_property_float(
              ccam, "fisheye_polynomial_k1", default_cam.fisheye_polynomial_k1);
          camera->fisheye_polynomial_k2 = version_cycles_property_float(
              ccam, "fisheye_polynomial_k2", default_cam.fisheye_polynomial_k2);
          camera->fisheye_polynomial_k3 = version_cycles_property_float(
              ccam, "fisheye_polynomial_k3", default_cam.fisheye_polynomial_k3);
          camera->fisheye_polynomial_k4 = version_cycles_property_float(
              ccam, "fisheye_polynomial_k4", default_cam.fisheye_polynomial_k4);
        }
        else {
          camera->panorama_type = default_cam.panorama_type;
          camera->fisheye_fov = default_cam.fisheye_fov;
          camera->fisheye_lens = default_cam.fisheye_lens;
          camera->latitude_min = default_cam.latitude_min;
          camera->latitude_max = default_cam.latitude_max;
          camera->longitude_min = default_cam.longitude_min;
          camera->longitude_max = default_cam.longitude_max;
          /* Fit to match default projective camera with focal_length 50 and sensor_width 36. */
          camera->fisheye_polynomial_k0 = default_cam.fisheye_polynomial_k0;
          camera->fisheye_polynomial_k1 = default_cam.fisheye_polynomial_k1;
          camera->fisheye_polynomial_k2 = default_cam.fisheye_polynomial_k2;
          camera->fisheye_polynomial_k3 = default_cam.fisheye_polynomial_k3;
          camera->fisheye_polynomial_k4 = default_cam.fisheye_polynomial_k4;
        }
      }
    }

    if (!DNA_struct_member_exists(fd->filesdna, "LightProbe", "float", "grid_flag")) {
      LISTBASE_FOREACH (LightProbe *, lightprobe, &bmain->lightprobes) {
        /* Keep old behavior of baking the whole lighting. */
        lightprobe->grid_flag = LIGHTPROBE_GRID_CAPTURE_WORLD | LIGHTPROBE_GRID_CAPTURE_INDIRECT |
                                LIGHTPROBE_GRID_CAPTURE_EMISSION;
      }
    }

    if (!DNA_struct_member_exists(fd->filesdna, "SceneEEVEE", "int", "gi_irradiance_pool_size")) {
      LISTBASE_FOREACH (Scene *, scene, &bmain->scenes) {
        scene->eevee.gi_irradiance_pool_size = 16;
      }
    }

    LISTBASE_FOREACH (Scene *, scene, &bmain->scenes) {
      scene->toolsettings->snap_flag_anim |= SCE_SNAP;
      scene->toolsettings->snap_anim_mode |= (1 << 10); /* SCE_SNAP_TO_FRAME */
    }
  }

  if (!MAIN_VERSION_FILE_ATLEAST(bmain, 400, 20)) {
    /* Convert old socket lists into new interface items. */
    FOREACH_NODETREE_BEGIN (bmain, ntree, id) {
      versioning_convert_node_tree_socket_lists_to_interface(ntree);
      /* Clear legacy sockets after conversion.
       * Internal data pointers have been moved or freed already. */
      BLI_freelistN(&ntree->inputs_legacy);
      BLI_freelistN(&ntree->outputs_legacy);
    }
    FOREACH_NODETREE_END;
  }
  else {
    /* Legacy node tree sockets are created for forward compatibility,
     * but have to be freed after loading and versioning. */
    FOREACH_NODETREE_BEGIN (bmain, ntree, id) {
      LISTBASE_FOREACH_MUTABLE (bNodeSocket *, legacy_socket, &ntree->inputs_legacy) {
        MEM_SAFE_FREE(legacy_socket->default_attribute_name);
        MEM_SAFE_FREE(legacy_socket->default_value);
        if (legacy_socket->prop) {
          IDP_FreeProperty(legacy_socket->prop);
        }
        MEM_delete(legacy_socket->runtime);
        MEM_freeN(legacy_socket);
      }
      LISTBASE_FOREACH_MUTABLE (bNodeSocket *, legacy_socket, &ntree->outputs_legacy) {
        MEM_SAFE_FREE(legacy_socket->default_attribute_name);
        MEM_SAFE_FREE(legacy_socket->default_value);
        if (legacy_socket->prop) {
          IDP_FreeProperty(legacy_socket->prop);
        }
        MEM_delete(legacy_socket->runtime);
        MEM_freeN(legacy_socket);
      }
      BLI_listbase_clear(&ntree->inputs_legacy);
      BLI_listbase_clear(&ntree->outputs_legacy);
    }
    FOREACH_NODETREE_END;
  }

  if (!MAIN_VERSION_FILE_ATLEAST(bmain, 400, 22)) {
    /* Initialize root panel flags in files created before these flags were added. */
    FOREACH_NODETREE_BEGIN (bmain, ntree, id) {
      ntree->tree_interface.root_panel.flag |= NODE_INTERFACE_PANEL_ALLOW_CHILD_PANELS;
    }
    FOREACH_NODETREE_END;
  }

  if (!MAIN_VERSION_FILE_ATLEAST(bmain, 400, 23)) {
    LISTBASE_FOREACH (bNodeTree *, ntree, &bmain->nodetrees) {
      if (ntree->type == NTREE_GEOMETRY) {
        LISTBASE_FOREACH (bNode *, node, &ntree->nodes) {
          if (node->type == GEO_NODE_SET_SHADE_SMOOTH) {
            node->custom1 = int8_t(blender::bke::AttrDomain::Face);
          }
        }
      }
    }
  }

  if (!MAIN_VERSION_FILE_ATLEAST(bmain, 400, 24)) {
    FOREACH_NODETREE_BEGIN (bmain, ntree, id) {
      if (ntree->type == NTREE_SHADER) {
        /* Convert coat inputs on the Principled BSDF. */
        version_principled_bsdf_coat(ntree);
        /* Convert subsurface inputs on the Principled BSDF. */
        version_principled_bsdf_subsurface(ntree);
        /* Convert emission on the Principled BSDF. */
        version_principled_bsdf_emission(ntree);
      }
    }
    FOREACH_NODETREE_END;

    {
      LISTBASE_FOREACH (bScreen *, screen, &bmain->screens) {
        LISTBASE_FOREACH (ScrArea *, area, &screen->areabase) {
          LISTBASE_FOREACH (SpaceLink *, sl, &area->spacedata) {
            const ListBase *regionbase = (sl == area->spacedata.first) ? &area->regionbase :
                                                                         &sl->regionbase;
            LISTBASE_FOREACH (ARegion *, region, regionbase) {
              if (region->regiontype != RGN_TYPE_ASSET_SHELF) {
                continue;
              }

              RegionAssetShelf *shelf_data = static_cast<RegionAssetShelf *>(region->regiondata);
              if (shelf_data && shelf_data->active_shelf &&
                  (shelf_data->active_shelf->preferred_row_count == 0))
              {
                shelf_data->active_shelf->preferred_row_count = 1;
              }
            }
          }
        }
      }
    }

    /* Convert sockets with both input and output flag into two separate sockets. */
    FOREACH_NODETREE_BEGIN (bmain, ntree, id) {
      blender::Vector<bNodeTreeInterfaceSocket *> sockets_to_split;
      ntree->tree_interface.foreach_item([&](bNodeTreeInterfaceItem &item) {
        if (item.item_type == NODE_INTERFACE_SOCKET) {
          bNodeTreeInterfaceSocket &socket = reinterpret_cast<bNodeTreeInterfaceSocket &>(item);
          if ((socket.flag & NODE_INTERFACE_SOCKET_INPUT) &&
              (socket.flag & NODE_INTERFACE_SOCKET_OUTPUT))
          {
            sockets_to_split.append(&socket);
          }
        }
        return true;
      });

      for (bNodeTreeInterfaceSocket *socket : sockets_to_split) {
        const int position = ntree->tree_interface.find_item_position(socket->item);
        bNodeTreeInterfacePanel *parent = ntree->tree_interface.find_item_parent(socket->item);
        version_node_group_split_socket(ntree->tree_interface, *socket, parent, position + 1);
      }
    }
    FOREACH_NODETREE_END;
  }

  if (!MAIN_VERSION_FILE_ATLEAST(bmain, 400, 25)) {
    FOREACH_NODETREE_BEGIN (bmain, ntree, id) {
      if (ntree->type == NTREE_SHADER) {
        /* Convert specular tint on the Principled BSDF. */
        version_principled_bsdf_specular_tint(ntree);
        /* Rename some sockets. */
        version_principled_bsdf_rename_sockets(ntree);
      }
    }
    FOREACH_NODETREE_END;
  }

  if (!MAIN_VERSION_FILE_ATLEAST(bmain, 400, 26)) {
    enable_geometry_nodes_is_modifier(*bmain);

    LISTBASE_FOREACH (Scene *, scene, &bmain->scenes) {
      scene->simulation_frame_start = scene->r.sfra;
      scene->simulation_frame_end = scene->r.efra;
    }
  }

  if (!MAIN_VERSION_FILE_ATLEAST(bmain, 400, 27)) {
    LISTBASE_FOREACH (bScreen *, screen, &bmain->screens) {
      LISTBASE_FOREACH (ScrArea *, area, &screen->areabase) {
        LISTBASE_FOREACH (SpaceLink *, sl, &area->spacedata) {
          if (sl->spacetype == SPACE_SEQ) {
            SpaceSeq *sseq = (SpaceSeq *)sl;
            sseq->timeline_overlay.flag |= SEQ_TIMELINE_SHOW_STRIP_RETIMING;
          }
        }
      }
    }

    if (!DNA_struct_member_exists(fd->filesdna, "SceneEEVEE", "int", "shadow_step_count")) {
      SceneEEVEE default_scene_eevee = *DNA_struct_default_get(SceneEEVEE);
      LISTBASE_FOREACH (Scene *, scene, &bmain->scenes) {
        scene->eevee.shadow_ray_count = default_scene_eevee.shadow_ray_count;
        scene->eevee.shadow_step_count = default_scene_eevee.shadow_step_count;
      }
    }

    if (!DNA_struct_member_exists(fd->filesdna, "Light", "float", "shadow_softness_factor")) {
      Light default_light = blender::dna::shallow_copy(*DNA_struct_default_get(Light));
      LISTBASE_FOREACH (Light *, light, &bmain->lights) {
        light->shadow_softness_factor = default_light.shadow_softness_factor;
        light->shadow_trace_distance = default_light.shadow_trace_distance;
      }
    }
  }

  if (!MAIN_VERSION_FILE_ATLEAST(bmain, 400, 28)) {
    LISTBASE_FOREACH (bScreen *, screen, &bmain->screens) {
      LISTBASE_FOREACH (ScrArea *, area, &screen->areabase) {
        LISTBASE_FOREACH (SpaceLink *, sl, &area->spacedata) {
          const ListBase *regionbase = (sl == area->spacedata.first) ? &area->regionbase :
                                                                       &sl->regionbase;
          LISTBASE_FOREACH (ARegion *, region, regionbase) {
            if (region->regiontype != RGN_TYPE_ASSET_SHELF) {
              continue;
            }

            RegionAssetShelf *shelf_data = static_cast<RegionAssetShelf *>(region->regiondata);
            if (shelf_data && shelf_data->active_shelf) {
              AssetShelfSettings &settings = shelf_data->active_shelf->settings;
              settings.asset_library_reference.custom_library_index = -1;
              settings.asset_library_reference.type = ASSET_LIBRARY_ALL;
            }

            region->flag |= RGN_FLAG_HIDDEN;
          }
        }
      }
    }
  }

  if (!MAIN_VERSION_FILE_ATLEAST(bmain, 400, 29)) {
    /* Unhide all Reroute nodes. */
    FOREACH_NODETREE_BEGIN (bmain, ntree, id) {
      LISTBASE_FOREACH (bNode *, node, &ntree->nodes) {
        if (node->is_reroute()) {
          static_cast<bNodeSocket *>(node->inputs.first)->flag &= ~SOCK_HIDDEN;
          static_cast<bNodeSocket *>(node->outputs.first)->flag &= ~SOCK_HIDDEN;
        }
      }
    }
    FOREACH_NODETREE_END;
  }

  if (!MAIN_VERSION_FILE_ATLEAST(bmain, 400, 30)) {
    LISTBASE_FOREACH (Scene *, scene, &bmain->scenes) {
      ToolSettings *ts = scene->toolsettings;
      enum { IS_DEFAULT = 0, IS_UV, IS_NODE, IS_ANIM };
      auto versioning_snap_to = [](short snap_to_old, int type) {
        eSnapMode snap_to_new = SCE_SNAP_TO_NONE;
        if (snap_to_old & (1 << 0)) {
          snap_to_new |= type == IS_NODE ? SCE_SNAP_TO_NODE_X :
                         type == IS_ANIM ? SCE_SNAP_TO_FRAME :
                                           SCE_SNAP_TO_VERTEX;
        }
        if (snap_to_old & (1 << 1)) {
          snap_to_new |= type == IS_NODE ? SCE_SNAP_TO_NODE_Y :
                         type == IS_ANIM ? SCE_SNAP_TO_SECOND :
                                           SCE_SNAP_TO_EDGE;
        }
        if (ELEM(type, IS_DEFAULT, IS_ANIM) && snap_to_old & (1 << 2)) {
          snap_to_new |= type == IS_DEFAULT ? SCE_SNAP_TO_FACE : SCE_SNAP_TO_MARKERS;
        }
        if (type == IS_DEFAULT && snap_to_old & (1 << 3)) {
          snap_to_new |= SCE_SNAP_TO_VOLUME;
        }
        if (type == IS_DEFAULT && snap_to_old & (1 << 4)) {
          snap_to_new |= SCE_SNAP_TO_EDGE_MIDPOINT;
        }
        if (type == IS_DEFAULT && snap_to_old & (1 << 5)) {
          snap_to_new |= SCE_SNAP_TO_EDGE_PERPENDICULAR;
        }
        if (ELEM(type, IS_DEFAULT, IS_UV, IS_NODE) && snap_to_old & (1 << 6)) {
          snap_to_new |= SCE_SNAP_TO_INCREMENT;
        }
        if (ELEM(type, IS_DEFAULT, IS_UV, IS_NODE) && snap_to_old & (1 << 7)) {
          snap_to_new |= SCE_SNAP_TO_GRID;
        }
        if (type == IS_DEFAULT && snap_to_old & (1 << 8)) {
          snap_to_new |= SCE_SNAP_INDIVIDUAL_NEAREST;
        }
        if (type == IS_DEFAULT && snap_to_old & (1 << 9)) {
          snap_to_new |= SCE_SNAP_INDIVIDUAL_PROJECT;
        }
        if (snap_to_old & (1 << 10)) {
          snap_to_new |= SCE_SNAP_TO_FRAME;
        }
        if (snap_to_old & (1 << 11)) {
          snap_to_new |= SCE_SNAP_TO_SECOND;
        }
        if (snap_to_old & (1 << 12)) {
          snap_to_new |= SCE_SNAP_TO_MARKERS;
        }

        if (!snap_to_new) {
          snap_to_new = eSnapMode(1 << 0);
        }

        return snap_to_new;
      };

      ts->snap_mode = versioning_snap_to(ts->snap_mode, IS_DEFAULT);
      ts->snap_uv_mode = versioning_snap_to(ts->snap_uv_mode, IS_UV);
      ts->snap_node_mode = versioning_snap_to(ts->snap_node_mode, IS_NODE);
      ts->snap_anim_mode = versioning_snap_to(ts->snap_anim_mode, IS_ANIM);
    }
  }

  if (!MAIN_VERSION_FILE_ATLEAST(bmain, 400, 31)) {
    LISTBASE_FOREACH (Curve *, curve, &bmain->curves) {
      const int curvetype = BKE_curve_type_get(curve);
      if (curvetype == OB_FONT) {
        CharInfo *info = curve->strinfo;
        if (info != nullptr) {
          for (int i = curve->len_char32 - 1; i >= 0; i--, info++) {
            if (info->mat_nr > 0) {
              /** CharInfo mat_nr used to start at 1, unlike mesh & nurbs, now zero-based. */
              info->mat_nr--;
            }
          }
        }
      }
    }
  }

  if (!MAIN_VERSION_FILE_ATLEAST(bmain, 400, 33)) {
    /* Fix node group socket order by sorting outputs and inputs. */
    LISTBASE_FOREACH (bNodeTree *, ntree, &bmain->nodetrees) {
      versioning_node_group_sort_sockets_recursive(ntree->tree_interface.root_panel);
    }
  }

  if (!MAIN_VERSION_FILE_ATLEAST(bmain, 401, 1)) {
    LISTBASE_FOREACH (GreasePencil *, grease_pencil, &bmain->grease_pencils) {
      versioning_grease_pencil_stroke_radii_scaling(grease_pencil);
    }
  }

  if (!MAIN_VERSION_FILE_ATLEAST(bmain, 401, 4)) {
    FOREACH_NODETREE_BEGIN (bmain, ntree, id) {
      if (ntree->type != NTREE_CUSTOM) {
        /* versioning_update_noise_texture_node must be done before
         * versioning_replace_musgrave_texture_node. */
        versioning_update_noise_texture_node(ntree);

        /* Convert Musgrave Texture nodes to Noise Texture nodes. */
        versioning_replace_musgrave_texture_node(ntree);
      }
    }
    FOREACH_NODETREE_END;
  }

  if (!MAIN_VERSION_FILE_ATLEAST(bmain, 401, 5)) {
    /* Unify Material::blend_shadow and Cycles.use_transparent_shadows into the
     * Material::blend_flag. */
    Scene *scene = static_cast<Scene *>(bmain->scenes.first);
    bool is_cycles = scene && STREQ(scene->r.engine, RE_engine_id_CYCLES);
    if (is_cycles) {
      LISTBASE_FOREACH (Material *, material, &bmain->materials) {
        bool transparent_shadows = true;
        if (IDProperty *cmat = version_cycles_properties_from_ID(&material->id)) {
          transparent_shadows = version_cycles_property_boolean(
              cmat, "use_transparent_shadow", true);
        }
        SET_FLAG_FROM_TEST(material->blend_flag, transparent_shadows, MA_BL_TRANSPARENT_SHADOW);
      }
    }
    else {
      LISTBASE_FOREACH (Material *, material, &bmain->materials) {
        bool transparent_shadow = material->blend_shadow != MA_BS_SOLID;
        SET_FLAG_FROM_TEST(material->blend_flag, transparent_shadow, MA_BL_TRANSPARENT_SHADOW);
      }
    }

    FOREACH_NODETREE_BEGIN (bmain, ntree, id) {
      if (ntree->type == NTREE_COMPOSIT) {
        versioning_replace_splitviewer(ntree);
      }
    }
    FOREACH_NODETREE_END;
  }

  /* 401 6 did not require any do_version here. */

  if (!MAIN_VERSION_FILE_ATLEAST(bmain, 401, 7)) {
    if (!DNA_struct_member_exists(fd->filesdna, "SceneEEVEE", "int", "volumetric_ray_depth")) {
      SceneEEVEE default_eevee = *DNA_struct_default_get(SceneEEVEE);
      LISTBASE_FOREACH (Scene *, scene, &bmain->scenes) {
        scene->eevee.volumetric_ray_depth = default_eevee.volumetric_ray_depth;
      }
    }

    if (!DNA_struct_member_exists(fd->filesdna, "Material", "char", "surface_render_method")) {
      LISTBASE_FOREACH (Material *, mat, &bmain->materials) {
        mat->surface_render_method = (mat->blend_method == MA_BM_BLEND) ?
                                         MA_SURFACE_METHOD_FORWARD :
                                         MA_SURFACE_METHOD_DEFERRED;
      }
    }

    LISTBASE_FOREACH (bScreen *, screen, &bmain->screens) {
      LISTBASE_FOREACH (ScrArea *, area, &screen->areabase) {
        LISTBASE_FOREACH (SpaceLink *, sl, &area->spacedata) {
          const ListBase *regionbase = (sl == area->spacedata.first) ? &area->regionbase :
                                                                       &sl->regionbase;
          LISTBASE_FOREACH (ARegion *, region, regionbase) {
            if (region->regiontype != RGN_TYPE_ASSET_SHELF_HEADER) {
              continue;
            }
            region->alignment &= ~RGN_SPLIT_PREV;
            region->alignment |= RGN_ALIGN_HIDE_WITH_PREV;
          }
        }
      }
    }

    if (!DNA_struct_member_exists(fd->filesdna, "SceneEEVEE", "float", "gtao_thickness")) {
      SceneEEVEE default_eevee = *DNA_struct_default_get(SceneEEVEE);
      LISTBASE_FOREACH (Scene *, scene, &bmain->scenes) {
        scene->eevee.gtao_thickness = default_eevee.gtao_thickness;
        scene->eevee.gtao_focus = default_eevee.gtao_focus;
      }
    }

    if (!DNA_struct_member_exists(fd->filesdna, "LightProbe", "float", "data_display_size")) {
      LightProbe default_probe = *DNA_struct_default_get(LightProbe);
      LISTBASE_FOREACH (LightProbe *, probe, &bmain->lightprobes) {
        probe->data_display_size = default_probe.data_display_size;
      }
    }

    LISTBASE_FOREACH (Mesh *, mesh, &bmain->meshes) {
      mesh->flag &= ~ME_NO_OVERLAPPING_TOPOLOGY;
    }
  }

  if (!MAIN_VERSION_FILE_ATLEAST(bmain, 401, 8)) {
    LISTBASE_FOREACH (bNodeTree *, ntree, &bmain->nodetrees) {
      if (ntree->type != NTREE_GEOMETRY) {
        continue;
      }
      versioning_nodes_dynamic_sockets(*ntree);
    }
  }

  if (!MAIN_VERSION_FILE_ATLEAST(bmain, 401, 9)) {
    if (!DNA_struct_member_exists(fd->filesdna, "Material", "char", "displacement_method")) {
      /* Replace Cycles.displacement_method by Material::displacement_method. */
      LISTBASE_FOREACH (Material *, material, &bmain->materials) {
        int displacement_method = MA_DISPLACEMENT_BUMP;
        if (IDProperty *cmat = version_cycles_properties_from_ID(&material->id)) {
          displacement_method = version_cycles_property_int(
              cmat, "displacement_method", MA_DISPLACEMENT_BUMP);
        }
        material->displacement_method = displacement_method;
      }
    }

    /* Prevent custom bone colors from having alpha zero.
     * Part of the fix for issue #115434. */
    LISTBASE_FOREACH (bArmature *, arm, &bmain->armatures) {
      blender::animrig::ANIM_armature_foreach_bone(&arm->bonebase, [](Bone *bone) {
        bone->color.custom.solid[3] = 255;
        bone->color.custom.select[3] = 255;
        bone->color.custom.active[3] = 255;
      });
      if (arm->edbo) {
        LISTBASE_FOREACH (EditBone *, ebone, arm->edbo) {
          ebone->color.custom.solid[3] = 255;
          ebone->color.custom.select[3] = 255;
          ebone->color.custom.active[3] = 255;
        }
      }
    }
    LISTBASE_FOREACH (Object *, obj, &bmain->objects) {
      if (obj->pose == nullptr) {
        continue;
      }
      LISTBASE_FOREACH (bPoseChannel *, pchan, &obj->pose->chanbase) {
        pchan->color.custom.solid[3] = 255;
        pchan->color.custom.select[3] = 255;
        pchan->color.custom.active[3] = 255;
      }
    }
  }

  if (!MAIN_VERSION_FILE_ATLEAST(bmain, 401, 10)) {
    if (!DNA_struct_member_exists(
            fd->filesdna, "SceneEEVEE", "RaytraceEEVEE", "ray_tracing_options"))
    {
      LISTBASE_FOREACH (Scene *, scene, &bmain->scenes) {
        scene->eevee.ray_tracing_options.flag = RAYTRACE_EEVEE_USE_DENOISE;
        scene->eevee.ray_tracing_options.denoise_stages = RAYTRACE_EEVEE_DENOISE_SPATIAL |
                                                          RAYTRACE_EEVEE_DENOISE_TEMPORAL |
                                                          RAYTRACE_EEVEE_DENOISE_BILATERAL;
        scene->eevee.ray_tracing_options.screen_trace_quality = 0.25f;
        scene->eevee.ray_tracing_options.screen_trace_thickness = 0.2f;
        scene->eevee.ray_tracing_options.trace_max_roughness = 0.5f;
        scene->eevee.ray_tracing_options.resolution_scale = 2;
      }
    }

    LISTBASE_FOREACH (bNodeTree *, ntree, &bmain->nodetrees) {
      if (ntree->type == NTREE_GEOMETRY) {
        version_geometry_nodes_use_rotation_socket(*ntree);
        versioning_nodes_dynamic_sockets_2(*ntree);
        fix_geometry_nodes_object_info_scale(*ntree);
      }
    }
  }

  if (MAIN_VERSION_FILE_ATLEAST(bmain, 400, 20) && !MAIN_VERSION_FILE_ATLEAST(bmain, 401, 11)) {
    /* Convert old socket lists into new interface items. */
    FOREACH_NODETREE_BEGIN (bmain, ntree, id) {
      versioning_fix_socket_subtype_idnames(ntree);
    }
    FOREACH_NODETREE_END;
  }

  if (!MAIN_VERSION_FILE_ATLEAST(bmain, 401, 12)) {
    FOREACH_NODETREE_BEGIN (bmain, ntree, id) {
      if (ntree->type == NTREE_COMPOSIT) {
        LISTBASE_FOREACH (bNode *, node, &ntree->nodes) {
          if (node->type == CMP_NODE_PIXELATE) {
            node->custom1 = 1;
          }
        }
      }
    }
    FOREACH_NODETREE_END;
  }

  if (!MAIN_VERSION_FILE_ATLEAST(bmain, 401, 13)) {
    FOREACH_NODETREE_BEGIN (bmain, ntree, id) {
      if (ntree->type == NTREE_COMPOSIT) {
        LISTBASE_FOREACH (bNode *, node, &ntree->nodes) {
          if (node->type == CMP_NODE_MAP_UV) {
            node->custom2 = CMP_NODE_MAP_UV_FILTERING_ANISOTROPIC;
          }
        }
      }
    }
    FOREACH_NODETREE_END;
  }

  if (!MAIN_VERSION_FILE_ATLEAST(bmain, 401, 14)) {
    const Brush *default_brush = DNA_struct_default_get(Brush);
    LISTBASE_FOREACH (Brush *, brush, &bmain->brushes) {
      brush->automasking_start_normal_limit = default_brush->automasking_start_normal_limit;
      brush->automasking_start_normal_falloff = default_brush->automasking_start_normal_falloff;

      brush->automasking_view_normal_limit = default_brush->automasking_view_normal_limit;
      brush->automasking_view_normal_falloff = default_brush->automasking_view_normal_falloff;
    }
  }

  if (!MAIN_VERSION_FILE_ATLEAST(bmain, 401, 15)) {
    FOREACH_NODETREE_BEGIN (bmain, ntree, id) {
      if (ntree->type == NTREE_COMPOSIT) {
        LISTBASE_FOREACH (bNode *, node, &ntree->nodes) {
          if (node->type == CMP_NODE_KEYING) {
            NodeKeyingData &keying_data = *static_cast<NodeKeyingData *>(node->storage);
            keying_data.edge_kernel_radius = max_ii(keying_data.edge_kernel_radius - 1, 0);
          }
        }
      }
    }
    FOREACH_NODETREE_END;
  }

  if (!MAIN_VERSION_FILE_ATLEAST(bmain, 401, 16)) {
    LISTBASE_FOREACH (Scene *, scene, &bmain->scenes) {
      Sculpt *sculpt = scene->toolsettings->sculpt;
      if (sculpt != nullptr) {
        Sculpt default_sculpt = *DNA_struct_default_get(Sculpt);
        sculpt->automasking_boundary_edges_propagation_steps =
            default_sculpt.automasking_boundary_edges_propagation_steps;
      }
    }
  }

  if (!MAIN_VERSION_FILE_ATLEAST(bmain, 401, 17)) {
    LISTBASE_FOREACH (Scene *, scene, &bmain->scenes) {
      ToolSettings *ts = scene->toolsettings;
      int input_sample_values[10];

      input_sample_values[0] = ts->imapaint.paint.num_input_samples_deprecated;
      input_sample_values[1] = ts->sculpt != nullptr ?
                                   ts->sculpt->paint.num_input_samples_deprecated :
                                   1;
      input_sample_values[2] = ts->curves_sculpt != nullptr ?
                                   ts->curves_sculpt->paint.num_input_samples_deprecated :
                                   1;

      input_sample_values[4] = ts->gp_paint != nullptr ?
                                   ts->gp_paint->paint.num_input_samples_deprecated :
                                   1;
      input_sample_values[5] = ts->gp_vertexpaint != nullptr ?
                                   ts->gp_vertexpaint->paint.num_input_samples_deprecated :
                                   1;
      input_sample_values[6] = ts->gp_sculptpaint != nullptr ?
                                   ts->gp_sculptpaint->paint.num_input_samples_deprecated :
                                   1;
      input_sample_values[7] = ts->gp_weightpaint != nullptr ?
                                   ts->gp_weightpaint->paint.num_input_samples_deprecated :
                                   1;

      input_sample_values[8] = ts->vpaint != nullptr ?
                                   ts->vpaint->paint.num_input_samples_deprecated :
                                   1;
      input_sample_values[9] = ts->wpaint != nullptr ?
                                   ts->wpaint->paint.num_input_samples_deprecated :
                                   1;

      int unified_value = 1;
      for (int i = 0; i < 10; i++) {
        if (input_sample_values[i] != 1) {
          if (unified_value == 1) {
            unified_value = input_sample_values[i];
          }
          else {
            /* In the case of a user having multiple tools with different num_input_value values
             * set we cannot support this in the single UnifiedPaintSettings value, so fallback
             * to 1 instead of deciding that one value is more canonical than the other.
             */
            break;
          }
        }
      }

      ts->unified_paint_settings.input_samples = unified_value;
    }
    LISTBASE_FOREACH (Brush *, brush, &bmain->brushes) {
      brush->input_samples = 1;
    }
  }

  if (!MAIN_VERSION_FILE_ATLEAST(bmain, 401, 18)) {
    LISTBASE_FOREACH (Scene *, scene, &bmain->scenes) {
      if (scene->ed != nullptr) {
        SEQ_for_each_callback(&scene->ed->seqbase, seq_filter_bilinear_to_auto, nullptr);
      }
    }
  }

  if (!MAIN_VERSION_FILE_ATLEAST(bmain, 401, 19)) {
    LISTBASE_FOREACH (bNodeTree *, ntree, &bmain->nodetrees) {
      if (ntree->type == NTREE_GEOMETRY) {
        version_node_socket_name(ntree, FN_NODE_ROTATE_ROTATION, "Rotation 1", "Rotation");
        version_node_socket_name(ntree, FN_NODE_ROTATE_ROTATION, "Rotation 2", "Rotate By");
      }
    }
  }

  if (!MAIN_VERSION_FILE_ATLEAST(bmain, 401, 20)) {
    LISTBASE_FOREACH (Object *, ob, &bmain->objects) {
      int uid = 1;
      LISTBASE_FOREACH (ModifierData *, md, &ob->modifiers) {
        /* These identifiers are not necessarily stable for linked data. If the linked data has a
         * new modifier inserted, the identifiers of other modifiers can change. */
        md->persistent_uid = uid++;
      }
    }
  }

  if (!MAIN_VERSION_FILE_ATLEAST(bmain, 401, 21)) {
    LISTBASE_FOREACH (Brush *, brush, &bmain->brushes) {
      /* The `sculpt_flag` was used to store the `BRUSH_DIR_IN`
       * With the fix for #115313 this is now just using the `brush->flag`. */
      if (brush->gpencil_settings && (brush->gpencil_settings->sculpt_flag & BRUSH_DIR_IN) != 0) {
        brush->flag |= BRUSH_DIR_IN;
      }
    }
  }

  /* Keep point/spot light soft falloff for files created before 4.0. */
  if (!MAIN_VERSION_FILE_ATLEAST(bmain, 400, 0)) {
    LISTBASE_FOREACH (Light *, light, &bmain->lights) {
      if (ELEM(light->type, LA_LOCAL, LA_SPOT)) {
        light->mode |= LA_USE_SOFT_FALLOFF;
      }
    }
  }

  if (!MAIN_VERSION_FILE_ATLEAST(bmain, 402, 1)) {
    using namespace blender::bke::greasepencil;
    /* Initialize newly added scale layer transform to one. */
    LISTBASE_FOREACH (GreasePencil *, grease_pencil, &bmain->grease_pencils) {
      for (Layer *layer : grease_pencil->layers_for_write()) {
        copy_v3_fl(layer->scale, 1.0f);
      }
    }
  }

  if (!MAIN_VERSION_FILE_ATLEAST(bmain, 402, 2)) {
    LISTBASE_FOREACH (Scene *, scene, &bmain->scenes) {
      bool is_cycles = scene && STREQ(scene->r.engine, RE_engine_id_CYCLES);
      if (is_cycles) {
        if (IDProperty *cscene = version_cycles_properties_from_ID(&scene->id)) {
          int cposition = version_cycles_property_int(cscene, "motion_blur_position", 1);
          BLI_assert(cposition >= 0 && cposition < 3);
          int order_conversion[3] = {SCE_MB_START, SCE_MB_CENTER, SCE_MB_END};
          scene->r.motion_blur_position = order_conversion[std::clamp(cposition, 0, 2)];
        }
      }
      else {
        SET_FLAG_FROM_TEST(
            scene->r.mode, scene->eevee.flag & SCE_EEVEE_MOTION_BLUR_ENABLED_DEPRECATED, R_MBLUR);
        scene->r.motion_blur_position = scene->eevee.motion_blur_position_deprecated;
        scene->r.motion_blur_shutter = scene->eevee.motion_blur_shutter_deprecated;
      }
    }
  }

  if (!MAIN_VERSION_FILE_ATLEAST(bmain, 402, 3)) {
    constexpr int NTREE_EXECUTION_MODE_FULL_FRAME = 1;

    constexpr int NTREE_COM_GROUPNODE_BUFFER = 1 << 3;
    constexpr int NTREE_COM_OPENCL = 1 << 1;

    FOREACH_NODETREE_BEGIN (bmain, ntree, id) {
      if (ntree->type != NTREE_COMPOSIT) {
        continue;
      }

      ntree->flag &= ~(NTREE_COM_GROUPNODE_BUFFER | NTREE_COM_OPENCL);

      if (ntree->execution_mode == NTREE_EXECUTION_MODE_FULL_FRAME) {
        ntree->execution_mode = NTREE_EXECUTION_MODE_CPU;
      }
    }
    FOREACH_NODETREE_END;
  }

  if (!MAIN_VERSION_FILE_ATLEAST(bmain, 402, 4)) {
    if (!DNA_struct_member_exists(fd->filesdna, "SpaceImage", "float", "stretch_opacity")) {
      LISTBASE_FOREACH (bScreen *, screen, &bmain->screens) {
        LISTBASE_FOREACH (ScrArea *, area, &screen->areabase) {
          LISTBASE_FOREACH (SpaceLink *, sl, &area->spacedata) {
            if (sl->spacetype == SPACE_IMAGE) {
              SpaceImage *sima = reinterpret_cast<SpaceImage *>(sl);
              sima->stretch_opacity = 0.9f;
            }
          }
        }
      }
    }
  }

  if (!MAIN_VERSION_FILE_ATLEAST(bmain, 402, 5)) {
    LISTBASE_FOREACH (Scene *, scene, &bmain->scenes) {
      image_settings_avi_to_ffmpeg(scene);
    }
  }

  if (!MAIN_VERSION_FILE_ATLEAST(bmain, 402, 6)) {
    LISTBASE_FOREACH (Brush *, brush, &bmain->brushes) {
      if (BrushCurvesSculptSettings *settings = brush->curves_sculpt_settings) {
        settings->flag |= BRUSH_CURVES_SCULPT_FLAG_INTERPOLATE_RADIUS;
        settings->curve_radius = 0.01f;
      }
    }
  }

  if (!MAIN_VERSION_FILE_ATLEAST(bmain, 402, 8)) {
    LISTBASE_FOREACH (Light *, light, &bmain->lights) {
      light->shadow_filter_radius = 1.0f;
    }
  }

  if (!MAIN_VERSION_FILE_ATLEAST(bmain, 402, 9)) {
    const float default_snap_angle_increment = DEG2RADF(5.0f);
    const float default_snap_angle_increment_precision = DEG2RADF(1.0f);
    LISTBASE_FOREACH (Scene *, scene, &bmain->scenes) {
      scene->toolsettings->snap_angle_increment_2d = default_snap_angle_increment;
      scene->toolsettings->snap_angle_increment_3d = default_snap_angle_increment;
      scene->toolsettings->snap_angle_increment_2d_precision =
          default_snap_angle_increment_precision;
      scene->toolsettings->snap_angle_increment_3d_precision =
          default_snap_angle_increment_precision;
    }
  }

  if (!MAIN_VERSION_FILE_ATLEAST(bmain, 402, 10)) {
    if (!DNA_struct_member_exists(fd->filesdna, "SceneEEVEE", "int", "gtao_resolution")) {
      LISTBASE_FOREACH (Scene *, scene, &bmain->scenes) {
        scene->eevee.gtao_resolution = 2;
      }
    }
  }

  if (!MAIN_VERSION_FILE_ATLEAST(bmain, 402, 11)) {
    LISTBASE_FOREACH (Light *, light, &bmain->lights) {
      light->shadow_resolution_scale = 1.0f;
    }
  }

  if (!MAIN_VERSION_FILE_ATLEAST(bmain, 402, 12)) {
    FOREACH_NODETREE_BEGIN (bmain, ntree, id) {
      versioning_node_hue_correct_set_wrappng(ntree);
    }
    FOREACH_NODETREE_END;

    LISTBASE_FOREACH (Scene *, scene, &bmain->scenes) {
      if (scene->ed != nullptr) {
        SEQ_for_each_callback(&scene->ed->seqbase, seq_hue_correct_set_wrapping, nullptr);
      }
    }
  }

  if (!MAIN_VERSION_FILE_ATLEAST(bmain, 402, 14)) {
    LISTBASE_FOREACH (Object *, ob, &bmain->objects) {
      if (bMotionPath *mpath = ob->mpath) {
        mpath->color_post[0] = 0.1f;
        mpath->color_post[1] = 1.0f;
        mpath->color_post[2] = 0.1f;
      }
      if (!ob->pose) {
        continue;
      }
      LISTBASE_FOREACH (bPoseChannel *, pchan, &ob->pose->chanbase) {
        if (bMotionPath *mpath = pchan->mpath) {
          mpath->color_post[0] = 0.1f;
          mpath->color_post[1] = 1.0f;
          mpath->color_post[2] = 0.1f;
        }
      }
    }
  }

  if (!MAIN_VERSION_FILE_ATLEAST(bmain, 402, 18)) {
    if (!DNA_struct_member_exists(fd->filesdna, "Light", "float", "transmission_fac")) {
      LISTBASE_FOREACH (Light *, light, &bmain->lights) {
        /* Refracted light was not supported in legacy EEVEE. Set it to zero for compatibility with
         * older files. */
        light->transmission_fac = 0.0f;
      }
    }
  }

  if (!MAIN_VERSION_FILE_ATLEAST(bmain, 402, 19)) {
    LISTBASE_FOREACH (Scene *, scene, &bmain->scenes) {
      /* Keep legacy EEVEE old behavior. */
      scene->eevee.flag |= SCE_EEVEE_VOLUME_CUSTOM_RANGE;
    }

    LISTBASE_FOREACH (Scene *, scene, &bmain->scenes) {
      scene->eevee.clamp_surface_indirect = 10.0f;
    }
  }

  if (!MAIN_VERSION_FILE_ATLEAST(bmain, 402, 20)) {
    LISTBASE_FOREACH (Scene *, scene, &bmain->scenes) {
      SequencerToolSettings *sequencer_tool_settings = SEQ_tool_settings_ensure(scene);
      sequencer_tool_settings->snap_mode |= SEQ_SNAP_TO_MARKERS;
    }
  }

  if (!MAIN_VERSION_FILE_ATLEAST(bmain, 402, 21)) {
    add_image_editor_asset_shelf(*bmain);
  }

  if (!MAIN_VERSION_FILE_ATLEAST(bmain, 402, 22)) {
    /* Display missing media in sequencer by default. */
    LISTBASE_FOREACH (Scene *, scene, &bmain->scenes) {
      if (scene->ed != nullptr) {
        scene->ed->show_missing_media_flag |= SEQ_EDIT_SHOW_MISSING_MEDIA;
      }
    }
  }

  if (!MAIN_VERSION_FILE_ATLEAST(bmain, 402, 23)) {
    LISTBASE_FOREACH (Scene *, scene, &bmain->scenes) {
      ToolSettings *ts = scene->toolsettings;
      if (!ts->uvsculpt.strength_curve) {
        ts->uvsculpt.size = 50;
        ts->uvsculpt.strength = 1.0f;
        ts->uvsculpt.curve_preset = BRUSH_CURVE_SMOOTH;
        ts->uvsculpt.strength_curve = BKE_curvemapping_add(1, 0.0f, 0.0f, 1.0f, 1.0f);
      }
    }
  }

<<<<<<< HEAD
  if (!MAIN_VERSION_FILE_ATLEAST(bmain, 402, 25)) {
    update_paint_modes_for_brush_assets(*bmain);
=======
  if (!MAIN_VERSION_FILE_ATLEAST(bmain, 402, 24)) {
    if (!DNA_struct_member_exists(fd->filesdna, "Material", "char", "thickness_mode")) {
      LISTBASE_FOREACH (Material *, material, &bmain->materials) {
        /* EEVEE Legacy used slab assumption. */
        material->thickness_mode = MA_THICKNESS_SLAB;
        if (material->blend_flag & MA_BL_TRANSLUCENCY) {
          /* EEVEE Legacy used thickness from shadow map when translucency was on. */
          material->blend_flag |= MA_BL_THICKNESS_FROM_SHADOW;
        }
        if (material->use_nodes && material->nodetree) {
          version_refraction_depth_to_thickness_value(material->nodetree, material->refract_depth);
        }
      }
    }
  }

  if (!MAIN_VERSION_FILE_ATLEAST(bmain, 402, 25)) {
    FOREACH_NODETREE_BEGIN (bmain, ntree, id) {
      if (ntree->type != NTREE_COMPOSIT) {
        continue;
      }
      LISTBASE_FOREACH (bNode *, node, &ntree->nodes) {
        if (node->type != CMP_NODE_BLUR) {
          continue;
        }

        NodeBlurData &blur_data = *static_cast<NodeBlurData *>(node->storage);

        if (blur_data.filtertype != R_FILTER_FAST_GAUSS) {
          continue;
        }

        /* The size of the Fast Gaussian mode of blur decreased by the following factor to match
         * other blur sizes. So increase it back. */
        const float size_factor = 3.0f / 2.0f;
        blur_data.sizex *= size_factor;
        blur_data.sizey *= size_factor;
        blur_data.percentx *= size_factor;
        blur_data.percenty *= size_factor;
      }
    }
    FOREACH_NODETREE_END;
>>>>>>> e63c8bb3
  }

  /**
   * Always bump subversion in BKE_blender_version.h when adding versioning
   * code here, and wrap it inside a MAIN_VERSION_FILE_ATLEAST check.
   *
   * \note Keep this message at the bottom of the function.
   */

  /* Always run this versioning; meshes are written with the legacy format which always needs to
   * be converted to the new format on file load. Can be moved to a subversion check in a larger
   * breaking release. */
  LISTBASE_FOREACH (Mesh *, mesh, &bmain->meshes) {
    blender::bke::mesh_sculpt_mask_to_generic(*mesh);
  }
}<|MERGE_RESOLUTION|>--- conflicted
+++ resolved
@@ -3301,10 +3301,6 @@
     }
   }
 
-<<<<<<< HEAD
-  if (!MAIN_VERSION_FILE_ATLEAST(bmain, 402, 25)) {
-    update_paint_modes_for_brush_assets(*bmain);
-=======
   if (!MAIN_VERSION_FILE_ATLEAST(bmain, 402, 24)) {
     if (!DNA_struct_member_exists(fd->filesdna, "Material", "char", "thickness_mode")) {
       LISTBASE_FOREACH (Material *, material, &bmain->materials) {
@@ -3347,7 +3343,10 @@
       }
     }
     FOREACH_NODETREE_END;
->>>>>>> e63c8bb3
+  }
+
+  if (!MAIN_VERSION_FILE_ATLEAST(bmain, 402, 26)) {
+    update_paint_modes_for_brush_assets(*bmain);
   }
 
   /**
