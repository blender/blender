--- conflicted
+++ resolved
@@ -27,19 +27,11 @@
 FILE(GLOB SRC intern/*.c)
 
 SET(INC 
-<<<<<<< HEAD
-  . ../../../intern/guardedalloc ../blenlib ../blenkernel
-  ../makesdna ../readblenfile ../include ../makesrna
-  ../python ../../kernel/gen_messaging
-  ../render/extern/include
-  ${ZLIB_INC}
-=======
 	. ../../../intern/guardedalloc ../blenlib ../blenkernel
 	../makesdna ../readblenfile ../include ../makesrna
 	../python ../../kernel/gen_messaging
 	../render/extern/include
 	${ZLIB_INC}
->>>>>>> 16c1a294
 )
 
 BLENDERLIB(bf_blenloader "${SRC}" "${INC}")