--- conflicted
+++ resolved
@@ -227,13 +227,8 @@
  * \{ */
 
 struct BLODataBlockInfo {
-<<<<<<< HEAD
-  char name[/*MAX_ID_NAME-2*/ 64] = "";
+  char name[/*MAX_ID_NAME-2*/ 256] = "";
   AssetMetaData *asset_data = nullptr;
-=======
-  char name[/*MAX_ID_NAME-2*/ 256];
-  AssetMetaData *asset_data;
->>>>>>> e2366f67
   /** Ownership over #asset_data above can be "stolen out" of this struct, for more permanent
    * storage. In that case, set this to false to avoid double freeing of the stolen data. */
   bool free_asset_data = false;
