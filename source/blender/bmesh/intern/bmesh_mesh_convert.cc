/* SPDX-License-Identifier: GPL-2.0-or-later */

/** \file
 * \ingroup bmesh
 *
 * BM mesh conversion functions.
 *
 * \section bm_mesh_conv_shapekey Converting Shape Keys
 *
 * When converting to/from a Mesh/BMesh you can optionally pass a shape key to edit.
 * This has the effect of editing the shape key-block rather than the original mesh vertex coords
 * (although additional geometry is still allowed and uses fallback locations on converting).
 *
 * While this works for any mesh/bmesh this is made use of by entering and exiting edit-mode.
 *
 * There are comments in code but this should help explain the general
 * intention as to how this works converting from/to bmesh.
 * \subsection user_pov User Perspective
 *
 * - Editmode operations when a shape key-block is active edits only that key-block.
 * - The first Basis key-block always matches the Mesh verts.
 * - Changing vertex locations of _any_ Basis
 *   will apply offsets to those shape keys using this as their Basis.
 *
 * \subsection enter_editmode Entering EditMode - #BM_mesh_bm_from_me
 *
 * - The active key-block is used for BMesh vertex locations on entering edit-mode.
 *   So obviously the meshes vertex locations remain unchanged and the shape key
 *   itself is not being edited directly.
 *   Simply the #BMVert.co is a initialized from active shape key (when its set).
 * - All key-blocks are added as CustomData layers (read code for details).
 *
 * \subsection exit_editmode Exiting EditMode - #BM_mesh_bm_to_me
 *
 * This is where the most confusing code is! Won't attempt to document the details here,
 * for that read the code.
 * But basics are as follows.
 *
 * - Vertex locations (possibly modified from initial active key-block)
 *   are copied directly into the mesh position attribute.
 *   (special confusing note that these may be restored later, when editing the 'Basis', read on).
 * - if the 'Key' is relative, and the active key-block is the basis for ANY other key-blocks -
 *   get an array of offsets between the new vertex locations and the original shape key
 *   (before entering edit-mode), these offsets get applied later on to inactive key-blocks
 *   using the active one (which we are editing) as their Basis.
 *
 * Copying the locations back to the shape keys is quite confusing...
 * One main area of confusion is that when editing a 'Basis' key-block 'me->key->refkey'
 * The coords are written into the mesh, from the users perspective the Basis coords are written
 * into the mesh when exiting edit-mode.
 *
 * When _not_ editing the 'Basis', the original vertex locations
 * (stored in the mesh and unchanged during edit-mode), are copied back into the mesh.
 *
 * This has the effect from the users POV of leaving the mesh un-touched,
 * and only editing the active shape key-block.
 *
 * \subsection other_notes Other Notes
 *
 * Other details noted here which might not be so obvious:
 *
 * - The #CD_SHAPEKEY layer is only used in edit-mode,
 *   and the #Mesh.key is only used in object-mode.
 *   Although the #CD_SHAPEKEY custom-data layer is converted into #Key data-blocks for each
 *   undo-step while in edit-mode.
 * - The #CD_SHAPE_KEYINDEX layer is used to check if vertices existed when entering edit-mode.
 *   Values of the indices are only used for shape-keys when the #CD_SHAPEKEY layer can't be found,
 *   allowing coordinates from the #Key to be used to prevent data-loss.
 *   These indices are also used to maintain correct indices for hook modifiers and vertex parents.
 */

#include "DNA_key_types.h"
#include "DNA_mesh_types.h"
#include "DNA_meshdata_types.h"
#include "DNA_modifier_types.h"
#include "DNA_object_types.h"

#include "MEM_guardedalloc.h"

#include "BLI_alloca.h"
#include "BLI_array.hh"
#include "BLI_index_range.hh"
#include "BLI_listbase.h"
#include "BLI_math_vector.h"
#include "BLI_span.hh"
#include "BLI_string_ref.hh"
#include "BLI_task.hh"
#include "BLI_timeit.hh"
#include "BLI_vector.hh"

#include "BKE_attribute.hh"
#include "BKE_customdata.h"
#include "BKE_mesh.hh"
#include "BKE_mesh_runtime.h"
#include "BKE_multires.h"

#include "BKE_key.h"
#include "BKE_main.h"

#include "DEG_depsgraph_query.h"

#include "bmesh.h"
#include "intern/bmesh_private.h" /* For element checking. */

#include "CLG_log.h"

static CLG_LogRef LOG = {"bmesh.mesh.convert"};

using blender::Array;
using blender::float3;
using blender::IndexRange;
using blender::MutableSpan;
using blender::Span;
using blender::StringRef;
using blender::Vector;

bool BM_attribute_stored_in_bmesh_builtin(const StringRef name)
{
  return ELEM(name,
              "position",
              ".hide_vert",
              ".hide_edge",
              ".hide_poly",
              ".uv_seam",
              ".select_vert",
              ".select_edge",
              ".select_poly",
              "material_index",
              "sharp_face",
              "sharp_edge");
}

static BMFace *bm_face_create_from_mpoly(BMesh &bm,
                                         Span<MLoop> loops,
                                         Span<BMVert *> vtable,
                                         Span<BMEdge *> etable)
{
  Array<BMVert *, BM_DEFAULT_NGON_STACK_SIZE> verts(loops.size());
  Array<BMEdge *, BM_DEFAULT_NGON_STACK_SIZE> edges(loops.size());

  for (const int i : loops.index_range()) {
    verts[i] = vtable[loops[i].v];
    edges[i] = etable[loops[i].e];
  }

  return BM_face_create(&bm, verts.data(), edges.data(), loops.size(), nullptr, BM_CREATE_SKIP_CD);
}

static void bm_unmark_temp_cdlayers(BMesh *bm)
{
  CustomData_unmark_temporary_nocopy(&bm->vdata);
  CustomData_unmark_temporary_nocopy(&bm->edata);
  CustomData_unmark_temporary_nocopy(&bm->ldata);
  CustomData_unmark_temporary_nocopy(&bm->pdata);
}

static void bm_mark_temp_cdlayers(BMesh *bm)
{
  CustomData_mark_temporary_nocopy(&bm->vdata);
  CustomData_mark_temporary_nocopy(&bm->edata);
  CustomData_mark_temporary_nocopy(&bm->ldata);
  CustomData_mark_temporary_nocopy(&bm->pdata);
}

struct MeshToBMeshLayerInfo {
  eCustomDataType type;
  /** The layer's position in the BMesh element's data block. */
  int bmesh_offset;
  int n;
  /** The mesh's #CustomDataLayer::data. When null, the BMesh block is set to its default value. */
  const void *mesh_data;
  /** The size of every custom data element. */
  size_t elem_size;
};

/**
 * Calculate the necessary information to copy every data layer from the Mesh to the BMesh.
 */
static Vector<MeshToBMeshLayerInfo> mesh_to_bm_copy_info_calc(const CustomData &mesh_data,
                                                              CustomData &bm_data)
{
  Vector<MeshToBMeshLayerInfo> infos;
  std::array<int, CD_NUMTYPES> per_type_index;
  per_type_index.fill(0);
  for (const int i : IndexRange(bm_data.totlayer)) {
    const CustomDataLayer &bm_layer = bm_data.layers[i];
    const eCustomDataType type = eCustomDataType(bm_layer.type);
    const int mesh_layer_index =
        bm_layer.name[0] == '\0' ?
            CustomData_get_layer_index_n(&mesh_data, type, per_type_index[type]) :
            CustomData_get_named_layer_index(&mesh_data, type, bm_layer.name);

    MeshToBMeshLayerInfo info{};
    info.type = type;
    info.bmesh_offset = bm_layer.offset;
    info.mesh_data = (mesh_layer_index == -1) ? nullptr : mesh_data.layers[mesh_layer_index].data;
    info.elem_size = CustomData_get_elem_size(&bm_layer);
    infos.append(info);

    per_type_index[type]++;
  }
  return infos;
}

static void mesh_attributes_copy_to_bmesh_block(CustomData &data,
                                                const Span<MeshToBMeshLayerInfo> copy_info,
                                                const int mesh_index,
                                                BMHeader &header)
{
  CustomData_bmesh_alloc_block(&data, &header.data);
  for (const MeshToBMeshLayerInfo &info : copy_info) {
    if (info.mesh_data) {
      CustomData_data_copy_value(info.type,
                                 POINTER_OFFSET(info.mesh_data, info.elem_size * mesh_index),
                                 POINTER_OFFSET(header.data, info.bmesh_offset));
    }
    else {
      CustomData_data_set_default_value(
          &data, info.type, info.n, POINTER_OFFSET(header.data, info.bmesh_offset));
    }
  }
}

void BM_mesh_bm_from_me(BMesh *bm, const Mesh *me, const struct BMeshFromMeshParams *params)
{
  if (!me) {
    /* Sanity check. */
    return;
  }

  if (params->copy_temp_cdlayers) {
    bm_unmark_temp_cdlayers(bm);
  }

  const bool is_new = !(bm->totvert || (bm->vdata.totlayer || bm->edata.totlayer ||
                                        bm->pdata.totlayer || bm->ldata.totlayer));
  KeyBlock *actkey;
  float(*keyco)[3] = nullptr;
  CustomData_MeshMasks mask = CD_MASK_BMESH;
  CustomData_MeshMasks_update(&mask, &params->cd_mask_extra);

  CustomData mesh_vdata = CustomData_shallow_copy_remove_non_bmesh_attributes(&me->vdata,
                                                                              mask.vmask);
  CustomData mesh_edata = CustomData_shallow_copy_remove_non_bmesh_attributes(&me->edata,
                                                                              mask.emask);
  CustomData mesh_pdata = CustomData_shallow_copy_remove_non_bmesh_attributes(&me->pdata,
                                                                              mask.pmask);
  CustomData mesh_ldata = CustomData_shallow_copy_remove_non_bmesh_attributes(&me->ldata,
                                                                              mask.lmask);

  blender::Vector<std::string> temporary_layers_to_delete;

  for (const int layer_index :
       IndexRange(CustomData_number_of_layers(&mesh_ldata, CD_PROP_FLOAT2))) {
    char name[MAX_CUSTOMDATA_LAYER_NAME];
    BKE_uv_map_vert_select_name_get(
        CustomData_get_layer_name(&mesh_ldata, CD_PROP_FLOAT2, layer_index), name);
    if (CustomData_get_named_layer_index(&mesh_ldata, CD_PROP_BOOL, name) < 0) {
      CustomData_add_layer_named(&mesh_ldata, CD_PROP_BOOL, CD_SET_DEFAULT, me->totloop, name);
      temporary_layers_to_delete.append(std::string(name));
    }
    BKE_uv_map_edge_select_name_get(
        CustomData_get_layer_name(&mesh_ldata, CD_PROP_FLOAT2, layer_index), name);
    if (CustomData_get_named_layer_index(&mesh_ldata, CD_PROP_BOOL, name) < 0) {
      CustomData_add_layer_named(&mesh_ldata, CD_PROP_BOOL, CD_SET_DEFAULT, me->totloop, name);
      temporary_layers_to_delete.append(std::string(name));
    }
    BKE_uv_map_pin_name_get(CustomData_get_layer_name(&mesh_ldata, CD_PROP_FLOAT2, layer_index),
                            name);
    if (CustomData_get_named_layer_index(&mesh_ldata, CD_PROP_BOOL, name) < 0) {
      CustomData_add_layer_named(&mesh_ldata, CD_PROP_BOOL, CD_SET_DEFAULT, me->totloop, name);
      temporary_layers_to_delete.append(std::string(name));
    }
  }

  BLI_SCOPED_DEFER([&]() {
    for (const std::string &name : temporary_layers_to_delete) {
      CustomData_free_layer_named(&mesh_ldata, name.c_str(), me->totloop);
    }

    MEM_SAFE_FREE(mesh_vdata.layers);
    MEM_SAFE_FREE(mesh_edata.layers);
    MEM_SAFE_FREE(mesh_pdata.layers);
    MEM_SAFE_FREE(mesh_ldata.layers);
  });

  if (me->totvert == 0) {
    if (is_new) {
      /* No verts? still copy custom-data layout. */
      CustomData_copy(&mesh_vdata, &bm->vdata, mask.vmask, CD_CONSTRUCT, 0);
      CustomData_copy(&mesh_edata, &bm->edata, mask.emask, CD_CONSTRUCT, 0);
      CustomData_copy(&mesh_pdata, &bm->pdata, mask.pmask, CD_CONSTRUCT, 0);
      CustomData_copy(&mesh_ldata, &bm->ldata, mask.lmask, CD_CONSTRUCT, 0);

      CustomData_bmesh_init_pool(&bm->vdata, me->totvert, BM_VERT);
      CustomData_bmesh_init_pool(&bm->edata, me->totedge, BM_EDGE);
      CustomData_bmesh_init_pool(&bm->ldata, me->totloop, BM_LOOP);
      CustomData_bmesh_init_pool(&bm->pdata, me->totpoly, BM_FACE);
    }

    if (params->copy_temp_cdlayers) {
      bm_mark_temp_cdlayers(bm);
    }

    if (bm->use_toolflags) {
      bm_alloc_toolflags_cdlayers(bm, true);
    }

    return;
  }

  blender::Span<blender::float3> vert_normals;
  if (params->calc_vert_normal) {
    vert_normals = me->vert_normals();
  }

  if (is_new) {
    CustomData_copy(&mesh_vdata, &bm->vdata, mask.vmask, CD_SET_DEFAULT, 0);
    CustomData_copy(&mesh_edata, &bm->edata, mask.emask, CD_SET_DEFAULT, 0);
    CustomData_copy(&mesh_pdata, &bm->pdata, mask.pmask, CD_SET_DEFAULT, 0);
    CustomData_copy(&mesh_ldata, &bm->ldata, mask.lmask, CD_SET_DEFAULT, 0);
  }
  else {
    CustomData_bmesh_merge(&mesh_vdata, &bm->vdata, mask.vmask, CD_SET_DEFAULT, bm, BM_VERT);
    CustomData_bmesh_merge(&mesh_edata, &bm->edata, mask.emask, CD_SET_DEFAULT, bm, BM_EDGE);
    CustomData_bmesh_merge(&mesh_pdata, &bm->pdata, mask.pmask, CD_SET_DEFAULT, bm, BM_FACE);
    CustomData_bmesh_merge(&mesh_ldata, &bm->ldata, mask.lmask, CD_SET_DEFAULT, bm, BM_LOOP);
  }

  /* -------------------------------------------------------------------- */
  /* Shape Key */
  int tot_shape_keys = 0;
  if (me->key != nullptr && DEG_is_original_id(&me->id)) {
    /* Evaluated meshes can be topologically inconsistent with their shape keys.
     * Shape keys are also already integrated into the state of the evaluated
     * mesh, so considering them here would kind of apply them twice. */
    tot_shape_keys = BLI_listbase_count(&me->key->block);

    /* Original meshes must never contain a shape-key custom-data layers.
     *
     * This may happen if and object's mesh data is accidentally
     * set to the output from the modifier stack, causing it to be an "original" ID,
     * even though the data isn't fully compatible (hence this assert).
     *
     * This results in:
     * - The newly created #BMesh having twice the number of custom-data layers.
     * - When converting the #BMesh back to a regular mesh,
     *   At least one of the extra shape-key blocks will be created in #Mesh.key
     *   depending on the value of #CustomDataLayer.uid.
     *
     * We could support mixing both kinds of data if there is a compelling use-case for it.
     * At the moment it's simplest to assume all original meshes use the key-block and meshes
     * that are evaluated (through the modifier stack for example) use custom-data layers.
     */
    BLI_assert(!CustomData_has_layer(&mesh_vdata, CD_SHAPEKEY));
  }
  if (is_new == false && CustomData_has_layer(&bm->vdata, CD_SHAPEKEY)) {
    tot_shape_keys = min_ii(tot_shape_keys, CustomData_number_of_layers(&bm->vdata, CD_SHAPEKEY));
  }
  const float(**shape_key_table)[3] = tot_shape_keys ? (const float(**)[3])BLI_array_alloca(
                                                           shape_key_table, tot_shape_keys) :
                                                       nullptr;

  if ((params->active_shapekey != 0) && tot_shape_keys > 0) {
    actkey = static_cast<KeyBlock *>(BLI_findlink(&me->key->block, params->active_shapekey - 1));
  }
  else {
    actkey = nullptr;
  }

  if (is_new) {
    if (tot_shape_keys || params->add_key_index) {
      CustomData_add_layer(&bm->vdata, CD_SHAPE_KEYINDEX, CD_SET_DEFAULT, 0);
    }
  }

  if (tot_shape_keys) {
    if (is_new || params->create_shapekey_layers) {
      /* Check if we need to generate unique ids for the shape-keys.
       * This also exists in the file reading code, but is here for a sanity check. */
      if (!me->key->uidgen) {
        fprintf(stderr,
                "%s had to generate shape key uid's in a situation we shouldn't need to! "
                "(bmesh internal error)\n",
                __func__);

        me->key->uidgen = 1;
        LISTBASE_FOREACH (KeyBlock *, block, &me->key->block) {
          block->uid = me->key->uidgen++;
        }
      }
    }

    if (actkey && actkey->totelem == me->totvert) {
      keyco = params->use_shapekey ? static_cast<float(*)[3]>(actkey->data) : nullptr;
      if (is_new || params->create_shapekey_layers) {
        bm->shapenr = params->active_shapekey;
      }
    }

    int i;

    KeyBlock *block;
    for (i = 0, block = static_cast<KeyBlock *>(me->key->block.first); i < tot_shape_keys;
         block = block->next, i++) {
      if (is_new) {
<<<<<<< HEAD
        CustomData_add_layer_named(&bm->vdata, CD_SHAPEKEY, CD_ASSIGN, nullptr, 0, block->name);
=======
        CustomData_add_layer_named(&bm->vdata, CD_SHAPEKEY, CD_SET_DEFAULT, 0, block->name);
        int j = CustomData_get_layer_index_n(&bm->vdata, CD_SHAPEKEY, i);
        bm->vdata.layers[j].uid = block->uid;
>>>>>>> 45c4a0b1
      }
      else {
        BM_data_layer_add_named(bm, &bm->vdata, CD_SHAPEKEY, block->name);
      }

      int j = CustomData_get_layer_index_n(&bm->vdata, CD_SHAPEKEY, i);

      bm->vdata.layers[j].uid = block->uid;
      shape_key_table[i] = (const float(*)[3])block->data;
    }
  }

  if (bm->use_toolflags) {
    bm_alloc_toolflags_cdlayers(bm, !is_new);

    if (!bm->vtoolflagpool) {
      bm->vtoolflagpool = BLI_mempool_create(
          sizeof(BMFlagLayer), bm->totvert, 512, BLI_MEMPOOL_NOP);
      bm->etoolflagpool = BLI_mempool_create(
          sizeof(BMFlagLayer), bm->totedge, 512, BLI_MEMPOOL_NOP);
      bm->ftoolflagpool = BLI_mempool_create(
          sizeof(BMFlagLayer), bm->totface, 512, BLI_MEMPOOL_NOP);

      bm->totflags = 1;
    }
  }

  const Vector<MeshToBMeshLayerInfo> vert_info = mesh_to_bm_copy_info_calc(mesh_vdata, bm->vdata);
  const Vector<MeshToBMeshLayerInfo> edge_info = mesh_to_bm_copy_info_calc(mesh_edata, bm->edata);
  const Vector<MeshToBMeshLayerInfo> poly_info = mesh_to_bm_copy_info_calc(mesh_pdata, bm->pdata);
  const Vector<MeshToBMeshLayerInfo> loop_info = mesh_to_bm_copy_info_calc(mesh_ldata, bm->ldata);
  if (is_new) {
    CustomData_bmesh_init_pool(&bm->vdata, me->totvert, BM_VERT);
    CustomData_bmesh_init_pool(&bm->edata, me->totedge, BM_EDGE);
    CustomData_bmesh_init_pool(&bm->ldata, me->totloop, BM_LOOP);
    CustomData_bmesh_init_pool(&bm->pdata, me->totpoly, BM_FACE);
  }

  int *cd_shape_key_offset = static_cast<int *>(
      tot_shape_keys ? MEM_mallocN(sizeof(int) * tot_shape_keys, "cd_shape_key_offset") : nullptr);

  /* Only copy these values over if the source mesh is flagged to be using them.
   * Even if `bm` has these layers, they may have been added from another mesh, when `!is_new`. */
  -1;
  const int cd_shape_keyindex_offset = is_new && (tot_shape_keys || params->add_key_index) ?
                                           CustomData_get_offset(&bm->vdata, CD_SHAPE_KEYINDEX) :
                                           -1;

  for (int i = 0; i < tot_shape_keys; i++) {
    int idx = CustomData_get_layer_index_n(&bm->vdata, CD_SHAPEKEY, i);
    cd_shape_key_offset[i] = bm->vdata.layers[idx].offset;
  }

  const bool *select_vert = (const bool *)CustomData_get_layer_named(
      &me->vdata, CD_PROP_BOOL, ".select_vert");
  const bool *select_edge = (const bool *)CustomData_get_layer_named(
      &me->edata, CD_PROP_BOOL, ".select_edge");
  const bool *select_poly = (const bool *)CustomData_get_layer_named(
      &me->pdata, CD_PROP_BOOL, ".select_poly");
  const bool *hide_vert = (const bool *)CustomData_get_layer_named(
      &me->vdata, CD_PROP_BOOL, ".hide_vert");
  const bool *hide_edge = (const bool *)CustomData_get_layer_named(
      &me->edata, CD_PROP_BOOL, ".hide_edge");
  const bool *hide_poly = (const bool *)CustomData_get_layer_named(
      &me->pdata, CD_PROP_BOOL, ".hide_poly");
  const int *material_indices = (const int *)CustomData_get_layer_named(
      &me->pdata, CD_PROP_INT32, "material_index");
  const bool *sharp_faces = (const bool *)CustomData_get_layer_named(
      &me->pdata, CD_PROP_BOOL, "sharp_face");
  const bool *sharp_edges = (const bool *)CustomData_get_layer_named(
      &me->edata, CD_PROP_BOOL, "sharp_edge");
  const bool *uv_seams = (const bool *)CustomData_get_layer_named(
      &me->edata, CD_PROP_BOOL, ".uv_seam");

  const Span<float3> positions = me->vert_positions();
  Array<BMVert *> vtable(me->totvert);
  for (const int i : positions.index_range()) {
    BMVert *v = vtable[i] = BM_vert_create(
        bm, keyco ? keyco[i] : positions[i], nullptr, BM_CREATE_SKIP_CD);
    BM_elem_index_set(v, i); /* set_ok */

    if (hide_vert && hide_vert[i]) {
      BM_elem_flag_enable(v, BM_ELEM_HIDDEN);
    }
    if (select_vert && select_vert[i]) {
      BM_vert_select_set(bm, v, true);
    }

    if (!vert_normals.is_empty()) {
      copy_v3_v3(v->no, vert_normals[i]);
    }

    mesh_attributes_copy_to_bmesh_block(bm->vdata, vert_info, i, v->head);

    bm_elem_check_toolflags(bm, reinterpret_cast<BMElem *>(v));

    /* Set shape key original index. */
    if (cd_shape_keyindex_offset != -1) {
      BM_ELEM_CD_SET_INT(v, cd_shape_keyindex_offset, i);
    }

    /* Set shape-key data. */
    if (tot_shape_keys) {
      for (int j = 0; j < tot_shape_keys; j++) {
        float3 *co_dest = BM_ELEM_CD_PTR<float3 *>(v, cd_shape_key_offset[j]);
        copy_v3_v3(*co_dest, shape_key_table[j][i]);
      }
    }
  }
  if (is_new) {
    bm->elem_index_dirty &= ~BM_VERT; /* Added in order, clear dirty flag. */
  }

  const Span<MEdge> edges = me->edges();
  Array<BMEdge *> etable(me->totedge);
  for (const int i : edges.index_range()) {
    BMEdge *e = etable[i] = BM_edge_create(
        bm, vtable[edges[i].v1], vtable[edges[i].v2], nullptr, BM_CREATE_SKIP_CD);
    BM_elem_index_set(e, i); /* set_ok */

    e->head.hflag = 0;
    if (uv_seams && uv_seams[i]) {
      BM_elem_flag_enable(e, BM_ELEM_SEAM);
    }
    if (hide_edge && hide_edge[i]) {
      BM_elem_flag_enable(e, BM_ELEM_HIDDEN);
    }
    if (select_edge && select_edge[i]) {
      BM_edge_select_set(bm, e, true);
    }
    if (!(sharp_edges && sharp_edges[i])) {
      BM_elem_flag_enable(e, BM_ELEM_SMOOTH);
    }

    /* Copy Custom Data */
    mesh_attributes_copy_to_bmesh_block(bm->edata, edge_info, i, e->head);
    bm_elem_check_toolflags(bm, reinterpret_cast<BMElem *>(e));
  }
  if (is_new) {
    bm->elem_index_dirty &= ~BM_EDGE; /* Added in order, clear dirty flag. */
  }

  const Span<MPoly> polys = me->polys();
  const Span<MLoop> mloop = me->loops();

  /* Only needed for selection. */

  Array<BMFace *> ftable;
  if (me->mselect && me->totselect != 0) {
    ftable.reinitialize(me->totpoly);
  }

  int totloops = 0;
  for (const int i : polys.index_range()) {
    BMFace *f = bm_face_create_from_mpoly(
        *bm, mloop.slice(polys[i].loopstart, polys[i].totloop), vtable, etable);
    if (!ftable.is_empty()) {
      ftable[i] = f;
    }

    if (UNLIKELY(f == nullptr)) {
      printf(
          "%s: Warning! Bad face in mesh"
          " \"%s\" at index %d!, skipping\n",
          __func__,
          me->id.name + 2,
          i);
      continue;
    }

    /* Don't use 'i' since we may have skipped the face. */
    BM_elem_index_set(f, bm->totface - 1); /* set_ok */

    /* Transfer flag. */
    if (!(sharp_faces && sharp_faces[i])) {
      BM_elem_flag_enable(f, BM_ELEM_SMOOTH);
    }
    if (hide_poly && hide_poly[i]) {
      BM_elem_flag_enable(f, BM_ELEM_HIDDEN);
    }
    if (select_poly && select_poly[i]) {
      BM_face_select_set(bm, f, true);
    }

    f->mat_nr = material_indices == nullptr ? 0 : material_indices[i];
    if (i == me->act_face) {
      bm->act_face = f;
    }

    int j = polys[i].loopstart;
    BMLoop *l_first = BM_FACE_FIRST_LOOP(f);
    BMLoop *l_iter = l_first;
    do {
      /* Don't use 'j' since we may have skipped some faces, hence some loops. */
      BM_elem_index_set(l_iter, totloops++); /* set_ok */

      mesh_attributes_copy_to_bmesh_block(bm->ldata, loop_info, j, l_iter->head);
      j++;
    } while ((l_iter = l_iter->next) != l_first);

    mesh_attributes_copy_to_bmesh_block(bm->pdata, poly_info, i, f->head);
    bm_elem_check_toolflags(bm, reinterpret_cast<BMElem *>(f));

    if (params->calc_face_normal) {
      BM_face_normal_update(f);
    }
  }
  if (is_new) {
    bm->elem_index_dirty &= ~(BM_FACE | BM_LOOP); /* Added in order, clear dirty flag. */
  }

  /* -------------------------------------------------------------------- */
  /* MSelect clears the array elements (to avoid adding multiple times).
   *
   * Take care to keep this last and not use (v/e/ftable) after this.
   */

  if (me->mselect && me->totselect != 0) {
    for (const int i : IndexRange(me->totselect)) {
      const MSelect &msel = me->mselect[i];

      BMElem **ele_p;
      switch (msel.type) {
        case ME_VSEL:
          ele_p = (BMElem **)&vtable[msel.index];
          break;
        case ME_ESEL:
          ele_p = (BMElem **)&etable[msel.index];
          break;
        case ME_FSEL:
          ele_p = (BMElem **)&ftable[msel.index];
          break;
        default:
          continue;
      }

      if (*ele_p != nullptr) {
        BM_select_history_store_notest(bm, *ele_p);
        *ele_p = nullptr;
      }
    }
  }
  else {
    BM_select_history_clear(bm);
  }

  if (params->copy_temp_cdlayers) {
    bm_mark_temp_cdlayers(bm);
  }

  MEM_SAFE_FREE(cd_shape_key_offset);
}

/**
 * \brief BMesh -> Mesh
 */
static BMVert **bm_to_mesh_vertex_map(BMesh *bm, const int old_verts_num)
{
  const int cd_shape_keyindex_offset = CustomData_get_offset(&bm->vdata, CD_SHAPE_KEYINDEX);
  BMVert **vertMap = nullptr;
  BMVert *eve;
  int i = 0;
  BMIter iter;

  /* Caller needs to ensure this. */
  BLI_assert(old_verts_num > 0);

  vertMap = static_cast<BMVert **>(MEM_callocN(sizeof(*vertMap) * old_verts_num, "vertMap"));
  if (cd_shape_keyindex_offset != -1) {
    BM_ITER_MESH_INDEX (eve, &iter, bm, BM_VERTS_OF_MESH, i) {
      const int keyi = BM_ELEM_CD_GET_INT(eve, cd_shape_keyindex_offset);
      if ((keyi != ORIGINDEX_NONE) && (keyi < old_verts_num) &&
          /* Not fool-proof, but chances are if we have many verts with the same index,
           * we will want to use the first one,
           * since the second is more likely to be a duplicate. */
          (vertMap[keyi] == nullptr)) {
        vertMap[keyi] = eve;
      }
    }
  }
  else {
    BM_ITER_MESH_INDEX (eve, &iter, bm, BM_VERTS_OF_MESH, i) {
      if (i < old_verts_num) {
        vertMap[i] = eve;
      }
      else {
        break;
      }
    }
  }

  return vertMap;
}

/* -------------------------------------------------------------------- */
/** \name Edit-Mesh to Shape Key Conversion
 *
 * There are some details relating to using data from shape keys that need to be
 * considered carefully for shape key synchronization logic.
 *
 * Key Block Usage
 * ***************
 *
 * Key blocks (data in #Mesh.key must be used carefully).
 *
 * They can be used to query which key blocks are relative to the basis
 * since it's not possible to add/remove/reorder key blocks while in edit-mode.
 *
 * Key Block Coordinates
 * =====================
 *
 * Key blocks locations must *not* be used. This was done from v2.67 to 3.0,
 * causing bugs #35170 & #44415.
 *
 * Shape key synchronizing could work under the assumption that the key-block is
 * fixed-in-place when entering edit-mode allowing them to be used as a reference when exiting.
 * It often does work but isn't reliable since for e.g. rendering may flush changes
 * from the edit-mesh to the key-block (there are a handful of other situations where
 * changes may be flushed, see #ED_editors_flush_edits and related functions).
 * When using undo, it's not known if the data in key-block is from the past or future,
 * so just don't use this data as it causes pain and suffering for users and developers alike.
 *
 * Instead, use the shape-key values stored in #CD_SHAPEKEY since they are reliably
 * based on the original locations, unless explicitly manipulated.
 * It's important to write the final shape-key values back to the #CD_SHAPEKEY so applying
 * the difference between the original-basis and the new coordinates isn't done multiple times.
 * Therefore #ED_editors_flush_edits and other flushing calls will update both the #Mesh.key
 * and the edit-mode #CD_SHAPEKEY custom-data layers.
 *
 * WARNING: There is an exception to the rule of ignoring coordinates in the destination:
 * that is when shape-key data in `bm` can't be found (which is itself an error/exception).
 * In this case our own rule is violated as the alternative is losing the shape-data entirely.
 *
 * Flushing Coordinates Back to the #BMesh
 * ---------------------------------------
 *
 * The edit-mesh may be flushed back to the #Mesh and #Key used to generate it.
 * When this is done, the new values are written back to the #BMesh's #CD_SHAPEKEY as well.
 * This is necessary when editing basis-shapes so the difference in shape keys
 * is not applied multiple times. If it were important to avoid it could be skipped while
 * exiting edit-mode (as the entire #BMesh is freed in that case), however it's just copying
 * back a `float[3]` so the work to check if it's necessary isn't worth the overhead.
 *
 * In general updating the #BMesh's #CD_SHAPEKEY makes shake-key logic easier to reason about
 * since it means flushing data back to the mesh has the same behavior as exiting and entering
 * edit-mode (a more common operation). Meaning there is one less corner-case to have to consider.
 *
 * Exceptional Cases
 * *****************
 *
 * There are some situations that should not happen in typical usage but are
 * still handled in this code, since failure to handle them could loose user-data.
 * These could be investigated further since if they never happen in practice,
 * we might consider removing them. However, the possibility of an mesh directly
 * being modified by Python or some other low level logic that changes key-blocks
 * means there is a potential this to happen so keeping code to these cases remain supported.
 *
 * - Custom Data & Mesh Key Block Synchronization.
 *   Key blocks in `me->key->block` should always have an associated
 *   #CD_SHAPEKEY layer in `bm->vdata`.
 *   If they don't there are two fall-backs for setting the location,
 *   - Use the value from the original shape key
 *     WARNING: this is technically incorrect! (see note on "Key Block Usage").
 *   - Use the current vertex location,
 *     Also not correct but it's better then having it zeroed for e.g.
 *
 * - Missing key-index layer.
 *   In this case the basis key won't apply its deltas to other keys and if a shape-key layer is
 *   missing, its coordinates will be initialized from the edit-mesh vertex locations instead of
 *   attempting to remap the shape-keys coordinates.
 *
 * \note These cases are considered abnormal and shouldn't occur in typical usage.
 * A warning is logged in this case to help troubleshooting bugs with shape-keys.
 * \{ */

/**
 * Returns custom-data shape-key index from a key-block or -1
 * \note could split this out into a more generic function.
 */
static int bm_to_mesh_shape_layer_index_from_kb(BMesh *bm, KeyBlock *currkey)
{
  int i;
  int j = 0;

  for (i = 0; i < bm->vdata.totlayer; i++) {
    if (bm->vdata.layers[i].type == CD_SHAPEKEY) {
      if (currkey->uid == bm->vdata.layers[i].uid) {
        return j;
      }
      j++;
    }
  }
  return -1;
}

/**
 * Update `key` with shape key data stored in `bm`.
 *
 * \param bm: The source BMesh.
 * \param key: The destination key.
 * \param positions: The destination vertex array (in some situations its coordinates are updated).
 * \param active_shapekey_to_mvert: When editing a non-basis shape key, the coordinates for the
 * basis are typically copied into the `positions` array since it makes sense for the meshes
 * vertex coordinates to match the "Basis" key.
 * When enabled, skip this step and copy #BMVert.co directly to the mesh position.
 * See #BMeshToMeshParams.active_shapekey_to_mvert doc-string.
 */
static void bm_to_mesh_shape(BMesh *bm,
                             Key *key,
                             MutableSpan<float3> positions,
                             const bool active_shapekey_to_mvert)
{
  KeyBlock *actkey = static_cast<KeyBlock *>(BLI_findlink(&key->block, bm->shapenr - 1));

  /* It's unlikely this ever remains false, check for correctness. */
  bool actkey_has_layer = false;

  /* Go through and find any shape-key custom-data layers
   * that might not have corresponding KeyBlocks, and add them if necessary. */
  for (int i = 0; i < bm->vdata.totlayer; i++) {
    if (bm->vdata.layers[i].type != CD_SHAPEKEY) {
      continue;
    }

    KeyBlock *currkey;
    for (currkey = (KeyBlock *)key->block.first; currkey; currkey = currkey->next) {
      if (currkey->uid == bm->vdata.layers[i].uid) {
        break;
      }
    }

    if (currkey) {
      if (currkey == actkey) {
        actkey_has_layer = true;
      }
    }
    else {
      currkey = BKE_keyblock_add(key, bm->vdata.layers[i].name);
      currkey->uid = bm->vdata.layers[i].uid;
    }
  }

  const int cd_shape_keyindex_offset = CustomData_get_offset(&bm->vdata, CD_SHAPE_KEYINDEX);
  BMIter iter;
  BMVert *eve;
  float(*ofs)[3] = nullptr;

  /* Editing the basis key updates others. */
  if ((key->type == KEY_RELATIVE) &&
      /* The shape-key coordinates used from entering edit-mode are used. */
      (actkey_has_layer == true) &&
      /* Original key-indices are only used to check the vertex existed when entering edit-mode. */
      (cd_shape_keyindex_offset != -1) &&
      /* Offsets are only needed if the current shape is a basis for others. */
      BKE_keyblock_is_basis(key, bm->shapenr - 1)) {

    BLI_assert(actkey != nullptr); /* Assured by `actkey_has_layer` check. */
    const int actkey_uuid = bm_to_mesh_shape_layer_index_from_kb(bm, actkey);

    /* Since `actkey_has_layer == true`, this must never fail. */
    BLI_assert(actkey_uuid != -1);

    const int cd_shape_offset = CustomData_get_n_offset(&bm->vdata, CD_SHAPEKEY, actkey_uuid);

    ofs = static_cast<float(*)[3]>(MEM_mallocN(sizeof(float[3]) * bm->totvert, __func__));
    int i;
    BM_ITER_MESH_INDEX (eve, &iter, bm, BM_VERTS_OF_MESH, i) {
      const int keyi = BM_ELEM_CD_GET_INT(eve, cd_shape_keyindex_offset);
      /* Check the vertex existed when entering edit-mode (otherwise don't apply an offset). */
      if (keyi != ORIGINDEX_NONE) {
        float *co_orig = (float *)BM_ELEM_CD_GET_VOID_P(eve, cd_shape_offset);
        /* Could use 'eve->co' or the destination position, they're the same at this point. */
        sub_v3_v3v3(ofs[i], eve->co, co_orig);
      }
      else {
        /* If there are new vertices in the mesh, we can't propagate the offset
         * because it will only work for the existing vertices and not the new
         * ones, creating a mess when doing e.g. subdivide + translate. */
        MEM_freeN(ofs);
        ofs = nullptr;
        break;
      }
    }
  }

  /* Without this, the real mesh coordinates (uneditable) as soon as you create the Basis shape.
   * while users might not notice since the shape-key is applied in the viewport,
   * exporters for example may still use the underlying coordinates, see: #30771 & #96135.
   *
   * Needed when editing any shape that isn't the (`key->refkey`), the vertices in mesh positions
   * currently have vertex coordinates set from the current-shape (initialized from #BMVert.co).
   * In this case it's important to overwrite these coordinates with the basis-keys coordinates. */
  bool update_vertex_coords_from_refkey = false;
  int cd_shape_offset_refkey = -1;
  if (active_shapekey_to_mvert == false) {
    if ((actkey != key->refkey) && (cd_shape_keyindex_offset != -1)) {
      const int refkey_uuid = bm_to_mesh_shape_layer_index_from_kb(bm, key->refkey);
      if (refkey_uuid != -1) {
        cd_shape_offset_refkey = CustomData_get_n_offset(&bm->vdata, CD_SHAPEKEY, refkey_uuid);
        if (cd_shape_offset_refkey != -1) {
          update_vertex_coords_from_refkey = true;
        }
      }
    }
  }

  LISTBASE_FOREACH (KeyBlock *, currkey, &key->block) {
    int keyi;
    float(*currkey_data)[3];

    const int currkey_uuid = bm_to_mesh_shape_layer_index_from_kb(bm, currkey);
    const int cd_shape_offset = (currkey_uuid == -1) ?
                                    -1 :
                                    CustomData_get_n_offset(&bm->vdata, CD_SHAPEKEY, currkey_uuid);

    /* Common case, the layer data is available, use it where possible. */
    if (cd_shape_offset != -1) {
      const bool apply_offset = (ofs != nullptr) && (currkey != actkey) &&
                                (bm->shapenr - 1 == currkey->relative);

      if (currkey->data && (currkey->totelem == bm->totvert)) {
        /* Use memory in-place. */
      }
      else {
        currkey->data = MEM_reallocN(currkey->data, key->elemsize * bm->totvert);
        currkey->totelem = bm->totvert;
      }
      currkey_data = (float(*)[3])currkey->data;

      int i;
      BM_ITER_MESH_INDEX (eve, &iter, bm, BM_VERTS_OF_MESH, i) {
        float *co_orig = (float *)BM_ELEM_CD_GET_VOID_P(eve, cd_shape_offset);

        if (currkey == actkey) {
          copy_v3_v3(currkey_data[i], eve->co);

          if (update_vertex_coords_from_refkey) {
            BLI_assert(actkey != key->refkey);
            keyi = BM_ELEM_CD_GET_INT(eve, cd_shape_keyindex_offset);
            if (keyi != ORIGINDEX_NONE) {
              float *co_refkey = (float *)BM_ELEM_CD_GET_VOID_P(eve, cd_shape_offset_refkey);
              copy_v3_v3(positions[i], co_refkey);
            }
          }
        }
        else {
          copy_v3_v3(currkey_data[i], co_orig);
        }

        /* Propagate edited basis offsets to other shapes. */
        if (apply_offset) {
          add_v3_v3(currkey_data[i], ofs[i]);
        }

        /* Apply back new coordinates shape-keys that have offset into #BMesh.
         * Otherwise, in case we call again #BM_mesh_bm_to_me on same #BMesh,
         * we'll apply diff from previous call to #BM_mesh_bm_to_me,
         * to shape-key values from original creation of the #BMesh. See #50524. */
        copy_v3_v3(co_orig, currkey_data[i]);
      }
    }
    else {
      /* No original layer data, use fallback information. */
      if (currkey->data && (cd_shape_keyindex_offset != -1)) {
        CLOG_WARN(&LOG,
                  "Found shape-key but no CD_SHAPEKEY layers to read from, "
                  "using existing shake-key data where possible");
      }
      else {
        CLOG_WARN(&LOG,
                  "Found shape-key but no CD_SHAPEKEY layers to read from, "
                  "using basis shape-key data");
      }

      currkey_data = static_cast<float(*)[3]>(
          MEM_mallocN(key->elemsize * bm->totvert, "currkey->data"));

      int i;
      BM_ITER_MESH_INDEX (eve, &iter, bm, BM_VERTS_OF_MESH, i) {

        if ((currkey->data != nullptr) && (cd_shape_keyindex_offset != -1) &&
            ((keyi = BM_ELEM_CD_GET_INT(eve, cd_shape_keyindex_offset)) != ORIGINDEX_NONE) &&
            (keyi < currkey->totelem)) {
          /* Reconstruct keys via vertices original key indices.
           * WARNING(@ideasman42): `currkey->data` is known to be unreliable as the edit-mesh
           * coordinates may be flushed back to the shape-key when exporting or rendering.
           * This is a last resort! If this branch is running as part of regular usage
           * it can be considered a bug. */
          const float(*oldkey)[3] = static_cast<const float(*)[3]>(currkey->data);
          copy_v3_v3(currkey_data[i], oldkey[keyi]);
        }
        else {
          /* Fail! fill in with dummy value. */
          copy_v3_v3(currkey_data[i], eve->co);
        }
      }

      currkey->totelem = bm->totvert;
      if (currkey->data) {
        MEM_freeN(currkey->data);
      }
      currkey->data = currkey_data;
    }
  }

  if (ofs) {
    MEM_freeN(ofs);
  }
}

/** \} */

static void assert_bmesh_has_no_mesh_only_attributes(const BMesh &bm)
{
  (void)bm; /* Unused in the release builds. */
  BLI_assert(CustomData_get_layer_named(&bm.vdata, CD_PROP_FLOAT3, "position") == nullptr);

  /* The "hide" attributes are stored as flags on #BMesh. */
  BLI_assert(CustomData_get_layer_named(&bm.vdata, CD_PROP_BOOL, ".hide_vert") == nullptr);
  BLI_assert(CustomData_get_layer_named(&bm.edata, CD_PROP_BOOL, ".hide_edge") == nullptr);
  BLI_assert(CustomData_get_layer_named(&bm.pdata, CD_PROP_BOOL, ".hide_poly") == nullptr);
  /* The "selection" attributes are stored as flags on #BMesh. */
  BLI_assert(CustomData_get_layer_named(&bm.vdata, CD_PROP_BOOL, ".select_vert") == nullptr);
  BLI_assert(CustomData_get_layer_named(&bm.edata, CD_PROP_BOOL, ".select_edge") == nullptr);
  BLI_assert(CustomData_get_layer_named(&bm.pdata, CD_PROP_BOOL, ".select_poly") == nullptr);
}

static void bmesh_to_mesh_calc_object_remap(Main &bmain,
                                            Mesh &me,
                                            BMesh &bm,
                                            const int old_totvert)
{
  BMVert **vertMap = nullptr;
  BMVert *eve;

  LISTBASE_FOREACH (Object *, ob, &bmain.objects) {
    if ((ob->parent) && (ob->parent->data == &me) && ELEM(ob->partype, PARVERT1, PARVERT3)) {

      if (vertMap == nullptr) {
        vertMap = bm_to_mesh_vertex_map(&bm, old_totvert);
      }

      if (ob->par1 < old_totvert) {
        eve = vertMap[ob->par1];
        if (eve) {
          ob->par1 = BM_elem_index_get(eve);
        }
      }
      if (ob->par2 < old_totvert) {
        eve = vertMap[ob->par2];
        if (eve) {
          ob->par2 = BM_elem_index_get(eve);
        }
      }
      if (ob->par3 < old_totvert) {
        eve = vertMap[ob->par3];
        if (eve) {
          ob->par3 = BM_elem_index_get(eve);
        }
      }
    }
    if (ob->data == &me) {
      LISTBASE_FOREACH (ModifierData *, md, &ob->modifiers) {
        if (md->type == eModifierType_Hook) {
          HookModifierData *hmd = (HookModifierData *)md;

          if (vertMap == nullptr) {
            vertMap = bm_to_mesh_vertex_map(&bm, old_totvert);
          }
          int i, j;
          for (i = j = 0; i < hmd->indexar_num; i++) {
            if (hmd->indexar[i] < old_totvert) {
              eve = vertMap[hmd->indexar[i]];

              if (eve) {
                hmd->indexar[j++] = BM_elem_index_get(eve);
              }
            }
            else {
              j++;
            }
          }

          hmd->indexar_num = j;
        }
      }
    }
  }

  if (vertMap) {
    MEM_freeN(vertMap);
  }
}

struct BMeshToMeshLayerInfo {
  eCustomDataType type;
  int n; /* Per-type index. */
  /** The layer's position in the BMesh element's data block. */
  int bmesh_offset;
  /** The mesh's #CustomDataLayer::data. When null, the BMesh block is set to its default value. */
  void *mesh_data;
  /** The size of every custom data element. */
  size_t elem_size;
};

/**
 * Calculate the necessary information to copy every data layer from the BMesh to the Mesh.
 */
static Vector<BMeshToMeshLayerInfo> bm_to_mesh_copy_info_calc(const CustomData &bm_data,
                                                              CustomData &mesh_data)
{
  Vector<BMeshToMeshLayerInfo> infos;
  std::array<int, CD_NUMTYPES> per_type_index;
  per_type_index.fill(0);
  for (const int i : IndexRange(mesh_data.totlayer)) {
    const CustomDataLayer &mesh_layer = mesh_data.layers[i];
    const eCustomDataType type = eCustomDataType(mesh_layer.type);
    const int bm_layer_index =
        mesh_layer.name[0] == '\0' ?
            CustomData_get_layer_index_n(&bm_data, type, per_type_index[type]) :
            CustomData_get_named_layer_index(&bm_data, type, mesh_layer.name);

    /* Skip layers that don't exist in `bm_data` or are explicitly set to not be
     * copied. The layers are either set separately or shouldn't exist on the mesh. */
    if (bm_layer_index == -1) {
      continue;
    }
    const CustomDataLayer &bm_layer = bm_data.layers[bm_layer_index];
    if (bm_layer.flag & CD_FLAG_NOCOPY) {
      continue;
    }

    BMeshToMeshLayerInfo info{};
    info.type = type;
    info.n = per_type_index[type];
    info.bmesh_offset = bm_layer.offset;
    info.mesh_data = mesh_layer.data;
    info.elem_size = CustomData_get_elem_size(&mesh_layer);
    infos.append(info);

    per_type_index[type]++;
  }
  return infos;
}

<<<<<<< HEAD
static void bmesh_block_copy_to_mesh_attributes(const Span<BMeshToMeshLayerInfo> copy_info,
                                                const int mesh_index,
                                                const void *block)
{
  for (const BMeshToMeshLayerInfo &info : copy_info) {
    CustomData_data_copy_value(info.type,
                               POINTER_OFFSET(block, info.bmesh_offset),
                               POINTER_OFFSET(info.mesh_data, info.elem_size * mesh_index));
  }
}

ATTR_NO_OPT void BM_mesh_bm_to_me(Main *bmain,
                                  BMesh *bm,
                                  Mesh *me,
                                  const struct BMeshToMeshParams *params)
{
  using namespace blender;
  BMVert *v, *eve;
  BMEdge *e;
  BMFace *f;
  BMIter iter;
  int i, j;

  const int cd_shape_keyindex_offset = CustomData_get_offset(&bm->vdata, CD_SHAPE_KEYINDEX);

  const int ototvert = me->totvert;

  if (params->copy_temp_cdlayers) {
    bm_unmark_temp_cdlayers(bm);
  }
  blender::Vector<int> ldata_layers_marked_nocopy;

  /* Free custom data. */
  CustomData_free(&me->vdata, me->totvert);
  CustomData_free(&me->edata, me->totedge);
  CustomData_free(&me->fdata, me->totface);
  CustomData_free(&me->ldata, me->totloop);
  CustomData_free(&me->pdata, me->totpoly);

  BKE_mesh_runtime_clear_geometry(me);

  /* Add new custom data. */
  me->totvert = bm->totvert;
  me->totedge = bm->totedge;
  me->totloop = bm->totloop;
  me->totpoly = bm->totface;
  /* Will be overwritten with a valid value if 'dotess' is set, otherwise we
   * end up with 'me->totface' and `me->mface == nullptr` which can crash #28625. */
  me->totface = 0;
  me->act_face = -1;

  /* Mark UV selection layers which are all false as 'nocopy'. */
  for (const int layer_index :
       IndexRange(CustomData_number_of_layers(&bm->ldata, CD_PROP_FLOAT2))) {
    char const *layer_name = CustomData_get_layer_name(&bm->ldata, CD_PROP_FLOAT2, layer_index);
    char sub_layer_name[MAX_CUSTOMDATA_LAYER_NAME];
    int vertsel_layer_index = CustomData_get_named_layer_index(
        &bm->ldata, CD_PROP_BOOL, BKE_uv_map_vert_select_name_get(layer_name, sub_layer_name));
    int edgesel_layer_index = CustomData_get_named_layer_index(
        &bm->ldata, CD_PROP_BOOL, BKE_uv_map_edge_select_name_get(layer_name, sub_layer_name));
    int pin_layer_index = CustomData_get_named_layer_index(
        &bm->ldata, CD_PROP_BOOL, BKE_uv_map_pin_name_get(layer_name, sub_layer_name));

    /* If ever the uv map associated bool layers become optional in BMesh as well (like in Mesh)
     * this assert needs to be removed. For now it is a bug if they don't exist. */
    BLI_assert(vertsel_layer_index >= 0 && edgesel_layer_index >= 0 && pin_layer_index >= 0);

    int vertsel_offset = vertsel_layer_index >= 0 ? bm->ldata.layers[vertsel_layer_index].offset :
                                                    -1;
    int edgesel_offset = edgesel_layer_index >= 0 ? bm->ldata.layers[edgesel_layer_index].offset :
                                                    -1;
    int pin_offset = pin_layer_index >= 0 ? bm->ldata.layers[pin_layer_index].offset : -1;

    bool need_vertsel = false;
    bool need_edgesel = false;
    bool need_pin = false;

    BM_ITER_MESH (f, &iter, bm, BM_FACES_OF_MESH) {
      BMIter liter;
      BMLoop *l;
      if (vertsel_layer_index >= 0) {
        BM_ITER_ELEM (l, &liter, f, BM_LOOPS_OF_FACE) {
          need_vertsel |= BM_ELEM_CD_GET_BOOL(l, vertsel_offset);
        }
      }
      if (edgesel_layer_index >= 0) {
        BM_ITER_ELEM (l, &liter, f, BM_LOOPS_OF_FACE) {
          need_edgesel |= BM_ELEM_CD_GET_BOOL(l, edgesel_offset);
        }
      }
      if (pin_layer_index >= 0) {
        BM_ITER_ELEM (l, &liter, f, BM_LOOPS_OF_FACE) {
          need_pin |= BM_ELEM_CD_GET_BOOL(l, pin_offset);
        }
      }
    }

    if (need_vertsel) {
      bm->ldata.layers[vertsel_layer_index].flag &= ~CD_FLAG_NOCOPY;
    }
    else {
      bm->ldata.layers[vertsel_layer_index].flag |= CD_FLAG_NOCOPY;
      ldata_layers_marked_nocopy.append(vertsel_layer_index);
    }
    if (need_edgesel) {
      bm->ldata.layers[edgesel_layer_index].flag &= ~CD_FLAG_NOCOPY;
    }
    else {
      bm->ldata.layers[edgesel_layer_index].flag |= CD_FLAG_NOCOPY;
      ldata_layers_marked_nocopy.append(edgesel_layer_index);
    }
    if (need_pin) {
      bm->ldata.layers[pin_layer_index].flag &= ~CD_FLAG_NOCOPY;
    }
    else {
      bm->ldata.layers[pin_layer_index].flag |= CD_FLAG_NOCOPY;
      ldata_layers_marked_nocopy.append(pin_layer_index);
    }
  }

  {
    CustomData_MeshMasks mask = CD_MASK_MESH;
    CustomData_MeshMasks_update(&mask, &params->cd_mask_extra);
    CustomData_copy(&bm->vdata, &me->vdata, mask.vmask, CD_SET_DEFAULT, me->totvert);
    CustomData_copy(&bm->edata, &me->edata, mask.emask, CD_SET_DEFAULT, me->totedge);
    CustomData_copy(&bm->ldata, &me->ldata, mask.lmask, CD_SET_DEFAULT, me->totloop);
    CustomData_copy(&bm->pdata, &me->pdata, mask.pmask, CD_SET_DEFAULT, me->totpoly);
  }

  if (!CustomData_get_layer_named(&me->vdata, CD_PROP_FLOAT3, "position")) {
    CustomData_add_layer_named(
        &me->vdata, CD_PROP_FLOAT3, CD_CONSTRUCT, nullptr, me->totvert, "position");
  }

  const Vector<BMeshToMeshLayerInfo> vert_info = bm_to_mesh_copy_info_calc(bm->vdata, me->vdata);
  const Vector<BMeshToMeshLayerInfo> edge_info = bm_to_mesh_copy_info_calc(bm->edata, me->edata);
  const Vector<BMeshToMeshLayerInfo> poly_info = bm_to_mesh_copy_info_calc(bm->pdata, me->pdata);
  const Vector<BMeshToMeshLayerInfo> loop_info = bm_to_mesh_copy_info_calc(bm->ldata, me->ldata);

  /* Clear the CD_FLAG_NOCOPY flags for the layers they were temporarily set on */
  for (const int i : ldata_layers_marked_nocopy) {
    bm->ldata.layers[i].flag &= ~CD_FLAG_NOCOPY;
  }

  if (!CustomData_get_layer_named(&me->vdata, CD_PROP_FLOAT3, "position")) {
    CustomData_add_layer_named(
        &me->vdata, CD_PROP_FLOAT3, CD_CONSTRUCT, nullptr, me->totvert, "position");
  }
  CustomData_add_layer(&me->edata, CD_MEDGE, CD_SET_DEFAULT, nullptr, me->totedge);
  CustomData_add_layer(&me->ldata, CD_MLOOP, CD_SET_DEFAULT, nullptr, me->totloop);
  CustomData_add_layer(&me->pdata, CD_MPOLY, CD_SET_DEFAULT, nullptr, me->totpoly);
  MutableSpan<float3> positions = me->vert_positions_for_write();
  MutableSpan<MEdge> edges = me->edges_for_write();
  MutableSpan<MPoly> polys = me->polys_for_write();
  MutableSpan<MLoop> mloop = me->loops_for_write();

  bool need_select_vert = false;
  bool need_select_edge = false;
  bool need_select_poly = false;
  bool need_hide_vert = false;
  bool need_hide_edge = false;
  bool need_hide_poly = false;
  bool need_material_index = false;
  bool need_sharp_edge = false;
  bool need_uv_seam = false;

  i = 0;
  BM_ITER_MESH (v, &iter, bm, BM_VERTS_OF_MESH) {
    if (BM_elem_flag_test(v, BM_ELEM_HIDDEN)) {
      need_hide_vert = true;
    }
    if (BM_elem_flag_test(v, BM_ELEM_SELECT)) {
      need_select_vert = true;
    }

    BM_elem_index_set(v, i); /* set_inline */

    bmesh_block_copy_to_mesh_attributes(vert_info, i, v->head.data);

    copy_v3_v3(positions[i], v->co);

    i++;

    BM_CHECK_ELEMENT(v);
  }
  bm->elem_index_dirty &= ~BM_VERT;

  i = 0;
  BM_ITER_MESH (e, &iter, bm, BM_EDGES_OF_MESH) {
    edges[i].v1 = BM_elem_index_get(e->v1);
    edges[i].v2 = BM_elem_index_get(e->v2);

    if (BM_elem_flag_test(e, BM_ELEM_SEAM)) {
      need_uv_seam = true;
    }
    if (BM_elem_flag_test(e, BM_ELEM_HIDDEN)) {
      need_hide_edge = true;
    }
    if (BM_elem_flag_test(e, BM_ELEM_SELECT)) {
      need_select_edge = true;
    }
    if (!BM_elem_flag_test(e, BM_ELEM_SMOOTH)) {
      need_sharp_edge = true;
    }

    BM_elem_index_set(e, i); /* set_inline */

    bmesh_block_copy_to_mesh_attributes(edge_info, i, e->head.data);

    i++;
    BM_CHECK_ELEMENT(e);
  }
  bm->elem_index_dirty &= ~BM_EDGE;

  i = 0;
  j = 0;
  BM_ITER_MESH (f, &iter, bm, BM_FACES_OF_MESH) {
    BMLoop *l_iter, *l_first;
    polys[i].loopstart = j;
    polys[i].totloop = f->len;
    if (f->mat_nr != 0) {
      need_material_index = true;
    }
    polys[i].flag = bm_face_flag_to_mflag(f);
    if (BM_elem_flag_test(f, BM_ELEM_HIDDEN)) {
      need_hide_poly = true;
    }
    if (BM_elem_flag_test(f, BM_ELEM_SELECT)) {
      need_select_poly = true;
    }

    l_iter = l_first = BM_FACE_FIRST_LOOP(f);
    do {
      mloop[j].e = BM_elem_index_get(l_iter->e);
      mloop[j].v = BM_elem_index_get(l_iter->v);

      bmesh_block_copy_to_mesh_attributes(loop_info, j, l_iter->head.data);

      j++;
      BM_CHECK_ELEMENT(l_iter);
      BM_CHECK_ELEMENT(l_iter->e);
      BM_CHECK_ELEMENT(l_iter->v);
    } while ((l_iter = l_iter->next) != l_first);

    if (f == bm->act_face) {
      me->act_face = i;
    }

    bmesh_block_copy_to_mesh_attributes(poly_info, i, f->head.data);

    i++;
    BM_CHECK_ELEMENT(f);
  }

  if (need_material_index) {
    BM_mesh_elem_table_ensure(bm, BM_FACE);
    write_fn_to_attribute<int>(me->attributes_for_write(),
                               "material_index",
                               ATTR_DOMAIN_FACE,
                               [&](const int i) { return int(BM_face_at_index(bm, i)->mat_nr); });
  }
  if (need_sharp_edge) {
    BM_mesh_elem_table_ensure(bm, BM_EDGE);
    write_fn_to_attribute<bool>(
        me->attributes_for_write(), "sharp_edge", ATTR_DOMAIN_EDGE, [&](const int i) {
          return !BM_elem_flag_test(BM_edge_at_index(bm, i), BM_ELEM_SMOOTH);
        });
  }
  if (need_uv_seam) {
    BM_mesh_elem_table_ensure(bm, BM_EDGE);
    write_fn_to_attribute<bool>(
        me->attributes_for_write(), ".uv_seam", ATTR_DOMAIN_EDGE, [&](const int i) {
          return BM_elem_flag_test(BM_edge_at_index(bm, i), BM_ELEM_SEAM);
        });
  }

  /* Patch hook indices and vertex parents. */
  if (params->calc_object_remap && (ototvert > 0)) {
    BLI_assert(bmain != nullptr);
    BMVert **vertMap = nullptr;

    LISTBASE_FOREACH (Object *, ob, &bmain->objects) {
      if ((ob->parent) && (ob->parent->data == me) && ELEM(ob->partype, PARVERT1, PARVERT3)) {

        if (vertMap == nullptr) {
          vertMap = bm_to_mesh_vertex_map(bm, ototvert);
        }

        if (ob->par1 < ototvert) {
          eve = vertMap[ob->par1];
          if (eve) {
            ob->par1 = BM_elem_index_get(eve);
          }
        }
        if (ob->par2 < ototvert) {
          eve = vertMap[ob->par2];
          if (eve) {
            ob->par2 = BM_elem_index_get(eve);
          }
        }
        if (ob->par3 < ototvert) {
          eve = vertMap[ob->par3];
          if (eve) {
            ob->par3 = BM_elem_index_get(eve);
          }
        }
      }
      if (ob->data == me) {
        LISTBASE_FOREACH (ModifierData *, md, &ob->modifiers) {
          if (md->type == eModifierType_Hook) {
            HookModifierData *hmd = (HookModifierData *)md;

            if (vertMap == nullptr) {
              vertMap = bm_to_mesh_vertex_map(bm, ototvert);
            }

            for (i = j = 0; i < hmd->indexar_num; i++) {
              if (hmd->indexar[i] < ototvert) {
                eve = vertMap[hmd->indexar[i]];

                if (eve) {
                  hmd->indexar[j++] = BM_elem_index_get(eve);
                }
              }
              else {
                j++;
              }
            }

            hmd->indexar_num = j;
          }
        }
      }
    }

    if (vertMap) {
      MEM_freeN(vertMap);
    }
  }

  convert_bmesh_hide_flags_to_mesh_attributes(
      *bm, need_hide_vert, need_hide_edge, need_hide_poly, *me);
  convert_bmesh_selection_flags_to_mesh_attributes(
      *bm, need_select_vert, need_select_edge, need_select_poly, *me);

  {
    me->totselect = BLI_listbase_count(&(bm->selected));

    MEM_SAFE_FREE(me->mselect);
    if (me->totselect != 0) {
      me->mselect = static_cast<MSelect *>(
          MEM_mallocN(sizeof(MSelect) * me->totselect, "Mesh selection history"));
    }

    LISTBASE_FOREACH_INDEX (BMEditSelection *, selected, &bm->selected, i) {
      if (selected->htype == BM_VERT) {
        me->mselect[i].type = ME_VSEL;
      }
      else if (selected->htype == BM_EDGE) {
        me->mselect[i].type = ME_ESEL;
      }
      else if (selected->htype == BM_FACE) {
        me->mselect[i].type = ME_FSEL;
      }

      me->mselect[i].index = BM_elem_index_get(selected->ele);
    }
  }

  if (me->key) {
    bm_to_mesh_shape(bm, me->key, positions, params->active_shapekey_to_mvert);
  }

  /* Run this even when shape keys aren't used since it may be used for hooks or vertex parents. */
  if (params->update_shapekey_indices) {
    /* We have written a new shape key, if this mesh is _not_ going to be freed,
     * update the shape key indices to match the newly updated. */
    if (cd_shape_keyindex_offset != -1) {
      BM_ITER_MESH_INDEX (eve, &iter, bm, BM_VERTS_OF_MESH, i) {
        BM_ELEM_CD_SET_INT(eve, cd_shape_keyindex_offset, i);
      }
    }
  }

  /* Topology could be changed, ensure #CD_MDISPS are ok. */
  multires_topology_changed(me);

  if (params && params->copy_temp_cdlayers) {
    bm_mark_temp_cdlayers(bm);
  }
}

=======
>>>>>>> 45c4a0b1
namespace blender {

static void bm_vert_table_build(BMesh &bm,
                                MutableSpan<const BMVert *> table,
                                bool &need_select_vert,
                                bool &need_hide_vert)
{
  char hflag = 0;
  BMIter iter;
  int i;
  BMVert *vert;
  BM_ITER_MESH_INDEX (vert, &iter, &bm, BM_VERTS_OF_MESH, i) {
    BM_elem_index_set(vert, i); /* set_inline */
    table[i] = vert;
    hflag |= vert->head.hflag;
    BM_CHECK_ELEMENT(vert);
  }
  need_select_vert = (hflag & BM_ELEM_SELECT) != 0;
  need_hide_vert = (hflag & BM_ELEM_HIDDEN) != 0;
}

static void bm_edge_table_build(BMesh &bm,
                                MutableSpan<const BMEdge *> table,
                                bool &need_select_edge,
                                bool &need_hide_edge,
                                bool &need_sharp_edge,
                                bool &need_uv_seams)
{
  char hflag = 0;
  BMIter iter;
  int i;
  BMEdge *edge;
  BM_ITER_MESH_INDEX (edge, &iter, &bm, BM_EDGES_OF_MESH, i) {
    BM_elem_index_set(edge, i); /* set_inline */
    table[i] = edge;
    hflag |= edge->head.hflag;
    BM_CHECK_ELEMENT(edge);
  }
  need_select_edge = (hflag & BM_ELEM_SELECT) != 0;
  need_hide_edge = (hflag & BM_ELEM_HIDDEN) != 0;
  need_sharp_edge = (hflag & BM_ELEM_SMOOTH) != 0;
  need_uv_seams = (hflag & BM_ELEM_SEAM) != 0;
}

/**
 * UV map vertex and edge selection, and UV pinning are all stored in separate boolean layers. On
 * #Mesh they are only meant to exist if they have a true value, but on #BMesh they currently
 * always exist. To avoid creating unnecessary mesh attributes, mark the UV helper layers with no
 * true values with the "no copy" flag.
 */
static void bm_face_loop_table_build(BMesh &bm,
                                     MutableSpan<const BMFace *> face_table,
                                     MutableSpan<const BMLoop *> loop_table,
                                     bool &need_select_poly,
                                     bool &need_hide_poly,
                                     bool &need_sharp_face,
                                     bool &need_material_index,
                                     Vector<int> &ldata_layers_marked_nocopy)
{
  const CustomData &ldata = bm.ldata;
  Vector<int> vert_sel_layers;
  Vector<int> edge_sel_layers;
  Vector<int> pin_layers;
  for (const int i : IndexRange(CustomData_number_of_layers(&ldata, CD_PROP_FLOAT2))) {
    char const *layer_name = CustomData_get_layer_name(&ldata, CD_PROP_FLOAT2, i);
    char sub_layer_name[MAX_CUSTOMDATA_LAYER_NAME];
    auto add_bool_layer = [&](Vector<int> &layers, const char *name) {
      const int layer_index = CustomData_get_named_layer_index(&ldata, CD_PROP_BOOL, name);
      if (layer_index != -1) {
        layers.append(layer_index);
      }
    };
    add_bool_layer(vert_sel_layers, BKE_uv_map_vert_select_name_get(layer_name, sub_layer_name));
    add_bool_layer(edge_sel_layers, BKE_uv_map_edge_select_name_get(layer_name, sub_layer_name));
    add_bool_layer(pin_layers, BKE_uv_map_pin_name_get(layer_name, sub_layer_name));
  }
  Array<int> vert_sel_offsets(vert_sel_layers.size());
  Array<int> edge_sel_offsets(edge_sel_layers.size());
  Array<int> pin_offsets(pin_layers.size());
  for (const int i : vert_sel_layers.index_range()) {
    vert_sel_offsets[i] = ldata.layers[vert_sel_layers[i]].offset;
  }
  for (const int i : edge_sel_layers.index_range()) {
    edge_sel_offsets[i] = ldata.layers[edge_sel_layers[i]].offset;
  }
  for (const int i : pin_layers.index_range()) {
    pin_offsets[i] = ldata.layers[pin_layers[i]].offset;
  }

  Array<bool> need_vert_sel(vert_sel_layers.size(), false);
  Array<bool> need_edge_sel(edge_sel_layers.size(), false);
  Array<bool> need_pin(pin_layers.size(), false);
  char hflag = 0;
  BMIter iter;
  int face_i = 0;
  int loop_i = 0;
  BMFace *face;
  BM_ITER_MESH_INDEX (face, &iter, &bm, BM_FACES_OF_MESH, face_i) {
    BM_elem_index_set(face, face_i); /* set_inline */
    face_table[face_i] = face;
    hflag |= face->head.hflag;
    need_sharp_face |= (face->head.hflag & BM_ELEM_SMOOTH) == 0;
    need_material_index |= face->mat_nr != 0;
    BM_CHECK_ELEMENT(face);

    BMLoop *loop = BM_FACE_FIRST_LOOP(face);
    for ([[maybe_unused]] const int i : IndexRange(face->len)) {
      BM_elem_index_set(loop, loop_i); /* set_inline */
      loop_table[loop_i] = loop;
      for (const int i : vert_sel_offsets.index_range()) {
        if (BM_ELEM_CD_GET_BOOL(loop, vert_sel_offsets[i])) {
          need_vert_sel[i] = true;
        }
      }
      for (const int i : edge_sel_offsets.index_range()) {
        if (BM_ELEM_CD_GET_BOOL(loop, edge_sel_offsets[i])) {
          need_edge_sel[i] = true;
        }
      }
      for (const int i : pin_offsets.index_range()) {
        if (BM_ELEM_CD_GET_BOOL(loop, pin_offsets[i])) {
          need_pin[i] = true;
        }
      }
      BM_CHECK_ELEMENT(loop);
      loop = loop->next;
      loop_i++;
    }
  }
  need_select_poly = (hflag & BM_ELEM_SELECT) != 0;
  need_hide_poly = (hflag & BM_ELEM_HIDDEN) != 0;

  for (const int i : vert_sel_layers.index_range()) {
    if (!need_vert_sel[i]) {
      ldata.layers[vert_sel_layers[i]].flag |= CD_FLAG_NOCOPY;
      ldata_layers_marked_nocopy.append(vert_sel_layers[i]);
    }
  }
  for (const int i : edge_sel_layers.index_range()) {
    if (!need_edge_sel[i]) {
      ldata.layers[edge_sel_layers[i]].flag |= CD_FLAG_NOCOPY;
      ldata_layers_marked_nocopy.append(edge_sel_layers[i]);
    }
  }
  for (const int i : pin_layers.index_range()) {
    if (!need_pin[i]) {
      ldata.layers[pin_layers[i]].flag |= CD_FLAG_NOCOPY;
      ldata_layers_marked_nocopy.append(pin_layers[i]);
    }
  }
}

static void bmesh_block_copy_to_mesh_attributes(const Span<BMeshToMeshLayerInfo> copy_info,
                                                const int mesh_index,
                                                const void *block)
{
  for (const BMeshToMeshLayerInfo &info : copy_info) {
    CustomData_data_copy_value(info.type,
                               POINTER_OFFSET(block, info.bmesh_offset),
                               POINTER_OFFSET(info.mesh_data, info.elem_size * mesh_index));
  }
}

static void bm_to_mesh_verts(const BMesh &bm,
                             const Span<const BMVert *> bm_verts,
                             Mesh &mesh,
                             MutableSpan<bool> select_vert,
                             MutableSpan<bool> hide_vert)
{
  CustomData_add_layer_named(&mesh.vdata, CD_PROP_FLOAT3, CD_CONSTRUCT, mesh.totvert, "position");
  const Vector<BMeshToMeshLayerInfo> info = bm_to_mesh_copy_info_calc(bm.vdata, mesh.vdata);
  MutableSpan<float3> dst_vert_positions = mesh.vert_positions_for_write();
  threading::parallel_for(dst_vert_positions.index_range(), 1024, [&](const IndexRange range) {
    for (const int vert_i : range) {
      const BMVert &src_vert = *bm_verts[vert_i];
      copy_v3_v3(dst_vert_positions[vert_i], src_vert.co);
      bmesh_block_copy_to_mesh_attributes(info, vert_i, src_vert.head.data);
    }
    if (!select_vert.is_empty()) {
      for (const int vert_i : range) {
        select_vert[vert_i] = BM_elem_flag_test(bm_verts[vert_i], BM_ELEM_SELECT);
      }
    }
    if (!hide_vert.is_empty()) {
      for (const int vert_i : range) {
        hide_vert[vert_i] = BM_elem_flag_test(bm_verts[vert_i], BM_ELEM_HIDDEN);
      }
    }
  });
}

static void bm_to_mesh_edges(const BMesh &bm,
                             const Span<const BMEdge *> bm_edges,
                             Mesh &mesh,
                             MutableSpan<bool> select_edge,
                             MutableSpan<bool> hide_edge,
                             MutableSpan<bool> sharp_edge,
                             MutableSpan<bool> uv_seams)
{
  CustomData_add_layer(&mesh.edata, CD_MEDGE, CD_SET_DEFAULT, mesh.totedge);
  const Vector<BMeshToMeshLayerInfo> info = bm_to_mesh_copy_info_calc(bm.edata, mesh.edata);
  MutableSpan<MEdge> dst_edges = mesh.edges_for_write();
  threading::parallel_for(dst_edges.index_range(), 512, [&](const IndexRange range) {
    for (const int edge_i : range) {
      const BMEdge &src_edge = *bm_edges[edge_i];
      MEdge &dst_edge = dst_edges[edge_i];
      dst_edge.v1 = BM_elem_index_get(src_edge.v1);
      dst_edge.v2 = BM_elem_index_get(src_edge.v2);
      bmesh_block_copy_to_mesh_attributes(info, edge_i, src_edge.head.data);
    }
    if (!select_edge.is_empty()) {
      for (const int edge_i : range) {
        select_edge[edge_i] = BM_elem_flag_test(bm_edges[edge_i], BM_ELEM_SELECT);
      }
    }
    if (!hide_edge.is_empty()) {
      for (const int edge_i : range) {
        hide_edge[edge_i] = BM_elem_flag_test(bm_edges[edge_i], BM_ELEM_HIDDEN);
      }
    }
    if (!sharp_edge.is_empty()) {
      for (const int edge_i : range) {
        sharp_edge[edge_i] = !BM_elem_flag_test(bm_edges[edge_i], BM_ELEM_SMOOTH);
      }
    }
    if (!uv_seams.is_empty()) {
      for (const int edge_i : range) {
        uv_seams[edge_i] = BM_elem_flag_test(bm_edges[edge_i], BM_ELEM_SEAM);
      }
    }
  });
}

static void bm_to_mesh_faces(const BMesh &bm,
                             const Span<const BMFace *> bm_faces,
                             Mesh &mesh,
                             MutableSpan<bool> select_poly,
                             MutableSpan<bool> hide_poly,
                             MutableSpan<bool> sharp_faces,
                             MutableSpan<int> material_indices)
{
  CustomData_add_layer(&mesh.pdata, CD_MPOLY, CD_CONSTRUCT, mesh.totpoly);
  const Vector<BMeshToMeshLayerInfo> info = bm_to_mesh_copy_info_calc(bm.pdata, mesh.pdata);
  MutableSpan<MPoly> dst_polys = mesh.polys_for_write();
  threading::parallel_for(dst_polys.index_range(), 1024, [&](const IndexRange range) {
    for (const int face_i : range) {
      const BMFace &src_face = *bm_faces[face_i];
      MPoly &dst_poly = dst_polys[face_i];
      dst_poly.totloop = src_face.len;
      dst_poly.loopstart = BM_elem_index_get(BM_FACE_FIRST_LOOP(&src_face));
      bmesh_block_copy_to_mesh_attributes(info, face_i, src_face.head.data);
    }
    if (!select_poly.is_empty()) {
      for (const int face_i : range) {
        select_poly[face_i] = BM_elem_flag_test(bm_faces[face_i], BM_ELEM_SELECT);
      }
    }
    if (!hide_poly.is_empty()) {
      for (const int face_i : range) {
        hide_poly[face_i] = BM_elem_flag_test(bm_faces[face_i], BM_ELEM_HIDDEN);
      }
    }
    if (!material_indices.is_empty()) {
      for (const int face_i : range) {
        material_indices[face_i] = bm_faces[face_i]->mat_nr;
      }
    }
    if (!sharp_faces.is_empty()) {
      for (const int face_i : range) {
        sharp_faces[face_i] = !BM_elem_flag_test(bm_faces[face_i], BM_ELEM_SMOOTH);
      }
    }
  });
}

static void bm_to_mesh_loops(const BMesh &bm, const Span<const BMLoop *> bm_loops, Mesh &mesh)
{
  CustomData_add_layer(&mesh.ldata, CD_MLOOP, CD_SET_DEFAULT, mesh.totloop);
  const Vector<BMeshToMeshLayerInfo> info = bm_to_mesh_copy_info_calc(bm.ldata, mesh.ldata);
  MutableSpan<MLoop> dst_loops = mesh.loops_for_write();
  threading::parallel_for(dst_loops.index_range(), 1024, [&](const IndexRange range) {
    for (const int loop_i : range) {
      const BMLoop &src_loop = *bm_loops[loop_i];
      MLoop &dst_loop = dst_loops[loop_i];
      dst_loop.v = BM_elem_index_get(src_loop.v);
      dst_loop.e = BM_elem_index_get(src_loop.e);
      bmesh_block_copy_to_mesh_attributes(info, loop_i, src_loop.head.data);
    }
  });
}

}  // namespace blender

void BM_mesh_bm_to_me(Main *bmain, BMesh *bm, Mesh *me, const struct BMeshToMeshParams *params)
{
  using namespace blender;
  const int old_verts_num = me->totvert;

  CustomData_free(&me->vdata, me->totvert);
  CustomData_free(&me->edata, me->totedge);
  CustomData_free(&me->fdata, me->totface);
  CustomData_free(&me->ldata, me->totloop);
  CustomData_free(&me->pdata, me->totpoly);
  BKE_mesh_runtime_clear_geometry(me);

  me->totvert = bm->totvert;
  me->totedge = bm->totedge;
  me->totface = 0;
  me->totloop = bm->totloop;
  me->totpoly = bm->totface;
  me->act_face = -1;

  {
    CustomData_MeshMasks mask = CD_MASK_MESH;
    CustomData_MeshMasks_update(&mask, &params->cd_mask_extra);
    CustomData_copy(&bm->vdata, &me->vdata, mask.vmask, CD_SET_DEFAULT, me->totvert);
    CustomData_copy(&bm->edata, &me->edata, mask.emask, CD_SET_DEFAULT, me->totedge);
    CustomData_copy(&bm->ldata, &me->ldata, mask.lmask, CD_SET_DEFAULT, me->totloop);
    CustomData_copy(&bm->pdata, &me->pdata, mask.pmask, CD_SET_DEFAULT, me->totpoly);
  }

  bool need_select_vert = false;
  bool need_select_edge = false;
  bool need_select_poly = false;
  bool need_hide_vert = false;
  bool need_hide_edge = false;
  bool need_hide_poly = false;
  bool need_material_index = false;
  bool need_sharp_edge = false;
  bool need_sharp_face = false;
  bool need_uv_seams = false;
  Array<const BMVert *> vert_table;
  Array<const BMEdge *> edge_table;
  Array<const BMFace *> face_table;
  Array<const BMLoop *> loop_table;
  Vector<int> ldata_layers_marked_nocopy;
  threading::parallel_invoke(
      me->totface > 1024,
      [&]() {
        vert_table.reinitialize(bm->totvert);
        bm_vert_table_build(*bm, vert_table, need_select_vert, need_hide_vert);
      },
      [&]() {
        edge_table.reinitialize(bm->totedge);
        bm_edge_table_build(
            *bm, edge_table, need_select_edge, need_hide_edge, need_sharp_edge, need_uv_seams);
      },
      [&]() {
        face_table.reinitialize(bm->totface);
        loop_table.reinitialize(bm->totloop);
        bm_face_loop_table_build(*bm,
                                 face_table,
                                 loop_table,
                                 need_select_poly,
                                 need_hide_poly,
                                 need_sharp_face,
                                 need_material_index,
                                 ldata_layers_marked_nocopy);
      });
  bm->elem_index_dirty &= ~(BM_VERT | BM_EDGE | BM_FACE | BM_LOOP);

  /* Add optional mesh attributes before parallel iteration. */
  assert_bmesh_has_no_mesh_only_attributes(*bm);
  bke::MutableAttributeAccessor attrs = me->attributes_for_write();
  bke::SpanAttributeWriter<bool> select_vert;
  bke::SpanAttributeWriter<bool> hide_vert;
  bke::SpanAttributeWriter<bool> select_edge;
  bke::SpanAttributeWriter<bool> hide_edge;
  bke::SpanAttributeWriter<bool> sharp_edge;
  bke::SpanAttributeWriter<bool> uv_seams;
  bke::SpanAttributeWriter<bool> select_poly;
  bke::SpanAttributeWriter<bool> hide_poly;
  bke::SpanAttributeWriter<bool> sharp_face;
  bke::SpanAttributeWriter<int> material_index;
  if (need_select_vert) {
    select_vert = attrs.lookup_or_add_for_write_only_span<bool>(".select_vert", ATTR_DOMAIN_POINT);
  }
  if (need_hide_vert) {
    hide_vert = attrs.lookup_or_add_for_write_only_span<bool>(".hide_vert", ATTR_DOMAIN_POINT);
  }
  if (need_select_edge) {
    select_edge = attrs.lookup_or_add_for_write_only_span<bool>(".select_edge", ATTR_DOMAIN_EDGE);
  }
  if (need_sharp_edge) {
    sharp_edge = attrs.lookup_or_add_for_write_only_span<bool>("sharp_edge", ATTR_DOMAIN_EDGE);
  }
  if (need_uv_seams) {
    uv_seams = attrs.lookup_or_add_for_write_only_span<bool>(".uv_seam", ATTR_DOMAIN_EDGE);
  }
  if (need_hide_edge) {
    hide_edge = attrs.lookup_or_add_for_write_only_span<bool>(".hide_edge", ATTR_DOMAIN_EDGE);
  }
  if (need_select_poly) {
    select_poly = attrs.lookup_or_add_for_write_only_span<bool>(".select_poly", ATTR_DOMAIN_FACE);
  }
  if (need_hide_poly) {
    hide_poly = attrs.lookup_or_add_for_write_only_span<bool>(".hide_poly", ATTR_DOMAIN_FACE);
  }
  if (need_sharp_face) {
    sharp_face = attrs.lookup_or_add_for_write_only_span<bool>("sharp_face", ATTR_DOMAIN_FACE);
  }
  if (need_material_index) {
    material_index = attrs.lookup_or_add_for_write_only_span<int>("material_index",
                                                                  ATTR_DOMAIN_FACE);
  }

  /* Loop over all elements in parallel, copying attributes and building the Mesh topology. */
  threading::parallel_invoke(
      me->totvert > 1024,
      [&]() {
        bm_to_mesh_verts(*bm, vert_table, *me, select_vert.span, hide_vert.span);
        if (me->key) {
          bm_to_mesh_shape(
              bm, me->key, me->vert_positions_for_write(), params->active_shapekey_to_mvert);
        }
      },
      [&]() {
        bm_to_mesh_edges(*bm,
                         edge_table,
                         *me,
                         select_edge.span,
                         hide_edge.span,
                         sharp_edge.span,
                         uv_seams.span);
      },
      [&]() {
        bm_to_mesh_faces(*bm,
                         face_table,
                         *me,
                         select_poly.span,
                         hide_poly.span,
                         sharp_face.span,
                         material_index.span);
        if (bm->act_face) {
          me->act_face = BM_elem_index_get(bm->act_face);
        }
      },
      [&]() {
        bm_to_mesh_loops(*bm, loop_table, *me);
        /* Topology could be changed, ensure #CD_MDISPS are ok. */
        multires_topology_changed(me);
        for (const int i : ldata_layers_marked_nocopy) {
          bm->ldata.layers[i].flag &= ~CD_FLAG_NOCOPY;
        }
      },
      [&]() {
        /* Patch hook indices and vertex parents. */
        if (params->calc_object_remap && (old_verts_num > 0)) {
          bmesh_to_mesh_calc_object_remap(*bmain, *me, *bm, old_verts_num);
        }
      },
      [&]() {
        me->totselect = BLI_listbase_count(&(bm->selected));

        MEM_SAFE_FREE(me->mselect);
        if (me->totselect != 0) {
          me->mselect = static_cast<MSelect *>(
              MEM_mallocN(sizeof(MSelect) * me->totselect, "Mesh selection history"));
        }
        int i;
        LISTBASE_FOREACH_INDEX (BMEditSelection *, selected, &bm->selected, i) {
          if (selected->htype == BM_VERT) {
            me->mselect[i].type = ME_VSEL;
          }
          else if (selected->htype == BM_EDGE) {
            me->mselect[i].type = ME_ESEL;
          }
          else if (selected->htype == BM_FACE) {
            me->mselect[i].type = ME_FSEL;
          }

          me->mselect[i].index = BM_elem_index_get(selected->ele);
        }
      },
      [&]() {
        /* Run this even when shape keys aren't used since it may be used for hooks or vertex
         * parents. */
        if (params->update_shapekey_indices) {
          /* We have written a new shape key, if this mesh is _not_ going to be freed,
           * update the shape key indices to match the newly updated. */
          const int cd_shape_keyindex_offset = CustomData_get_offset(&bm->vdata,
                                                                     CD_SHAPE_KEYINDEX);
          if (cd_shape_keyindex_offset != -1) {
            BMIter iter;
            BMVert *vert;
            int i;
            BM_ITER_MESH_INDEX (vert, &iter, bm, BM_VERTS_OF_MESH, i) {
              BM_ELEM_CD_SET_INT(vert, cd_shape_keyindex_offset, i);
            }
          }
        }
      });

  select_vert.finish();
  hide_vert.finish();
  select_edge.finish();
  hide_edge.finish();
  sharp_edge.finish();
  uv_seams.finish();
  select_poly.finish();
  hide_poly.finish();
  sharp_face.finish();
  material_index.finish();
}

/* NOTE: The function is called from multiple threads with the same input BMesh and different
 * mesh objects. */
void BM_mesh_bm_to_me_for_eval(BMesh *bm, Mesh *me, const CustomData_MeshMasks *cd_mask_extra)
{
  using namespace blender;
  /* Must be an empty mesh. */
  BLI_assert(me->totvert == 0);
  BLI_assert(cd_mask_extra == nullptr || (cd_mask_extra->vmask & CD_MASK_SHAPEKEY) == 0);
  /* Just in case, clear the derived geometry caches from the input mesh. */
  BKE_mesh_runtime_clear_geometry(me);

  me->totvert = bm->totvert;
  me->totedge = bm->totedge;
  me->totface = 0;
  me->totloop = bm->totloop;
  me->totpoly = bm->totface;

  /* Don't process shape-keys. We only feed them through the modifier stack as needed,
   * e.g. for applying modifiers or the like. */
  CustomData_MeshMasks mask = CD_MASK_DERIVEDMESH;
  if (cd_mask_extra != nullptr) {
    CustomData_MeshMasks_update(&mask, cd_mask_extra);
  }
  mask.vmask &= ~CD_MASK_SHAPEKEY;
  CustomData_merge(&bm->vdata, &me->vdata, mask.vmask, CD_CONSTRUCT, me->totvert);
  CustomData_merge(&bm->edata, &me->edata, mask.emask, CD_CONSTRUCT, me->totedge);
  CustomData_merge(&bm->ldata, &me->ldata, mask.lmask, CD_CONSTRUCT, me->totloop);
  CustomData_merge(&bm->pdata, &me->pdata, mask.pmask, CD_CONSTRUCT, me->totpoly);

  me->runtime->deformed_only = true;

  /* In a first pass, update indices of BMesh elements and build tables for easy iteration later.
   * Also check if some optional mesh attributes should be added in the next step. Since each
   * domain has no effect on others, process the independent domains on separate threads. */
  bool need_select_vert = false;
  bool need_select_edge = false;
  bool need_select_poly = false;
  bool need_hide_vert = false;
  bool need_hide_edge = false;
  bool need_hide_poly = false;
  bool need_material_index = false;
  bool need_sharp_edge = false;
  bool need_sharp_face = false;
  bool need_uv_seams = false;
  Array<const BMVert *> vert_table;
  Array<const BMEdge *> edge_table;
  Array<const BMFace *> face_table;
  Array<const BMLoop *> loop_table;
  Vector<int> ldata_layers_marked_nocopy;
  threading::parallel_invoke(
      me->totface > 1024,
      [&]() {
        vert_table.reinitialize(bm->totvert);
        bm_vert_table_build(*bm, vert_table, need_select_vert, need_hide_vert);
      },
      [&]() {
        edge_table.reinitialize(bm->totedge);
        bm_edge_table_build(
            *bm, edge_table, need_select_edge, need_hide_edge, need_sharp_edge, need_uv_seams);
      },
      [&]() {
        face_table.reinitialize(bm->totface);
        loop_table.reinitialize(bm->totloop);
        bm_face_loop_table_build(*bm,
                                 face_table,
                                 loop_table,
                                 need_select_poly,
                                 need_hide_poly,
                                 need_sharp_face,
                                 need_material_index,
                                 ldata_layers_marked_nocopy);
      });
  bm->elem_index_dirty &= ~(BM_VERT | BM_EDGE | BM_FACE | BM_LOOP);

  /* Add optional mesh attributes before parallel iteration. */
  assert_bmesh_has_no_mesh_only_attributes(*bm);
  bke::MutableAttributeAccessor attrs = me->attributes_for_write();
  bke::SpanAttributeWriter<bool> select_vert;
  bke::SpanAttributeWriter<bool> hide_vert;
  bke::SpanAttributeWriter<bool> select_edge;
  bke::SpanAttributeWriter<bool> hide_edge;
  bke::SpanAttributeWriter<bool> sharp_edge;
  bke::SpanAttributeWriter<bool> uv_seams;
  bke::SpanAttributeWriter<bool> select_poly;
  bke::SpanAttributeWriter<bool> hide_poly;
  bke::SpanAttributeWriter<bool> sharp_face;
  bke::SpanAttributeWriter<int> material_index;
  if (need_select_vert) {
    select_vert = attrs.lookup_or_add_for_write_only_span<bool>(".select_vert", ATTR_DOMAIN_POINT);
  }
  if (need_hide_vert) {
    hide_vert = attrs.lookup_or_add_for_write_only_span<bool>(".hide_vert", ATTR_DOMAIN_POINT);
  }
  if (need_select_edge) {
    select_edge = attrs.lookup_or_add_for_write_only_span<bool>(".select_edge", ATTR_DOMAIN_EDGE);
  }
  if (need_sharp_edge) {
    sharp_edge = attrs.lookup_or_add_for_write_only_span<bool>("sharp_edge", ATTR_DOMAIN_EDGE);
  }
  if (need_uv_seams) {
    uv_seams = attrs.lookup_or_add_for_write_only_span<bool>(".uv_seam", ATTR_DOMAIN_EDGE);
  }
  if (need_hide_edge) {
    hide_edge = attrs.lookup_or_add_for_write_only_span<bool>(".hide_edge", ATTR_DOMAIN_EDGE);
  }
  if (need_select_poly) {
    select_poly = attrs.lookup_or_add_for_write_only_span<bool>(".select_poly", ATTR_DOMAIN_FACE);
  }
  if (need_hide_poly) {
    hide_poly = attrs.lookup_or_add_for_write_only_span<bool>(".hide_poly", ATTR_DOMAIN_FACE);
  }
  if (need_sharp_face) {
    sharp_face = attrs.lookup_or_add_for_write_only_span<bool>("sharp_face", ATTR_DOMAIN_FACE);
  }
  if (need_material_index) {
    material_index = attrs.lookup_or_add_for_write_only_span<int>("material_index",
                                                                  ATTR_DOMAIN_FACE);
  }

  /* Loop over all elements in parallel, copying attributes and building the Mesh topology. */
  threading::parallel_invoke(
      me->totvert > 1024,
      [&]() { bm_to_mesh_verts(*bm, vert_table, *me, select_vert.span, hide_vert.span); },
      [&]() {
        bm_to_mesh_edges(*bm,
                         edge_table,
                         *me,
                         select_edge.span,
                         hide_edge.span,
                         sharp_edge.span,
                         uv_seams.span);
      },
      [&]() {
        bm_to_mesh_faces(*bm,
                         face_table,
                         *me,
                         select_poly.span,
                         hide_poly.span,
                         sharp_face.span,
                         material_index.span);
      },
      [&]() {
        bm_to_mesh_loops(*bm, loop_table, *me);
        for (const int i : ldata_layers_marked_nocopy) {
          bm->ldata.layers[i].flag &= ~CD_FLAG_NOCOPY;
        }
      });

  select_vert.finish();
  hide_vert.finish();
  select_edge.finish();
  hide_edge.finish();
  sharp_edge.finish();
  uv_seams.finish();
  select_poly.finish();
  hide_poly.finish();
  sharp_face.finish();
  material_index.finish();
}<|MERGE_RESOLUTION|>--- conflicted
+++ resolved
@@ -404,13 +404,9 @@
     for (i = 0, block = static_cast<KeyBlock *>(me->key->block.first); i < tot_shape_keys;
          block = block->next, i++) {
       if (is_new) {
-<<<<<<< HEAD
-        CustomData_add_layer_named(&bm->vdata, CD_SHAPEKEY, CD_ASSIGN, nullptr, 0, block->name);
-=======
         CustomData_add_layer_named(&bm->vdata, CD_SHAPEKEY, CD_SET_DEFAULT, 0, block->name);
         int j = CustomData_get_layer_index_n(&bm->vdata, CD_SHAPEKEY, i);
         bm->vdata.layers[j].uid = block->uid;
->>>>>>> 45c4a0b1
       }
       else {
         BM_data_layer_add_named(bm, &bm->vdata, CD_SHAPEKEY, block->name);
@@ -1156,401 +1152,6 @@
   return infos;
 }
 
-<<<<<<< HEAD
-static void bmesh_block_copy_to_mesh_attributes(const Span<BMeshToMeshLayerInfo> copy_info,
-                                                const int mesh_index,
-                                                const void *block)
-{
-  for (const BMeshToMeshLayerInfo &info : copy_info) {
-    CustomData_data_copy_value(info.type,
-                               POINTER_OFFSET(block, info.bmesh_offset),
-                               POINTER_OFFSET(info.mesh_data, info.elem_size * mesh_index));
-  }
-}
-
-ATTR_NO_OPT void BM_mesh_bm_to_me(Main *bmain,
-                                  BMesh *bm,
-                                  Mesh *me,
-                                  const struct BMeshToMeshParams *params)
-{
-  using namespace blender;
-  BMVert *v, *eve;
-  BMEdge *e;
-  BMFace *f;
-  BMIter iter;
-  int i, j;
-
-  const int cd_shape_keyindex_offset = CustomData_get_offset(&bm->vdata, CD_SHAPE_KEYINDEX);
-
-  const int ototvert = me->totvert;
-
-  if (params->copy_temp_cdlayers) {
-    bm_unmark_temp_cdlayers(bm);
-  }
-  blender::Vector<int> ldata_layers_marked_nocopy;
-
-  /* Free custom data. */
-  CustomData_free(&me->vdata, me->totvert);
-  CustomData_free(&me->edata, me->totedge);
-  CustomData_free(&me->fdata, me->totface);
-  CustomData_free(&me->ldata, me->totloop);
-  CustomData_free(&me->pdata, me->totpoly);
-
-  BKE_mesh_runtime_clear_geometry(me);
-
-  /* Add new custom data. */
-  me->totvert = bm->totvert;
-  me->totedge = bm->totedge;
-  me->totloop = bm->totloop;
-  me->totpoly = bm->totface;
-  /* Will be overwritten with a valid value if 'dotess' is set, otherwise we
-   * end up with 'me->totface' and `me->mface == nullptr` which can crash #28625. */
-  me->totface = 0;
-  me->act_face = -1;
-
-  /* Mark UV selection layers which are all false as 'nocopy'. */
-  for (const int layer_index :
-       IndexRange(CustomData_number_of_layers(&bm->ldata, CD_PROP_FLOAT2))) {
-    char const *layer_name = CustomData_get_layer_name(&bm->ldata, CD_PROP_FLOAT2, layer_index);
-    char sub_layer_name[MAX_CUSTOMDATA_LAYER_NAME];
-    int vertsel_layer_index = CustomData_get_named_layer_index(
-        &bm->ldata, CD_PROP_BOOL, BKE_uv_map_vert_select_name_get(layer_name, sub_layer_name));
-    int edgesel_layer_index = CustomData_get_named_layer_index(
-        &bm->ldata, CD_PROP_BOOL, BKE_uv_map_edge_select_name_get(layer_name, sub_layer_name));
-    int pin_layer_index = CustomData_get_named_layer_index(
-        &bm->ldata, CD_PROP_BOOL, BKE_uv_map_pin_name_get(layer_name, sub_layer_name));
-
-    /* If ever the uv map associated bool layers become optional in BMesh as well (like in Mesh)
-     * this assert needs to be removed. For now it is a bug if they don't exist. */
-    BLI_assert(vertsel_layer_index >= 0 && edgesel_layer_index >= 0 && pin_layer_index >= 0);
-
-    int vertsel_offset = vertsel_layer_index >= 0 ? bm->ldata.layers[vertsel_layer_index].offset :
-                                                    -1;
-    int edgesel_offset = edgesel_layer_index >= 0 ? bm->ldata.layers[edgesel_layer_index].offset :
-                                                    -1;
-    int pin_offset = pin_layer_index >= 0 ? bm->ldata.layers[pin_layer_index].offset : -1;
-
-    bool need_vertsel = false;
-    bool need_edgesel = false;
-    bool need_pin = false;
-
-    BM_ITER_MESH (f, &iter, bm, BM_FACES_OF_MESH) {
-      BMIter liter;
-      BMLoop *l;
-      if (vertsel_layer_index >= 0) {
-        BM_ITER_ELEM (l, &liter, f, BM_LOOPS_OF_FACE) {
-          need_vertsel |= BM_ELEM_CD_GET_BOOL(l, vertsel_offset);
-        }
-      }
-      if (edgesel_layer_index >= 0) {
-        BM_ITER_ELEM (l, &liter, f, BM_LOOPS_OF_FACE) {
-          need_edgesel |= BM_ELEM_CD_GET_BOOL(l, edgesel_offset);
-        }
-      }
-      if (pin_layer_index >= 0) {
-        BM_ITER_ELEM (l, &liter, f, BM_LOOPS_OF_FACE) {
-          need_pin |= BM_ELEM_CD_GET_BOOL(l, pin_offset);
-        }
-      }
-    }
-
-    if (need_vertsel) {
-      bm->ldata.layers[vertsel_layer_index].flag &= ~CD_FLAG_NOCOPY;
-    }
-    else {
-      bm->ldata.layers[vertsel_layer_index].flag |= CD_FLAG_NOCOPY;
-      ldata_layers_marked_nocopy.append(vertsel_layer_index);
-    }
-    if (need_edgesel) {
-      bm->ldata.layers[edgesel_layer_index].flag &= ~CD_FLAG_NOCOPY;
-    }
-    else {
-      bm->ldata.layers[edgesel_layer_index].flag |= CD_FLAG_NOCOPY;
-      ldata_layers_marked_nocopy.append(edgesel_layer_index);
-    }
-    if (need_pin) {
-      bm->ldata.layers[pin_layer_index].flag &= ~CD_FLAG_NOCOPY;
-    }
-    else {
-      bm->ldata.layers[pin_layer_index].flag |= CD_FLAG_NOCOPY;
-      ldata_layers_marked_nocopy.append(pin_layer_index);
-    }
-  }
-
-  {
-    CustomData_MeshMasks mask = CD_MASK_MESH;
-    CustomData_MeshMasks_update(&mask, &params->cd_mask_extra);
-    CustomData_copy(&bm->vdata, &me->vdata, mask.vmask, CD_SET_DEFAULT, me->totvert);
-    CustomData_copy(&bm->edata, &me->edata, mask.emask, CD_SET_DEFAULT, me->totedge);
-    CustomData_copy(&bm->ldata, &me->ldata, mask.lmask, CD_SET_DEFAULT, me->totloop);
-    CustomData_copy(&bm->pdata, &me->pdata, mask.pmask, CD_SET_DEFAULT, me->totpoly);
-  }
-
-  if (!CustomData_get_layer_named(&me->vdata, CD_PROP_FLOAT3, "position")) {
-    CustomData_add_layer_named(
-        &me->vdata, CD_PROP_FLOAT3, CD_CONSTRUCT, nullptr, me->totvert, "position");
-  }
-
-  const Vector<BMeshToMeshLayerInfo> vert_info = bm_to_mesh_copy_info_calc(bm->vdata, me->vdata);
-  const Vector<BMeshToMeshLayerInfo> edge_info = bm_to_mesh_copy_info_calc(bm->edata, me->edata);
-  const Vector<BMeshToMeshLayerInfo> poly_info = bm_to_mesh_copy_info_calc(bm->pdata, me->pdata);
-  const Vector<BMeshToMeshLayerInfo> loop_info = bm_to_mesh_copy_info_calc(bm->ldata, me->ldata);
-
-  /* Clear the CD_FLAG_NOCOPY flags for the layers they were temporarily set on */
-  for (const int i : ldata_layers_marked_nocopy) {
-    bm->ldata.layers[i].flag &= ~CD_FLAG_NOCOPY;
-  }
-
-  if (!CustomData_get_layer_named(&me->vdata, CD_PROP_FLOAT3, "position")) {
-    CustomData_add_layer_named(
-        &me->vdata, CD_PROP_FLOAT3, CD_CONSTRUCT, nullptr, me->totvert, "position");
-  }
-  CustomData_add_layer(&me->edata, CD_MEDGE, CD_SET_DEFAULT, nullptr, me->totedge);
-  CustomData_add_layer(&me->ldata, CD_MLOOP, CD_SET_DEFAULT, nullptr, me->totloop);
-  CustomData_add_layer(&me->pdata, CD_MPOLY, CD_SET_DEFAULT, nullptr, me->totpoly);
-  MutableSpan<float3> positions = me->vert_positions_for_write();
-  MutableSpan<MEdge> edges = me->edges_for_write();
-  MutableSpan<MPoly> polys = me->polys_for_write();
-  MutableSpan<MLoop> mloop = me->loops_for_write();
-
-  bool need_select_vert = false;
-  bool need_select_edge = false;
-  bool need_select_poly = false;
-  bool need_hide_vert = false;
-  bool need_hide_edge = false;
-  bool need_hide_poly = false;
-  bool need_material_index = false;
-  bool need_sharp_edge = false;
-  bool need_uv_seam = false;
-
-  i = 0;
-  BM_ITER_MESH (v, &iter, bm, BM_VERTS_OF_MESH) {
-    if (BM_elem_flag_test(v, BM_ELEM_HIDDEN)) {
-      need_hide_vert = true;
-    }
-    if (BM_elem_flag_test(v, BM_ELEM_SELECT)) {
-      need_select_vert = true;
-    }
-
-    BM_elem_index_set(v, i); /* set_inline */
-
-    bmesh_block_copy_to_mesh_attributes(vert_info, i, v->head.data);
-
-    copy_v3_v3(positions[i], v->co);
-
-    i++;
-
-    BM_CHECK_ELEMENT(v);
-  }
-  bm->elem_index_dirty &= ~BM_VERT;
-
-  i = 0;
-  BM_ITER_MESH (e, &iter, bm, BM_EDGES_OF_MESH) {
-    edges[i].v1 = BM_elem_index_get(e->v1);
-    edges[i].v2 = BM_elem_index_get(e->v2);
-
-    if (BM_elem_flag_test(e, BM_ELEM_SEAM)) {
-      need_uv_seam = true;
-    }
-    if (BM_elem_flag_test(e, BM_ELEM_HIDDEN)) {
-      need_hide_edge = true;
-    }
-    if (BM_elem_flag_test(e, BM_ELEM_SELECT)) {
-      need_select_edge = true;
-    }
-    if (!BM_elem_flag_test(e, BM_ELEM_SMOOTH)) {
-      need_sharp_edge = true;
-    }
-
-    BM_elem_index_set(e, i); /* set_inline */
-
-    bmesh_block_copy_to_mesh_attributes(edge_info, i, e->head.data);
-
-    i++;
-    BM_CHECK_ELEMENT(e);
-  }
-  bm->elem_index_dirty &= ~BM_EDGE;
-
-  i = 0;
-  j = 0;
-  BM_ITER_MESH (f, &iter, bm, BM_FACES_OF_MESH) {
-    BMLoop *l_iter, *l_first;
-    polys[i].loopstart = j;
-    polys[i].totloop = f->len;
-    if (f->mat_nr != 0) {
-      need_material_index = true;
-    }
-    polys[i].flag = bm_face_flag_to_mflag(f);
-    if (BM_elem_flag_test(f, BM_ELEM_HIDDEN)) {
-      need_hide_poly = true;
-    }
-    if (BM_elem_flag_test(f, BM_ELEM_SELECT)) {
-      need_select_poly = true;
-    }
-
-    l_iter = l_first = BM_FACE_FIRST_LOOP(f);
-    do {
-      mloop[j].e = BM_elem_index_get(l_iter->e);
-      mloop[j].v = BM_elem_index_get(l_iter->v);
-
-      bmesh_block_copy_to_mesh_attributes(loop_info, j, l_iter->head.data);
-
-      j++;
-      BM_CHECK_ELEMENT(l_iter);
-      BM_CHECK_ELEMENT(l_iter->e);
-      BM_CHECK_ELEMENT(l_iter->v);
-    } while ((l_iter = l_iter->next) != l_first);
-
-    if (f == bm->act_face) {
-      me->act_face = i;
-    }
-
-    bmesh_block_copy_to_mesh_attributes(poly_info, i, f->head.data);
-
-    i++;
-    BM_CHECK_ELEMENT(f);
-  }
-
-  if (need_material_index) {
-    BM_mesh_elem_table_ensure(bm, BM_FACE);
-    write_fn_to_attribute<int>(me->attributes_for_write(),
-                               "material_index",
-                               ATTR_DOMAIN_FACE,
-                               [&](const int i) { return int(BM_face_at_index(bm, i)->mat_nr); });
-  }
-  if (need_sharp_edge) {
-    BM_mesh_elem_table_ensure(bm, BM_EDGE);
-    write_fn_to_attribute<bool>(
-        me->attributes_for_write(), "sharp_edge", ATTR_DOMAIN_EDGE, [&](const int i) {
-          return !BM_elem_flag_test(BM_edge_at_index(bm, i), BM_ELEM_SMOOTH);
-        });
-  }
-  if (need_uv_seam) {
-    BM_mesh_elem_table_ensure(bm, BM_EDGE);
-    write_fn_to_attribute<bool>(
-        me->attributes_for_write(), ".uv_seam", ATTR_DOMAIN_EDGE, [&](const int i) {
-          return BM_elem_flag_test(BM_edge_at_index(bm, i), BM_ELEM_SEAM);
-        });
-  }
-
-  /* Patch hook indices and vertex parents. */
-  if (params->calc_object_remap && (ototvert > 0)) {
-    BLI_assert(bmain != nullptr);
-    BMVert **vertMap = nullptr;
-
-    LISTBASE_FOREACH (Object *, ob, &bmain->objects) {
-      if ((ob->parent) && (ob->parent->data == me) && ELEM(ob->partype, PARVERT1, PARVERT3)) {
-
-        if (vertMap == nullptr) {
-          vertMap = bm_to_mesh_vertex_map(bm, ototvert);
-        }
-
-        if (ob->par1 < ototvert) {
-          eve = vertMap[ob->par1];
-          if (eve) {
-            ob->par1 = BM_elem_index_get(eve);
-          }
-        }
-        if (ob->par2 < ototvert) {
-          eve = vertMap[ob->par2];
-          if (eve) {
-            ob->par2 = BM_elem_index_get(eve);
-          }
-        }
-        if (ob->par3 < ototvert) {
-          eve = vertMap[ob->par3];
-          if (eve) {
-            ob->par3 = BM_elem_index_get(eve);
-          }
-        }
-      }
-      if (ob->data == me) {
-        LISTBASE_FOREACH (ModifierData *, md, &ob->modifiers) {
-          if (md->type == eModifierType_Hook) {
-            HookModifierData *hmd = (HookModifierData *)md;
-
-            if (vertMap == nullptr) {
-              vertMap = bm_to_mesh_vertex_map(bm, ototvert);
-            }
-
-            for (i = j = 0; i < hmd->indexar_num; i++) {
-              if (hmd->indexar[i] < ototvert) {
-                eve = vertMap[hmd->indexar[i]];
-
-                if (eve) {
-                  hmd->indexar[j++] = BM_elem_index_get(eve);
-                }
-              }
-              else {
-                j++;
-              }
-            }
-
-            hmd->indexar_num = j;
-          }
-        }
-      }
-    }
-
-    if (vertMap) {
-      MEM_freeN(vertMap);
-    }
-  }
-
-  convert_bmesh_hide_flags_to_mesh_attributes(
-      *bm, need_hide_vert, need_hide_edge, need_hide_poly, *me);
-  convert_bmesh_selection_flags_to_mesh_attributes(
-      *bm, need_select_vert, need_select_edge, need_select_poly, *me);
-
-  {
-    me->totselect = BLI_listbase_count(&(bm->selected));
-
-    MEM_SAFE_FREE(me->mselect);
-    if (me->totselect != 0) {
-      me->mselect = static_cast<MSelect *>(
-          MEM_mallocN(sizeof(MSelect) * me->totselect, "Mesh selection history"));
-    }
-
-    LISTBASE_FOREACH_INDEX (BMEditSelection *, selected, &bm->selected, i) {
-      if (selected->htype == BM_VERT) {
-        me->mselect[i].type = ME_VSEL;
-      }
-      else if (selected->htype == BM_EDGE) {
-        me->mselect[i].type = ME_ESEL;
-      }
-      else if (selected->htype == BM_FACE) {
-        me->mselect[i].type = ME_FSEL;
-      }
-
-      me->mselect[i].index = BM_elem_index_get(selected->ele);
-    }
-  }
-
-  if (me->key) {
-    bm_to_mesh_shape(bm, me->key, positions, params->active_shapekey_to_mvert);
-  }
-
-  /* Run this even when shape keys aren't used since it may be used for hooks or vertex parents. */
-  if (params->update_shapekey_indices) {
-    /* We have written a new shape key, if this mesh is _not_ going to be freed,
-     * update the shape key indices to match the newly updated. */
-    if (cd_shape_keyindex_offset != -1) {
-      BM_ITER_MESH_INDEX (eve, &iter, bm, BM_VERTS_OF_MESH, i) {
-        BM_ELEM_CD_SET_INT(eve, cd_shape_keyindex_offset, i);
-      }
-    }
-  }
-
-  /* Topology could be changed, ensure #CD_MDISPS are ok. */
-  multires_topology_changed(me);
-
-  if (params && params->copy_temp_cdlayers) {
-    bm_mark_temp_cdlayers(bm);
-  }
-}
-
-=======
->>>>>>> 45c4a0b1
 namespace blender {
 
 static void bm_vert_table_build(BMesh &bm,
@@ -1848,6 +1449,10 @@
 {
   using namespace blender;
   const int old_verts_num = me->totvert;
+
+  if (params->copy_temp_cdlayers) {
+    bm_unmark_temp_cdlayers(bm);
+  }
 
   CustomData_free(&me->vdata, me->totvert);
   CustomData_free(&me->edata, me->totedge);
@@ -2054,6 +1659,10 @@
   hide_poly.finish();
   sharp_face.finish();
   material_index.finish();
+
+  if (params && params->copy_temp_cdlayers) {
+    bm_mark_temp_cdlayers(bm);
+  }
 }
 
 /* NOTE: The function is called from multiple threads with the same input BMesh and different
