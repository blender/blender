--- conflicted
+++ resolved
@@ -170,18 +170,9 @@
                                              const struct BMAllocTemplate *allocsize);
 BMesh *BM_mesh_copy(BMesh *bm_old);
 
-<<<<<<< HEAD
-char BM_face_flag_from_mflag(char mflag);
-char BM_edge_flag_from_mflag(short mflag);
-/* ME -> BM */
-char BM_face_flag_to_mflag(BMFace *f);
-short BM_edge_flag_to_mflag(BMEdge *e);
-
 /* BM -> ME */
 void BM_sort_disk_cycle(BMVert *v);
 
-=======
->>>>>>> 0a3df611
 #ifdef __cplusplus
 }
 #endif