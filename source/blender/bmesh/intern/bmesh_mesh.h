/* SPDX-License-Identifier: GPL-2.0-or-later */

#pragma once

/** \file
 * \ingroup bmesh
 */

#include "BLI_compiler_compat.h"
#include "bmesh_class.h"

typedef struct BMTracer {
  void (*on_vert_kill)(BMesh *bm, BMVert *v, void *userdata);
  void (*on_edge_kill)(BMesh *bm, BMEdge *e, void *userdata);
  void (*on_face_kill)(BMesh *bm, BMFace *f, void *userdata);

  void (*on_vert_create)(BMesh *bm, BMVert *v, void *userdata);
  void (*on_edge_create)(BMesh *bm, BMEdge *v, void *userdata);
  void (*on_face_create)(BMesh *bm, BMFace *v, void *userdata);

  void *userdata;
} BMTracer;

void BM_empty_tracer(BMTracer *tracer, void *userdata);

typedef enum {
  MULTIRES_SPACE_TANGENT,  // convert absolute to tangent
  MULTIRES_SPACE_ABSOLUTE  // convert tangent to absolute
} MultiResSpace;

struct BMAllocTemplate;
struct BMLoopNorEditDataArray;
struct BMPartialUpdate;
struct MLoopNorSpaceArray;

void BM_mesh_elem_toolflags_ensure(BMesh *bm);
void BM_mesh_elem_toolflags_clear(BMesh *bm);

struct BMeshCreateParams {
<<<<<<< HEAD
  uint create_unique_ids : 1;
  uint id_elem_mask : 4;  // which element types to make unique ids for
  uint id_map : 1;        // maintain an id to element lookup table
  uint use_toolflags : 1;
  uint no_reuse_ids : 1;  // do not reuse IDs; a GHash will be used internally instead of a lookup
                          // array
  uint temporary_ids : 1;
  uint copy_all_layers : 1;  // used by BM_mesh_copy_ex
=======
  bool use_toolflags : 1;
>>>>>>> b37954d0
};

// used to temporary save/restore element IDs
// when changing out customdata
int bm_save_id(BMesh *bm, BMElem *elem);
void bm_restore_id(BMesh *bm, BMElem *elem, int id);

/**
 * \brief BMesh Make Mesh
 *
 * Allocates a new BMesh structure.
 *
 * \return The New bmesh
 *
 * \note ob is needed by multires
 */
BMesh *BM_mesh_create(const struct BMAllocTemplate *allocsize,
                      const struct BMeshCreateParams *params);

/**
 * \brief BMesh Free Mesh
 *
 * Frees a BMesh data and its structure.
 */
void BM_mesh_free(BMesh *bm);
/**
 * \brief BMesh Free Mesh Data
 *
 * Frees a BMesh structure.
 *
 * \note frees mesh, but not actual BMesh struct
 */
void BM_mesh_data_free(BMesh *bm);
/**
 * \brief BMesh Clear Mesh
 *
 * Clear all data in bm
 */
void BM_mesh_clear(BMesh *bm);

/**
 * \brief BMesh Begin Edit
 *
 * Functions for setting up a mesh for editing and cleaning up after
 * the editing operations are done. These are called by the tools/operator
 * API for each time a tool is executed.
 */
void bmesh_edit_begin(BMesh *bm, BMOpTypeFlag type_flag);
/**
 * \brief BMesh End Edit
 */
void bmesh_edit_end(BMesh *bm, BMOpTypeFlag type_flag);

void BM_mesh_elem_index_ensure_ex(BMesh *bm, char htype, int elem_offset[4]);
void BM_mesh_elem_index_ensure(BMesh *bm, char htype);
/**
 * Array checking/setting macros.
 *
 * Currently vert/edge/loop/face index data is being abused, in a few areas of the code.
 *
 * To avoid correcting them afterwards, set 'bm->elem_index_dirty' however its possible
 * this flag is set incorrectly which could crash blender.
 *
 * Functions that calls this function may depend on dirty indices on being set.
 *
 * This is read-only, so it can be used for assertions that don't impact behavior.
 */
void BM_mesh_elem_index_validate(
    BMesh *bm, const char *location, const char *func, const char *msg_a, const char *msg_b);

#ifndef NDEBUG
/**
 * \see #BM_mesh_elem_index_validate the same rationale applies to this function.
 */
bool BM_mesh_elem_table_check(BMesh *bm);
#endif

/**
 * Re-allocates mesh data with/without toolflags.
 */
void BM_mesh_toolflags_set(BMesh *bm, bool use_toolflags);

void BM_mesh_elem_table_ensure(BMesh *bm, char htype);
/* use BM_mesh_elem_table_ensure where possible to avoid full rebuild */
void BM_mesh_elem_table_init(BMesh *bm, char htype);
void BM_mesh_elem_table_free(BMesh *bm, char htype);

BLI_INLINE BMVert *BM_vert_at_index(BMesh *bm, const int index)
{
  BLI_assert((index >= 0) && (index < bm->totvert));
  BLI_assert((bm->elem_table_dirty & BM_VERT) == 0);
  return bm->vtable[index];
}
BLI_INLINE BMEdge *BM_edge_at_index(BMesh *bm, const int index)
{
  BLI_assert((index >= 0) && (index < bm->totedge));
  BLI_assert((bm->elem_table_dirty & BM_EDGE) == 0);
  return bm->etable[index];
}
BLI_INLINE BMFace *BM_face_at_index(BMesh *bm, const int index)
{
  BLI_assert((index >= 0) && (index < bm->totface));
  BLI_assert((bm->elem_table_dirty & BM_FACE) == 0);
  return bm->ftable[index];
}

BMVert *BM_vert_at_index_find(BMesh *bm, int index);
BMEdge *BM_edge_at_index_find(BMesh *bm, int index);
BMFace *BM_face_at_index_find(BMesh *bm, int index);
BMLoop *BM_loop_at_index_find(BMesh *bm, int index);

/**
 * Use lookup table when available, else use slower find functions.
 *
 * \note Try to use #BM_mesh_elem_table_ensure instead.
 */
BMVert *BM_vert_at_index_find_or_table(BMesh *bm, int index);
BMEdge *BM_edge_at_index_find_or_table(BMesh *bm, int index);
BMFace *BM_face_at_index_find_or_table(BMesh *bm, int index);

// XXX

/**
 * Return the amount of element of type 'type' in a given bmesh.
 */
int BM_mesh_elem_count(BMesh *bm, char htype);

/**
 * Remaps the vertices, edges and/or faces of the bmesh as indicated by vert/edge/face_idx arrays
 * (xxx_idx[org_index] = new_index).
 *
 * A NULL array means no changes.
 *
 * \note
 * - Does not mess with indices, just sets elem_index_dirty flag.
 * - For verts/edges/faces only (as loops must remain "ordered" and "aligned"
 *   on a per-face basis...).
 *
 * \warning Be careful if you keep pointers to affected BM elements,
 * or arrays, when using this func!
 */
void BM_mesh_remap(BMesh *bm,
                   const uint *vert_idx,
                   const uint *edge_idx,
                   const uint *face_idx,
                   const uint *loop_idx);

/**
 * Use new memory pools for this mesh.
 *
 * \note needed for re-sizing elements (adding/removing tool flags)
 * but could also be used for packing fragmented bmeshes.
 */
void BM_mesh_rebuild(BMesh *bm,
                     const struct BMeshCreateParams *params,
                     struct BLI_mempool *vpool,
                     struct BLI_mempool *epool,
                     struct BLI_mempool *lpool,
                     struct BLI_mempool *fpool);

typedef struct BMAllocTemplate {
  int totvert, totedge, totloop, totface;
} BMAllocTemplate;

/* used as an extern, defined in bmesh.h */
extern const BMAllocTemplate bm_mesh_allocsize_default;
extern const BMAllocTemplate bm_mesh_chunksize_default;

#define BMALLOC_TEMPLATE_FROM_BM(bm) \
  { \
    (CHECK_TYPE_INLINE(bm, BMesh *), (bm)->totvert), (bm)->totedge, (bm)->totloop, (bm)->totface \
  }

#define _VA_BMALLOC_TEMPLATE_FROM_ME_1(me) \
  { \
    (CHECK_TYPE_INLINE(me, Mesh *), (me)->totvert), (me)->totedge, (me)->totloop, (me)->totpoly, \
  }
#define _VA_BMALLOC_TEMPLATE_FROM_ME_2(me_a, me_b) \
  { \
    (CHECK_TYPE_INLINE(me_a, Mesh *), \
     CHECK_TYPE_INLINE(me_b, Mesh *), \
     (me_a)->totvert + (me_b)->totvert), \
        (me_a)->totedge + (me_b)->totedge, (me_a)->totloop + (me_b)->totloop, \
        (me_a)->totpoly + (me_b)->totpoly, \
  }
#define BMALLOC_TEMPLATE_FROM_ME(...) \
  VA_NARGS_CALL_OVERLOAD(_VA_BMALLOC_TEMPLATE_FROM_ME_, __VA_ARGS__)

/* Vertex coords access. */
void BM_mesh_vert_coords_get(BMesh *bm, float (*vert_coords)[3]);
float (*BM_mesh_vert_coords_alloc(BMesh *bm, int *r_vert_len))[3];
void BM_mesh_vert_coords_apply(BMesh *bm, const float (*vert_coords)[3]);
void BM_mesh_vert_coords_apply_with_mat4(BMesh *bm,
                                         const float (*vert_coords)[3],
                                         const float mat[4][4]);

#define BM_ELEM_FROM_ID(bm, id) \
  ((bm->idmap.flag & BM_NO_REUSE_IDS) ? \
       BLI_ghash_lookup(bm->idmap.ghash, POINTER_FROM_UINT(id)) : \
       bm->idmap.map[id])

#define BM_ELEM_FROM_ID_SAFE(bm, id) \
  (((id) >= 0 && (id) < (bm)->idmap.maxid) ? (BM_ELEM_FROM_ID(bm, id)) : NULL)

bool BM_elem_is_free(BMElem *elem, int htype);<|MERGE_RESOLUTION|>--- conflicted
+++ resolved
@@ -37,18 +37,14 @@
 void BM_mesh_elem_toolflags_clear(BMesh *bm);
 
 struct BMeshCreateParams {
-<<<<<<< HEAD
-  uint create_unique_ids : 1;
-  uint id_elem_mask : 4;  // which element types to make unique ids for
-  uint id_map : 1;        // maintain an id to element lookup table
-  uint use_toolflags : 1;
-  uint no_reuse_ids : 1;  // do not reuse IDs; a GHash will be used internally instead of a lookup
+  bool create_unique_ids : 1;
+  int id_elem_mask : 4;  // which element types to make unique ids for
+  bool id_map : 1;        // maintain an id to element lookup table
+  bool use_toolflags : 1;
+  bool no_reuse_ids : 1;  // do not reuse IDs; a GHash will be used internally instead of a lookup
                           // array
-  uint temporary_ids : 1;
-  uint copy_all_layers : 1;  // used by BM_mesh_copy_ex
-=======
-  bool use_toolflags : 1;
->>>>>>> b37954d0
+  bool temporary_ids : 1;
+  bool copy_all_layers : 1;  // used by BM_mesh_copy_ex
 };
 
 // used to temporary save/restore element IDs
