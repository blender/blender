/* SPDX-License-Identifier: GPL-2.0-or-later */

#pragma once

/** \file
 * \ingroup bke
 * \brief A BVH for high poly meshes.
 */

#include "BLI_bitmap.h"
#include "BLI_compiler_compat.h"
#include "BLI_ghash.h"

#include "bmesh.h"

/* For embedding CCGKey in iterator. */
#include "BKE_attribute.h"
#include "BKE_ccg.h"
#include <stdint.h>

//#define DEFRAGMENT_MEMORY

#include "DNA_customdata_types.h"

#ifdef __cplusplus
extern "C" {
#endif

// experimental feature to detect quad diagonals and mark (but not dissolve) them
//#define SCULPT_DIAGONAL_EDGE_MARKS

/*
   These structs represent logical verts/edges/faces.
   for PBVH_GRIDS and PBVH_FACES they store integer
   offsets, PBVH_BMESH stores pointers.

   The idea is to enforce stronger type checking by encapsulating
   intptr_t's in structs.*/
typedef struct PBVHVertRef {
  intptr_t i;
} PBVHVertRef;

typedef struct PBVHEdgeRef {
  intptr_t i;
} PBVHEdgeRef;

typedef struct PBVHFaceRef {
  intptr_t i;
} PBVHFaceRef;

#define PBVH_REF_NONE ((intptr_t)-1)

typedef struct SculptPMap {
  struct MeshElemMap *pmap;
  int *pmap_mem;
  int refcount;
} SculptPMap;

#if 0
typedef struct SculptLoopRef {
  intptr_t i;
} SculptLoopRef;
#endif

#ifdef DEFRAGMENT_MEMORY
#  include "BLI_smallhash.h"
#endif

typedef struct PBVHTri {
  int v[3];       // references into PBVHTriBuf->verts
  int eflag;      // bitmask of which edges in the tri are real edges in the mesh
  intptr_t l[3];  // loops

  float no[3];
  PBVHFaceRef f;
} PBVHTri;

typedef struct PBVHTriBuf {
  PBVHTri *tris;
  PBVHVertRef *verts;
  int *edges;
  int totvert, totedge, tottri;
  int verts_size, edges_size, tris_size;

  SmallHash vertmap;  // maps vertex ptrs to indices within verts

  // private field
  intptr_t *loops;
  int totloop, mat_nr;
  float min[3], max[3];
} PBVHTriBuf;

//#define WITH_PBVH_CACHE

struct BMLog;
struct BMesh;
struct BMVert;
struct BMEdge;
struct BMFace;
struct Scene;
struct CCGElem;
struct MeshElemMap;
struct CCGKey;
struct CustomData;
struct TableGSet;
struct DMFlagMat;
struct IsectRayPrecalc;
struct MLoop;
struct MLoopTri;
struct MSculptVert;
struct MPoly;
struct MVert;
struct Mesh;
struct MeshElemMap;
struct PBVH;
struct MEdge;
struct PBVHBatches;
struct PBVHNode;
struct PBVH_GPU_Args;
struct SubdivCCG;
struct TaskParallelSettings;
struct Image;
struct ImageUser;
struct MeshElemMap;

typedef struct PBVH PBVH;
typedef struct PBVHNode PBVHNode;

//#define PROXY_ADVANCED

// experimental performance test of "data-based programming" approach
#ifdef PROXY_ADVANCED
typedef struct ProxyKey {
  int node;
  int pindex;
} ProxyKey;

#  define MAX_PROXY_NEIGHBORS 12

typedef struct ProxyVertArray {
  float **ownerco;
  short **ownerno;
  float (*co)[3];
  float (*fno)[3];
  short (*no)[3];
  float *mask, **ownermask;
  PBVHVertRef *index;
  float **ownercolor, (*color)[4];

  ProxyKey (*neighbors)[MAX_PROXY_NEIGHBORS];

  int size;
  int datamask;
  bool neighbors_dirty;

  GHash *indexmap;
} ProxyVertArray;

typedef enum {
  PV_OWNERCO = 1,
  PV_OWNERNO = 2,
  PV_CO = 4,
  PV_NO = 8,
  PV_MASK = 16,
  PV_OWNERMASK = 32,
  PV_INDEX = 64,
  PV_OWNERCOLOR = 128,
  PV_COLOR = 256,
  PV_NEIGHBORS = 512
} ProxyVertField;

typedef struct ProxyVertUpdateRec {
  float *co, *no, *mask, *color;
  PBVHVertRef index, newindex;
} ProxyVertUpdateRec;

#  define PBVH_PROXY_DEFAULT CO | INDEX | MASK

struct SculptSession;

void BKE_pbvh_ensure_proxyarrays(
    struct SculptSession *ss, PBVH *pbvh, PBVHNode **nodes, int totnode, int mask);
void BKE_pbvh_load_proxyarrays(PBVH *pbvh, PBVHNode **nodes, int totnode, int mask);

void BKE_pbvh_ensure_proxyarray(
    struct SculptSession *ss,
    struct PBVH *pbvh,
    struct PBVHNode *node,
    int mask,
    struct GHash
        *vert_node_map,  // vert_node_map maps vertex PBVHVertRefs to PBVHNode indices; optional
    bool check_indexmap,
    bool force_update);
void BKE_pbvh_gather_proxyarray(PBVH *pbvh, PBVHNode **nodes, int totnode);

void BKE_pbvh_free_proxyarray(struct PBVH *pbvh, struct PBVHNode *node);
void BKE_pbvh_update_proxyvert(struct PBVH *pbvh, struct PBVHNode *node, ProxyVertUpdateRec *rec);
ProxyVertArray *BKE_pbvh_get_proxyarrays(struct PBVH *pbvh, struct PBVHNode *node);

#endif

typedef enum {
  PBVH_FACES,
  PBVH_GRIDS,
  PBVH_BMESH,
} PBVHType;

/* Public members of PBVH, used for inlined functions. */
struct PBVHPublic {
  PBVHType type;
  BMesh *bm;
};

<<<<<<< HEAD
=======
/*
 * These structs represent logical verts/edges/faces.
 * for PBVH_GRIDS and PBVH_FACES they store integer
 * offsets, PBVH_BMESH stores pointers.
 *
 * The idea is to enforce stronger type checking by encapsulating
 * intptr_t's in structs.
 */

/* A generic PBVH vertex.
 *
 * Note: in PBVH_GRIDS we consider the final grid points
 * to be vertices.  This is not true of edges or faces which are pulled from
 * the base mesh.
 */
typedef struct PBVHVertRef {
  intptr_t i;
} PBVHVertRef;

/* Note: edges in PBVH_GRIDS are always pulled from the base mesh.*/
typedef struct PBVHEdgeRef {
  intptr_t i;
} PBVHEdgeRef;

/* Note: faces in PBVH_GRIDS are always puled from the base mesh.*/
typedef struct PBVHFaceRef {
  intptr_t i;
} PBVHFaceRef;

#define PBVH_REF_NONE -1LL

>>>>>>> ce16fa0f
typedef struct {
  float (*co)[3];
} PBVHProxyNode;

typedef struct {
  float (*color)[4];
  int size;
} PBVHColorBufferNode;

typedef struct PBVHPixels {
  /**
   * Storage for texture painting on PBVH level.
   *
   * Contains #blender::bke::pbvh::pixels::PBVHData
   */
  void *data;
} PBVHPixels;

typedef struct PBVHPixelsNode {
  /**
   * Contains triangle/pixel data used during texture painting.
   *
   * Contains #blender::bke::pbvh::pixels::NodeData.
   */
  void *node_data;
} PBVHPixelsNode;

typedef struct PBVHAttrReq {
  char name[MAX_CUSTOMDATA_LAYER_NAME];
  eAttrDomain domain;
  eCustomDataType type;
} PBVHAttrReq;

typedef enum {
  PBVH_Leaf = 1 << 0,

  PBVH_UpdateNormals = 1 << 1,
  PBVH_UpdateBB = 1 << 2,
  PBVH_UpdateOriginalBB = 1 << 3,
  PBVH_UpdateDrawBuffers = 1 << 4,
  PBVH_UpdateRedraw = 1 << 5,
  PBVH_UpdateMask = 1 << 6,
  PBVH_UpdateVisibility = 1 << 8,

  PBVH_RebuildDrawBuffers = 1 << 9,
  PBVH_FullyHidden = 1 << 10,
  PBVH_FullyMasked = 1 << 11,
  PBVH_FullyUnmasked = 1 << 12,

  PBVH_UpdateTopology = 1 << 13,
  PBVH_UpdateColor = 1 << 14,

  PBVH_RebuildPixels = 1 << 15,
  PBVH_Delete = 1 << 16,
  PBVH_UpdateCurvatureDir = 1 << 17,
  PBVH_UpdateTris = 1 << 18,
  PBVH_RebuildNodeVerts = 1 << 19,

  /* tri areas are not guaranteed to be up to date, tools should
     update all nodes on first step of brush*/
  PBVH_UpdateTriAreas = 1 << 20,
  PBVH_UpdateOtherVerts = 1 << 21
} PBVHNodeFlags;

typedef struct PBVHFrustumPlanes {
  float (*planes)[4];
  int num_planes;
} PBVHFrustumPlanes;

BLI_INLINE PBVHType BKE_pbvh_type(const PBVH *pbvh)
{
  return ((const struct PBVHPublic *)pbvh)->type;
}

BLI_INLINE BMesh *BKE_pbvh_get_bmesh(PBVH *pbvh)
{
  return ((struct PBVHPublic *)pbvh)->bm;
}

void BKE_pbvh_set_frustum_planes(PBVH *pbvh, PBVHFrustumPlanes *planes);
void BKE_pbvh_get_frustum_planes(PBVH *pbvh, PBVHFrustumPlanes *planes);

BLI_INLINE PBVHVertRef BKE_pbvh_make_vref(intptr_t i)
{
  PBVHVertRef ret = {i};
  return ret;
}

BLI_INLINE PBVHEdgeRef BKE_pbvh_make_eref(intptr_t i)
{
  PBVHEdgeRef ret = {i};
  return ret;
}

BLI_INLINE PBVHFaceRef BKE_pbvh_make_fref(intptr_t i)
{
  PBVHFaceRef ret = {i};
  return ret;
}

BLI_INLINE int BKE_pbvh_vertex_to_index(PBVH *pbvh, PBVHVertRef v)
{
  return (BKE_pbvh_type(pbvh) == PBVH_BMESH && v.i != PBVH_REF_NONE ?
              BM_elem_index_get((BMVert *)(v.i)) :
              (v.i));
}

BLI_INLINE PBVHVertRef BKE_pbvh_index_to_vertex(PBVH *pbvh, int index)
{
  switch (BKE_pbvh_type(pbvh)) {
    case PBVH_FACES:
    case PBVH_GRIDS:
      return BKE_pbvh_make_vref(index);
    case PBVH_BMESH:
      return BKE_pbvh_make_vref((intptr_t)BKE_pbvh_get_bmesh(pbvh)->vtable[index]);
  }

  return BKE_pbvh_make_vref(PBVH_REF_NONE);
}

BLI_INLINE int BKE_pbvh_edge_to_index(PBVH *pbvh, PBVHEdgeRef e)
{
  return (BKE_pbvh_type(pbvh) == PBVH_BMESH && e.i != PBVH_REF_NONE ?
              BM_elem_index_get((BMEdge *)(e.i)) :
              (e.i));
}

BLI_INLINE PBVHEdgeRef BKE_pbvh_index_to_edge(PBVH *pbvh, int index)
{
  switch (BKE_pbvh_type(pbvh)) {
    case PBVH_FACES:
    case PBVH_GRIDS:
      return BKE_pbvh_make_eref(index);
    case PBVH_BMESH:
      return BKE_pbvh_make_eref((intptr_t)BKE_pbvh_get_bmesh(pbvh)->etable[index]);
  }

  return BKE_pbvh_make_eref(PBVH_REF_NONE);
}

BLI_INLINE int BKE_pbvh_face_to_index(PBVH *pbvh, PBVHFaceRef f)
{
  return (BKE_pbvh_type(pbvh) == PBVH_BMESH && f.i != PBVH_REF_NONE ?
              BM_elem_index_get((BMFace *)(f.i)) :
              (f.i));
}

BLI_INLINE PBVHFaceRef BKE_pbvh_index_to_face(PBVH *pbvh, int index)
{
  switch (BKE_pbvh_type(pbvh)) {
    case PBVH_FACES:
    case PBVH_GRIDS:
      return BKE_pbvh_make_fref(index);
    case PBVH_BMESH:
      return BKE_pbvh_make_fref((intptr_t)BKE_pbvh_get_bmesh(pbvh)->ftable[index]);
  }

  return BKE_pbvh_make_fref(PBVH_REF_NONE);
}

/* Callbacks */

/**
 * Returns true if the search should continue from this node, false otherwise.
 */
typedef bool (*BKE_pbvh_SearchCallback)(PBVHNode *node, void *data);

typedef void (*BKE_pbvh_HitCallback)(PBVHNode *node, void *data);
typedef void (*BKE_pbvh_HitOccludedCallback)(PBVHNode *node, void *data, float *tmin);

typedef void (*BKE_pbvh_SearchNearestCallback)(PBVHNode *node, void *data, float *tmin);

void BKE_pbvh_get_nodes(PBVH *pbvh, int flag, PBVHNode ***r_array, int *r_totnode);
PBVHNode *BKE_pbvh_get_node(PBVH *pbvh, int node);

/* Building */

PBVH *BKE_pbvh_new(PBVHType type);
/**
 * Do a full rebuild with on Mesh data structure.
 *
 * \note Unlike mpoly/mloop/verts, looptri is *totally owned* by PBVH
 * (which means it may rewrite it if needed, see #BKE_pbvh_vert_coords_apply().
 */
void BKE_pbvh_build_mesh(PBVH *pbvh,
                         struct Mesh *mesh,
                         const struct MPoly *mpoly,
                         const struct MLoop *mloop,
                         struct MVert *verts,
                         struct MSculptVert *msculptverts,
                         int totvert,
                         struct CustomData *vdata,
                         struct CustomData *ldata,
                         struct CustomData *pdata,
                         const struct MLoopTri *looptri,
                         int looptri_num,
                         bool fast_draw,
                         float *face_areas,
                         SculptPMap *pmap);
/**
 * Do a full rebuild with on Grids data structure.
 */
void BKE_pbvh_build_grids(PBVH *pbvh,
                          struct CCGElem **grids,
                          int totgrid,
                          struct CCGKey *key,
                          void **gridfaces,
                          struct DMFlagMat *flagmats,
                          unsigned int **grid_hidden,
                          bool fast_draw,
                          float *face_areas,
                          struct Mesh *me,
                          struct SubdivCCG *subdiv_ccg);
/**
 * Build a PBVH from a BMesh.
 */
void BKE_pbvh_build_bmesh(PBVH *pbvh,
                          struct Mesh *me,
                          struct BMesh *bm,
                          bool smooth_shading,
                          struct BMLog *log,
                          const int cd_vert_node_offset,
                          const int cd_face_node_offset,
                          const int cd_sculpt_vert,
                          const int cd_face_areas,
                          const int cd_boundary_flag,
                          bool fast_draw,
                          bool update_sculptverts);
void BKE_pbvh_update_offsets(PBVH *pbvh,
                             const int cd_vert_node_offset,
                             const int cd_face_node_offset,
                             const int cd_sculpt_vert,
                             const int cd_face_areas,
                             const int cd_hide_poly,
                             const int cd_boudnary_flags);

void BKE_pbvh_update_bmesh_offsets(PBVH *pbvh, int cd_vert_node_offset, int cd_face_node_offset);

void BKE_pbvh_build_pixels(PBVH *pbvh,
                           struct Mesh *mesh,
                           struct Image *image,
                           struct ImageUser *image_user);
void BKE_pbvh_free(PBVH *pbvh);

void BKE_pbvh_set_bm_log(PBVH *pbvh, struct BMLog *log);
struct BMLog *BKE_pbvh_get_bm_log(PBVH *pbvh);

/* update MSculptVerts, doesn't take pbvh argument to allow usage if pbvh doesn't currently exist
 */
void BKE_pbvh_update_sculpt_verts(PBVH *pbvh);

/** update original data, only data whose r_** parameters are passed in will be updated*/
bool BKE_pbvh_get_origvert(
    PBVH *pbvh, PBVHVertRef vertex, const float **r_co, float **r_no, float **r_color);

/**
checks if original data needs to be updated for v, and if so updates it.  Stroke_id
is provided by the sculpt code and is used to detect updates.  The reason we do it
inside the verts and not in the nodes is to allow splitting of the pbvh during the stroke.
*/
bool BKE_pbvh_bmesh_check_origdata(PBVH *pbvh, struct BMVert *v, int stroke_id);

/** used so pbvh can differentiate between different strokes,
    see BKE_pbvh_bmesh_check_origdata */
void BKE_pbvh_set_stroke_id(PBVH *pbvh, int stroke_id);

/* Hierarchical Search in the BVH, two methods:
 * - For each hit calling a callback.
 * - Gather nodes in an array (easy to multi-thread). */

void BKE_pbvh_search_callback(PBVH *pbvh,
                              BKE_pbvh_SearchCallback scb,
                              void *search_data,
                              BKE_pbvh_HitCallback hcb,
                              void *hit_data);

void BKE_pbvh_search_gather(
    PBVH *pbvh, BKE_pbvh_SearchCallback scb, void *search_data, PBVHNode ***array, int *tot);

/* Ray-cast
 * the hit callback is called for all leaf nodes intersecting the ray;
 * it's up to the callback to find the primitive within the leaves that is
 * hit first */

void BKE_pbvh_raycast(PBVH *pbvh,
                      BKE_pbvh_HitOccludedCallback cb,
                      void *data,
                      const float ray_start[3],
                      const float ray_normal[3],
                      bool original,
                      int stroke_id);

bool BKE_pbvh_node_raycast(PBVH *pbvh,
                           PBVHNode *node,
                           float (*origco)[3],
                           bool use_origco,
                           const float ray_start[3],
                           const float ray_normal[3],
                           struct IsectRayPrecalc *isect_precalc,
                           int *hit_count,
                           float *depth,
                           float *back_depth,
                           PBVHVertRef *active_vertex_index,
                           PBVHFaceRef *active_face_grid_index,
                           float *face_normal,
                           int stroke_id);

bool BKE_pbvh_bmesh_node_raycast_detail(PBVH *pbvh,
                                        PBVHNode *node,
                                        const float ray_start[3],
                                        struct IsectRayPrecalc *isect_precalc,
                                        float *depth,
                                        float *r_edge_length);

/**
 * For orthographic cameras, project the far away ray segment points to the root node so
 * we can have better precision.
 */
void BKE_pbvh_raycast_project_ray_root(
    PBVH *pbvh, bool original, float ray_start[3], float ray_end[3], float ray_normal[3]);

void BKE_pbvh_find_nearest_to_ray(PBVH *pbvh,
                                  BKE_pbvh_HitOccludedCallback cb,
                                  void *data,
                                  const float ray_start[3],
                                  const float ray_normal[3],
                                  bool original);

bool BKE_pbvh_node_find_nearest_to_ray(PBVH *pbvh,
                                       PBVHNode *node,
                                       float (*origco)[3],
                                       bool use_origco,
                                       const float ray_start[3],
                                       const float ray_normal[3],
                                       float *depth,
                                       float *dist_sq,
                                       int stroke_id);

/* Drawing */

void BKE_pbvh_draw_cb(PBVH *pbvh,
                      struct Mesh *me,
                      bool update_only_visible,
                      PBVHFrustumPlanes *update_frustum,
                      PBVHFrustumPlanes *draw_frustum,
                      void (*draw_fn)(void *user_data,
                                      struct PBVHBatches *batches,
                                      struct PBVH_GPU_Args *args),
                      void *user_data,
                      bool full_render,
                      PBVHAttrReq *attrs,
                      int attrs_num);

void BKE_pbvh_draw_debug_cb(PBVH *pbvh,
                            void (*draw_fn)(PBVHNode *node,
                                            void *user_data,
                                            const float bmin[3],
                                            const float bmax[3],
                                            PBVHNodeFlags flag),
                            void *user_data);

/* PBVH Access */

bool BKE_pbvh_has_faces(const PBVH *pbvh);

/**
 * Get the PBVH root's bounding box.
 */
void BKE_pbvh_bounding_box(const PBVH *pbvh, float min[3], float max[3]);

/**
 * Multi-res hidden data, only valid for type == PBVH_GRIDS.
 */
unsigned int **BKE_pbvh_grid_hidden(const PBVH *pbvh);

void BKE_pbvh_sync_visibility_from_verts(PBVH *pbvh, struct Mesh *me);

/**
 * Returns the number of visible quads in the nodes' grids.
 */
int BKE_pbvh_count_grid_quads(BLI_bitmap **grid_hidden,
                              const int *grid_indices,
                              int totgrid,
                              int gridsize);

/**
 * Multi-res level, only valid for type == #PBVH_GRIDS.
 */
const struct CCGKey *BKE_pbvh_get_grid_key(const PBVH *pbvh);

struct CCGElem **BKE_pbvh_get_grids(const PBVH *pbvh);
BLI_bitmap **BKE_pbvh_get_grid_visibility(const PBVH *pbvh);
int BKE_pbvh_get_grid_num_verts(const PBVH *pbvh);
int BKE_pbvh_get_grid_num_faces(const PBVH *pbvh);

/**
 * Only valid for type == #PBVH_BMESH.
 */
void BKE_pbvh_bmesh_detail_size_set(PBVH *pbvh, float detail_size, float detail_range);

typedef enum {
  PBVH_Subdivide = 1 << 0,
  PBVH_Collapse = 1 << 1,
  PBVH_Cleanup = 1 << 2,  // dissolve verts surrounded by either 3 or 4 triangles then triangulate
  PBVH_LocalSubdivide = 1 << 3,
  PBVH_LocalCollapse = 1 << 4
} PBVHTopologyUpdateMode;

ENUM_OPERATORS(PBVHTopologyUpdateMode, PBVH_LocalCollapse);

typedef float (*DyntopoMaskCB)(PBVHVertRef vertex, void *userdata);

bool BKE_pbvh_bmesh_update_topology(
    PBVH *pbvh,
    PBVHTopologyUpdateMode mode,
    const float center[3],
    const float view_normal[3],
    float radius,
    const bool use_frontface,
    const bool use_projected,
    int symaxis,
    bool updatePBVH,
    DyntopoMaskCB mask_cb,
    void *mask_cb_data,
    int custom_max_steps,  // if 0, will use defaul hueristics for max steps
    bool disable_surface_relax,
    bool is_snake_hook);

bool BKE_pbvh_bmesh_update_topology_nodes(PBVH *pbvh,
                                          bool (*searchcb)(PBVHNode *node, void *data),
                                          void (*undopush)(PBVHNode *node, void *data),
                                          void *searchdata,
                                          PBVHTopologyUpdateMode mode,
                                          const float center[3],
                                          const float view_normal[3],
                                          float radius,
                                          const bool use_frontface,
                                          const bool use_projected,
                                          int sym_axis,
                                          bool updatePBVH,
                                          DyntopoMaskCB mask_cb,
                                          void *mask_cb_data,
                                          bool disable_surface_relax,
                                          bool is_snake_hook);
/* Node Access */

void BKE_pbvh_check_tri_areas(PBVH *pbvh, PBVHNode *node);
void BKE_pbvh_face_areas_begin(PBVH *pbvh);

// updates boundaries and valences for whole mesh
void BKE_pbvh_bmesh_on_mesh_change(PBVH *pbvh);
bool BKE_pbvh_bmesh_check_valence(PBVH *pbvh, PBVHVertRef vertex);
void BKE_pbvh_bmesh_update_valence(int cd_sculpt_vert, PBVHVertRef vertex);
void BKE_pbvh_bmesh_update_all_valence(PBVH *pbvh);
void BKE_pbvh_bmesh_flag_all_disk_sort(PBVH *pbvh);
bool BKE_pbvh_bmesh_mark_update_valence(PBVH *pbvh, PBVHVertRef vertex);

/* if pbvh uses a split index buffer, will call BKE_pbvh_vert_tag_update_normal_triangulation;
   otherwise does nothing.  returns true if BKE_pbvh_vert_tag_update_normal_triangulation was
   called.*/
bool BKE_pbvh_node_mark_update_index_buffer(PBVH *pbvh, PBVHNode *node);
void BKE_pbvh_vert_tag_update_normal_triangulation(PBVHNode *node);
void BKE_pbvh_node_mark_original_update(PBVHNode *node);
void BKE_pbvh_vert_tag_update_normal_tri_area(PBVHNode *node);
void BKE_pbvh_update_all_tri_areas(PBVH *pbvh);
void BKE_pbvh_node_mark_update(PBVHNode *node);
void BKE_pbvh_node_mark_update_mask(PBVHNode *node);
void BKE_pbvh_node_mark_update_color(PBVHNode *node);
<<<<<<< HEAD
void BKE_pbvh_vert_tag_update_normal_visibility(PBVHNode *node);
=======
void BKE_pbvh_node_mark_update_face_sets(PBVHNode *node);
>>>>>>> ce16fa0f
void BKE_pbvh_node_mark_update_visibility(PBVHNode *node);
void BKE_pbvh_node_mark_rebuild_draw(PBVHNode *node);
void BKE_pbvh_node_mark_redraw(PBVHNode *node);
void BKE_pbvh_node_mark_normals_update(PBVHNode *node);
void BKE_pbvh_node_mark_topology_update(PBVHNode *node);
void BKE_pbvh_node_fully_hidden_set(PBVHNode *node, int fully_hidden);
bool BKE_pbvh_node_fully_hidden_get(PBVHNode *node);
void BKE_pbvh_node_fully_masked_set(PBVHNode *node, int fully_masked);
bool BKE_pbvh_node_fully_masked_get(PBVHNode *node);
void BKE_pbvh_node_fully_unmasked_set(PBVHNode *node, int fully_masked);
bool BKE_pbvh_node_fully_unmasked_get(PBVHNode *node);
void BKE_pbvh_node_mark_curvature_update(PBVHNode *node);

void BKE_pbvh_mark_rebuild_pixels(PBVH *pbvh);
void BKE_pbvh_vert_tag_update_normal(PBVH *pbvh, PBVHVertRef vertex);

void BKE_pbvh_node_get_grids(PBVH *pbvh,
                             PBVHNode *node,
                             int **grid_indices,
                             int *totgrid,
                             int *maxgrid,
                             int *gridsize,
                             struct CCGElem ***r_griddata);
void BKE_pbvh_node_num_verts(PBVH *pbvh, PBVHNode *node, int *r_uniquevert, int *r_totvert);
void BKE_pbvh_node_get_verts(PBVH *pbvh,
                             PBVHNode *node,
                             const int **r_vert_indices,
                             struct MVert **r_verts);
void BKE_pbvh_node_get_loops(PBVH *pbvh,
                             PBVHNode *node,
                             const int **r_loop_indices,
                             const struct MLoop **r_loops);

/* Get number of faces in the mesh; for PBVH_GRIDS the
 * number of base mesh faces is returned.
 */
int BKE_pbvh_num_faces(const PBVH *pbvh);

void BKE_pbvh_node_get_BB(PBVHNode *node, float bb_min[3], float bb_max[3]);
void BKE_pbvh_node_get_original_BB(PBVHNode *node, float bb_min[3], float bb_max[3]);

float BKE_pbvh_node_get_tmin(PBVHNode *node);

/**
 * Test if AABB is at least partially inside the #PBVHFrustumPlanes volume.
 */
bool BKE_pbvh_node_frustum_contain_AABB(PBVHNode *node, void *frustum);
/**
 * Test if AABB is at least partially outside the #PBVHFrustumPlanes volume.
 */
bool BKE_pbvh_node_frustum_exclude_AABB(PBVHNode *node, void *frustum);

struct TableGSet *BKE_pbvh_bmesh_node_unique_verts(PBVHNode *node);
struct TableGSet *BKE_pbvh_bmesh_node_other_verts(PBVHNode *node);
struct TableGSet *BKE_pbvh_bmesh_node_faces(PBVHNode *node);

void BKE_pbvh_bmesh_regen_node_verts(PBVH *pbvh);
void BKE_pbvh_bmesh_mark_node_regen(PBVH *pbvh, PBVHNode *node);

void BKE_pbvh_bmesh_after_stroke(PBVH *pbvh, bool force_balance);

/* Update Bounding Box/Redraw and clear flags. */

void BKE_pbvh_update_bounds(PBVH *pbvh, int flags);
void BKE_pbvh_update_vertex_data(PBVH *pbvh, int flags);
void BKE_pbvh_update_visibility(PBVH *pbvh);
void BKE_pbvh_update_normals(PBVH *pbvh, struct SubdivCCG *subdiv_ccg);
void BKE_pbvh_redraw_BB(PBVH *pbvh, float bb_min[3], float bb_max[3]);
void BKE_pbvh_get_grid_updates(PBVH *pbvh, bool clear, void ***r_gridfaces, int *r_totface);
void BKE_pbvh_grids_update(PBVH *pbvh,
                           struct CCGElem **grids,
                           void **gridfaces,
                           struct DMFlagMat *flagmats,
                           unsigned int **grid_hidden,
                           struct CCGKey *key);
void BKE_pbvh_subdiv_ccg_set(PBVH *pbvh, struct SubdivCCG *subdiv_ccg);
void BKE_pbvh_face_sets_set(PBVH *pbvh, int *face_sets);

/**
 * If an operation causes the hide status stored in the mesh to change, this must be called
 * to update the references to those attributes, since they are only added when necessary.
 */
void BKE_pbvh_update_hide_attributes_from_mesh(PBVH *pbvh);

void BKE_pbvh_face_sets_color_set(PBVH *pbvh, int seed, int color_default);

void BKE_pbvh_respect_hide_set(PBVH *pbvh, bool respect_hide);

/* Vertex Deformer. */

float (*BKE_pbvh_vert_coords_alloc(PBVH *pbvh))[3];
void BKE_pbvh_vert_coords_apply(PBVH *pbvh, const float (*vertCos)[3], int totvert);
bool BKE_pbvh_is_deformed(PBVH *pbvh);

/* Vertex Iterator. */

/* This iterator has quite a lot of code, but it's designed to:
 * - allow the compiler to eliminate dead code and variables
 * - spend most of the time in the relatively simple inner loop */

/* NOTE: PBVH_ITER_ALL does not skip hidden vertices,
 * PBVH_ITER_UNIQUE does */
#define PBVH_ITER_ALL 0
#define PBVH_ITER_UNIQUE 1

typedef struct PBVHVertexIter {
  /* iteration */
  int g;
  int width;
  int height;
  int gx;
  int gy;
  int i;
  int index;
  PBVHVertRef vertex;
  bool respect_hide;

  /* grid */
  struct CCGKey key;
  struct CCGElem **grids;
  struct CCGElem *grid;
  BLI_bitmap **grid_hidden, *gh;
  int *grid_indices;
  int totgrid;
  int gridsize;

  /* mesh */
  struct MVert *mverts;
  float (*vert_normals)[3];
  const bool *hide_vert;
  int totvert;
  const int *vert_indices;
  float *vmask;

  /* bmesh */
  int bi;
  struct TableGSet *bm_cur_set;
  struct TableGSet *bm_unique_verts, *bm_other_verts;

  struct CustomData *bm_vdata;
  int cd_sculpt_vert;
  int cd_vert_mask_offset;
  int cd_vcol_offset;

  /* result: these are all computed in the macro, but we assume
   * that compiler optimization's will skip the ones we don't use */
  struct MVert *mvert;
  struct BMVert *bm_vert;
  float *co;
  float *no;
  float *fno;
  float *mask;
  bool visible;
} PBVHVertexIter;

#define BKE_PBVH_SCULPTVERT(cd_sculpt_vert, v) \
  ((MSculptVert *)BM_ELEM_CD_GET_VOID_P(v, cd_sculpt_vert))

void pbvh_vertex_iter_init(PBVH *pbvh, PBVHNode *node, PBVHVertexIter *vi, int mode);

#define BKE_pbvh_vertex_iter_begin(pbvh, node, vi, mode) \
  pbvh_vertex_iter_init(pbvh, node, &vi, mode); \
\
  for (vi.i = 0, vi.g = 0; vi.g < vi.totgrid; vi.g++) { \
    if (vi.grids) { \
      vi.width = vi.gridsize; \
      vi.height = vi.gridsize; \
      vi.index = vi.vertex.i = vi.grid_indices[vi.g] * vi.key.grid_area - 1; \
      vi.grid = vi.grids[vi.grid_indices[vi.g]]; \
      if (mode == PBVH_ITER_UNIQUE) { \
        vi.gh = vi.grid_hidden[vi.grid_indices[vi.g]]; \
      } \
    } \
    else { \
      vi.width = vi.totvert; \
      vi.height = 1; \
    } \
\
    for (vi.gy = 0; vi.gy < vi.height; vi.gy++) { \
      for (vi.gx = 0; vi.gx < vi.width; vi.gx++, vi.i++) { \
        if (vi.grid) { \
          vi.co = CCG_elem_co(&vi.key, vi.grid); \
          vi.fno = CCG_elem_no(&vi.key, vi.grid); \
          vi.mask = vi.key.has_mask ? CCG_elem_mask(&vi.key, vi.grid) : NULL; \
          vi.grid = CCG_elem_next(&vi.key, vi.grid); \
          vi.index++; \
          vi.vertex.i++; \
          vi.visible = true; \
          if (vi.gh) { \
            if (BLI_BITMAP_TEST(vi.gh, vi.gy * vi.gridsize + vi.gx)) { \
              continue; \
            } \
          } \
        } \
        else if (vi.mverts) { \
          vi.mvert = &vi.mverts[vi.vert_indices[vi.gx]]; \
          if (vi.respect_hide) { \
            vi.visible = !(vi.hide_vert && vi.hide_vert[vi.vert_indices[vi.gx]]); \
            if (mode == PBVH_ITER_UNIQUE && !vi.visible) { \
              continue; \
            } \
          } \
          else { \
            BLI_assert(vi.visible); \
          } \
          vi.co = vi.mvert->co; \
          vi.no = vi.vert_normals[vi.vert_indices[vi.gx]]; \
          vi.index = vi.vertex.i = vi.vert_indices[vi.i]; \
          if (vi.vmask) { \
            vi.mask = &vi.vmask[vi.index]; \
          } \
        } \
        else { \
          BMVert *bv = NULL; \
          while (!bv) { \
            if (!vi.bm_cur_set->elems || vi.bi >= vi.bm_cur_set->cur) { \
              if (vi.bm_cur_set != vi.bm_other_verts && mode != PBVH_ITER_UNIQUE) { \
                vi.bm_cur_set = vi.bm_other_verts; \
                vi.bi = 0; \
                if (!vi.bm_cur_set->elems || vi.bi >= vi.bm_other_verts->cur) { \
                  break; \
                } \
              } \
              else { \
                break; \
              } \
            } \
            else { \
              bv = (BMVert *)vi.bm_cur_set->elems[vi.bi++]; \
            } \
          } \
          if (!bv) { \
            continue; \
          } \
          vi.bm_vert = bv; \
          vi.vertex.i = (intptr_t)bv; \
          vi.index = BM_elem_index_get(vi.bm_vert); \
          vi.visible = !BM_elem_flag_test_bool(vi.bm_vert, BM_ELEM_HIDDEN); \
          if (mode == PBVH_ITER_UNIQUE && !vi.visible) { \
            continue; \
          } \
          vi.co = vi.bm_vert->co; \
          vi.fno = vi.bm_vert->no; \
          vi.mask = (float *)BM_ELEM_CD_GET_VOID_P(vi.bm_vert, vi.cd_vert_mask_offset); \
        }

#define BKE_pbvh_vertex_iter_end \
  } \
  } \
  } \
  ((void)0)

<<<<<<< HEAD
#define BKE_pbvh_vertex_to_index(pbvh, v) \
  (BKE_pbvh_type(pbvh) == PBVH_BMESH && v.i != -1 ? BM_elem_index_get((BMVert *)(v.i)) : (v.i))
PBVHVertRef BKE_pbvh_index_to_vertex(PBVH *pbvh, int idx);

#define BKE_pbvh_edge_to_index(pbvh, v) \
  (BKE_pbvh_type(pbvh) == PBVH_BMESH && v.i != -1 ? BM_elem_index_get((BMEdge *)(v.i)) : (v.i))
PBVHEdgeRef BKE_pbvh_index_to_edge(PBVH *pbvh, int idx);

#define BKE_pbvh_face_to_index(pbvh, v) \
  (BKE_pbvh_type(pbvh) == PBVH_BMESH && v.i != -1 ? BM_elem_index_get((BMFace *)(v.i)) : (v.i))
PBVHFaceRef BKE_pbvh_index_to_face(PBVH *pbvh, int idx);
=======
#define PBVH_FACE_ITER_VERTS_RESERVED 8

typedef struct PBVHFaceIter {
  PBVHFaceRef face;
  int index;
  bool *hide;
  int *face_set;
  int i;

  PBVHVertRef *verts;
  int verts_num;

  PBVHVertRef verts_reserved_[PBVH_FACE_ITER_VERTS_RESERVED];
  const PBVHNode *node_;
  PBVHType pbvh_type_;
  int verts_size_;
  GSetIterator bm_faces_iter_;
  int cd_hide_poly_, cd_face_set_;
  bool *hide_poly_;
  int *face_sets_;
  const struct MPoly *mpoly_;
  const struct MLoopTri *looptri_;
  const struct MLoop *mloop_;
  int prim_index_;
  const struct SubdivCCG *subdiv_ccg_;
  const struct BMesh *bm;
  CCGKey subdiv_key_;

  int last_face_index_;
} PBVHFaceIter;

void BKE_pbvh_face_iter_init(PBVH *pbvh, PBVHNode *node, PBVHFaceIter *fd);
void BKE_pbvh_face_iter_step(PBVHFaceIter *fd);
bool BKE_pbvh_face_iter_done(PBVHFaceIter *fd);
void BKE_pbvh_face_iter_finish(PBVHFaceIter *fd);

/** Iterate over faces inside a PBVHNode.  These are either base mesh faces
 * (for PBVH_FACES and PBVH_GRIDS) or BMesh faces (for PBVH_BMESH).
 */
#define BKE_pbvh_face_iter_begin(pbvh, node, fd) \
  BKE_pbvh_face_iter_init(pbvh, node, &fd); \
  for (; !BKE_pbvh_face_iter_done(&fd); BKE_pbvh_face_iter_step(&fd)) {

#define BKE_pbvh_face_iter_end(fd) \
  } \
  BKE_pbvh_face_iter_finish(&fd)
>>>>>>> ce16fa0f

void BKE_pbvh_node_get_proxies(PBVHNode *node, PBVHProxyNode **proxies, int *proxy_count);
void BKE_pbvh_node_free_proxies(PBVHNode *node);
PBVHProxyNode *BKE_pbvh_node_add_proxy(PBVH *pbvh, PBVHNode *node);
void BKE_pbvh_gather_proxies(PBVH *pbvh, PBVHNode ***r_array, int *r_tot);

/**
 * \note doing a full search on all vertices here seems expensive,
 * however this is important to avoid having to recalculate bound-box & sync the buffers to the
 * GPU (which is far more expensive!) See: T47232.
 */
bool BKE_pbvh_node_has_vert_with_normal_update_tag(PBVH *pbvh, PBVHNode *node);

// void BKE_pbvh_node_BB_reset(PBVHNode *node);
// void BKE_pbvh_node_BB_expand(PBVHNode *node, float co[3]);

bool BKE_pbvh_draw_mask(const PBVH *pbvh);
bool BKE_pbvh_has_mask(const PBVH *pbvh);

void pbvh_show_mask_set(PBVH *pbvh, bool show_mask);

bool BKE_pbvh_draw_face_sets(PBVH *pbvh);
void pbvh_show_face_sets_set(PBVH *pbvh, bool show_face_sets);

/* Parallelization. */

void BKE_pbvh_parallel_range_settings(struct TaskParallelSettings *settings,
                                      bool use_threading,
                                      int totnode);

struct MVert *BKE_pbvh_get_verts(const PBVH *pbvh);
const float (*BKE_pbvh_get_vert_normals(const PBVH *pbvh))[3];
const bool *BKE_pbvh_get_vert_hide(const PBVH *pbvh);
bool *BKE_pbvh_get_vert_hide_for_write(PBVH *pbvh);

const bool *BKE_pbvh_get_poly_hide(const PBVH *pbvh);

bool BKE_pbvh_get_color_layer(const struct Mesh *me,
                              CustomDataLayer **r_layer,
                              eAttrDomain *r_attr);

/* Swaps colors at each element in indices (of domain pbvh->vcol_domain)
 * with values in colors. PBVH_FACES only.*/
void BKE_pbvh_swap_colors(PBVH *pbvh,
                          const int *indices,
                          const int indices_num,
                          float (*colors)[4]);

/* Stores colors from the elements in indices (of domain pbvh->vcol_domain)
 * into colors. PBVH_FACES only.*/
void BKE_pbvh_store_colors(PBVH *pbvh,
                           const int *indices,
                           const int indices_num,
                           float (*colors)[4]);

/* Like BKE_pbvh_store_colors but handles loop->vert conversion. PBVH_FACES only. */
void BKE_pbvh_store_colors_vertex(PBVH *pbvh,
                                  const int *indices,
                                  const int indices_num,
                                  float (*colors)[4]);

bool BKE_pbvh_is_drawing(const PBVH *pbvh);
void BKE_pbvh_is_drawing_set(PBVH *pbvh, bool val);

/* Do not call in PBVH_GRIDS mode */
void BKE_pbvh_node_num_loops(PBVH *pbvh, PBVHNode *node, int *r_totloop);

void BKE_pbvh_update_active_vcol(PBVH *pbvh, const struct Mesh *mesh);

void BKE_pbvh_vertex_color_set(PBVH *pbvh, PBVHVertRef vertex, const float color[4]);
void BKE_pbvh_vertex_color_get(const PBVH *pbvh, PBVHVertRef vertex, float r_color[4]);

void BKE_pbvh_ensure_node_loops(PBVH *pbvh);
bool BKE_pbvh_draw_cache_invalid(const PBVH *pbvh);
int BKE_pbvh_debug_draw_gen_get(PBVHNode *node);

int BKE_pbvh_get_node_index(PBVH *pbvh, PBVHNode *node);
int BKE_pbvh_get_node_id(PBVH *pbvh, PBVHNode *node);
void BKE_pbvh_set_flat_vcol_shading(PBVH *pbvh, bool value);

#define DYNTOPO_CD_INTERP

void SCULPT_update_flat_vcol_shading(struct Object *ob, struct Scene *scene);

void BKE_pbvh_curvature_update_set(PBVHNode *node, bool state);
bool BKE_pbvh_curvature_update_get(PBVHNode *node);

int BKE_pbvh_get_totnodes(PBVH *pbvh);

bool BKE_pbvh_bmesh_check_tris(PBVH *pbvh, PBVHNode *node);
PBVHTriBuf *BKE_pbvh_bmesh_get_tris(PBVH *pbvh, PBVHNode *node);
void BKE_pbvh_bmesh_free_tris(PBVH *pbvh, PBVHNode *node);

/*recalculates boundary flags for *all* vertices.  used by
  symmetrize.*/
void BKE_pbvh_recalc_bmesh_boundary(PBVH *pbvh);
void BKE_pbvh_set_boundary_flags(PBVH *pbvh, int *boundary_flags);

/* saves all bmesh references to internal indices, to be restored later */
void BKE_pbvh_bmesh_save_indices(PBVH *pbvh);

/* restore bmesh references from previously indices saved by BKE_pbvh_bmesh_save_indices */
void BKE_pbvh_bmesh_from_saved_indices(PBVH *pbvh);

/* wraps calls to BM_mesh_toolflags_set in BKE_pbvh_bmesh_save_indices and
 * BKE_pbvh_bmesh_from_saved_indices */
void BKE_pbvh_bmesh_set_toolflags(PBVH *pbvh, bool use_toolflags);

void BKE_pbvh_bmesh_remove_face(PBVH *pbvh, struct BMFace *f, bool log_face);
void BKE_pbvh_bmesh_remove_edge(PBVH *pbvh, struct BMEdge *e, bool log_vert);
void BKE_pbvh_bmesh_remove_vertex(PBVH *pbvh, struct BMVert *v, bool log_vert);

void BKE_pbvh_bmesh_add_face(PBVH *pbvh, struct BMFace *f, bool log_face, bool force_tree_walk);

// note that e_tri and f_example are allowed to be NULL
struct BMFace *BKE_pbvh_face_create_bmesh(PBVH *pbvh,
                                          struct BMVert *v_tri[3],
                                          struct BMEdge *e_tri[3],
                                          const struct BMFace *f_example);

// if node is NULL, one will be foudn in the pbvh, which potentially can be slow
struct BMVert *BKE_pbvh_vert_create_bmesh(
    PBVH *pbvh, float co[3], float no[3], PBVHNode *node, struct BMVert *v_example);
PBVHNode *BKE_pbvh_node_from_face_bmesh(PBVH *pbvh, struct BMFace *f);
PBVHNode *BKE_pbvh_node_from_index(PBVH *pbvh, int node_i);

struct BMesh *BKE_pbvh_reorder_bmesh(PBVH *pbvh);
void BKE_pbvh_update_vert_boundary(int cd_sculpt_vert,
                                   int cd_faceset_offset,
                                   int cd_vert_node_offset,
                                   int cd_face_node_offset,
                                   int cd_vcol,
                                   int cd_boundary_flag,
                                   struct BMVert *v,
                                   int bound_symmetry,
                                   const CustomData *ldata,
                                   const int totuv,
                                   const bool do_uvs);

#define DYNTOPO_DYNAMIC_TESS

PBVHNode *BKE_pbvh_get_node_leaf_safe(PBVH *pbvh, int i);

void BKE_pbvh_get_vert_face_areas(PBVH *pbvh, PBVHVertRef vertex, float *r_areas, int valence);
void BKE_pbvh_set_symmetry(PBVH *pbvh, int symmetry, int boundary_symmetry);

#if 0
typedef enum {
  SCULPT_TEXTURE_UV = 1 << 0,  // per-uv
  SCULPT_TEXTURE_GRIDS = 1<<1
} SculptTextureType;

typedef int TexLayerRef;

/*
Texture points are texels projected into 3d.
*/
typedef intptr_t TexPointRef;

void *BKE_pbvh_get_tex_settings(PBVH *pbvh, PBVHNode *node, TexLayerRef vdm);
void *BKE_pbvh_get_tex_data(PBVH *pbvh, PBVHNode *node, TexPointRef vdm);

typedef struct SculptTextureDef {
  SculptTextureType type;
  int settings_size;

  void (*build_begin)(PBVH *pbvh, PBVHNode *node, TexLayerRef vdm);

  void (*calc_bounds)(PBVH *pbvh, PBVHNode *node, float r_min[3], float r_max[3], TexLayerRef vdm);

  /*vdms can cache data per node, which is freed to maintain memory limit.
    they store cache in the same structure they return in buildNodeData.*/
  void (*freeCachedData)(PBVH *pbvh, PBVHNode *node, TexLayerRef vdm);
  void (*ensuredCachedData)(PBVH *pbvh, PBVHNode *node, TexLayerRef vdm);

  /*builds all data that isn't cached.*/
  void *(*buildNodeData)(PBVH *pbvh, PBVHNode *node);
  bool (*validate)(PBVH *pbvh, TexLayerRef vdm);

  void (*setVertexCos)(PBVH *pbvh, PBVHNode *node, PBVHVertRef *verts, int totvert, TexLayerRef vdm);

  void (*getPointsFromNode)(PBVH *pbvh,
                            PBVHNode *node,
                            TexLayerRef vdm,
                            TexPointRef **r_ids,
                            float ***r_cos,
                            float ***r_nos,
                            int *r_totpoint);
  void (*releaseNodePoints)(
      PBVH *pbvh, PBVHNode *node, TexLayerRef vdm, TexPointRef *ids, float **cos, float **nos);

#  if 0
  int (*getTrisFromNode)(PBVH *pbvh,
                         PBVHNode *node,
                         TexLayerRef vdm,
                         TexPointRef *((*r_tris)[3]),
                         TexPointRef **r_ids,
                         int tottri,
                         int totid);
  void (*getTriInterpWeightsFromNode)(PBVH *pbvh,
                                      PBVHNode *node,
                                      TexLayerRef vdm,
                                      float *((*r_tris)[3]),
                                      SculptLoopRef ***r_src_loops,
                                      int tottri,
                                      int totloop);
  int (*getTriCount)(PBVH *pbvh, PBVHNode *node, TexLayerRef vdm);
#  endif

  void (*getPointNeighbors)(PBVH *pbvh,
                            PBVHNode *node,
                            TexLayerRef vdm,
                            TexPointRef id,
                            TexPointRef **r_neighbor_ids,
                            int *r_totneighbor,
                            int maxneighbors,
                            TexPointRef **r_duplicates_id,
                            int r_totduplicate,
                            int maxduplicates);
  void (*getPointValence)(PBVH *pbvh, PBVHNode *node, TexLayerRef vdm, TexPointRef id);
  void (*freeNodeData)(PBVH *pbvh, PBVHNode *node, TexLayerRef vdm, void *settings);

  void (*getPointsFromIds)(
      PBVH *pbvh, PBVHNode *node, TexLayerRef vdm, TexPointRef *ids, int totid);

  /*displacement texture stuff*/
  // can be tangent, object space displacement
  void (*worldToDelta)(PBVH *pbvh, PBVHNode *node, TexLayerRef vdm, TexPointRef *ids, int totid);
  void (*deltaToWorld)(PBVH *pbvh, PBVHNode *node, TexLayerRef vdm, TexPointRef *ids, int totid);
} SculptDisplacementDef;

typedef struct SculptLayerEntry {
  char name[64];
  int type;
  void *settings;
  float factor;
  struct SculptLayerEntry *parent;
} SculptLayerEntry;

#endif

int BKE_pbvh_do_fset_symmetry(int fset, const int symflag, const float *co);
bool BKE_pbvh_check_vert_boundary(PBVH *pbvh, struct BMVert *v);

void BKE_pbvh_update_vert_boundary_faces(int *boundary_flags,
                                         const int *face_sets,
                                         const bool *hide_poly,
                                         const struct MVert *mvert,
                                         const struct MEdge *medge,
                                         const struct MLoop *mloop,
                                         const struct MPoly *mpoly,
                                         struct MSculptVert *msculptverts,
                                         const struct MeshElemMap *pmap,
                                         PBVHVertRef vertex);
void BKE_pbvh_update_vert_boundary_grids(PBVH *pbvh,
                                         struct SubdivCCG *subdiv_ccg,
                                         PBVHVertRef vertex);

#if 0
#  include "DNA_meshdata_types.h"
ATTR_NO_OPT static void MV_ADD_FLAG(MSculptVert *mv, int flag)
{
  if (flag & SCULPTVERT_NEED_BOUNDARY) {
    flag |= flag;
  }

  mv->flag |= flag;
}
#else
#  define MV_ADD_FLAG(mv, flag1) (mv)->flag |= (flag1)
#endif

#if 1
#  include "atomic_ops.h"
#  include <float.h>
#  include <math.h>

/*why is atomic_ops defining near & far macros?*/
#  ifdef near
#    undef near
#  endif
#  ifdef far
#    undef far
#  endif

// static global to limit the number of reports per source file
static int _bke_pbvh_report_count = 0;

#  define PBVH_NAN_REPORT_LIMIT 16

// for debugging NaNs that don't appear on developer's machines
BLI_INLINE bool _pbvh_nan_check(const float *co, const char *func, const char *file, int line)
{
  bool bad = false;

  if (_bke_pbvh_report_count > PBVH_NAN_REPORT_LIMIT) {
    return false;
  }

  for (int i = 0; i < 3; i++) {
    if (isnan(co[i]) || !isfinite(co[i])) {
      const char *type = !isfinite(co[i]) ? "infinity" : "nan";
      printf("float corruption (vector[%d] was %s): %s:%d\n\t%s\n", i, type, func, line, file);
      bad = true;
    }
  }

  if (bad) {
    atomic_add_and_fetch_int32(&_bke_pbvh_report_count, 1);
  }

  return bad;
}
#  define PBVH_CHECK_NAN(co) _pbvh_nan_check(co, __func__, __FILE__, __LINE__)
#else
#  define PBVH_CHECK_NAN(co)
#endif

typedef struct DynTopoState DynTopoState;

typedef struct DynRemeshParams {
  float edge_size;
  float detail_range;
  float relax_strength;
} DynRemeshParams;

/*
Simple wrapper api to use the dyntopo remesher in
non-sculpt contexts.

existing_pbvh can be NULL.

Note that all the sculpt customdata layers will be created
if they don't exist, so cd_vert/face_node_offset, cd_mask_offset,
cd_sculpt_vert, etc*/
DynTopoState *BKE_dyntopo_init(struct BMesh *bm, PBVH *existing_pbvh);
void BKE_dyntopo_free(DynTopoState *ds);
void BKE_dyntopo_default_params(DynRemeshParams *params, float edge_size);
void BKE_dyntopo_remesh(DynTopoState *ds,
                        DynRemeshParams *params,
                        int steps,
                        PBVHTopologyUpdateMode mode);
/*

use pmap to build an array of edge indices surrounding vertex
r_edges, r_edges_size, heap_alloc define an existing array to put data in.

final array is similarly put in these pointers.  note that calling code
may pass a stack allocated array (*heap_alloc should be false), and must
check if heap_alloc is true afterwards and free *r_edges.

r_polys is an array of integer pairs and must be same logical size as r_edges
*/
void BKE_pbvh_pmap_to_edges(PBVH *pbvh,
                            PBVHVertRef vertex,
                            int **r_edges,
                            int *r_edges_size,
                            bool *heap_alloc,
                            int **r_polys);
void BKE_pbvh_set_vemap(PBVH *pbvh, struct MeshElemMap *vemap);

void BKE_pbvh_ignore_uvs_set(PBVH *pbvh, bool value);
bool BKE_pbvh_cache_is_valid(const struct Object *ob,
                             const struct Mesh *me,
                             const PBVH *pbvh,
                             int pbvh_type);

#ifdef WITH_PBVH_CACHE
bool BKE_pbvh_cache(const struct Mesh *me, PBVH *pbvh);
PBVH *BKE_pbvh_get_or_free_cached(struct Object *ob, struct Mesh *me, PBVHType pbvh_type);
void BKE_pbvh_invalidate_cache(struct Object *ob);
void BKE_pbvh_set_cached(struct Object *ob, PBVH *pbvh);
#endif

void BKE_pbvh_set_face_areas(PBVH *pbvh, float *face_areas);
void BKE_pbvh_set_sculpt_verts(PBVH *pbvh, struct MSculptVert *sverts);
void BKE_pbvh_set_pmap(PBVH *pbvh, SculptPMap *pmap);
SculptPMap *BKE_pbvh_get_pmap(PBVH *pbvh);
void BKE_pbvh_cache_remove(PBVH *pbvh);
void BKE_pbvh_set_bmesh(PBVH *pbvh, struct BMesh *bm);
void BKE_pbvh_free_bmesh(PBVH *pbvh, struct BMesh *bm);
void BKE_pbvh_system_init(void);
void BKE_pbvh_system_exit(void);

SculptPMap *BKE_pbvh_make_pmap(const struct Mesh *me);
void BKE_pbvh_pmap_aquire(SculptPMap *pmap);
bool BKE_pbvh_pmap_release(SculptPMap *pmap);
void BKE_pbvh_clear_cache(PBVH *preserve);

#ifdef __cplusplus
}
#endif<|MERGE_RESOLUTION|>--- conflicted
+++ resolved
@@ -16,6 +16,7 @@
 /* For embedding CCGKey in iterator. */
 #include "BKE_attribute.h"
 #include "BKE_ccg.h"
+
 #include <stdint.h>
 
 //#define DEFRAGMENT_MEMORY
@@ -26,7 +27,7 @@
 extern "C" {
 #endif
 
-// experimental feature to detect quad diagonals and mark (but not dissolve) them
+/* Experimental feature to detect quad diagonals and mark (but not dissolve) them. */
 //#define SCULPT_DIAGONAL_EDGE_MARKS
 
 /*
@@ -211,40 +212,6 @@
   BMesh *bm;
 };
 
-<<<<<<< HEAD
-=======
-/*
- * These structs represent logical verts/edges/faces.
- * for PBVH_GRIDS and PBVH_FACES they store integer
- * offsets, PBVH_BMESH stores pointers.
- *
- * The idea is to enforce stronger type checking by encapsulating
- * intptr_t's in structs.
- */
-
-/* A generic PBVH vertex.
- *
- * Note: in PBVH_GRIDS we consider the final grid points
- * to be vertices.  This is not true of edges or faces which are pulled from
- * the base mesh.
- */
-typedef struct PBVHVertRef {
-  intptr_t i;
-} PBVHVertRef;
-
-/* Note: edges in PBVH_GRIDS are always pulled from the base mesh.*/
-typedef struct PBVHEdgeRef {
-  intptr_t i;
-} PBVHEdgeRef;
-
-/* Note: faces in PBVH_GRIDS are always puled from the base mesh.*/
-typedef struct PBVHFaceRef {
-  intptr_t i;
-} PBVHFaceRef;
-
-#define PBVH_REF_NONE -1LL
-
->>>>>>> ce16fa0f
 typedef struct {
   float (*co)[3];
 } PBVHProxyNode;
@@ -713,11 +680,8 @@
 void BKE_pbvh_node_mark_update(PBVHNode *node);
 void BKE_pbvh_node_mark_update_mask(PBVHNode *node);
 void BKE_pbvh_node_mark_update_color(PBVHNode *node);
-<<<<<<< HEAD
 void BKE_pbvh_vert_tag_update_normal_visibility(PBVHNode *node);
-=======
 void BKE_pbvh_node_mark_update_face_sets(PBVHNode *node);
->>>>>>> ce16fa0f
 void BKE_pbvh_node_mark_update_visibility(PBVHNode *node);
 void BKE_pbvh_node_mark_rebuild_draw(PBVHNode *node);
 void BKE_pbvh_node_mark_redraw(PBVHNode *node);
@@ -970,7 +934,6 @@
   } \
   ((void)0)
 
-<<<<<<< HEAD
 #define BKE_pbvh_vertex_to_index(pbvh, v) \
   (BKE_pbvh_type(pbvh) == PBVH_BMESH && v.i != -1 ? BM_elem_index_get((BMVert *)(v.i)) : (v.i))
 PBVHVertRef BKE_pbvh_index_to_vertex(PBVH *pbvh, int idx);
@@ -982,7 +945,7 @@
 #define BKE_pbvh_face_to_index(pbvh, v) \
   (BKE_pbvh_type(pbvh) == PBVH_BMESH && v.i != -1 ? BM_elem_index_get((BMFace *)(v.i)) : (v.i))
 PBVHFaceRef BKE_pbvh_index_to_face(PBVH *pbvh, int idx);
-=======
+
 #define PBVH_FACE_ITER_VERTS_RESERVED 8
 
 typedef struct PBVHFaceIter {
@@ -999,7 +962,8 @@
   const PBVHNode *node_;
   PBVHType pbvh_type_;
   int verts_size_;
-  GSetIterator bm_faces_iter_;
+  int bm_faces_iter_;
+  const struct TableGSet *bm_faces_;
   int cd_hide_poly_, cd_face_set_;
   bool *hide_poly_;
   int *face_sets_;
@@ -1029,7 +993,6 @@
 #define BKE_pbvh_face_iter_end(fd) \
   } \
   BKE_pbvh_face_iter_finish(&fd)
->>>>>>> ce16fa0f
 
 void BKE_pbvh_node_get_proxies(PBVHNode *node, PBVHProxyNode **proxies, int *proxy_count);
 void BKE_pbvh_node_free_proxies(PBVHNode *node);
