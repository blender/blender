/* SPDX-License-Identifier: GPL-2.0-or-later */

#pragma once

/** \file
 * \ingroup bke
 * \brief A BVH for high poly meshes.
 */

#include "BLI_bitmap.h"
#include "BLI_compiler_compat.h"
#include "BLI_ghash.h"

#include "bmesh.h"

/* For embedding CCGKey in iterator. */
#include "BKE_attribute.h"
#include "BKE_ccg.h"
#include <stdint.h>

//#define DEFRAGMENT_MEMORY

#ifdef __cplusplus
extern "C" {
#endif

// experimental feature to detect quad diagonals and mark (but not dissolve) them
//#define SCULPT_DIAGONAL_EDGE_MARKS

/*
   These structs represent logical verts/edges/faces.
   for PBVH_GRIDS and PBVH_FACES they store integer
   offsets, PBVH_BMESH stores pointers.

   The idea is to enforce stronger type checking by encapsulating
   intptr_t's in structs.*/
typedef struct PBVHVertRef {
  intptr_t i;
} PBVHVertRef;

typedef struct PBVHEdgeRef {
  intptr_t i;
} PBVHEdgeRef;

typedef struct PBVHFaceRef {
  intptr_t i;
} PBVHFaceRef;

#define PBVH_REF_NONE ((intptr_t)-1)

typedef struct SculptPMap {
  struct MeshElemMap *pmap;
  int *pmap_mem;
  int refcount;
} SculptPMap;

#if 0
typedef struct SculptLoopRef {
  intptr_t i;
} SculptLoopRef;
#endif

BLI_INLINE PBVHVertRef BKE_pbvh_make_vref(intptr_t i)
{
  PBVHVertRef ret = {i};
  return ret;
}

BLI_INLINE PBVHEdgeRef BKE_pbvh_make_eref(intptr_t i)
{
  PBVHEdgeRef ret = {i};
  return ret;
}

BLI_INLINE PBVHFaceRef BKE_pbvh_make_fref(intptr_t i)
{
  PBVHFaceRef ret = {i};
  return ret;
}

#ifdef DEFRAGMENT_MEMORY
#  include "BLI_smallhash.h"
#endif

typedef struct PBVHTri {
  int v[3];       // references into PBVHTriBuf->verts
  int eflag;      // bitmask of which edges in the tri are real edges in the mesh
  intptr_t l[3];  // loops

  float no[3];
  PBVHFaceRef f;
} PBVHTri;

typedef struct PBVHTriBuf {
  PBVHTri *tris;
  PBVHVertRef *verts;
  int *edges;
  int totvert, totedge, tottri;
  int verts_size, edges_size, tris_size;

  SmallHash vertmap;  // maps vertex ptrs to indices within verts

  // private field
  intptr_t *loops;
  int totloop, mat_nr;
  float min[3], max[3];
} PBVHTriBuf;

struct BMLog;
struct BMesh;
struct BMVert;
struct BMEdge;
struct BMFace;
struct Scene;
struct CCGElem;
struct MeshElemMap;
struct CCGKey;
struct CustomData;
struct TableGSet;
struct DMFlagMat;
struct GPU_PBVH_Buffers;
struct IsectRayPrecalc;
struct MLoop;
struct MLoopTri;
struct MSculptVert;
struct MPoly;
struct MVert;
struct Mesh;
struct MeshElemMap;
struct PBVH;
struct MEdge;
struct PBVHNode;
struct SubdivCCG;
struct TaskParallelSettings;
struct Image;
struct ImageUser;
struct MeshElemMap;

typedef struct PBVH PBVH;
typedef struct PBVHNode PBVHNode;

<<<<<<< HEAD
//#define PROXY_ADVANCED

// experimental performance test of "data-based programming" approach
#ifdef PROXY_ADVANCED
typedef struct ProxyKey {
  int node;
  int pindex;
} ProxyKey;

#  define MAX_PROXY_NEIGHBORS 12

typedef struct ProxyVertArray {
  float **ownerco;
  short **ownerno;
  float (*co)[3];
  float (*fno)[3];
  short (*no)[3];
  float *mask, **ownermask;
  PBVHVertRef *index;
  float **ownercolor, (*color)[4];

  ProxyKey (*neighbors)[MAX_PROXY_NEIGHBORS];

  int size;
  int datamask;
  bool neighbors_dirty;

  GHash *indexmap;
} ProxyVertArray;

typedef enum {
  PV_OWNERCO = 1,
  PV_OWNERNO = 2,
  PV_CO = 4,
  PV_NO = 8,
  PV_MASK = 16,
  PV_OWNERMASK = 32,
  PV_INDEX = 64,
  PV_OWNERCOLOR = 128,
  PV_COLOR = 256,
  PV_NEIGHBORS = 512
} ProxyVertField;

typedef struct ProxyVertUpdateRec {
  float *co, *no, *mask, *color;
  PBVHVertRef index, newindex;
} ProxyVertUpdateRec;

#  define PBVH_PROXY_DEFAULT CO | INDEX | MASK

struct SculptSession;

void BKE_pbvh_ensure_proxyarrays(
    struct SculptSession *ss, PBVH *pbvh, PBVHNode **nodes, int totnode, int mask);
void BKE_pbvh_load_proxyarrays(PBVH *pbvh, PBVHNode **nodes, int totnode, int mask);

void BKE_pbvh_ensure_proxyarray(
    struct SculptSession *ss,
    struct PBVH *pbvh,
    struct PBVHNode *node,
    int mask,
    struct GHash
        *vert_node_map,  // vert_node_map maps vertex PBVHVertRefs to PBVHNode indices; optional
    bool check_indexmap,
    bool force_update);
void BKE_pbvh_gather_proxyarray(PBVH *pbvh, PBVHNode **nodes, int totnode);

void BKE_pbvh_free_proxyarray(struct PBVH *pbvh, struct PBVHNode *node);
void BKE_pbvh_update_proxyvert(struct PBVH *pbvh, struct PBVHNode *node, ProxyVertUpdateRec *rec);
ProxyVertArray *BKE_pbvh_get_proxyarrays(struct PBVH *pbvh, struct PBVHNode *node);

#endif
=======
typedef enum {
  PBVH_FACES,
  PBVH_GRIDS,
  PBVH_BMESH,
} PBVHType;

/* Public members of PBVH, used for inlined functions. */
struct PBVHPublic {
  PBVHType type;
  BMesh *bm;
};

/*
 * These structs represent logical verts/edges/faces.
 * for PBVH_GRIDS and PBVH_FACES they store integer
 * offsets, PBVH_BMESH stores pointers.
 *
 * The idea is to enforce stronger type checking by encapsulating
 * intptr_t's in structs.
 */

typedef struct PBVHVertRef {
  intptr_t i;
} PBVHVertRef;

typedef struct PBVHEdgeRef {
  intptr_t i;
} PBVHEdgeRef;

typedef struct PBVHFaceRef {
  intptr_t i;
} PBVHFaceRef;

#define PBVH_REF_NONE -1LL
>>>>>>> e6b1e97d

typedef struct {
  float (*co)[3];
} PBVHProxyNode;

typedef struct {
  float (*color)[4];
  int size;
} PBVHColorBufferNode;

typedef struct PBVHPixelsNode {
  /**
   * Contains triangle/pixel data used during texture painting.
   *
   * Contains #blender::bke::pbvh::pixels::NodeData.
   */
  void *node_data;
} PBVHPixelsNode;

typedef enum {
  PBVH_Leaf = 1 << 0,

  PBVH_UpdateNormals = 1 << 1,
  PBVH_UpdateBB = 1 << 2,
  PBVH_UpdateOriginalBB = 1 << 3,
  PBVH_UpdateDrawBuffers = 1 << 4,
  PBVH_UpdateRedraw = 1 << 5,
  PBVH_UpdateMask = 1 << 6,
  PBVH_UpdateVisibility = 1 << 8,

  PBVH_RebuildDrawBuffers = 1 << 9,
  PBVH_FullyHidden = 1 << 10,
  PBVH_FullyMasked = 1 << 11,
  PBVH_FullyUnmasked = 1 << 12,

  PBVH_UpdateTopology = 1 << 13,
  PBVH_UpdateColor = 1 << 14,

  PBVH_RebuildPixels = 1 << 15,
  PBVH_Delete = 1 << 16,
  PBVH_UpdateCurvatureDir = 1 << 17,
  PBVH_UpdateTris = 1 << 18,
  PBVH_RebuildNodeVerts = 1 << 19,

  /* tri areas are not guaranteed to be up to date, tools should
     update all nodes on first step of brush*/
  PBVH_UpdateTriAreas = 1 << 20,
  PBVH_UpdateOtherVerts = 1 << 21
} PBVHNodeFlags;

typedef struct PBVHFrustumPlanes {
  float (*planes)[4];
  int num_planes;
} PBVHFrustumPlanes;

BLI_INLINE PBVHType BKE_pbvh_type(const PBVH *pbvh)
{
  return ((const struct PBVHPublic *)pbvh)->type;
}

BLI_INLINE BMesh *BKE_pbvh_get_bmesh(PBVH *pbvh)
{
  return ((struct PBVHPublic *)pbvh)->bm;
}

void BKE_pbvh_set_frustum_planes(PBVH *pbvh, PBVHFrustumPlanes *planes);
void BKE_pbvh_get_frustum_planes(PBVH *pbvh, PBVHFrustumPlanes *planes);

BLI_INLINE PBVHVertRef BKE_pbvh_make_vref(intptr_t i)
{
  PBVHVertRef ret = {i};
  return ret;
}

BLI_INLINE PBVHEdgeRef BKE_pbvh_make_eref(intptr_t i)
{
  PBVHEdgeRef ret = {i};
  return ret;
}

BLI_INLINE PBVHFaceRef BKE_pbvh_make_fref(intptr_t i)
{
  PBVHFaceRef ret = {i};
  return ret;
}

BLI_INLINE int BKE_pbvh_vertex_to_index(PBVH *pbvh, PBVHVertRef v)
{
  return (BKE_pbvh_type(pbvh) == PBVH_BMESH && v.i != PBVH_REF_NONE ?
              BM_elem_index_get((BMVert *)(v.i)) :
              (v.i));
}

BLI_INLINE PBVHVertRef BKE_pbvh_index_to_vertex(PBVH *pbvh, int index)
{
  switch (BKE_pbvh_type(pbvh)) {
    case PBVH_FACES:
    case PBVH_GRIDS:
      return BKE_pbvh_make_vref(index);
    case PBVH_BMESH:
      return BKE_pbvh_make_vref((intptr_t)BKE_pbvh_get_bmesh(pbvh)->vtable[index]);
  }

  return BKE_pbvh_make_vref(PBVH_REF_NONE);
}

BLI_INLINE int BKE_pbvh_edge_to_index(PBVH *pbvh, PBVHEdgeRef e)
{
  return (BKE_pbvh_type(pbvh) == PBVH_BMESH && e.i != PBVH_REF_NONE ?
              BM_elem_index_get((BMEdge *)(e.i)) :
              (e.i));
}

BLI_INLINE PBVHEdgeRef BKE_pbvh_index_to_edge(PBVH *pbvh, int index)
{
  switch (BKE_pbvh_type(pbvh)) {
    case PBVH_FACES:
    case PBVH_GRIDS:
      return BKE_pbvh_make_eref(index);
    case PBVH_BMESH:
      return BKE_pbvh_make_eref((intptr_t)BKE_pbvh_get_bmesh(pbvh)->etable[index]);
  }

  return BKE_pbvh_make_eref(PBVH_REF_NONE);
}

BLI_INLINE int BKE_pbvh_face_to_index(PBVH *pbvh, PBVHFaceRef f)
{
  return (BKE_pbvh_type(pbvh) == PBVH_BMESH && f.i != PBVH_REF_NONE ?
              BM_elem_index_get((BMFace *)(f.i)) :
              (f.i));
}

BLI_INLINE PBVHFaceRef BKE_pbvh_index_to_face(PBVH *pbvh, int index)
{
  switch (BKE_pbvh_type(pbvh)) {
    case PBVH_FACES:
    case PBVH_GRIDS:
      return BKE_pbvh_make_fref(index);
    case PBVH_BMESH:
      return BKE_pbvh_make_fref((intptr_t)BKE_pbvh_get_bmesh(pbvh)->ftable[index]);
  }

  return BKE_pbvh_make_fref(PBVH_REF_NONE);
}

/* Callbacks */

/**
 * Returns true if the search should continue from this node, false otherwise.
 */
typedef bool (*BKE_pbvh_SearchCallback)(PBVHNode *node, void *data);

typedef void (*BKE_pbvh_HitCallback)(PBVHNode *node, void *data);
typedef void (*BKE_pbvh_HitOccludedCallback)(PBVHNode *node, void *data, float *tmin);

typedef void (*BKE_pbvh_SearchNearestCallback)(PBVHNode *node, void *data, float *tmin);

void BKE_pbvh_get_nodes(PBVH *pbvh, int flag, PBVHNode ***r_array, int *r_totnode);
PBVHNode *BKE_pbvh_get_node(PBVH *pbvh, int node);

/* Building */

PBVH *BKE_pbvh_new(void);
/**
 * Do a full rebuild with on Mesh data structure.
 *
 * \note Unlike mpoly/mloop/verts, looptri is *totally owned* by PBVH
 * (which means it may rewrite it if needed, see #BKE_pbvh_vert_coords_apply().
 */
void BKE_pbvh_build_mesh(PBVH *pbvh,
                         struct Mesh *mesh,
                         const struct MPoly *mpoly,
                         const struct MLoop *mloop,
                         struct MVert *verts,
                         struct MSculptVert *mdyntopo_verts,
                         int totvert,
                         struct CustomData *vdata,
                         struct CustomData *ldata,
                         struct CustomData *pdata,
                         const struct MLoopTri *looptri,
                         int looptri_num,
                         bool fast_draw,
                         float *face_areas,
                         SculptPMap *pmap);
/**
 * Do a full rebuild with on Grids data structure.
 */
void BKE_pbvh_build_grids(PBVH *pbvh,
                          struct CCGElem **grids,
                          int totgrid,
                          struct CCGKey *key,
                          void **gridfaces,
                          struct DMFlagMat *flagmats,
                          unsigned int **grid_hidden,
                          bool fast_draw,
                          float *face_areas);
/**
 * Build a PBVH from a BMesh.
 */
void BKE_pbvh_build_bmesh(PBVH *pbvh,
                          struct Mesh *me,
                          struct BMesh *bm,
                          bool smooth_shading,
                          struct BMLog *log,
                          const int cd_vert_node_offset,
                          const int cd_face_node_offset,
                          const int cd_sculpt_vert,
                          const int cd_face_areas,
                          bool fast_draw,
                          bool update_sculptverts);
void BKE_pbvh_update_offsets(PBVH *pbvh,
                             const int cd_vert_node_offset,
                             const int cd_face_node_offset,
                             const int cd_sculpt_vert,
                             const int cd_face_areas);

void BKE_pbvh_build_pixels(PBVH *pbvh,
                           struct Mesh *mesh,
                           struct Image *image,
                           struct ImageUser *image_user);
void BKE_pbvh_free(PBVH *pbvh);

void BKE_pbvh_set_bm_log(PBVH *pbvh, struct BMLog *log);
struct BMLog *BKE_pbvh_get_bm_log(PBVH *pbvh);

/* update MSculptVerts, doesn't take pbvh argument to allow usage if pbvh doesn't currently exist
 */
void BKE_pbvh_update_sculpt_verts(PBVH *pbvh);

/** update original data, only data whose r_** parameters are passed in will be updated*/
bool BKE_pbvh_get_origvert(
    PBVH *pbvh, PBVHVertRef vertex, const float **r_co, float **r_no, float **r_color);

/**
checks if original data needs to be updated for v, and if so updates it.  Stroke_id
is provided by the sculpt code and is used to detect updates.  The reason we do it
inside the verts and not in the nodes is to allow splitting of the pbvh during the stroke.
*/
bool BKE_pbvh_bmesh_check_origdata(PBVH *pbvh, struct BMVert *v, int stroke_id);

/** used so pbvh can differentiate between different strokes,
    see BKE_pbvh_bmesh_check_origdata */
void BKE_pbvh_set_stroke_id(PBVH *pbvh, int stroke_id);

/* Hierarchical Search in the BVH, two methods:
 * - For each hit calling a callback.
 * - Gather nodes in an array (easy to multi-thread). */

void BKE_pbvh_search_callback(PBVH *pbvh,
                              BKE_pbvh_SearchCallback scb,
                              void *search_data,
                              BKE_pbvh_HitCallback hcb,
                              void *hit_data);

void BKE_pbvh_search_gather(
    PBVH *pbvh, BKE_pbvh_SearchCallback scb, void *search_data, PBVHNode ***array, int *tot);

/* Ray-cast
 * the hit callback is called for all leaf nodes intersecting the ray;
 * it's up to the callback to find the primitive within the leaves that is
 * hit first */

void BKE_pbvh_raycast(PBVH *pbvh,
                      BKE_pbvh_HitOccludedCallback cb,
                      void *data,
                      const float ray_start[3],
                      const float ray_normal[3],
                      bool original,
                      int stroke_id);

bool BKE_pbvh_node_raycast(PBVH *pbvh,
                           PBVHNode *node,
                           float (*origco)[3],
                           bool use_origco,
                           const float ray_start[3],
                           const float ray_normal[3],
                           struct IsectRayPrecalc *isect_precalc,
                           int *hit_count,
                           float *depth,
<<<<<<< HEAD
                           float *back_depth,
                           PBVHVertRef *active_vertex_index,
                           PBVHFaceRef *active_face_grid_index,
                           float *face_normal,
                           int stroke_id);

bool BKE_pbvh_bmesh_node_raycast_detail(PBVH *pbvh,
                                        PBVHNode *node,
=======
                           PBVHVertRef *active_vertex,
                           int *active_face_grid_index,
                           float *face_normal);

bool BKE_pbvh_bmesh_node_raycast_detail(PBVHNode *node,
>>>>>>> e6b1e97d
                                        const float ray_start[3],
                                        struct IsectRayPrecalc *isect_precalc,
                                        float *depth,
                                        float *r_edge_length);

/**
 * For orthographic cameras, project the far away ray segment points to the root node so
 * we can have better precision.
 */
void BKE_pbvh_raycast_project_ray_root(
    PBVH *pbvh, bool original, float ray_start[3], float ray_end[3], float ray_normal[3]);

void BKE_pbvh_find_nearest_to_ray(PBVH *pbvh,
                                  BKE_pbvh_HitOccludedCallback cb,
                                  void *data,
                                  const float ray_start[3],
                                  const float ray_normal[3],
                                  bool original);

bool BKE_pbvh_node_find_nearest_to_ray(PBVH *pbvh,
                                       PBVHNode *node,
                                       float (*origco)[3],
                                       bool use_origco,
                                       const float ray_start[3],
                                       const float ray_normal[3],
                                       float *depth,
                                       float *dist_sq,
                                       int stroke_id);

/* Drawing */

void BKE_pbvh_draw_cb(PBVH *pbvh,
                      struct Mesh *me,
                      bool update_only_visible,
                      PBVHFrustumPlanes *update_frustum,
                      PBVHFrustumPlanes *draw_frustum,
                      void (*draw_fn)(void *user_data, struct GPU_PBVH_Buffers *buffers),
                      void *user_data,
                      bool full_render);

void BKE_pbvh_draw_debug_cb(PBVH *pbvh,
                            void (*draw_fn)(void *user_data,
                                            const float bmin[3],
                                            const float bmax[3],
                                            PBVHNodeFlags flag,
                                            int depth),
                            void *user_data);

/* PBVH Access */

bool BKE_pbvh_has_faces(const PBVH *pbvh);

/**
 * Get the PBVH root's bounding box.
 */
void BKE_pbvh_bounding_box(const PBVH *pbvh, float min[3], float max[3]);

/**
 * Multi-res hidden data, only valid for type == PBVH_GRIDS.
 */
unsigned int **BKE_pbvh_grid_hidden(const PBVH *pbvh);

/**
 * Returns the number of visible quads in the nodes' grids.
 */
int BKE_pbvh_count_grid_quads(BLI_bitmap **grid_hidden,
                              const int *grid_indices,
                              int totgrid,
                              int gridsize);

void BKE_pbvh_sync_face_sets_to_grids(PBVH *pbvh);

/**
 * Multi-res level, only valid for type == #PBVH_GRIDS.
 */
const struct CCGKey *BKE_pbvh_get_grid_key(const PBVH *pbvh);

struct CCGElem **BKE_pbvh_get_grids(const PBVH *pbvh);
BLI_bitmap **BKE_pbvh_get_grid_visibility(const PBVH *pbvh);
int BKE_pbvh_get_grid_num_vertices(const PBVH *pbvh);
int BKE_pbvh_get_grid_num_faces(const PBVH *pbvh);

/**
 * Only valid for type == #PBVH_BMESH.
 */
<<<<<<< HEAD
struct BMesh *BKE_pbvh_get_bmesh(PBVH *pbvh);
void BKE_pbvh_bmesh_detail_size_set(PBVH *pbvh, float detail_size, float detail_range);
=======
void BKE_pbvh_bmesh_detail_size_set(PBVH *pbvh, float detail_size);
>>>>>>> e6b1e97d

typedef enum {
  PBVH_Subdivide = 1 << 0,
  PBVH_Collapse = 1 << 1,
  PBVH_Cleanup = 1 << 2,  // dissolve verts surrounded by either 3 or 4 triangles then triangulate
  PBVH_LocalSubdivide = 1 << 3,
  PBVH_LocalCollapse = 1 << 4
} PBVHTopologyUpdateMode;

typedef float (*DyntopoMaskCB)(PBVHVertRef vertex, void *userdata);

bool BKE_pbvh_bmesh_update_topology(
    PBVH *pbvh,
    PBVHTopologyUpdateMode mode,
    const float center[3],
    const float view_normal[3],
    float radius,
    const bool use_frontface,
    const bool use_projected,
    int symaxis,
    bool updatePBVH,
    DyntopoMaskCB mask_cb,
    void *mask_cb_data,
    int custom_max_steps,  // if 0, will use defaul hueristics for max steps
    bool disable_surface_relax,
    bool is_snake_hook);

bool BKE_pbvh_bmesh_update_topology_nodes(PBVH *pbvh,
                                          bool (*searchcb)(PBVHNode *node, void *data),
                                          void (*undopush)(PBVHNode *node, void *data),
                                          void *searchdata,
                                          PBVHTopologyUpdateMode mode,
                                          const float center[3],
                                          const float view_normal[3],
                                          float radius,
                                          const bool use_frontface,
                                          const bool use_projected,
                                          int sym_axis,
                                          bool updatePBVH,
                                          DyntopoMaskCB mask_cb,
                                          void *mask_cb_data,
                                          bool disable_surface_relax,
                                          bool is_snake_hook);
/* Node Access */

void BKE_pbvh_check_tri_areas(PBVH *pbvh, PBVHNode *node);
void BKE_pbvh_face_areas_begin(PBVH *pbvh);

// updates boundaries and valences for whole mesh
void BKE_pbvh_bmesh_on_mesh_change(PBVH *pbvh);
bool BKE_pbvh_bmesh_check_valence(PBVH *pbvh, PBVHVertRef vertex);
void BKE_pbvh_bmesh_update_valence(int cd_sculpt_vert, PBVHVertRef vertex);
void BKE_pbvh_bmesh_update_all_valence(PBVH *pbvh);
void BKE_pbvh_bmesh_flag_all_disk_sort(PBVH *pbvh);
bool BKE_pbvh_bmesh_mark_update_valence(PBVH *pbvh, PBVHVertRef vertex);

/* if pbvh uses a split index buffer, will call BKE_pbvh_node_mark_update_triangulation;
   otherwise does nothing.  returns true if BKE_pbvh_node_mark_update_triangulation was
   called.*/
bool BKE_pbvh_node_mark_update_index_buffer(PBVH *pbvh, PBVHNode *node);
void BKE_pbvh_node_mark_update_triangulation(PBVHNode *node);
void BKE_pbvh_node_mark_original_update(PBVHNode *node);
void BKE_pbvh_node_mark_update_tri_area(PBVHNode *node);
void BKE_pbvh_update_all_tri_areas(PBVH *pbvh);
void BKE_pbvh_node_mark_update(PBVHNode *node);
void BKE_pbvh_node_mark_update_mask(PBVHNode *node);
void BKE_pbvh_node_mark_update_color(PBVHNode *node);
void BKE_pbvh_node_mark_update_visibility(PBVHNode *node);
void BKE_pbvh_node_mark_rebuild_draw(PBVHNode *node);
void BKE_pbvh_node_mark_redraw(PBVHNode *node);
void BKE_pbvh_node_mark_normals_update(PBVHNode *node);
void BKE_pbvh_node_mark_topology_update(PBVHNode *node);
void BKE_pbvh_node_fully_hidden_set(PBVHNode *node, int fully_hidden);
bool BKE_pbvh_node_fully_hidden_get(PBVHNode *node);
void BKE_pbvh_node_fully_masked_set(PBVHNode *node, int fully_masked);
bool BKE_pbvh_node_fully_masked_get(PBVHNode *node);
void BKE_pbvh_node_fully_unmasked_set(PBVHNode *node, int fully_masked);
bool BKE_pbvh_node_fully_unmasked_get(PBVHNode *node);
void BKE_pbvh_node_mark_curvature_update(PBVHNode *node);

void BKE_pbvh_mark_rebuild_pixels(PBVH *pbvh);
void BKE_pbvh_vert_mark_update(PBVH *pbvh, PBVHVertRef vertex);

void BKE_pbvh_node_get_grids(PBVH *pbvh,
                             PBVHNode *node,
                             int **grid_indices,
                             int *totgrid,
                             int *maxgrid,
                             int *gridsize,
                             struct CCGElem ***r_griddata);
void BKE_pbvh_node_num_verts(PBVH *pbvh, PBVHNode *node, int *r_uniquevert, int *r_totvert);
void BKE_pbvh_node_get_verts(PBVH *pbvh,
                             PBVHNode *node,
                             const int **r_vert_indices,
                             struct MVert **r_verts);
void BKE_pbvh_node_get_loops(PBVH *pbvh,
                             PBVHNode *node,
                             const int **r_loop_indices,
                             const struct MLoop **r_loops);

void BKE_pbvh_node_get_BB(PBVHNode *node, float bb_min[3], float bb_max[3]);
void BKE_pbvh_node_get_original_BB(PBVHNode *node, float bb_min[3], float bb_max[3]);

float BKE_pbvh_node_get_tmin(PBVHNode *node);

/**
 * Test if AABB is at least partially inside the #PBVHFrustumPlanes volume.
 */
bool BKE_pbvh_node_frustum_contain_AABB(PBVHNode *node, void *frustum);
/**
 * Test if AABB is at least partially outside the #PBVHFrustumPlanes volume.
 */
bool BKE_pbvh_node_frustum_exclude_AABB(PBVHNode *node, void *frustum);

struct TableGSet *BKE_pbvh_bmesh_node_unique_verts(PBVHNode *node);
struct TableGSet *BKE_pbvh_bmesh_node_other_verts(PBVHNode *node);
struct TableGSet *BKE_pbvh_bmesh_node_faces(PBVHNode *node);

void BKE_pbvh_bmesh_regen_node_verts(PBVH *pbvh);
void BKE_pbvh_bmesh_mark_node_regen(PBVH *pbvh, PBVHNode *node);

void BKE_pbvh_bmesh_after_stroke(PBVH *pbvh, bool force_balance);

/* Update Bounding Box/Redraw and clear flags. */

void BKE_pbvh_update_bounds(PBVH *pbvh, int flags);
void BKE_pbvh_update_vertex_data(PBVH *pbvh, int flags);
void BKE_pbvh_update_visibility(PBVH *pbvh);
void BKE_pbvh_update_normals(PBVH *pbvh, struct SubdivCCG *subdiv_ccg);
void BKE_pbvh_redraw_BB(PBVH *pbvh, float bb_min[3], float bb_max[3]);
void BKE_pbvh_get_grid_updates(PBVH *pbvh, bool clear, void ***r_gridfaces, int *r_totface);
void BKE_pbvh_grids_update(PBVH *pbvh,
                           struct CCGElem **grids,
                           void **gridfaces,
                           struct DMFlagMat *flagmats,
                           unsigned int **grid_hidden);
void BKE_pbvh_subdiv_ccg_set(PBVH *pbvh, struct SubdivCCG *subdiv_ccg);
void BKE_pbvh_face_sets_set(PBVH *pbvh, int *face_sets);

void BKE_pbvh_face_sets_color_set(PBVH *pbvh, int seed, int color_default);

void BKE_pbvh_respect_hide_set(PBVH *pbvh, bool respect_hide);

/* Vertex Deformer. */

float (*BKE_pbvh_vert_coords_alloc(struct PBVH *pbvh))[3];
void BKE_pbvh_vert_coords_apply(struct PBVH *pbvh, const float (*vertCos)[3], int totvert);
bool BKE_pbvh_is_deformed(struct PBVH *pbvh);

/* Vertex Iterator. */

/* This iterator has quite a lot of code, but it's designed to:
 * - allow the compiler to eliminate dead code and variables
 * - spend most of the time in the relatively simple inner loop */

/* NOTE: PBVH_ITER_ALL does not skip hidden vertices,
 * PBVH_ITER_UNIQUE does */
#define PBVH_ITER_ALL 0
#define PBVH_ITER_UNIQUE 1

typedef struct PBVHVertexIter {
  /* iteration */
  int g;
  int width;
  int height;
  int gx;
  int gy;
  int i;
  int index;
  PBVHVertRef vertex;
  bool respect_hide;

  /* grid */
  struct CCGKey key;
  struct CCGElem **grids;
  struct CCGElem *grid;
  BLI_bitmap **grid_hidden, *gh;
  int *grid_indices;
  int totgrid;
  int gridsize;

  /* mesh */
  struct MVert *mverts;
  float (*vert_normals)[3];
  int totvert;
  const int *vert_indices;
  float *vmask;

  /* bmesh */
  int bi;
  struct TableGSet *bm_cur_set;
  struct TableGSet *bm_unique_verts, *bm_other_verts;

  struct CustomData *bm_vdata;
  int cd_sculpt_vert;
  int cd_vert_mask_offset;
  int cd_vcol_offset;

  /* result: these are all computed in the macro, but we assume
   * that compiler optimization's will skip the ones we don't use */
  struct MVert *mvert;
  struct BMVert *bm_vert;
  float *co;
  float *no;
  float *fno;
  float *mask;
  bool visible;
} PBVHVertexIter;

#define BKE_PBVH_SCULPTVERT(cd_sculpt_vert, v) \
  ((MSculptVert *)BM_ELEM_CD_GET_VOID_P(v, cd_sculpt_vert))

void pbvh_vertex_iter_init(PBVH *pbvh, PBVHNode *node, PBVHVertexIter *vi, int mode);

#define BKE_pbvh_vertex_iter_begin(pbvh, node, vi, mode) \
  pbvh_vertex_iter_init(pbvh, node, &vi, mode); \
\
  for (vi.i = 0, vi.g = 0; vi.g < vi.totgrid; vi.g++) { \
    if (vi.grids) { \
      vi.width = vi.gridsize; \
      vi.height = vi.gridsize; \
<<<<<<< HEAD
      vi.vertex.i = vi.index = vi.grid_indices[vi.g] * vi.key.grid_area - 1; \
=======
      vi.index = vi.vertex.i = vi.grid_indices[vi.g] * vi.key.grid_area - 1; \
>>>>>>> e6b1e97d
      vi.grid = vi.grids[vi.grid_indices[vi.g]]; \
      if (mode == PBVH_ITER_UNIQUE) { \
        vi.gh = vi.grid_hidden[vi.grid_indices[vi.g]]; \
      } \
    } \
    else { \
      vi.width = vi.totvert; \
      vi.height = 1; \
    } \
\
    for (vi.gy = 0; vi.gy < vi.height; vi.gy++) { \
      for (vi.gx = 0; vi.gx < vi.width; vi.gx++, vi.i++) { \
        if (vi.grid) { \
          vi.co = CCG_elem_co(&vi.key, vi.grid); \
          vi.fno = CCG_elem_no(&vi.key, vi.grid); \
          vi.mask = vi.key.has_mask ? CCG_elem_mask(&vi.key, vi.grid) : NULL; \
          vi.grid = CCG_elem_next(&vi.key, vi.grid); \
          vi.index++; \
          vi.vertex.i++; \
          vi.visible = true; \
          if (vi.gh) { \
            if (BLI_BITMAP_TEST(vi.gh, vi.gy * vi.gridsize + vi.gx)) { \
              continue; \
            } \
          } \
        } \
        else if (vi.mverts) { \
          vi.mvert = &vi.mverts[vi.vert_indices[vi.gx]]; \
          if (vi.respect_hide) { \
            vi.visible = !(vi.mvert->flag & ME_HIDE); \
            if (mode == PBVH_ITER_UNIQUE && !vi.visible) { \
              continue; \
            } \
          } \
          else { \
            BLI_assert(vi.visible); \
          } \
          vi.co = vi.mvert->co; \
          vi.no = vi.vert_normals[vi.vert_indices[vi.gx]]; \
          vi.index = vi.vertex.i = vi.vert_indices[vi.i]; \
          if (vi.vmask) { \
            vi.mask = &vi.vmask[vi.index]; \
          } \
        } \
        else { \
          BMVert *bv = NULL; \
          while (!bv) { \
            if (!vi.bm_cur_set->elems || vi.bi >= vi.bm_cur_set->cur) { \
              if (vi.bm_cur_set != vi.bm_other_verts && mode != PBVH_ITER_UNIQUE) { \
                vi.bm_cur_set = vi.bm_other_verts; \
                vi.bi = 0; \
                if (!vi.bm_cur_set->elems || vi.bi >= vi.bm_other_verts->cur) { \
                  break; \
                } \
              } \
              else { \
                break; \
              } \
            } \
            else { \
              bv = (BMVert *)vi.bm_cur_set->elems[vi.bi++]; \
            } \
          } \
          if (!bv) { \
            continue; \
          } \
          vi.bm_vert = bv; \
          vi.vertex.i = (intptr_t)bv; \
          vi.index = BM_elem_index_get(vi.bm_vert); \
          vi.visible = !BM_elem_flag_test_bool(vi.bm_vert, BM_ELEM_HIDDEN); \
          if (mode == PBVH_ITER_UNIQUE && !vi.visible) { \
            continue; \
          } \
          vi.co = vi.bm_vert->co; \
          vi.fno = vi.bm_vert->no; \
<<<<<<< HEAD
=======
          vi.vertex = BKE_pbvh_make_vref((intptr_t)vi.bm_vert); \
          vi.index = BM_elem_index_get(vi.bm_vert); \
>>>>>>> e6b1e97d
          vi.mask = (float *)BM_ELEM_CD_GET_VOID_P(vi.bm_vert, vi.cd_vert_mask_offset); \
        }

#define BKE_pbvh_vertex_iter_end \
  } \
  } \
  } \
  ((void)0)

#define BKE_pbvh_vertex_to_index(pbvh, v) \
  (BKE_pbvh_type(pbvh) == PBVH_BMESH && v.i != -1 ? BM_elem_index_get((BMVert *)(v.i)) : (v.i))
PBVHVertRef BKE_pbvh_index_to_vertex(PBVH *pbvh, int idx);

#define BKE_pbvh_edge_to_index(pbvh, v) \
  (BKE_pbvh_type(pbvh) == PBVH_BMESH && v.i != -1 ? BM_elem_index_get((BMEdge *)(v.i)) : (v.i))
PBVHEdgeRef BKE_pbvh_index_to_edge(PBVH *pbvh, int idx);

#define BKE_pbvh_face_to_index(pbvh, v) \
  (BKE_pbvh_type(pbvh) == PBVH_BMESH && v.i != -1 ? BM_elem_index_get((BMFace *)(v.i)) : (v.i))
PBVHFaceRef BKE_pbvh_index_to_face(PBVH *pbvh, int idx);

void BKE_pbvh_node_get_proxies(PBVHNode *node, PBVHProxyNode **proxies, int *proxy_count);
void BKE_pbvh_node_free_proxies(PBVHNode *node);
PBVHProxyNode *BKE_pbvh_node_add_proxy(PBVH *pbvh, PBVHNode *node);
void BKE_pbvh_gather_proxies(PBVH *pbvh, PBVHNode ***r_array, int *r_tot);

/**
 * \note doing a full search on all vertices here seems expensive,
 * however this is important to avoid having to recalculate bound-box & sync the buffers to the
 * GPU (which is far more expensive!) See: T47232.
 */
bool BKE_pbvh_node_vert_update_check_any(PBVH *pbvh, PBVHNode *node);

// void BKE_pbvh_node_BB_reset(PBVHNode *node);
// void BKE_pbvh_node_BB_expand(PBVHNode *node, float co[3]);

bool BKE_pbvh_draw_mask(const PBVH *pbvh);
void pbvh_show_mask_set(PBVH *pbvh, bool show_mask);

bool BKE_pbvh_draw_face_sets(PBVH *pbvh);
void pbvh_show_face_sets_set(PBVH *pbvh, bool show_face_sets);

/* Parallelization. */

void BKE_pbvh_parallel_range_settings(struct TaskParallelSettings *settings,
                                      bool use_threading,
                                      int totnode);

struct MVert *BKE_pbvh_get_verts(const PBVH *pbvh);
const float (*BKE_pbvh_get_vert_normals(const PBVH *pbvh))[3];

bool BKE_pbvh_get_color_layer(const struct Mesh *me,
                              CustomDataLayer **r_layer,
                              eAttrDomain *r_attr);

/* Swaps colors at each element in indices (of domain pbvh->vcol_domain)
 * with values in colors. PBVH_FACES only.*/
void BKE_pbvh_swap_colors(PBVH *pbvh,
                          const int *indices,
                          const int indices_num,
                          float (*colors)[4]);

/* Stores colors from the elements in indices (of domain pbvh->vcol_domain)
 * into colors. PBVH_FACES only.*/
void BKE_pbvh_store_colors(PBVH *pbvh,
                           const int *indices,
                           const int indices_num,
                           float (*colors)[4]);

/* Like BKE_pbvh_store_colors but handles loop->vert conversion. PBVH_FACES only. */
void BKE_pbvh_store_colors_vertex(PBVH *pbvh,
                                  const int *indices,
                                  const int indices_num,
                                  float (*colors)[4]);

bool BKE_pbvh_is_drawing(const PBVH *pbvh);
void BKE_pbvh_is_drawing_set(PBVH *pbvh, bool val);

/* Do not call in PBVH_GRIDS mode */
void BKE_pbvh_node_num_loops(PBVH *pbvh, PBVHNode *node, int *r_totloop);

void BKE_pbvh_update_active_vcol(PBVH *pbvh, const struct Mesh *mesh);

void BKE_pbvh_vertex_color_set(PBVH *pbvh, PBVHVertRef vertex, const float color[4]);
void BKE_pbvh_vertex_color_get(const PBVH *pbvh, PBVHVertRef vertex, float r_color[4]);

void BKE_pbvh_ensure_node_loops(PBVH *pbvh);
bool BKE_pbvh_draw_cache_invalid(const PBVH *pbvh);

int BKE_pbvh_get_node_index(PBVH *pbvh, PBVHNode *node);
int BKE_pbvh_get_node_id(PBVH *pbvh, PBVHNode *node);
void BKE_pbvh_set_flat_vcol_shading(PBVH *pbvh, bool value);

#define DYNTOPO_CD_INTERP

void SCULPT_update_flat_vcol_shading(struct Object *ob, struct Scene *scene);

void BKE_pbvh_curvature_update_set(PBVHNode *node, bool state);
bool BKE_pbvh_curvature_update_get(PBVHNode *node);

int BKE_pbvh_get_totnodes(PBVH *pbvh);

bool BKE_pbvh_bmesh_check_tris(PBVH *pbvh, PBVHNode *node);
PBVHTriBuf *BKE_pbvh_bmesh_get_tris(PBVH *pbvh, PBVHNode *node);
void BKE_pbvh_bmesh_free_tris(PBVH *pbvh, PBVHNode *node);

/*recalculates boundary flags for *all* vertices.  used by
  symmetrize.*/
void BKE_pbvh_recalc_bmesh_boundary(PBVH *pbvh);

/* saves all bmesh references to internal indices, to be restored later */
void BKE_pbvh_bmesh_save_indices(PBVH *pbvh);

/* restore bmesh references from previously indices saved by BKE_pbvh_bmesh_save_indices */
void BKE_pbvh_bmesh_from_saved_indices(PBVH *pbvh);

/* wraps calls to BM_mesh_toolflags_set in BKE_pbvh_bmesh_save_indices and
 * BKE_pbvh_bmesh_from_saved_indices */
void BKE_pbvh_bmesh_set_toolflags(PBVH *pbvh, bool use_toolflags);

void BKE_pbvh_bmesh_remove_face(PBVH *pbvh, struct BMFace *f, bool log_face);
void BKE_pbvh_bmesh_remove_edge(PBVH *pbvh, struct BMEdge *e, bool log_vert);
void BKE_pbvh_bmesh_remove_vertex(PBVH *pbvh, struct BMVert *v, bool log_vert);

void BKE_pbvh_bmesh_add_face(PBVH *pbvh, struct BMFace *f, bool log_face, bool force_tree_walk);

// note that e_tri and f_example are allowed to be NULL
struct BMFace *BKE_pbvh_face_create_bmesh(PBVH *pbvh,
                                          struct BMVert *v_tri[3],
                                          struct BMEdge *e_tri[3],
                                          const struct BMFace *f_example);

// if node is NULL, one will be foudn in the pbvh, which potentially can be slow
struct BMVert *BKE_pbvh_vert_create_bmesh(
    PBVH *pbvh, float co[3], float no[3], PBVHNode *node, struct BMVert *v_example);
PBVHNode *BKE_pbvh_node_from_face_bmesh(PBVH *pbvh, struct BMFace *f);
PBVHNode *BKE_pbvh_node_from_index(PBVH *pbvh, int node_i);

struct BMesh *BKE_pbvh_reorder_bmesh(PBVH *pbvh);
void BKE_pbvh_update_vert_boundary(int cd_sculpt_vert,
                                   int cd_faceset_offset,
                                   int cd_vert_node_offset,
                                   int cd_face_node_offset,
                                   int cd_vcol,
                                   struct BMVert *v,
                                   int bound_symmetry,
                                   const CustomData *ldata,
                                   const int totuv,
                                   const bool do_uvs);

#define DYNTOPO_DYNAMIC_TESS

PBVHNode *BKE_pbvh_get_node_leaf_safe(PBVH *pbvh, int i);

void BKE_pbvh_get_vert_face_areas(PBVH *pbvh, PBVHVertRef vertex, float *r_areas, int valence);
void BKE_pbvh_set_symmetry(PBVH *pbvh, int symmetry, int boundary_symmetry);

#if 0
typedef enum {
  SCULPT_TEXTURE_UV = 1 << 0,  // per-uv
  SCULPT_TEXTURE_GRIDS = 1<<1
} SculptTextureType;

typedef int TexLayerRef;

/*
Texture points are texels projected into 3d.
*/
typedef intptr_t TexPointRef;

void *BKE_pbvh_get_tex_settings(PBVH *pbvh, PBVHNode *node, TexLayerRef vdm);
void *BKE_pbvh_get_tex_data(PBVH *pbvh, PBVHNode *node, TexPointRef vdm);

typedef struct SculptTextureDef {
  SculptTextureType type;
  int settings_size;

  void (*build_begin)(PBVH *pbvh, PBVHNode *node, TexLayerRef vdm);

  void (*calc_bounds)(PBVH *pbvh, PBVHNode *node, float r_min[3], float r_max[3], TexLayerRef vdm);

  /*vdms can cache data per node, which is freed to maintain memory limit.
    they store cache in the same structure they return in buildNodeData.*/
  void (*freeCachedData)(PBVH *pbvh, PBVHNode *node, TexLayerRef vdm);
  void (*ensuredCachedData)(PBVH *pbvh, PBVHNode *node, TexLayerRef vdm);

  /*builds all data that isn't cached.*/
  void *(*buildNodeData)(PBVH *pbvh, PBVHNode *node);
  bool (*validate)(PBVH *pbvh, TexLayerRef vdm);

  void (*setVertexCos)(PBVH *pbvh, PBVHNode *node, PBVHVertRef *verts, int totvert, TexLayerRef vdm);

  void (*getPointsFromNode)(PBVH *pbvh,
                            PBVHNode *node,
                            TexLayerRef vdm,
                            TexPointRef **r_ids,
                            float ***r_cos,
                            float ***r_nos,
                            int *r_totpoint);
  void (*releaseNodePoints)(
      PBVH *pbvh, PBVHNode *node, TexLayerRef vdm, TexPointRef *ids, float **cos, float **nos);

#  if 0
  int (*getTrisFromNode)(PBVH *pbvh,
                         PBVHNode *node,
                         TexLayerRef vdm,
                         TexPointRef *((*r_tris)[3]),
                         TexPointRef **r_ids,
                         int tottri,
                         int totid);
  void (*getTriInterpWeightsFromNode)(PBVH *pbvh,
                                      PBVHNode *node,
                                      TexLayerRef vdm,
                                      float *((*r_tris)[3]),
                                      SculptLoopRef ***r_src_loops,
                                      int tottri,
                                      int totloop);
  int (*getTriCount)(PBVH *pbvh, PBVHNode *node, TexLayerRef vdm);
#  endif

  void (*getPointNeighbors)(PBVH *pbvh,
                            PBVHNode *node,
                            TexLayerRef vdm,
                            TexPointRef id,
                            TexPointRef **r_neighbor_ids,
                            int *r_totneighbor,
                            int maxneighbors,
                            TexPointRef **r_duplicates_id,
                            int r_totduplicate,
                            int maxduplicates);
  void (*getPointValence)(PBVH *pbvh, PBVHNode *node, TexLayerRef vdm, TexPointRef id);
  void (*freeNodeData)(PBVH *pbvh, PBVHNode *node, TexLayerRef vdm, void *settings);

  void (*getPointsFromIds)(
      PBVH *pbvh, PBVHNode *node, TexLayerRef vdm, TexPointRef *ids, int totid);

  /*displacement texture stuff*/
  // can be tangent, object space displacement
  void (*worldToDelta)(PBVH *pbvh, PBVHNode *node, TexLayerRef vdm, TexPointRef *ids, int totid);
  void (*deltaToWorld)(PBVH *pbvh, PBVHNode *node, TexLayerRef vdm, TexPointRef *ids, int totid);
} SculptDisplacementDef;

typedef struct SculptLayerEntry {
  char name[64];
  int type;
  void *settings;
  float factor;
  struct SculptLayerEntry *parent;
} SculptLayerEntry;

#endif

int BKE_pbvh_do_fset_symmetry(int fset, const int symflag, const float *co);
bool BKE_pbvh_check_vert_boundary(PBVH *pbvh, struct BMVert *v);

void BKE_pbvh_update_vert_boundary_faces(int *face_sets,
                                         struct MVert *mvert,
                                         struct MEdge *medge,
                                         struct MLoop *mloop,
                                         struct MPoly *mpoly,
                                         struct MSculptVert *mdyntopo_verts,
                                         struct MeshElemMap *pmap,
                                         PBVHVertRef vertex);
void BKE_pbvh_update_vert_boundary_grids(PBVH *pbvh,
                                         struct SubdivCCG *subdiv_ccg,
                                         PBVHVertRef vertex);

void BKE_pbvh_set_mdyntopo_verts(PBVH *pbvh, struct MSculptVert *mdyntopoverts);

#if 0
#  include "DNA_meshdata_types.h"
ATTR_NO_OPT static void MV_ADD_FLAG(MSculptVert *mv, int flag)
{
  if (flag & SCULPTVERT_NEED_BOUNDARY) {
    flag |= flag;
  }

  mv->flag |= flag;
}
#else
#  define MV_ADD_FLAG(mv, flag1) (mv)->flag |= (flag1)
#endif
#ifdef __cplusplus
}
#endif

#if 0
#  include "atomic_ops.h"
#  include <float.h>
#  include <math.h>

/*why is atomic_ops defining near & far macros?*/
#  ifdef near
#    undef near
#  endif
#  ifdef far
#    undef far
#  endif

// static global to limit the number of reports per source file
static int _bke_pbvh_report_count = 0;

#  define PBVH_NAN_REPORT_LIMIT 16

// for debugging NaNs that don't appear on developer's machines
BLI_INLINE bool _pbvh_nan_check(const float *co, const char *func, const char *file, int line)
{
  bool bad = false;

  if (_bke_pbvh_report_count > PBVH_NAN_REPORT_LIMIT) {
    return false;
  }

  for (int i = 0; i < 3; i++) {
    if (isnan(co[i]) || !isfinite(co[i])) {
      const char *type = !isfinite(co[i]) ? "infinity" : "nan";
      printf("float corruption (vector[%d] was %s): %s:%d\n\t%s\n", i, type, func, line, file);
      bad = true;
    }
  }

  if (bad) {
    atomic_add_and_fetch_int32(&_bke_pbvh_report_count, 1);
  }

  return bad;
}
#  define PBVH_CHECK_NAN(co) _pbvh_nan_check(co, __func__, __FILE__, __LINE__)
#else
#  define PBVH_CHECK_NAN(co)
#endif

typedef struct DynTopoState DynTopoState;

typedef struct DynRemeshParams {
  float edge_size;
  float detail_range;
  float relax_strength;
} DynRemeshParams;

/*
Simple wrapper api to use the dyntopo remesher in
non-sculpt contexts.

existing_pbvh can be NULL.

Note that all the sculpt customdata layers will be created
if they don't exist, so cd_vert/face_node_offset, cd_mask_offset,
cd_sculpt_vert, etc*/
DynTopoState *BKE_dyntopo_init(struct BMesh *bm, PBVH *existing_pbvh);
void BKE_dyntopo_free(DynTopoState *ds);
void BKE_dyntopo_default_params(DynRemeshParams *params, float edge_size);
void BKE_dyntopo_remesh(DynTopoState *ds,
                        DynRemeshParams *params,
                        int steps,
                        PBVHTopologyUpdateMode mode);
/*

use pmap to build an array of edge indices surrounding vertex
r_edges, r_edges_size, heap_alloc define an existing array to put data in.

final array is similarly put in these pointers.  note that calling code
may pass a stack allocated array (*heap_alloc should be false), and must
check if heap_alloc is true afterwards and free *r_edges.

r_polys is an array of integer pairs and must be same logical size as r_edges
*/
void BKE_pbvh_pmap_to_edges(PBVH *pbvh,
                            PBVHVertRef vertex,
                            int **r_edges,
                            int *r_edges_size,
                            bool *heap_alloc,
                            int **r_polys);
void BKE_pbvh_set_vemap(PBVH *pbvh, struct MeshElemMap *vemap);

void BKE_pbvh_ignore_uvs_set(PBVH *pbvh, bool value);
bool BKE_pbvh_cache_is_valid(const struct Object *ob,
                             const struct Mesh *me,
                             const PBVH *pbvh,
                             int pbvh_type);
bool BKE_pbvh_cache(const struct Mesh *me, PBVH *pbvh);
PBVH *BKE_pbvh_get_or_free_cached(struct Object *ob, struct Mesh *me, PBVHType pbvh_type);
void BKE_pbvh_invalidate_cache(struct Object *ob);
void BKE_pbvh_set_cached(struct Object *ob, PBVH *pbvh);
void BKE_pbvh_set_face_areas(PBVH *pbvh, float *face_areas);
void BKE_pbvh_set_sculpt_verts(PBVH *pbvh, struct MSculptVert *sverts);
void BKE_pbvh_set_pmap(PBVH *pbvh, SculptPMap *pmap);
SculptPMap *BKE_pbvh_get_pmap(PBVH *pbvh);
void BKE_pbvh_cache_remove(PBVH *pbvh);
void BKE_pbvh_set_bmesh(PBVH *pbvh, struct BMesh *bm);
void BKE_pbvh_free_bmesh(PBVH *pbvh, struct BMesh *bm);
void BKE_pbvh_system_init(void);
void BKE_pbvh_system_exit(void);

SculptPMap *BKE_pbvh_make_pmap(const struct Mesh *me);
void BKE_pbvh_pmap_aquire(SculptPMap *pmap);
bool BKE_pbvh_pmap_release(SculptPMap *pmap);
void BKE_pbvh_clear_cache(PBVH *preserve);

void BKE_pbvh_need_full_render_set(PBVH *pbvh, bool state);<|MERGE_RESOLUTION|>--- conflicted
+++ resolved
@@ -59,24 +59,6 @@
   intptr_t i;
 } SculptLoopRef;
 #endif
-
-BLI_INLINE PBVHVertRef BKE_pbvh_make_vref(intptr_t i)
-{
-  PBVHVertRef ret = {i};
-  return ret;
-}
-
-BLI_INLINE PBVHEdgeRef BKE_pbvh_make_eref(intptr_t i)
-{
-  PBVHEdgeRef ret = {i};
-  return ret;
-}
-
-BLI_INLINE PBVHFaceRef BKE_pbvh_make_fref(intptr_t i)
-{
-  PBVHFaceRef ret = {i};
-  return ret;
-}
 
 #ifdef DEFRAGMENT_MEMORY
 #  include "BLI_smallhash.h"
@@ -139,7 +121,6 @@
 typedef struct PBVH PBVH;
 typedef struct PBVHNode PBVHNode;
 
-<<<<<<< HEAD
 //#define PROXY_ADVANCED
 
 // experimental performance test of "data-based programming" approach
@@ -212,7 +193,7 @@
 ProxyVertArray *BKE_pbvh_get_proxyarrays(struct PBVH *pbvh, struct PBVHNode *node);
 
 #endif
-=======
+
 typedef enum {
   PBVH_FACES,
   PBVH_GRIDS,
@@ -224,30 +205,6 @@
   PBVHType type;
   BMesh *bm;
 };
-
-/*
- * These structs represent logical verts/edges/faces.
- * for PBVH_GRIDS and PBVH_FACES they store integer
- * offsets, PBVH_BMESH stores pointers.
- *
- * The idea is to enforce stronger type checking by encapsulating
- * intptr_t's in structs.
- */
-
-typedef struct PBVHVertRef {
-  intptr_t i;
-} PBVHVertRef;
-
-typedef struct PBVHEdgeRef {
-  intptr_t i;
-} PBVHEdgeRef;
-
-typedef struct PBVHFaceRef {
-  intptr_t i;
-} PBVHFaceRef;
-
-#define PBVH_REF_NONE -1LL
->>>>>>> e6b1e97d
 
 typedef struct {
   float (*co)[3];
@@ -528,7 +485,6 @@
                            struct IsectRayPrecalc *isect_precalc,
                            int *hit_count,
                            float *depth,
-<<<<<<< HEAD
                            float *back_depth,
                            PBVHVertRef *active_vertex_index,
                            PBVHFaceRef *active_face_grid_index,
@@ -537,13 +493,6 @@
 
 bool BKE_pbvh_bmesh_node_raycast_detail(PBVH *pbvh,
                                         PBVHNode *node,
-=======
-                           PBVHVertRef *active_vertex,
-                           int *active_face_grid_index,
-                           float *face_normal);
-
-bool BKE_pbvh_bmesh_node_raycast_detail(PBVHNode *node,
->>>>>>> e6b1e97d
                                         const float ray_start[3],
                                         struct IsectRayPrecalc *isect_precalc,
                                         float *depth,
@@ -629,12 +578,7 @@
 /**
  * Only valid for type == #PBVH_BMESH.
  */
-<<<<<<< HEAD
-struct BMesh *BKE_pbvh_get_bmesh(PBVH *pbvh);
 void BKE_pbvh_bmesh_detail_size_set(PBVH *pbvh, float detail_size, float detail_range);
-=======
-void BKE_pbvh_bmesh_detail_size_set(PBVH *pbvh, float detail_size);
->>>>>>> e6b1e97d
 
 typedef enum {
   PBVH_Subdivide = 1 << 0,
@@ -856,11 +800,7 @@
     if (vi.grids) { \
       vi.width = vi.gridsize; \
       vi.height = vi.gridsize; \
-<<<<<<< HEAD
-      vi.vertex.i = vi.index = vi.grid_indices[vi.g] * vi.key.grid_area - 1; \
-=======
       vi.index = vi.vertex.i = vi.grid_indices[vi.g] * vi.key.grid_area - 1; \
->>>>>>> e6b1e97d
       vi.grid = vi.grids[vi.grid_indices[vi.g]]; \
       if (mode == PBVH_ITER_UNIQUE) { \
         vi.gh = vi.grid_hidden[vi.grid_indices[vi.g]]; \
@@ -936,11 +876,6 @@
           } \
           vi.co = vi.bm_vert->co; \
           vi.fno = vi.bm_vert->no; \
-<<<<<<< HEAD
-=======
-          vi.vertex = BKE_pbvh_make_vref((intptr_t)vi.bm_vert); \
-          vi.index = BM_elem_index_get(vi.bm_vert); \
->>>>>>> e6b1e97d
           vi.mask = (float *)BM_ELEM_CD_GET_VOID_P(vi.bm_vert, vi.cd_vert_mask_offset); \
         }
 
