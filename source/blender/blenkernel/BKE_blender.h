/**
 * blenlib/BKE_blender.h (mar-2001 nzc)
 *	
 * Blender util stuff?
 *
 * $Id$ 
 *
 * ***** BEGIN GPL LICENSE BLOCK *****
 *
 * This program is free software; you can redistribute it and/or
 * modify it under the terms of the GNU General Public License
 * as published by the Free Software Foundation; either version 2
 * of the License, or (at your option) any later version.
 *
 * This program is distributed in the hope that it will be useful,
 * but WITHOUT ANY WARRANTY; without even the implied warranty of
 * MERCHANTABILITY or FITNESS FOR A PARTICULAR PURPOSE.  See the
 * GNU General Public License for more details.
 *
 * You should have received a copy of the GNU General Public License
 * along with this program; if not, write to the Free Software Foundation,
 * Inc., 59 Temple Place - Suite 330, Boston, MA  02111-1307, USA.
 *
 * The Original Code is Copyright (C) 2001-2002 by NaN Holding BV.
 * All rights reserved.
 *
 * The Original Code is: all of this file.
 *
 * Contributor(s): none yet.
 *
 * ***** END GPL LICENSE BLOCK *****
 */
#ifndef BKE_BLENDER_H
#define BKE_BLENDER_H

#ifdef __cplusplus
extern "C" {
#endif

struct ListBase;
struct MemFile;

<<<<<<< HEAD
#define BLENDER_VERSION			246
#define BLENDER_SUBVERSION		1
=======
#define BLENDER_VERSION			247
#define BLENDER_SUBVERSION		0
>>>>>>> feb5e3a6

#define BLENDER_MINVERSION		245
#define BLENDER_MINSUBVERSION	15

int	BKE_read_file(char *dir, void *type_r);
int BKE_read_file_from_memory(char* filebuf, int filelength, void *type_r);
int BKE_read_file_from_memfile(struct MemFile *memfile);

void duplicatelist(struct ListBase *list1, struct ListBase *list2);
void free_blender(void);
void initglobals(void);

void pushdata(void *data, int len);
void popfirst(void *data);
void poplast(void *data);
void free_pushpop(void);
void pushpop_test(void);

/* global undo */
extern void BKE_write_undo(char *name);
extern void BKE_undo_step(int step);
extern void BKE_reset_undo(void);
extern char *BKE_undo_menu_string(void);
extern void BKE_undo_number(int nr);
extern void BKE_undo_save_quit(void);

#ifdef __cplusplus
}
#endif

#endif
<|MERGE_RESOLUTION|>--- conflicted
+++ resolved
@@ -40,13 +40,8 @@
 struct ListBase;
 struct MemFile;
 
-<<<<<<< HEAD
-#define BLENDER_VERSION			246
-#define BLENDER_SUBVERSION		1
-=======
 #define BLENDER_VERSION			247
 #define BLENDER_SUBVERSION		0
->>>>>>> feb5e3a6
 
 #define BLENDER_MINVERSION		245
 #define BLENDER_MINSUBVERSION	15
