/* SPDX-License-Identifier: GPL-2.0-or-later
 * Copyright 2006 Blender Foundation */

/** \file
 * \ingroup bke
 * \brief CustomData interface, see also DNA_customdata_types.h.
 */

#pragma once

#include "BLI_sys_types.h"
#include "BLI_utildefines.h"
#ifdef __cplusplus
#  include "BLI_set.hh"
#  include "BLI_span.hh"
#  include "BLI_string_ref.hh"
#  include "BLI_vector.hh"
#endif

#include "DNA_customdata_types.h"

#ifdef __cplusplus
extern "C" {
#endif

struct BMesh;
struct BlendDataReader;
struct BlendWriter;
struct CustomData;
struct CustomData_MeshMasks;
struct ID;
typedef uint64_t eCustomDataMask;

/* These names are used as prefixes for UV layer names to find the associated boolean
 * layers. They should never be longer than 2 chars, as MAX_CUSTOMDATA_LAYER_NAME
 * has 4 extra bytes above what can be used for the base layer name, and these
 * prefixes are placed between 2 '.'s at the start of the layer name.
 * For example The uv vert selection layer of a layer named 'UVMap.001'
 * will be called '.vs.UVMap.001' . */
#define UV_VERTSEL_NAME "vs"
#define UV_EDGESEL_NAME "es"
#define UV_PINNED_NAME "pn"

/**
 * UV map related customdata offsets into BMesh attribute blocks. See #BM_uv_map_get_offsets.
 * Defined in #BKE_customdata.h to avoid including bmesh.h in many unrelated areas.
 * An offset of -1 means that the corresponding layer does not exist.
 */
typedef struct BMUVOffsets {
  int uv;
  int select_vert;
  int select_edge;
  int pin;
} BMUVOffsets;

/* A data type large enough to hold 1 element from any custom-data layer type. */
typedef struct {
  unsigned char data[64];
} CDBlockBytes;

extern const CustomData_MeshMasks CD_MASK_BAREMESH;
extern const CustomData_MeshMasks CD_MASK_BAREMESH_ORIGINDEX;
extern const CustomData_MeshMasks CD_MASK_MESH;
extern const CustomData_MeshMasks CD_MASK_DERIVEDMESH;
extern const CustomData_MeshMasks CD_MASK_BMESH;
extern const CustomData_MeshMasks CD_MASK_EVERYTHING;

/* for ORIGINDEX layer type, indicates no original index for this element */
#define ORIGINDEX_NONE -1

/* initializes a CustomData object with the same layer setup as source and
 * memory space for totelem elements. mask must be an array of length
 * CD_NUMTYPES elements, that indicate if a layer can be copied. */

/** Add/copy/merge allocation types. */
typedef enum eCDAllocType {
  /** Use the data pointer. */
  CD_ASSIGN = 0,
  /** Allocate and set to default, which is usually just zeroed memory. */
  CD_SET_DEFAULT = 2,
  /** Use data pointers, set layer flag NOFREE. */
  CD_REFERENCE = 3,
  /** Do a full copy of all layers, only allowed if source has same number of elements. */
  CD_DUPLICATE = 4,
  /**
   * Default construct new layer values. Does nothing for trivial types. This should be used
   * if all layer values will be set by the caller after creating the layer.
   */
  CD_CONSTRUCT = 5,
} eCDAllocType;

#define CD_TYPE_AS_MASK(_type) (eCustomDataMask)((eCustomDataMask)1 << (eCustomDataMask)(_type))

void customData_mask_layers__print(const struct CustomData_MeshMasks *mask);

typedef void (*cd_interp)(
    const void **sources, const float *weights, const float *sub_weights, int count, void *dest);
typedef void (*cd_copy)(const void *source, void *dest, int count);
typedef bool (*cd_validate)(void *item, uint totitems, bool do_fixes);

/**
 * Update mask_dst with layers defined in mask_src (equivalent to a bit-wise OR).
 */
void CustomData_MeshMasks_update(CustomData_MeshMasks *mask_dst,
                                 const CustomData_MeshMasks *mask_src);
/**
 * Return True if all layers set in \a mask_required are also set in \a mask_ref
 */
bool CustomData_MeshMasks_are_matching(const CustomData_MeshMasks *mask_ref,
                                       const CustomData_MeshMasks *mask_required);

/**
 * Checks if the layer at physical offset \a layer_n (in data->layers) support math
 * the below operations.
 */
bool CustomData_layer_has_math(const struct CustomData *data, int layer_n);
bool CustomData_layer_has_interp(const struct CustomData *data, int layer_n);

/**
 * Checks if any of the custom-data layers has math.
 */
bool CustomData_has_math(const struct CustomData *data);
bool CustomData_has_interp(const struct CustomData *data);
/**
 * A non bmesh version would have to check `layer->data`.
 */
bool CustomData_bmesh_has_free(const struct CustomData *data);

bool CustomData_layout_is_same(const struct CustomData *_a, const struct CustomData *_b);

/**
 * Checks if any of the custom-data layers is referenced.
 */
bool CustomData_has_referenced(const struct CustomData *data);

/**
 * Copies the "value" (e.g. `mloopuv` UV or `mloopcol` colors) from one block to
 * another, while not overwriting anything else (e.g. flags).  probably only
 * implemented for `mloopuv/mloopcol`, for now.
 */
<<<<<<< HEAD
void CustomData_data_copy_value(int type, const void *source, void *dest);
void CustomData_data_set_default_value(const struct CustomData *data,
                                       const int type,
                                       int n,
                                       void *elem);
=======
void CustomData_data_copy_value(eCustomDataType type, const void *source, void *dest);
void CustomData_data_set_default_value(eCustomDataType type, void *elem);
>>>>>>> cde99075

/**
 * Mixes the "value" (e.g. `mloopuv` UV or `mloopcol` colors) from one block into
 * another, while not overwriting anything else (e.g. flags).
 */
void CustomData_data_mix_value(
    eCustomDataType type, const void *source, void *dest, int mixmode, float mixfactor);

/**
 * Compares if data1 is equal to data2.  type is a valid #CustomData type
 * enum (e.g. #CD_PROP_FLOAT). the layer type's equal function is used to compare
 * the data, if it exists, otherwise #memcmp is used.
 */
bool CustomData_data_equals(eCustomDataType type, const void *data1, const void *data2);
void CustomData_data_initminmax(eCustomDataType type, void *min, void *max);
void CustomData_data_dominmax(eCustomDataType type, const void *data, void *min, void *max);
void CustomData_data_multiply(eCustomDataType type, void *data, float fac);
void CustomData_data_add(eCustomDataType type, void *data1, const void *data2);

/**
 * Initializes a CustomData object with the same layer setup as source.
 * mask is a bit-field where `(mask & (1 << (layer type)))` indicates
 * if a layer should be copied or not. alloctype must be one of the above.
 */
void CustomData_copy(const struct CustomData *source,
                     struct CustomData *dest,
                     eCustomDataMask mask,
                     eCDAllocType alloctype,
                     int totelem);

/* BMESH_TODO, not really a public function but readfile.c needs it */
void CustomData_update_typemap(struct CustomData *data);

/* copies all customdata layers without allocating data,
 * and without respect to type masks or NO_COPY/etc flags*/
void CustomData_copy_all_layout(const struct CustomData *source, struct CustomData *dest);

/**
 * Same as the above, except that this will preserve existing layers, and only
 * add the layers that were not there yet.
 */
bool CustomData_merge(const struct CustomData *source,
                      struct CustomData *dest,
                      eCustomDataMask mask,
                      eCDAllocType alloctype,
                      int totelem);

/**
 * Reallocate custom data to a new element count. If the new size is larger, the new values use
 * the #CD_CONSTRUCT behavior, so trivial types must be initialized by the caller. After being
 * resized, the #CustomData does not contain any referenced layers.
 */
void CustomData_realloc(struct CustomData *data, int old_size, int new_size);

/**
 * BMesh version of CustomData_merge; merges the layouts of source and `dest`,
 * then goes through the mesh and makes sure all the custom-data blocks are
 * consistent with the new layout.
 */
bool CustomData_bmesh_merge(const struct CustomData *source,
                            struct CustomData *dest,
                            eCustomDataMask mask,
                            eCDAllocType alloctype,
                            struct BMesh *bm,
                            char htype);

/**
 * Remove layers that aren't stored in BMesh or are stored as flags on BMesh.
 * The `layers` array of the returned #CustomData must be freed, but may be null.
 * Used during conversion of #Mesh data to #BMesh storage format.
 */
CustomData CustomData_shallow_copy_remove_non_bmesh_attributes(const CustomData *src,
                                                               eCustomDataMask mask);

/**
 * NULL's all members and resets the #CustomData.typemap.
 */
void CustomData_reset(struct CustomData *data);

/**
 * Frees data associated with a CustomData object (doesn't free the object itself, though).
 */
void CustomData_free(struct CustomData *data, int totelem);

/**
 * Same as above, but only frees layers which matches the given mask.
 */
void CustomData_free_typemask(struct CustomData *data, int totelem, eCustomDataMask mask);

/**
 * Frees all layers with #CD_FLAG_TEMPORARY.
 */
void CustomData_free_temporary(struct CustomData *data, int totelem);

/**
 * Adds a data layer of the given type to the #CustomData object, optionally
 * backed by an external data array. the different allocation types are
 * defined above. returns the data of the layer.
 */
void *CustomData_add_layer(struct CustomData *data,
                           eCustomDataType type,
                           eCDAllocType alloctype,
                           int totelem);
const void *CustomData_add_layer_with_data(struct CustomData *data,
                                           eCustomDataType type,
                                           void *layer_data,
                                           int totelem);

/**
 * Same as above but accepts a name.
 */
void *CustomData_add_layer_named(struct CustomData *data,
                                 eCustomDataType type,
                                 eCDAllocType alloctype,
                                 int totelem,
                                 const char *name);
const void *CustomData_add_layer_named_with_data(struct CustomData *data,
                                                 eCustomDataType type,
                                                 void *layer_data,
                                                 int totelem,
                                                 const char *name);
void *CustomData_add_layer_anonymous(struct CustomData *data,
                                     eCustomDataType type,
                                     eCDAllocType alloctype,
                                     void *layer,
                                     int totelem,
                                     const AnonymousAttributeIDHandle *anonymous_id);

/**
 * Frees the active or first data layer with the give type.
 * returns 1 on success, 0 if no layer with the given type is found
 *
 * In edit-mode, use #EDBM_data_layer_free instead of this function.
 */
bool CustomData_free_layer(struct CustomData *data, eCustomDataType type, int totelem, int index);
bool CustomData_free_layer_named(struct CustomData *data, const char *name, const int totelem);

/**
 * Frees the layer index with the give type.
 * returns 1 on success, 0 if no layer with the given type is found.
 *
 * In edit-mode, use #EDBM_data_layer_free instead of this function.
 */
bool CustomData_free_layer_active(struct CustomData *data, eCustomDataType type, int totelem);

/**
 * Same as above, but free all layers with type.
 */
void CustomData_free_layers(struct CustomData *data, eCustomDataType type, int totelem);

/**
 * Returns true if a layer with the specified type exists.
 */
bool CustomData_has_layer(const struct CustomData *data, eCustomDataType type);

/**
 * Returns the number of layers with this type.
 */
<<<<<<< HEAD
int CustomData_number_of_layers(const struct CustomData *data, int type);
int CustomData_number_of_anonymous_layers(const struct CustomData *data, int type);
int CustomData_number_of_layers_typemask(const struct CustomData *data,
                                         eCustomDataMask mask,
                                         bool skip_temporary);
=======
int CustomData_number_of_layers(const struct CustomData *data, eCustomDataType type);
int CustomData_number_of_anonymous_layers(const struct CustomData *data, eCustomDataType type);
int CustomData_number_of_layers_typemask(const struct CustomData *data, eCustomDataMask mask);
>>>>>>> cde99075

/**
 * Duplicate all the layers with flag NOFREE, and remove the flag from duplicated layers.
 */
void CustomData_duplicate_referenced_layers(CustomData *data, int totelem);

/**
 * Set the #CD_FLAG_NOCOPY flag in custom data layers where the mask is
 * zero for the layer type, so only layer types specified by the mask will be copied
 */
void CustomData_set_only_copy(const struct CustomData *data, eCustomDataMask mask);

/**
 * Copies data from one CustomData object to another
 * objects need not be compatible, each source layer is copied to the
 * first dest layer of correct type (if there is none, the layer is skipped).
 */
void CustomData_copy_data(const struct CustomData *source,
                          struct CustomData *dest,
                          int source_index,
                          int dest_index,
                          int count);
void CustomData_copy_data_layer(const struct CustomData *source,
                                struct CustomData *dest,
                                int src_layer_index,
                                int dst_layer_index,
                                int src_index,
                                int dst_index,
                                int count);
void CustomData_copy_data_named(const struct CustomData *source,
                                struct CustomData *dest,
                                int source_index,
                                int dest_index,
                                int count);
<<<<<<< HEAD
void CustomData_copy_elements(int type, void *src_data_ofs, void *dst_data_ofs, int count);

// ignores CD_MESH_ID layer if it exists
void CustomData_bmesh_swap_data(struct CustomData *source,
                                struct CustomData *dest,
                                void *src_block,
                                void **dest_block);

// simple pointer swap; will unswaps ids if a CD_MESH_ID layer exists
void CustomData_bmesh_swap_data_simple(CustomData *data, void **block1, void **block2);

=======
void CustomData_copy_elements(eCustomDataType type,
                              void *src_data_ofs,
                              void *dst_data_ofs,
                              int count);
>>>>>>> cde99075
void CustomData_bmesh_copy_data(const struct CustomData *source,
                                struct CustomData *dest,
                                void *src_block,
                                void **dest_block);
void CustomData_bmesh_copy_data_exclude_by_type(const struct CustomData *source,
                                                struct CustomData *dest,
                                                void *src_block,
                                                void **dest_block,
                                                eCustomDataMask mask_exclude);

/**
 * Copies data of a single layer of a given type.
 */
void CustomData_copy_layer_type_data(const struct CustomData *source,
                                     struct CustomData *destination,
                                     eCustomDataType type,
                                     int source_index,
                                     int destination_index,
                                     int count);

/**
 * Frees data in a #CustomData object.
 */
void CustomData_free_elem(struct CustomData *data, int index, int count);

/**
 * Interpolate given custom data source items into a single destination one.
 *
 * \param src_indices: Indices of every source items to interpolate into the destination one.
 * \param weights: The weight to apply to each source value individually. If NULL, they will be
 * averaged.
 * \param sub_weights: The weights of sub-items, only used to affect each corners of a
 * tessellated face data (should always be and array of four values).
 * \param count: The number of source items to interpolate.
 * \param dest_index: Index of the destination item, in which to put the result of the
 * interpolation.
 */
void CustomData_interp(const struct CustomData *source,
                       struct CustomData *dest,
                       const int *src_indices,
                       const float *weights,
                       const float *sub_weights,
                       int count,
                       int dest_index);
/**
 * \note src_blocks_ofs & dst_block_ofs
 * must be pointers to the data, offset by layer->offset already.
 */
void CustomData_bmesh_interp_n(struct CustomData *data,
                               const void **src_blocks,
                               const float *weights,
                               const float *sub_weights,
                               int count,
                               void *dst_block_ofs,
                               int n);
void CustomData_bmesh_interp(struct CustomData *data,
                             const void **src_blocks,
                             const float *weights,
                             const float *sub_weights,
                             int count,
                             void *dst_block);

/**
 * Swap data inside each item, for all layers.
 * This only applies to item types that may store several sub-item data
 * (e.g. corner data [UVs, VCol, ...] of tessellated faces).
 *
 * \param corner_indices: A mapping 'new_index -> old_index' of sub-item data.
 */
void CustomData_swap_corners(struct CustomData *data, int index, const int *corner_indices);

/**
 * Swap two items of given custom data, in all available layers.
 */
void CustomData_swap(struct CustomData *data, int index_a, int index_b);

/**
 * Retrieve a pointer to an element of the active layer of the given \a type, chosen by the
 * \a index, if it exists.
 */
void *CustomData_get_for_write(struct CustomData *data,
                               int index,
                               eCustomDataType type,
                               int totelem);
/**
 * Retrieve a pointer to an element of the \a nth layer of the given \a type, chosen by the
 * \a index, if it exists.
 */
void *CustomData_get_n_for_write(
    struct CustomData *data, eCustomDataType type, int index, int n, int totelem);

/* BMesh Custom Data Functions.
 * Should replace edit-mesh ones with these as well, due to more efficient memory alloc. */

void *CustomData_bmesh_get(const struct CustomData *data, void *block, eCustomDataType type);
void *CustomData_bmesh_get_n(const struct CustomData *data,
                             void *block,
                             eCustomDataType type,
                             int n);

/**
 * Gets from the layer at physical index `n`,
 * \note doesn't check type.
 */
void *CustomData_bmesh_get_layer_n(const struct CustomData *data, void *block, int n);

bool CustomData_set_layer_name(struct CustomData *data,
                               eCustomDataType type,
                               int n,
                               const char *name);
const char *CustomData_get_layer_name(const struct CustomData *data, eCustomDataType type, int n);

/**
 * Retrieve the data array of the active layer of the given \a type, if it exists. Return null
 * otherwise.
 */
const void *CustomData_get_layer(const struct CustomData *data, eCustomDataType type);
void *CustomData_get_layer_for_write(struct CustomData *data, eCustomDataType type, int totelem);

/**
 * Retrieve the data array of the \a nth layer of the given \a type, if it exists. Return null
 * otherwise.
 */
const void *CustomData_get_layer_n(const struct CustomData *data, eCustomDataType type, int n);
void *CustomData_get_layer_n_for_write(struct CustomData *data,
                                       eCustomDataType type,
                                       int n,
                                       int totelem);

/**
 * Retrieve the data array of the layer with the given \a name and \a type, if it exists. Return
 * null otherwise.
 */
const void *CustomData_get_layer_named(const struct CustomData *data,
                                       eCustomDataType type,
                                       const char *name);
void *CustomData_get_layer_named_for_write(CustomData *data,
                                           eCustomDataType type,
                                           const char *name,
                                           int totelem);

int CustomData_get_offset(const struct CustomData *data, eCustomDataType type);
int CustomData_get_offset_named(const struct CustomData *data,
                                eCustomDataType type,
                                const char *name);
int CustomData_get_n_offset(const struct CustomData *data, eCustomDataType type, int n);

int CustomData_get_layer_index(const struct CustomData *data, eCustomDataType type);
int CustomData_get_layer_index_n(const struct CustomData *data, eCustomDataType type, int n);
int CustomData_get_named_layer_index(const struct CustomData *data,
                                     eCustomDataType type,
                                     const char *name);
int CustomData_get_named_layer_index_notype(const struct CustomData *data, const char *name);
int CustomData_get_active_layer_index(const struct CustomData *data, eCustomDataType type);
int CustomData_get_render_layer_index(const struct CustomData *data, eCustomDataType type);
int CustomData_get_clone_layer_index(const struct CustomData *data, eCustomDataType type);
int CustomData_get_stencil_layer_index(const struct CustomData *data, eCustomDataType type);
int CustomData_get_named_layer(const struct CustomData *data,
                               eCustomDataType type,
                               const char *name);
int CustomData_get_active_layer(const struct CustomData *data, eCustomDataType type);
int CustomData_get_render_layer(const struct CustomData *data, eCustomDataType type);
int CustomData_get_clone_layer(const struct CustomData *data, eCustomDataType type);
int CustomData_get_stencil_layer(const struct CustomData *data, eCustomDataType type);

/**
 * Returns name of the active layer of the given type or NULL
 * if no such active layer is defined.
 */
const char *CustomData_get_active_layer_name(const struct CustomData *data, eCustomDataType type);

/**
 * Returns name of the default layer of the given type or NULL
 * if no such active layer is defined.
 */
const char *CustomData_get_render_layer_name(const struct CustomData *data, eCustomDataType type);

bool CustomData_layer_is_anonymous(const struct CustomData *data, eCustomDataType type, int n);

void CustomData_bmesh_set(const struct CustomData *data,
                          void *block,
                          eCustomDataType type,
                          const void *source);

void CustomData_bmesh_set_n(
    struct CustomData *data, void *block, eCustomDataType type, int n, const void *source);

/**
 * Sets the nth layer of type as active.
 */
void CustomData_set_layer_active(struct CustomData *data, eCustomDataType type, int n);
void CustomData_set_layer_render(struct CustomData *data, eCustomDataType type, int n);
void CustomData_set_layer_clone(struct CustomData *data, eCustomDataType type, int n);
void CustomData_set_layer_stencil(struct CustomData *data, eCustomDataType type, int n);

/**
 * For using with an index from #CustomData_get_active_layer_index and
 * #CustomData_get_render_layer_index.
 */
void CustomData_set_layer_active_index(struct CustomData *data, eCustomDataType type, int n);
void CustomData_set_layer_render_index(struct CustomData *data, eCustomDataType type, int n);
void CustomData_set_layer_clone_index(struct CustomData *data, eCustomDataType type, int n);
void CustomData_set_layer_stencil_index(struct CustomData *data, eCustomDataType type, int n);

/**
 * Adds flag to the layer flags.
 */
void CustomData_set_layer_flag(struct CustomData *data, eCustomDataType type, int flag);
void CustomData_clear_layer_flag(struct CustomData *data, eCustomDataType type, int flag);

void CustomData_bmesh_set_default(struct CustomData *data, void **block);
void CustomData_bmesh_free_block(struct CustomData *data, void **block);
void CustomData_bmesh_alloc_block(struct CustomData *data, void **block);

/**
 * Same as #CustomData_bmesh_free_block but zero the memory rather than freeing.
 */
void CustomData_bmesh_free_block_data(struct CustomData *data, void *block);
/**
 * A selective version of #CustomData_bmesh_free_block_data.
 */
void CustomData_bmesh_free_block_data_exclude_by_type(struct CustomData *data,
                                                      void *block,
                                                      eCustomDataMask mask_exclude);

/**
 * Query info over types.
 */
void CustomData_file_write_info(eCustomDataType type,
                                const char **r_struct_name,
                                int *r_struct_num);
int CustomData_sizeof(eCustomDataType type);

/**
 * Get the name of a layer type.
 */
const char *CustomData_layertype_name(eCustomDataType type);
/**
 * Can only ever be one of these.
 */
bool CustomData_layertype_is_singleton(eCustomDataType type);
/**
 * Has dynamically allocated members.
 * This is useful to know if operations such as #memcmp are
 * valid when comparing data from two layers.
 */
bool CustomData_layertype_is_dynamic(eCustomDataType type);
/**
 * \return Maximum number of layers of given \a type, -1 means 'no limit'.
 */
int CustomData_layertype_layers_max(eCustomDataType type);

#ifdef __cplusplus

/** \return The maximum length for a layer name with the given prefix. */
int CustomData_name_max_length_calc(blender::StringRef name);

#endif

/**
 * Make sure the name of layer at index is unique.
 */
void CustomData_set_layer_unique_name(struct CustomData *data, int index);

/* get unique layer name for a layer that doesn't currently exist */
void CustomData_find_unique_layer_name(CustomData *data,
                                       int type,
                                       const char *name,
                                       char *outname);

/* try to find layer with name name; if it does not exist,
   load the active layer name into outname*/
void CustomData_validate_layer_name(const struct CustomData *data,
                                    eCustomDataType type,
                                    const char *name,
                                    char *outname);

/**
 * For file reading compatibility, returns false if the layer was freed,
 * only after this test passes, `layer->data` should be assigned.
 */
bool CustomData_verify_versions(struct CustomData *data, int index);

/* BMesh specific custom-data stuff. */

void CustomData_bmesh_update_active_layers(struct CustomData *fdata, struct CustomData *ldata);

/**
 * Update active indices for active/render/clone/stencil custom data layers
 * based on indices from fdata layers
 * used by do_versions in `readfile.c` when creating pdata and ldata for pre-bmesh
 * meshes and needed to preserve active/render/clone/stencil flags set in pre-bmesh files.
 */
void CustomData_bmesh_do_versions_update_active_layers(struct CustomData *fdata,
                                                       struct CustomData *ldata);

void CustomData_bmesh_init_pool_ex(CustomData *data,
                                   int totelem,
                                   const char htype,
                                   const char *memtag);

void CustomData_bmesh_init_pool(struct CustomData *data, int totelem, char htype);

/**
 * Validate and fix data of \a layer,
 * if possible (needs relevant callback in layer's type to be defined).
 *
 * \return True if some errors were found.
 */
bool CustomData_layer_validate(struct CustomDataLayer *layer, uint totitems, bool do_fixes);

/* External file storage */

void CustomData_external_add(struct CustomData *data,
                             struct ID *id,
                             eCustomDataType type,
                             int totelem,
                             const char *filepath);
void CustomData_external_remove(struct CustomData *data,
                                struct ID *id,
                                eCustomDataType type,
                                int totelem);
bool CustomData_external_test(struct CustomData *data, eCustomDataType type);

void CustomData_external_write(
    struct CustomData *data, struct ID *id, eCustomDataMask mask, int totelem, int free);
void CustomData_external_read(struct CustomData *data,
                              struct ID *id,
                              eCustomDataMask mask,
                              int totelem);
void CustomData_external_reload(struct CustomData *data,
                                struct ID *id,
                                eCustomDataMask mask,
                                int totelem);

/* Mesh-to-mesh transfer data. */

struct CustomDataTransferLayerMap;
struct MeshPairRemap;

typedef void (*cd_datatransfer_interp)(const struct CustomDataTransferLayerMap *laymap,
                                       void *dest,
                                       const void **sources,
                                       const float *weights,
                                       int count,
                                       float mix_factor);

/**
 * Fake CD_LAYERS (those are actually 'real' data stored directly into elements' structs,
 * or otherwise not (directly) accessible to usual CDLayer system). */
enum {
  CD_FAKE = 1 << 8,

  /* Vertices. */
  CD_FAKE_MDEFORMVERT = CD_FAKE | CD_MDEFORMVERT, /* *sigh* due to how vgroups are stored :(. */
  CD_FAKE_SHAPEKEY = CD_FAKE |
                     CD_SHAPEKEY, /* Not available as real CD layer in non-bmesh context. */

  /* Edges. */
  CD_FAKE_SEAM = CD_FAKE | 100, /* UV seam flag for edges. */

  /* Multiple types of mesh elements... */
  CD_FAKE_UV =
      CD_FAKE |
      CD_PROP_FLOAT2, /* UV flag, because we handle both loop's UVs and poly's textures. */

  CD_FAKE_LNOR = CD_FAKE |
                 CD_CUSTOMLOOPNORMAL, /* Because we play with clnor and temp lnor layers here. */

  CD_FAKE_SHARP = CD_FAKE | 200, /* Sharp flag for edges, smooth flag for faces. */
};

enum {
  ME_VERT = 1 << 0,
  ME_EDGE = 1 << 1,
  ME_POLY = 1 << 2,
  ME_LOOP = 1 << 3,
};

/**
 * How to filter out some elements (to leave untouched).
 * Note those options are highly dependent on type of transferred data! */
enum {
  CDT_MIX_NOMIX = -1, /* Special case, only used because we abuse 'copy' CD callback. */
  CDT_MIX_TRANSFER = 0,
  CDT_MIX_REPLACE_ABOVE_THRESHOLD = 1,
  CDT_MIX_REPLACE_BELOW_THRESHOLD = 2,
  CDT_MIX_MIX = 16,
  CDT_MIX_ADD = 17,
  CDT_MIX_SUB = 18,
  CDT_MIX_MUL = 19,
  /* Etc. */
};

typedef struct CustomDataTransferLayerMap {
  struct CustomDataTransferLayerMap *next, *prev;

  eCustomDataType data_type;
  int mix_mode;
  float mix_factor;
  /** If non-NULL, array of weights, one for each dest item, replaces mix_factor. */
  const float *mix_weights;

  /** Data source array (can be regular CD data, vertices/edges/etc., key-blocks...). */
  const void *data_src;
  /** Data dest array (same type as dat_src). */
  void *data_dst;
  /** Index to affect in data_src (used e.g. for vgroups). */
  int data_src_n;
  /** Index to affect in data_dst (used e.g. for vgroups). */
  int data_dst_n;
  /** Size of one element of data_src/data_dst. */
  size_t elem_size;

  /** Size of actual data we transfer. */
  size_t data_size;
  /** Offset of actual data we transfer (in element contained in data_src/dst). */
  size_t data_offset;
  /** For bit-flag transfer, flag(s) to affect in transferred data. */
  uint64_t data_flag;

  /** Opaque pointer, to be used by specific interp callback (e.g. transform-space for normals). */
  void *interp_data;

  cd_datatransfer_interp interp;
} CustomDataTransferLayerMap;

/**
 * Those functions assume src_n and dst_n layers of given type exist in resp. src and dst.
 */
void CustomData_data_transfer(const struct MeshPairRemap *me_remap,
                              const CustomDataTransferLayerMap *laymap);

/* .blend file I/O */

#ifdef __cplusplus

/**
 * Prepare given custom data for file writing.
 *
 * \param data: The custom-data to tweak for .blend file writing (modified in place).
 * \param layers_to_write: A reduced set of layers to be written to file.
 *
 * \warning This function invalidates the custom data struct by changing the layer counts and the
 * #layers pointer, and by invalidating the type map. It expects to work on a shallow copy of
 * the struct.
 */
void CustomData_blend_write_prepare(CustomData &data,
                                    blender::Vector<CustomDataLayer, 16> &layers_to_write,
                                    const blender::Set<std::string> &skip_names = {});

/**
 * \param layers_to_write: Layers created by #CustomData_blend_write_prepare.
 */
void CustomData_blend_write(BlendWriter *writer,
                            CustomData *data,
                            blender::Span<CustomDataLayer> layers_to_write,
                            int count,
                            eCustomDataMask cddata_mask,
                            ID *id);

#endif

void CustomData_blend_read(struct BlendDataReader *reader, struct CustomData *data, int count);

void CustomData_unmark_temporary_nocopy(struct CustomData *data);
void CustomData_mark_temporary_nocopy(struct CustomData *data);

void CustomData_regen_active_refs(CustomData *data);

void CustomData_bmesh_asan_poison(const CustomData *data, void *block);
void CustomData_bmesh_asan_unpoison(const CustomData *data, void *block);
int CustomData_get_named_offset(const CustomData *data, int type, const char *name);

void CustomData_setDefaultData(eCustomDataType type, void *block, int totelem);
size_t CustomData_getTypeSize(eCustomDataType type);
void CustomData_freeData(eCustomDataType type, void *block, int totelem);
void CustomData_interpData(eCustomDataType type,
                           void *block,
                           int tot,
                           const void **srcs,
                           const float *ws,
                           const float *sub_ws);
size_t CustomData_get_elem_size(const struct CustomDataLayer *layer);

#ifndef NDEBUG
struct DynStr;
/** Use to inspect mesh data when debugging. */
void CustomData_debug_info_from_layers(const struct CustomData *data,
                                       const char *indent,
                                       struct DynStr *dynstr);
#endif /* NDEBUG */

#ifdef __cplusplus
}
#endif

#ifdef __cplusplus
#  include "BLI_cpp_type.hh"

namespace blender::bke {
const CPPType *custom_data_type_to_cpp_type(eCustomDataType type);
eCustomDataType cpp_type_to_custom_data_type(const CPPType &type);
}  // namespace blender::bke
#endif<|MERGE_RESOLUTION|>--- conflicted
+++ resolved
@@ -138,16 +138,11 @@
  * another, while not overwriting anything else (e.g. flags).  probably only
  * implemented for `mloopuv/mloopcol`, for now.
  */
-<<<<<<< HEAD
-void CustomData_data_copy_value(int type, const void *source, void *dest);
+void CustomData_data_copy_value(eCustomDataType type, const void *source, void *dest);
 void CustomData_data_set_default_value(const struct CustomData *data,
-                                       const int type,
+                                       const eCustomDataType type,
                                        int n,
                                        void *elem);
-=======
-void CustomData_data_copy_value(eCustomDataType type, const void *source, void *dest);
-void CustomData_data_set_default_value(eCustomDataType type, void *elem);
->>>>>>> cde99075
 
 /**
  * Mixes the "value" (e.g. `mloopuv` UV or `mloopcol` colors) from one block into
@@ -306,17 +301,11 @@
 /**
  * Returns the number of layers with this type.
  */
-<<<<<<< HEAD
-int CustomData_number_of_layers(const struct CustomData *data, int type);
-int CustomData_number_of_anonymous_layers(const struct CustomData *data, int type);
+int CustomData_number_of_layers(const struct CustomData *data, eCustomDataType type);
+int CustomData_number_of_anonymous_layers(const struct CustomData *data, eCustomDataType type);
 int CustomData_number_of_layers_typemask(const struct CustomData *data,
                                          eCustomDataMask mask,
                                          bool skip_temporary);
-=======
-int CustomData_number_of_layers(const struct CustomData *data, eCustomDataType type);
-int CustomData_number_of_anonymous_layers(const struct CustomData *data, eCustomDataType type);
-int CustomData_number_of_layers_typemask(const struct CustomData *data, eCustomDataMask mask);
->>>>>>> cde99075
 
 /**
  * Duplicate all the layers with flag NOFREE, and remove the flag from duplicated layers.
@@ -351,24 +340,27 @@
                                 int source_index,
                                 int dest_index,
                                 int count);
-<<<<<<< HEAD
-void CustomData_copy_elements(int type, void *src_data_ofs, void *dst_data_ofs, int count);
 
 // ignores CD_MESH_ID layer if it exists
 void CustomData_bmesh_swap_data(struct CustomData *source,
                                 struct CustomData *dest,
                                 void *src_block,
                                 void **dest_block);
-
-// simple pointer swap; will unswaps ids if a CD_MESH_ID layer exists
-void CustomData_bmesh_swap_data_simple(CustomData *data, void **block1, void **block2);
-
-=======
+/* Executes a simple pointer swap;
+ * if an element ID attribute exists (cd_id_offset is not -1)
+ * it will unswap IDs. CD_TOOLFLAGS layer is also unswapped
+ * if it exists.
+ */
+void CustomData_bmesh_swap_data_simple(CustomData *data,
+                                       void **block1,
+                                       void **block2,
+                                       int cd_id_offset);
+
 void CustomData_copy_elements(eCustomDataType type,
                               void *src_data_ofs,
                               void *dst_data_ofs,
                               int count);
->>>>>>> cde99075
+
 void CustomData_bmesh_copy_data(const struct CustomData *source,
                                 struct CustomData *dest,
                                 void *src_block,
@@ -841,7 +833,6 @@
 
 void CustomData_bmesh_asan_poison(const CustomData *data, void *block);
 void CustomData_bmesh_asan_unpoison(const CustomData *data, void *block);
-int CustomData_get_named_offset(const CustomData *data, int type, const char *name);
 
 void CustomData_setDefaultData(eCustomDataType type, void *block, int totelem);
 size_t CustomData_getTypeSize(eCustomDataType type);
