/* SPDX-FileCopyrightText: 2023 Blender Authors
 *
 * SPDX-License-Identifier: GPL-2.0-or-later */

#pragma once

/** \file
 * \ingroup bke
 * \brief A BVH for high poly meshes.
 */

<<<<<<< HEAD
#include "BKE_dyntopo_set.hh"
=======
#include <optional>
>>>>>>> f97580f6
#include <string>

#include "BLI_bitmap.h"
#include "BLI_compiler_compat.h"
#include "BLI_function_ref.hh"
#include "BLI_math_vector_types.hh"
#include "BLI_offset_indices.hh"
#include "BLI_span.hh"
#include "BLI_vector.hh"

#include "DNA_brush_enums.h" /* for eAttrCorrectMode */
#include "DNA_customdata_types.h"

/* For embedding CCGKey in iterator. */
#include "BKE_attribute.h"
#include "BKE_ccg.h"
#include "BKE_pbvh.hh"

#include "bmesh.h"
#include "bmesh_log.hh"

#include <stdint.h>

struct BMesh;
struct BMVert;
struct BMEdge;
struct BMFace;
struct BMIdMap;
struct Scene;
struct CCGElem;
struct CCGKey;
struct CustomData;
struct DMFlagMat;
struct IsectRayPrecalc;
struct MLoopTri;
struct Mesh;
struct PBVH;
struct PBVHNode;
struct PBVHBatches;
struct PBVH_GPU_Args;
struct SculptSession;
struct SubdivCCG;
struct TaskParallelSettings;
struct Image;
struct ImageUser;

struct PBVHTri {
  int v[3];      /* References into PBVHTriBuf->verts. */
  int eflag;     /* Bitmask of which edges in the tri are real edges in the mesh. */
  intptr_t l[3]; /* Loops, currently just BMLoop pointers for now. */
  PBVHFaceRef f;
  float no[3];
};

struct PBVHTriBuf {
  blender::Vector<PBVHTri> tris;
  blender::Vector<PBVHVertRef> verts;
  blender::Vector<int> edges;
  blender::Vector<uintptr_t> loops;

  int mat_nr = 0;

  float min[3], max[3];
};

/*
 * These structs represent logical verts/edges/faces.
 * for PBVH_GRIDS and PBVH_FACES they store integer
 * offsets, PBVH_BMESH stores pointers.
 *
 * The idea is to enforce stronger type checking by encapsulating
 * intptr_t's in structs.
 */

/* A generic PBVH vertex.
 *
 * NOTE: in PBVH_GRIDS we consider the final grid points
 * to be vertices.  This is not true of edges or faces which are pulled from
 * the base mesh.
 */

struct PBVHProxyNode {
  blender::Vector<blender::float3> co;
};

struct PBVHPixels {
  /**
   * Storage for texture painting on PBVH level.
   *
   * Contains #blender::bke::pbvh::pixels::PBVHData
   */
  void *data;
};

struct PBVHPixelsNode {
  /**
   * Contains triangle/pixel data used during texture painting.
   *
   * Contains #blender::bke::pbvh::pixels::NodeData.
   */
  void *node_data = nullptr;
};

class PBVHAttrReq {
 public:
  PBVHAttrReq() = default;
  PBVHAttrReq(const eAttrDomain domain, const eCustomDataType type) : domain(domain), type(type) {}

  std::string name;
  eAttrDomain domain;
  eCustomDataType type;
};

struct PBVHFrustumPlanes {
  float (*planes)[4];
  int num_planes;
};

BLI_INLINE BMesh *BKE_pbvh_get_bmesh(PBVH *pbvh)
{
  return ((struct PBVHPublic *)pbvh)->bm;
}

Mesh *BKE_pbvh_get_mesh(PBVH *pbvh);

BLI_INLINE PBVHVertRef BKE_pbvh_make_vref(intptr_t i)
{
  PBVHVertRef ret = {i};
  return ret;
}

BLI_INLINE PBVHEdgeRef BKE_pbvh_make_eref(intptr_t i)
{
  PBVHEdgeRef ret = {i};
  return ret;
}

BLI_INLINE PBVHFaceRef BKE_pbvh_make_fref(intptr_t i)
{
  PBVHFaceRef ret = {i};
  return ret;
}

BLI_INLINE int BKE_pbvh_vertex_to_index(PBVH *pbvh, PBVHVertRef v)
{
  return (BKE_pbvh_type(pbvh) == PBVH_BMESH && v.i != PBVH_REF_NONE ?
              BM_elem_index_get((BMVert *)(v.i)) :
              (v.i));
}

BLI_INLINE PBVHVertRef BKE_pbvh_index_to_vertex(PBVH *pbvh, int index)
{
  switch (BKE_pbvh_type(pbvh)) {
    case PBVH_FACES:
    case PBVH_GRIDS:
      return BKE_pbvh_make_vref(index);
    case PBVH_BMESH:
      return BKE_pbvh_make_vref((intptr_t)BKE_pbvh_get_bmesh(pbvh)->vtable[index]);
  }

  return BKE_pbvh_make_vref(PBVH_REF_NONE);
}

BLI_INLINE int BKE_pbvh_edge_to_index(PBVH *pbvh, PBVHEdgeRef e)
{
  return (BKE_pbvh_type(pbvh) == PBVH_BMESH && e.i != PBVH_REF_NONE ?
              BM_elem_index_get((BMEdge *)(e.i)) :
              (e.i));
}

BLI_INLINE PBVHEdgeRef BKE_pbvh_index_to_edge(PBVH *pbvh, int index)
{
  switch (BKE_pbvh_type(pbvh)) {
    case PBVH_FACES:
    case PBVH_GRIDS:
      return BKE_pbvh_make_eref(index);
    case PBVH_BMESH:
      return BKE_pbvh_make_eref((intptr_t)BKE_pbvh_get_bmesh(pbvh)->etable[index]);
  }

  return BKE_pbvh_make_eref(PBVH_REF_NONE);
}

BLI_INLINE int BKE_pbvh_face_to_index(PBVH *pbvh, PBVHFaceRef f)
{
  return (BKE_pbvh_type(pbvh) == PBVH_BMESH && f.i != PBVH_REF_NONE ?
              BM_elem_index_get((BMFace *)(f.i)) :
              (f.i));
}

BLI_INLINE PBVHFaceRef BKE_pbvh_index_to_face(PBVH *pbvh, int index)
{
  switch (BKE_pbvh_type(pbvh)) {
    case PBVH_FACES:
    case PBVH_GRIDS:
      return BKE_pbvh_make_fref(index);
    case PBVH_BMESH:
      return BKE_pbvh_make_fref((intptr_t)BKE_pbvh_get_bmesh(pbvh)->ftable[index]);
  }

  return BKE_pbvh_make_fref(PBVH_REF_NONE);
}

/* Callbacks */

/**
 * Returns true if the search should continue from this node, false otherwise.
 */

typedef void (*BKE_pbvh_HitCallback)(PBVHNode *node, void *data);
typedef void (*BKE_pbvh_HitOccludedCallback)(PBVHNode *node, void *data, float *tmin);

typedef void (*BKE_pbvh_SearchNearestCallback)(PBVHNode *node, void *data, float *tmin);

PBVHNode *BKE_pbvh_get_node(PBVH *pbvh, int node);

/* Building */

PBVH *BKE_pbvh_new(PBVHType type);

/**
 * Do a full rebuild with on Mesh data structure.
 */
void BKE_pbvh_build_mesh(PBVH *pbvh, Mesh *mesh);
void BKE_pbvh_update_mesh_pointers(PBVH *pbvh, Mesh *mesh);

/**
 * Do a full rebuild with on Grids data structure.
 */
void BKE_pbvh_build_grids(PBVH *pbvh,
                          CCGElem **grids,
                          int totgrid,
                          CCGKey *key,
                          blender::Span<int> grid_to_face_map,
                          DMFlagMat *flagmats,
                          unsigned int **grid_hidden,
                          float *face_areas,
                          Mesh *me,
                          SubdivCCG *subdiv_ccg);
/**
 * Build a PBVH from a BMesh.
 */
void BKE_pbvh_build_bmesh(PBVH *pbvh,
                          Mesh *me,
                          BMesh *bm,
                          BMLog *log,
                          BMIdMap *idmap,
                          const int cd_vert_node_offset,
                          const int cd_face_node_offset,
                          const int cd_face_areas,
                          const int cd_boundary_flag,
                          const int cd_edge_boundary,
                          const int cd_flag,
                          const int cd_valence,
                          const int cd_origco,
                          const int cd_origno);

void BKE_pbvh_set_idmap(PBVH *pbvh, BMIdMap *idmap);

void BKE_pbvh_update_offsets(PBVH *pbvh,
                             const int cd_vert_node_offset,
                             const int cd_face_node_offset,
                             const int cd_face_areas,
                             const int cd_boudnary_flags,
                             const int cd_edge_boundary,
                             const int cd_flag,
                             const int cd_valence,
                             const int cd_origco,
                             const int cd_origno,
                             const int cd_curvature_dir);

void BKE_pbvh_update_bmesh_offsets(PBVH *pbvh, int cd_vert_node_offset, int cd_face_node_offset);

void BKE_pbvh_build_pixels(PBVH *pbvh, Mesh *mesh, Image *image, ImageUser *image_user);
void BKE_pbvh_free(PBVH *pbvh);

void BKE_pbvh_set_bm_log(PBVH *pbvh, BMLog *log);
BMLog *BKE_pbvh_get_bm_log(PBVH *pbvh);

/**
checks if original data needs to be updated for v, and if so updates it.  Stroke_id
is provided by the sculpt code and is used to detect updates.  The reason we do it
inside the verts and not in the nodes is to allow splitting of the pbvh during the stroke.
*/
bool BKE_pbvh_bmesh_check_origdata(SculptSession *ss, BMVert *v, int stroke_id);

/** used so pbvh can differentiate between different strokes,
    see BKE_pbvh_bmesh_check_origdata */
void BKE_pbvh_set_stroke_id(PBVH *pbvh, int stroke_id);

/* Hierarchical Search in the BVH, two methods:
 * - For each hit calling a callback.
 * - Gather nodes in an array (easy to multi-thread) see blender::bke::pbvh::search_gather.
 */

void BKE_pbvh_search_callback(PBVH *pbvh,
                              blender::FunctionRef<bool(PBVHNode &)> scb,
                              BKE_pbvh_HitCallback hcb,
                              void *hit_data);

/* Ray-cast
 * the hit callback is called for all leaf nodes intersecting the ray;
 * it's up to the callback to find the primitive within the leaves that is
 * hit first */

void BKE_pbvh_raycast(PBVH *pbvh,
                      BKE_pbvh_HitOccludedCallback cb,
                      void *data,
                      const float ray_start[3],
                      const float ray_normal[3],
                      bool original,
                      int stroke_id);

bool BKE_pbvh_node_raycast(SculptSession *ss,
                           PBVH *pbvh,
                           PBVHNode *node,
                           float (*origco)[3],
                           bool use_origco,
                           const float ray_start[3],
                           const float ray_normal[3],
                           IsectRayPrecalc *isect_precalc,
                           int *hit_count,
                           float *depth,
                           float *back_depth,
                           PBVHVertRef *active_vertex_index,
                           PBVHFaceRef *active_face_grid_index,
                           float *face_normal,
                           int stroke_id);

bool BKE_pbvh_bmesh_node_raycast_detail(PBVH *pbvh,
                                        PBVHNode *node,
                                        const float ray_start[3],
                                        IsectRayPrecalc *isect_precalc,
                                        float *depth,
                                        float *r_edge_length);

/**
 * For orthographic cameras, project the far away ray segment points to the root node so
 * we can have better precision.
 *
 * Note: the interval is not guaranteed to lie between ray_start and ray_end; this is
 * not necessary for orthographic views and is impossible anyhow due to the necessity of
 * projecting the far clipping plane into the local object space.  This works out to
 * dividing view3d->clip_end by the object scale, which for small object and large
 * clip_end's can easily lead to floating-point overflows.
 */
void BKE_pbvh_clip_ray_ortho(
    PBVH *pbvh, bool original, float ray_start[3], float ray_end[3], float ray_normal[3]);

void BKE_pbvh_find_nearest_to_ray(PBVH *pbvh,
                                  BKE_pbvh_HitOccludedCallback cb,
                                  void *data,
                                  const float ray_start[3],
                                  const float ray_normal[3],
                                  bool original);

bool BKE_pbvh_node_find_nearest_to_ray(SculptSession *ss,
                                       PBVH *pbvh,
                                       PBVHNode *node,
                                       float (*origco)[3],
                                       bool use_origco,
                                       const float ray_start[3],
                                       const float ray_normal[3],
                                       float *depth,
                                       float *dist_sq,
                                       int stroke_id);

/* Drawing */
void BKE_pbvh_set_frustum_planes(PBVH *pbvh, PBVHFrustumPlanes *planes);
void BKE_pbvh_get_frustum_planes(PBVH *pbvh, PBVHFrustumPlanes *planes);

void BKE_pbvh_draw_cb(const Mesh &mesh,
                      PBVH *pbvh,
                      bool update_only_visible,
                      PBVHFrustumPlanes *update_frustum,
                      PBVHFrustumPlanes *draw_frustum,
                      void (*draw_fn)(void *user_data,
                                      PBVHBatches *batches,
                                      const PBVH_GPU_Args &args),
                      void *user_data,
                      bool full_render,
                      PBVHAttrReq *attrs,
                      int attrs_num);

/* PBVH Access */

bool BKE_pbvh_has_faces(const PBVH *pbvh);

/**
 * Get the PBVH root's bounding box.
 */
void BKE_pbvh_bounding_box(const PBVH *pbvh, float min[3], float max[3]);

/**
 * Multi-res hidden data, only valid for type == PBVH_GRIDS.
 */
unsigned int **BKE_pbvh_grid_hidden(const PBVH *pbvh);

void BKE_pbvh_sync_visibility_from_verts(PBVH *pbvh, Mesh *me);

/**
 * Returns the number of visible quads in the nodes' grids.
 */
int BKE_pbvh_count_grid_quads(BLI_bitmap **grid_hidden,
                              const int *grid_indices,
                              int totgrid,
                              int gridsize,
                              int display_gridsize);

/**
 * Multi-res level, only valid for type == #PBVH_GRIDS.
 */
const CCGKey *BKE_pbvh_get_grid_key(const PBVH *pbvh);

CCGElem **BKE_pbvh_get_grids(const PBVH *pbvh);
BLI_bitmap **BKE_pbvh_get_grid_visibility(const PBVH *pbvh);
int BKE_pbvh_get_grid_num_verts(const PBVH *pbvh);
int BKE_pbvh_get_grid_num_faces(const PBVH *pbvh);

/* Node Access */

void BKE_pbvh_check_tri_areas(PBVH *pbvh, PBVHNode *node);
void BKE_pbvh_face_areas_begin(PBVH *pbvh);

bool BKE_pbvh_bmesh_check_valence(PBVH *pbvh, PBVHVertRef vertex);
void BKE_pbvh_bmesh_update_valence(PBVH *pbvh, PBVHVertRef vertex);
void BKE_pbvh_bmesh_update_all_valence(PBVH *pbvh);
bool BKE_pbvh_bmesh_mark_update_valence(PBVH *pbvh, PBVHVertRef vertex);

/* if pbvh uses a split index buffer, will call BKE_pbvh_vert_tag_update_normal_triangulation;
   otherwise does nothing.  returns true if BKE_pbvh_vert_tag_update_normal_triangulation was
   called.*/
void BKE_pbvh_vert_tag_update_normal_triangulation(PBVHNode *node);
void BKE_pbvh_node_mark_original_update(PBVHNode *node);
void BKE_pbvh_vert_tag_update_normal_tri_area(PBVHNode *node);
void BKE_pbvh_update_all_tri_areas(PBVH *pbvh);
void BKE_pbvh_node_mark_update(PBVHNode *node);
void BKE_pbvh_node_mark_update_mask(PBVHNode *node);
void BKE_pbvh_node_mark_update_color(PBVHNode *node);
void BKE_pbvh_vert_tag_update_normal_visibility(PBVHNode *node);
void BKE_pbvh_node_mark_update_face_sets(PBVHNode *node);
void BKE_pbvh_node_mark_update_visibility(PBVHNode *node);
void BKE_pbvh_node_mark_rebuild_draw(PBVHNode *node);
void BKE_pbvh_node_mark_redraw(PBVHNode *node);
void BKE_pbvh_node_mark_normals_update(PBVHNode *node);
void BKE_pbvh_node_mark_topology_update(PBVHNode *node);
void BKE_pbvh_node_fully_hidden_set(PBVHNode *node, int fully_hidden);
bool BKE_pbvh_node_fully_hidden_get(PBVHNode *node);
void BKE_pbvh_node_fully_masked_set(PBVHNode *node, int fully_masked);
bool BKE_pbvh_node_fully_masked_get(PBVHNode *node);
void BKE_pbvh_node_fully_unmasked_set(PBVHNode *node, int fully_masked);
bool BKE_pbvh_node_fully_unmasked_get(PBVHNode *node);
void BKE_pbvh_node_mark_curvature_update(PBVHNode *node);

void BKE_pbvh_mark_rebuild_pixels(PBVH *pbvh);
void BKE_pbvh_vert_tag_update_normal(PBVH *pbvh, PBVHVertRef vertex);

void BKE_pbvh_node_get_grids(PBVH *pbvh,
                             PBVHNode *node,
                             const int **grid_indices,
                             int *totgrid,
                             int *maxgrid,
                             int *gridsize,
                             CCGElem ***r_griddata);
void BKE_pbvh_node_num_verts(const PBVH *pbvh,
                             const PBVHNode *node,
                             int *r_uniquevert,
                             int *r_totvert);
int BKE_pbvh_node_num_unique_verts(const PBVH &pbvh, const PBVHNode &node);
blender::Span<int> BKE_pbvh_node_get_vert_indices(const PBVHNode *node);
blender::Span<int> BKE_pbvh_node_get_unique_vert_indices(const PBVHNode *node);
void BKE_pbvh_node_get_loops(PBVH *pbvh,
                             PBVHNode *node,
                             const int **r_loop_indices,
                             const int **r_corner_verts);
blender::Vector<int> BKE_pbvh_node_calc_face_indices(const PBVH &pbvh, const PBVHNode &node);

/* Get number of faces in the mesh; for PBVH_GRIDS the
 * number of base mesh faces is returned.
 */
int BKE_pbvh_num_faces(const PBVH *pbvh);

void BKE_pbvh_node_get_BB(PBVHNode *node, float bb_min[3], float bb_max[3]);
void BKE_pbvh_node_get_original_BB(PBVHNode *node, float bb_min[3], float bb_max[3]);

float BKE_pbvh_node_get_tmin(PBVHNode *node);

/**
 * Test if AABB is at least partially inside the #PBVHFrustumPlanes volume.
 */
bool BKE_pbvh_node_frustum_contain_AABB(PBVHNode *node, PBVHFrustumPlanes *frustum);
/**
 * Test if AABB is at least partially outside the #PBVHFrustumPlanes volume.
 */
bool BKE_pbvh_node_frustum_exclude_AABB(PBVHNode *node, PBVHFrustumPlanes *frustum);

<<<<<<< HEAD
blender::bke::dyntopo::DyntopoSet<BMVert> *BKE_pbvh_bmesh_node_unique_verts(PBVHNode *node);
blender::bke::dyntopo::DyntopoSet<BMVert> *BKE_pbvh_bmesh_node_other_verts(PBVHNode *node);
blender::bke::dyntopo::DyntopoSet<BMFace> *BKE_pbvh_bmesh_node_faces(PBVHNode *node);

void BKE_pbvh_bmesh_regen_node_verts(PBVH *pbvh, bool report);
void BKE_pbvh_bmesh_mark_node_regen(PBVH *pbvh, PBVHNode *node);
=======
const blender::Set<BMVert *, 0> &BKE_pbvh_bmesh_node_unique_verts(PBVHNode *node);
const blender::Set<BMVert *, 0> &BKE_pbvh_bmesh_node_other_verts(PBVHNode *node);
const blender::Set<BMFace *, 0> &BKE_pbvh_bmesh_node_faces(PBVHNode *node);

/**
 * In order to perform operations on the original node coordinates
 * (currently just ray-cast), store the node's triangles and vertices.
 *
 * Skips triangles that are hidden.
 */
void BKE_pbvh_bmesh_node_save_orig(BMesh *bm, BMLog *log, PBVHNode *node, bool use_original);
void BKE_pbvh_bmesh_after_stroke(PBVH *pbvh);
>>>>>>> f97580f6

/* Update Bounding Box/Redraw and clear flags. */

void BKE_pbvh_update_bounds(PBVH *pbvh, int flags);
void BKE_pbvh_update_mask(PBVH *pbvh);
void BKE_pbvh_update_vertex_data(PBVH *pbvh, int flags);
void BKE_pbvh_update_visibility(PBVH *pbvh);
void BKE_pbvh_update_normals(PBVH *pbvh, SubdivCCG *subdiv_ccg);
void BKE_pbvh_redraw_BB(PBVH *pbvh, float bb_min[3], float bb_max[3]);
void BKE_pbvh_get_grid_updates(PBVH *pbvh, bool clear, void ***r_gridfaces, int *r_totface);
void BKE_pbvh_grids_update(PBVH *pbvh,
                           CCGElem **grids,
                           blender::Span<int> grid_to_face_map,
                           DMFlagMat *flagmats,
                           unsigned int **grid_hidden,
                           CCGKey *key);
<<<<<<< HEAD
void BKE_pbvh_subdiv_ccg_set(PBVH *pbvh, SubdivCCG *subdiv_ccg);
void BKE_pbvh_face_sets_set(PBVH *pbvh, int *face_sets);
=======
void BKE_pbvh_subdiv_cgg_set(PBVH *pbvh, SubdivCCG *subdiv_ccg);
>>>>>>> f97580f6

/**
 * If an operation causes the hide status stored in the mesh to change, this must be called
 * to update the references to those attributes, since they are only added when necessary.
 */
void BKE_pbvh_update_hide_attributes_from_mesh(PBVH *pbvh);

/* Vertex Deformer. */

void BKE_pbvh_vert_coords_apply(PBVH *pbvh, blender::Span<blender::float3> vert_positions);
bool BKE_pbvh_is_deformed(PBVH *pbvh);

/* Vertex Iterator. */

/* This iterator has quite a lot of code, but it's designed to:
 * - allow the compiler to eliminate dead code and variables
 * - spend most of the time in the relatively simple inner loop */

/* NOTE: PBVH_ITER_ALL does not skip hidden vertices,
 * PBVH_ITER_UNIQUE does */
#define PBVH_ITER_ALL 0
#define PBVH_ITER_UNIQUE 1

struct PBVHVertexIter {
  /* iteration */
  int g;
  int width;
  int height;
  int gx;
  int gy;
  int i;
  int index;
  PBVHVertRef vertex;

  /* grid */
  CCGKey key;
  CCGElem **grids;
  CCGElem *grid;
  BLI_bitmap **grid_hidden, *gh;
  const int *grid_indices;
  int totgrid;
  int gridsize;

  /* mesh */
  blender::MutableSpan<blender::float3> vert_positions;
  blender::Span<blender::float3> vert_normals;
  const bool *hide_vert;
  int totvert;
  const int *vert_indices;
  const float *vmask;
  bool is_mesh;

  /* bmesh */
<<<<<<< HEAD
  int bi;
  int bm_cur_set;
  blender::bke::dyntopo::DyntopoSet<BMVert> *bm_unique_verts, *bm_other_verts;
  blender::bke::dyntopo::DyntopoSet<BMVert>::iterator bm_iter, bm_iter_end;

=======
  std::optional<blender::Set<BMVert *, 0>::Iterator> bm_unique_verts;
  std::optional<blender::Set<BMVert *, 0>::Iterator> bm_unique_verts_end;
  std::optional<blender::Set<BMVert *, 0>::Iterator> bm_other_verts;
  std::optional<blender::Set<BMVert *, 0>::Iterator> bm_other_verts_end;
>>>>>>> f97580f6
  CustomData *bm_vdata;
  int cd_vert_mask_offset;
  int cd_vcol_offset;

  /* result: these are all computed in the macro, but we assume
   * that compiler optimization's will skip the ones we don't use */
  BMVert *bm_vert;
  float *co;
  const float *no;
  const float *fno;
  float mask;
  bool visible;
};

void pbvh_vertex_iter_init(PBVH *pbvh, PBVHNode *node, PBVHVertexIter *vi, int mode);

#define BKE_pbvh_vertex_iter_begin(pbvh, node, vi, mode) \
  pbvh_vertex_iter_init(pbvh, node, &vi, mode); \
\
  for (vi.i = 0, vi.g = 0; vi.g < vi.totgrid; vi.g++) { \
    if (vi.grids) { \
      vi.width = vi.gridsize; \
      vi.height = vi.gridsize; \
      vi.index = vi.vertex.i = vi.grid_indices[vi.g] * vi.key.grid_area - 1; \
      vi.grid = CCG_elem_offset(&vi.key, vi.grids[vi.grid_indices[vi.g]], -1); \
      if (mode == PBVH_ITER_UNIQUE) { \
        vi.gh = vi.grid_hidden[vi.grid_indices[vi.g]]; \
      } \
    } \
    else { \
      vi.width = vi.totvert; \
      vi.height = 1; \
    } \
\
    for (vi.gy = 0; vi.gy < vi.height; vi.gy++) { \
      for (vi.gx = 0; vi.gx < vi.width; vi.gx++, vi.i++) { \
        if (vi.grid) { \
          vi.grid = CCG_elem_next(&vi.key, vi.grid); \
          vi.co = CCG_elem_co(&vi.key, vi.grid); \
          vi.fno = CCG_elem_no(&vi.key, vi.grid); \
          vi.mask = vi.key.has_mask ? *CCG_elem_mask(&vi.key, vi.grid) : 0.0f; \
          vi.index++; \
          vi.vertex.i++; \
          vi.visible = true; \
          if (vi.gh) { \
            if (BLI_BITMAP_TEST(vi.gh, vi.gy * vi.gridsize + vi.gx)) { \
              continue; \
            } \
          } \
        } \
        else if (!vi.vert_positions.is_empty()) { \
          vi.visible = !(vi.hide_vert && vi.hide_vert[vi.vert_indices[vi.gx]]); \
          if (mode == PBVH_ITER_UNIQUE && !vi.visible) { \
            continue; \
          } \
          vi.co = vi.vert_positions[vi.vert_indices[vi.gx]]; \
          vi.no = vi.vert_normals[vi.vert_indices[vi.gx]]; \
          vi.index = vi.vertex.i = vi.vert_indices[vi.i]; \
          vi.mask = vi.vmask ? vi.vmask[vi.index] : 0.0f; \
        } \
        else { \
<<<<<<< HEAD
          if (vi.bm_iter == vi.bm_iter_end) { \
            if (vi.bm_cur_set == 0 && mode == PBVH_ITER_ALL) { \
              vi.bm_cur_set = 1; \
              vi.bm_iter = vi.bm_other_verts->begin(); \
              vi.bm_iter_end = vi.bm_other_verts->end(); \
              if (vi.bm_iter == vi.bm_iter_end) { \
                continue; \
              } \
            } \
            else { \
              continue; \
            } \
=======
          if (*vi.bm_unique_verts != *vi.bm_unique_verts_end) { \
            vi.bm_vert = **vi.bm_unique_verts; \
            (*vi.bm_unique_verts)++; \
          } \
          else { \
            vi.bm_vert = **vi.bm_other_verts; \
            (*vi.bm_other_verts)++; \
>>>>>>> f97580f6
          } \
          BMVert *bv = *vi.bm_iter; \
          ++vi.bm_iter; \
          vi.bm_vert = bv; \
          vi.vertex.i = (intptr_t)bv; \
          vi.index = BM_elem_index_get(vi.bm_vert); \
          vi.visible = !BM_elem_flag_test_bool(vi.bm_vert, BM_ELEM_HIDDEN); \
          if (mode == PBVH_ITER_UNIQUE && !vi.visible) { \
            continue; \
          } \
          vi.co = vi.bm_vert->co; \
          vi.fno = vi.bm_vert->no; \
          vi.vertex = BKE_pbvh_make_vref((intptr_t)vi.bm_vert); \
          vi.index = BM_elem_index_get(vi.bm_vert); \
          vi.mask = BM_ELEM_CD_GET_FLOAT(vi.bm_vert, vi.cd_vert_mask_offset); \
        }

#define BKE_pbvh_vertex_iter_end \
  } \
  } \
  } \
  ((void)0)

#define PBVH_FACE_ITER_VERTS_RESERVED 8

<<<<<<< HEAD
struct PBVHFaceIter {
  PBVHFaceRef face;
  int index;
  bool *hide;
  int *face_set;
  int i;

  PBVHVertRef *verts;
  int verts_num;

  PBVHVertRef verts_reserved_[PBVH_FACE_ITER_VERTS_RESERVED];
  const PBVHNode *node_;
  PBVHType pbvh_type_;
  int verts_size_;
  blender::bke::dyntopo::DyntopoSet<BMFace>::iterator bm_iter_, bm_iter_end_;
  int cd_face_set_;
  bool *hide_poly_;
  int *face_sets_;
  blender::OffsetIndices<int> face_offsets_;
  blender::Span<int> looptri_faces_;
  blender::Span<int> corner_verts_;
  int prim_index_;
  const SubdivCCG *subdiv_ccg_;
  const BMesh *bm;
  CCGKey subdiv_key_;

  int last_face_index_;
};

void BKE_pbvh_face_iter_init(PBVH *pbvh, PBVHNode *node, PBVHFaceIter *fd);
void BKE_pbvh_face_iter_step(PBVHFaceIter *fd);
bool BKE_pbvh_face_iter_done(PBVHFaceIter *fd);
void BKE_pbvh_face_iter_finish(PBVHFaceIter *fd);

/**
 * Iterate over faces inside a #PBVHNode. These are either base mesh faces
 * (for PBVH_FACES and PBVH_GRIDS) or BMesh faces (for PBVH_BMESH).
 */
#define BKE_pbvh_face_iter_begin(pbvh, node, fd) \
  BKE_pbvh_face_iter_init(pbvh, node, &fd); \
  for (; !BKE_pbvh_face_iter_done(&fd); BKE_pbvh_face_iter_step(&fd)) {

#define BKE_pbvh_face_iter_end(fd) \
  } \
  BKE_pbvh_face_iter_finish(&fd)

void BKE_pbvh_node_get_proxies(PBVHNode *node, PBVHProxyNode **proxies, int *proxy_count);
void BKE_pbvh_node_free_proxies(PBVHNode *node);
PBVHProxyNode *BKE_pbvh_node_add_proxy(PBVH *pbvh, PBVHNode *node);
=======
blender::MutableSpan<PBVHProxyNode> BKE_pbvh_node_get_proxies(PBVHNode *node);
void BKE_pbvh_node_free_proxies(PBVHNode *node);
PBVHProxyNode &BKE_pbvh_node_add_proxy(PBVH &pbvh, PBVHNode &node);
void BKE_pbvh_node_get_bm_orco_data(PBVHNode *node,
                                    int (**r_orco_tris)[3],
                                    int *r_orco_tris_num,
                                    float (**r_orco_coords)[3],
                                    BMVert ***r_orco_verts);
>>>>>>> f97580f6

/**
 * \note doing a full search on all vertices here seems expensive,
 * however this is important to avoid having to recalculate bound-box & sync the buffers to the
 * GPU (which is far more expensive!) See: #47232.
 */
bool BKE_pbvh_node_has_vert_with_normal_update_tag(PBVH *pbvh, PBVHNode *node);

// void BKE_pbvh_node_BB_reset(PBVHNode *node);
// void BKE_pbvh_node_BB_expand(PBVHNode *node, float co[3]);

bool pbvh_has_mask(const PBVH *pbvh);

bool pbvh_has_face_sets(PBVH *pbvh);

void pbvh_show_mask_set(PBVH *pbvh, bool show_mask);
void pbvh_show_face_sets_set(PBVH *pbvh, bool show_face_sets);

/* Parallelization. */

void BKE_pbvh_parallel_range_settings(TaskParallelSettings *settings,
                                      bool use_threading,
                                      int totnode);

blender::MutableSpan<blender::float3> BKE_pbvh_get_vert_positions(const PBVH *pbvh);
const float (*BKE_pbvh_get_vert_normals(const PBVH *pbvh))[3];
const bool *BKE_pbvh_get_vert_hide(const PBVH *pbvh);
bool *BKE_pbvh_get_vert_hide_for_write(PBVH *pbvh);

const bool *BKE_pbvh_get_poly_hide(const PBVH *pbvh);

/* Get active color attribute; if pbvh is non-null
 * and is of type PBVH_BMESH the layer inside of
 * pbvh->header.bm will be returned, otherwise the
 * layer will be looked up inside of me.
 */
bool BKE_pbvh_get_color_layer(PBVH *pbvh,
                              Mesh *me,
                              CustomDataLayer **r_layer,
                              eAttrDomain *r_domain);

/* Swaps colors at each element in indices (of domain pbvh->vcol_domain)
 * with values in colors. PBVH_FACES only.*/
void BKE_pbvh_swap_colors(PBVH *pbvh,
                          blender::Span<int> indices,
                          blender::MutableSpan<blender::float4> r_colors);

/* Stores colors from the elements in indices (of domain pbvh->vcol_domain)
 * into colors. PBVH_FACES only.*/
void BKE_pbvh_store_colors(PBVH *pbvh,
                           blender::Span<int> indices,
                           blender::MutableSpan<blender::float4> r_colors);

/* Like BKE_pbvh_store_colors but handles loop->vert conversion. PBVH_FACES only. */
void BKE_pbvh_store_colors_vertex(PBVH *pbvh,
                                  blender::Span<int> indices,
                                  blender::MutableSpan<blender::float4> r_colors);

bool BKE_pbvh_is_drawing(const PBVH *pbvh);

/* Do not call in PBVH_GRIDS mode */
void BKE_pbvh_node_num_loops(PBVH *pbvh, PBVHNode *node, int *r_totloop);

void BKE_pbvh_update_active_vcol(PBVH *pbvh, Mesh *mesh);

void BKE_pbvh_vertex_color_set(PBVH *pbvh, PBVHVertRef vertex, const float color[4]);
void BKE_pbvh_vertex_color_get(const PBVH *pbvh, PBVHVertRef vertex, float r_color[4]);

void BKE_pbvh_ensure_node_loops(PBVH *pbvh);
bool BKE_pbvh_draw_cache_invalid(const PBVH *pbvh);
int BKE_pbvh_debug_draw_gen_get(PBVHNode *node);

int BKE_pbvh_get_node_index(PBVH *pbvh, PBVHNode *node);
int BKE_pbvh_get_node_id(PBVH *pbvh, PBVHNode *node);

void BKE_pbvh_curvature_update_set(PBVHNode *node, bool state);
bool BKE_pbvh_curvature_update_get(PBVHNode *node);

int BKE_pbvh_get_totnodes(PBVH *pbvh);

bool BKE_pbvh_bmesh_check_tris(PBVH *pbvh, PBVHNode *node);
PBVHTriBuf *BKE_pbvh_bmesh_get_tris(PBVH *pbvh, PBVHNode *node);
void BKE_pbvh_bmesh_free_tris(PBVH *pbvh, PBVHNode *node);

/*recalculates boundary flags for *all* vertices.  used by
  symmetrize.*/
void BKE_pbvh_recalc_bmesh_boundary(PBVH *pbvh);
void BKE_pbvh_set_boundary_flags(PBVH *pbvh, int *boundary_flags);

void BKE_pbvh_bmesh_remove_face(PBVH *pbvh, BMFace *f, bool log_face);
void BKE_pbvh_bmesh_remove_edge(PBVH *pbvh, BMEdge *e, bool log_edge);
void BKE_pbvh_bmesh_remove_vertex(PBVH *pbvh, BMVert *v, bool log_vert);
void BKE_pbvh_bmesh_add_face(PBVH *pbvh, BMFace *f, bool log_face, bool force_tree_walk);

/* e_tri and f_example are allowed to be nullptr. */
BMFace *BKE_pbvh_face_create_bmesh(PBVH *pbvh,
                                   BMVert *v_tri[3],
                                   BMEdge *e_tri[3],
                                   const BMFace *f_example);

/* If node is nullptr then one will be found in the pbvh. */
BMVert *BKE_pbvh_vert_create_bmesh(
    PBVH *pbvh, float co[3], float no[3], PBVHNode *node, BMVert *v_example);
PBVHNode *BKE_pbvh_node_from_face_bmesh(PBVH *pbvh, BMFace *f);
PBVHNode *BKE_pbvh_node_from_index(PBVH *pbvh, int node_i);

PBVHNode *BKE_pbvh_get_node_leaf_safe(PBVH *pbvh, int i);

void BKE_pbvh_get_vert_face_areas(PBVH *pbvh, PBVHVertRef vertex, float *r_areas, int valence);
void BKE_pbvh_set_symmetry(PBVH *pbvh, int symmetry, int boundary_symmetry);

int BKE_pbvh_do_fset_symmetry(int fset, const int symflag, const float *co);

/*
Uses pmap to build an array of edge indices surrounding vertex
r_edges, r_edges_size, heap_alloc define an existing array to put data in.

final array is similarly put in these pointers.  note that calling code
may pass a stack allocated array (*heap_alloc should be false), and must
check if heap_alloc is true afterwards and free *r_edges.

r_polys is an array of integer pairs and must be same logical size as r_edges
*/
void BKE_pbvh_pmap_to_edges(PBVH *pbvh,
                            PBVHVertRef vertex,
                            int **r_edges,
                            int *r_edges_size,
                            bool *heap_alloc,
                            int **r_polys);

void BKE_pbvh_distort_correction_set(PBVH *pbvh, eAttrCorrectMode value);

void BKE_pbvh_set_face_areas(PBVH *pbvh, float *face_areas);
void BKE_pbvh_set_bmesh(PBVH *pbvh, BMesh *bm);
void BKE_pbvh_free_bmesh(PBVH *pbvh, BMesh *bm);

void BKE_pbvh_show_orig_set(PBVH *pbvh, bool show_orig);
bool BKE_pbvh_show_orig_get(PBVH *pbvh);

void BKE_pbvh_flush_tri_areas(PBVH *pbvh);
void BKE_pbvh_bmesh_check_nodes(PBVH *pbvh);

#include "BLI_math_vector.hh"

namespace blender::bke::pbvh {

void set_flags_valence(PBVH *pbvh, uint8_t *flags, int *valence);
void set_original(PBVH *pbvh, Span<float3> origco, Span<float3> origno);
void update_vert_boundary_bmesh(int cd_faceset_offset,
                                int cd_vert_node_offset,
                                int cd_face_node_offset,
                                int cd_vcol,
                                int cd_boundary_flag,
                                const int cd_flag,
                                const int cd_valence,
                                BMVert *v,
                                const CustomData *ldata,
                                float sharp_angle_limit);
void update_sharp_vertex_bmesh(BMVert *v, int cd_boundary_flag, const float sharp_angle_limit);

void update_vert_boundary_faces(int *boundary_flags,
                                const int *face_sets,
                                const bool *hide_poly,
                                const blender::int2 *medge,
                                const int *corner_verts,
                                const int *corner_edges,
                                blender::OffsetIndices<int> polys,
                                const blender::GroupedSpan<int> &pmap,
                                PBVHVertRef vertex,
                                const bool *sharp_edges,
                                const bool *seam_edges,
                                uint8_t *flags,
                                int *valence);
void update_edge_boundary_bmesh(BMEdge *e,
                                int cd_faceset_offset,
                                int cd_edge_boundary,
                                const int cd_flag,
                                const int cd_valence,
                                const CustomData *ldata,
                                float sharp_angle_limit);
void update_edge_boundary_faces(int edge,
                                Span<float3> vertex_positions,
                                Span<float3> vertex_normals,
                                Span<blender::int2> edges,
                                OffsetIndices<int> polys,
                                Span<float3> poly_normals,
                                int *edge_boundary_flags,
                                const int *vert_boundary_flags,
                                const int *face_sets,
                                const bool *sharp_edge,
                                const bool *seam_edge,
                                const GroupedSpan<int> &pmap,
                                const GroupedSpan<int> &epmap,
                                const CustomData *ldata,
                                float sharp_angle_limit,
                                blender::Span<int> corner_verts,
                                blender::Span<int> corner_edges);
void update_edge_boundary_grids(int edge,
                                Span<blender::int2> edges,
                                OffsetIndices<int> polys,
                                int *edge_boundary_flags,
                                const int *vert_boundary_flags,
                                const int *face_sets,
                                const bool *sharp_edge,
                                const bool *seam_edge,
                                const GroupedSpan<int> &pmap,
                                const GroupedSpan<int> &epmap,
                                const CustomData *ldata,
                                SubdivCCG *subdiv_ccg,
                                const CCGKey *key,
                                float sharp_angle_limit,
                                blender::Span<int> corner_verts,
                                blender::Span<int> corner_edges);
void update_vert_boundary_grids(PBVH *pbvh, int vertex);

bool check_vert_boundary(PBVH *pbvh, PBVHVertRef vertex);
bool check_edge_boundary(PBVH *pbvh, PBVHEdgeRef edge);

Vector<PBVHNode *> search_gather(PBVH *pbvh,
                                 FunctionRef<bool(PBVHNode &)> scb,
                                 PBVHNodeFlags leaf_flag = PBVH_Leaf);
Vector<PBVHNode *> gather_proxies(PBVH *pbvh);
Vector<PBVHNode *> get_flagged_nodes(PBVH *pbvh, int flag);
void set_pmap(PBVH *pbvh, GroupedSpan<int> pmap);
void set_vemap(PBVH *pbvh, GroupedSpan<int> vemap);
GroupedSpan<int> get_pmap(PBVH *pbvh);

void sharp_limit_set(PBVH *pbvh, float limit);
float test_sharp_faces_bmesh(BMFace *f1, BMFace *f2, float limit);
float test_sharp_faces_mesh(int f1,
                            int f2,
                            float limit,
                            blender::Span<blender::float3> positions,
                            blender::OffsetIndices<int> &polys,
                            blender::Span<blender::float3> poly_normals,
                            blender::Span<int> corner_verts);

blender::Span<blender::float3> get_poly_normals(const PBVH *pbvh);
void set_vert_boundary_map(PBVH *pbvh, BLI_bitmap *vert_boundary_map);
void on_stroke_start(PBVH *pbvh);

}  // namespace blender::bke::pbvh<|MERGE_RESOLUTION|>--- conflicted
+++ resolved
@@ -9,13 +9,12 @@
  * \brief A BVH for high poly meshes.
  */
 
-<<<<<<< HEAD
 #include "BKE_dyntopo_set.hh"
-=======
+
 #include <optional>
->>>>>>> f97580f6
 #include <string>
 
+#include "BLI_bit_vector.hh"
 #include "BLI_bitmap.h"
 #include "BLI_compiler_compat.h"
 #include "BLI_function_ref.hh"
@@ -510,27 +509,14 @@
  */
 bool BKE_pbvh_node_frustum_exclude_AABB(PBVHNode *node, PBVHFrustumPlanes *frustum);
 
-<<<<<<< HEAD
 blender::bke::dyntopo::DyntopoSet<BMVert> *BKE_pbvh_bmesh_node_unique_verts(PBVHNode *node);
 blender::bke::dyntopo::DyntopoSet<BMVert> *BKE_pbvh_bmesh_node_other_verts(PBVHNode *node);
 blender::bke::dyntopo::DyntopoSet<BMFace> *BKE_pbvh_bmesh_node_faces(PBVHNode *node);
 
 void BKE_pbvh_bmesh_regen_node_verts(PBVH *pbvh, bool report);
 void BKE_pbvh_bmesh_mark_node_regen(PBVH *pbvh, PBVHNode *node);
-=======
-const blender::Set<BMVert *, 0> &BKE_pbvh_bmesh_node_unique_verts(PBVHNode *node);
-const blender::Set<BMVert *, 0> &BKE_pbvh_bmesh_node_other_verts(PBVHNode *node);
-const blender::Set<BMFace *, 0> &BKE_pbvh_bmesh_node_faces(PBVHNode *node);
-
-/**
- * In order to perform operations on the original node coordinates
- * (currently just ray-cast), store the node's triangles and vertices.
- *
- * Skips triangles that are hidden.
- */
-void BKE_pbvh_bmesh_node_save_orig(BMesh *bm, BMLog *log, PBVHNode *node, bool use_original);
+
 void BKE_pbvh_bmesh_after_stroke(PBVH *pbvh);
->>>>>>> f97580f6
 
 /* Update Bounding Box/Redraw and clear flags. */
 
@@ -547,12 +533,8 @@
                            DMFlagMat *flagmats,
                            unsigned int **grid_hidden,
                            CCGKey *key);
-<<<<<<< HEAD
 void BKE_pbvh_subdiv_ccg_set(PBVH *pbvh, SubdivCCG *subdiv_ccg);
 void BKE_pbvh_face_sets_set(PBVH *pbvh, int *face_sets);
-=======
-void BKE_pbvh_subdiv_cgg_set(PBVH *pbvh, SubdivCCG *subdiv_ccg);
->>>>>>> f97580f6
 
 /**
  * If an operation causes the hide status stored in the mesh to change, this must be called
@@ -606,18 +588,11 @@
   bool is_mesh;
 
   /* bmesh */
-<<<<<<< HEAD
   int bi;
   int bm_cur_set;
   blender::bke::dyntopo::DyntopoSet<BMVert> *bm_unique_verts, *bm_other_verts;
   blender::bke::dyntopo::DyntopoSet<BMVert>::iterator bm_iter, bm_iter_end;
 
-=======
-  std::optional<blender::Set<BMVert *, 0>::Iterator> bm_unique_verts;
-  std::optional<blender::Set<BMVert *, 0>::Iterator> bm_unique_verts_end;
-  std::optional<blender::Set<BMVert *, 0>::Iterator> bm_other_verts;
-  std::optional<blender::Set<BMVert *, 0>::Iterator> bm_other_verts_end;
->>>>>>> f97580f6
   CustomData *bm_vdata;
   int cd_vert_mask_offset;
   int cd_vcol_offset;
@@ -679,7 +654,6 @@
           vi.mask = vi.vmask ? vi.vmask[vi.index] : 0.0f; \
         } \
         else { \
-<<<<<<< HEAD
           if (vi.bm_iter == vi.bm_iter_end) { \
             if (vi.bm_cur_set == 0 && mode == PBVH_ITER_ALL) { \
               vi.bm_cur_set = 1; \
@@ -692,15 +666,6 @@
             else { \
               continue; \
             } \
-=======
-          if (*vi.bm_unique_verts != *vi.bm_unique_verts_end) { \
-            vi.bm_vert = **vi.bm_unique_verts; \
-            (*vi.bm_unique_verts)++; \
-          } \
-          else { \
-            vi.bm_vert = **vi.bm_other_verts; \
-            (*vi.bm_other_verts)++; \
->>>>>>> f97580f6
           } \
           BMVert *bv = *vi.bm_iter; \
           ++vi.bm_iter; \
@@ -726,7 +691,6 @@
 
 #define PBVH_FACE_ITER_VERTS_RESERVED 8
 
-<<<<<<< HEAD
 struct PBVHFaceIter {
   PBVHFaceRef face;
   int index;
@@ -773,19 +737,9 @@
   } \
   BKE_pbvh_face_iter_finish(&fd)
 
-void BKE_pbvh_node_get_proxies(PBVHNode *node, PBVHProxyNode **proxies, int *proxy_count);
-void BKE_pbvh_node_free_proxies(PBVHNode *node);
-PBVHProxyNode *BKE_pbvh_node_add_proxy(PBVH *pbvh, PBVHNode *node);
-=======
 blender::MutableSpan<PBVHProxyNode> BKE_pbvh_node_get_proxies(PBVHNode *node);
 void BKE_pbvh_node_free_proxies(PBVHNode *node);
 PBVHProxyNode &BKE_pbvh_node_add_proxy(PBVH &pbvh, PBVHNode &node);
-void BKE_pbvh_node_get_bm_orco_data(PBVHNode *node,
-                                    int (**r_orco_tris)[3],
-                                    int *r_orco_tris_num,
-                                    float (**r_orco_coords)[3],
-                                    BMVert ***r_orco_verts);
->>>>>>> f97580f6
 
 /**
  * \note doing a full search on all vertices here seems expensive,
@@ -999,10 +953,10 @@
                                 float sharp_angle_limit,
                                 blender::Span<int> corner_verts,
                                 blender::Span<int> corner_edges);
-void update_vert_boundary_grids(PBVH *pbvh, int vertex);
-
-bool check_vert_boundary(PBVH *pbvh, PBVHVertRef vertex);
-bool check_edge_boundary(PBVH *pbvh, PBVHEdgeRef edge);
+void update_vert_boundary_grids(PBVH *pbvh, int vertex, int *face_sets);
+
+bool check_vert_boundary(PBVH *pbvh, PBVHVertRef vertex, int *face_sets);
+bool check_edge_boundary(PBVH *pbvh, PBVHEdgeRef edge, int *face_sets);
 
 Vector<PBVHNode *> search_gather(PBVH *pbvh,
                                  FunctionRef<bool(PBVHNode &)> scb,
@@ -1024,7 +978,7 @@
                             blender::Span<int> corner_verts);
 
 blender::Span<blender::float3> get_poly_normals(const PBVH *pbvh);
-void set_vert_boundary_map(PBVH *pbvh, BLI_bitmap *vert_boundary_map);
+void set_vert_boundary_map(PBVH *pbvh, blender::BitVector<> *vert_boundary_map);
 void on_stroke_start(PBVH *pbvh);
 
 }  // namespace blender::bke::pbvh