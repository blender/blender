--- conflicted
+++ resolved
@@ -87,13 +87,8 @@
                            struct MVert *mvarray, float *no);
 
 void unlink_mesh(struct Mesh *me);
-<<<<<<< HEAD
 void free_mesh(struct Mesh *me, int unlink);
-struct Mesh *add_mesh(char *name);
-=======
-void free_mesh(struct Mesh *me);
 struct Mesh *add_mesh(const char *name);
->>>>>>> 2198cfdb
 struct Mesh *copy_mesh(struct Mesh *me);
 void mesh_update_customdata_pointers(struct Mesh *me);
 
