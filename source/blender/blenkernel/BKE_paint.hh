--- conflicted
+++ resolved
@@ -874,17 +874,10 @@
  *
  * \note always call *before* #BKE_sculpt_update_object_for_edit.
  */
-<<<<<<< HEAD
-int BKE_sculpt_mask_layers_ensure(Depsgraph *depsgraph,
-                                  Main *bmain,
-                                  Object *ob,
-                                  MultiresModifierData *mmd);
-=======
 void BKE_sculpt_mask_layers_ensure(Depsgraph *depsgraph,
                                    Main *bmain,
                                    Object *ob,
                                    MultiresModifierData *mmd);
->>>>>>> fe9e7eab
 void BKE_sculpt_toolsettings_data_ensure(Main *bmain, Scene *scene);
 
 PBVH *BKE_sculpt_object_pbvh_ensure(Depsgraph *depsgraph, Object *ob);
