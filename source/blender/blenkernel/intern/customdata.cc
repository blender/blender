--- conflicted
+++ resolved
@@ -1481,7 +1481,6 @@
   return has_errors;
 }
 
-<<<<<<< HEAD
 static void layerDynTopoVert_copy(const void *source, void *dest, int count)
 {
   memcpy(dest, source, count * sizeof(MSculptVert));
@@ -1565,7 +1564,8 @@
     // val[i] = -1;
     val[i] = 0;
   }
-=======
+}
+
 static void layerInterp_propbool(const void **sources,
                                  const float *weights,
                                  const float *UNUSED(sub_weights),
@@ -1579,7 +1579,6 @@
     result |= src && (interp_weight > 0.0f);
   }
   *(bool *)dest = result;
->>>>>>> 39c070ed
 }
 
 static const LayerTypeInfo LAYERTYPEINFO[CD_NUMTYPES] = {
@@ -2008,78 +2007,76 @@
      layerInterp_noop},
 };
 
-static const char *LAYERTYPENAMES[CD_NUMTYPES] = {
-    /*   0-4 */
-    "CDMVert",
-    "CDMSticky",
-    "CDMDeformVert",
-    "CDMEdge",
-    "CDMFace",
-    /*   5-9 */
-    "CDMTFace",
-    "CDMCol",
-    "CDOrigIndex",
-    "CDNormal",
-    "CDFaceMap",
-    /* 10-14 */
-    "CDMFloatProperty",
-    "CDMIntProperty",
-    "CDMStringProperty",
-    "CDOrigSpace",
-    "CDOrco",
-    /* 15-19 */
-    "CDMTexPoly",
-    "CDMLoopUV",
-    "CDMloopCol",
-    "CDTangent",
-    "CDMDisps",
-    /* 20-24 */
-    "CDPreviewMCol",
-    "CDIDMCol",
-    "CDTextureMCol",
-    "CDClothOrco",
-    "CDMRecast",
-
-    /* BMESH ONLY */
-    /* 25-29 */
-    "CDMPoly",
-    "CDMLoop",
-    "CDShapeKeyIndex",
-    "CDShapeKey",
-    "CDBevelWeight",
-    /* 30-34 */
-    "CDSubSurfCrease",
-    "CDOrigSpaceLoop",
-    "CDPreviewLoopCol",
-    "CDBMElemPyPtr",
-    "CDPaintMask",
-    /* 35-36 */
-    "CDGridPaintMask",
-    "CDMVertSkin",
-    /* 37-38 */
-    "CDFreestyleEdge",
-    "CDFreestyleFace",
-    /* 39-42 */
-    "CDMLoopTangent",
-    "CDTessLoopNormal",
-    "CDCustomLoopNormal",
-    "CDSculptFaceGroups",
-    /* 43-46 */ 
-    "CDHairPoint",
-    "CDHairMapping",
-    "CDPropInt8",
-    "CDPoint",
-    /* 47-50 */
-    "CDPropCol",
-    "CDPropFloat3",
-    "CDPropFloat2",
-    "CDPropBoolean",
-    /*51-53*/
-    "CDHairLength",
-    "CDMeshID",
-    "CDDyntopoVert",
-    "CDPropInt16"
-};
+static const char *LAYERTYPENAMES[CD_NUMTYPES] = {/*   0-4 */
+                                                  "CDMVert",
+                                                  "CDMSticky",
+                                                  "CDMDeformVert",
+                                                  "CDMEdge",
+                                                  "CDMFace",
+                                                  /*   5-9 */
+                                                  "CDMTFace",
+                                                  "CDMCol",
+                                                  "CDOrigIndex",
+                                                  "CDNormal",
+                                                  "CDFaceMap",
+                                                  /* 10-14 */
+                                                  "CDMFloatProperty",
+                                                  "CDMIntProperty",
+                                                  "CDMStringProperty",
+                                                  "CDOrigSpace",
+                                                  "CDOrco",
+                                                  /* 15-19 */
+                                                  "CDMTexPoly",
+                                                  "CDMLoopUV",
+                                                  "CDMloopCol",
+                                                  "CDTangent",
+                                                  "CDMDisps",
+                                                  /* 20-24 */
+                                                  "CDPreviewMCol",
+                                                  "CDIDMCol",
+                                                  "CDTextureMCol",
+                                                  "CDClothOrco",
+                                                  "CDMRecast",
+
+                                                  /* BMESH ONLY */
+                                                  /* 25-29 */
+                                                  "CDMPoly",
+                                                  "CDMLoop",
+                                                  "CDShapeKeyIndex",
+                                                  "CDShapeKey",
+                                                  "CDBevelWeight",
+                                                  /* 30-34 */
+                                                  "CDSubSurfCrease",
+                                                  "CDOrigSpaceLoop",
+                                                  "CDPreviewLoopCol",
+                                                  "CDBMElemPyPtr",
+                                                  "CDPaintMask",
+                                                  /* 35-36 */
+                                                  "CDGridPaintMask",
+                                                  "CDMVertSkin",
+                                                  /* 37-38 */
+                                                  "CDFreestyleEdge",
+                                                  "CDFreestyleFace",
+                                                  /* 39-42 */
+                                                  "CDMLoopTangent",
+                                                  "CDTessLoopNormal",
+                                                  "CDCustomLoopNormal",
+                                                  "CDSculptFaceGroups",
+                                                  /* 43-46 */
+                                                  "CDHairPoint",
+                                                  "CDHairMapping",
+                                                  "CDPropInt8",
+                                                  "CDPoint",
+                                                  /* 47-50 */
+                                                  "CDPropCol",
+                                                  "CDPropFloat3",
+                                                  "CDPropFloat2",
+                                                  "CDPropBoolean",
+                                                  /*51-53*/
+                                                  "CDHairLength",
+                                                  "CDMeshID",
+                                                  "CDDyntopoVert",
+                                                  "CDPropInt16"};
 
 const CustomData_MeshMasks CD_MASK_BAREMESH = {
     /* vmask */ CD_MASK_MVERT | CD_MASK_BWEIGHT | CD_MASK_MESH_ID,
@@ -2112,7 +2109,8 @@
     /* vmask */ (CD_MASK_ORIGINDEX | CD_MASK_MDEFORMVERT | CD_MASK_SHAPEKEY | CD_MASK_MVERT_SKIN |
                  CD_MASK_PAINT_MASK | CD_MASK_ORCO | CD_MASK_CLOTH_ORCO | CD_MASK_PROP_ALL |
                  CD_MASK_PROP_COLOR | CD_MASK_CREASE | CD_MASK_MESH_ID),
-    /* emask */ (CD_MASK_ORIGINDEX | CD_MASK_FREESTYLE_EDGE | CD_MASK_PROP_ALL | CD_MASK_MESH_ID),
+    /* emask */
+    (CD_MASK_ORIGINDEX | CD_MASK_FREESTYLE_EDGE | CD_MASK_PROP_ALL | CD_MASK_MESH_ID),
     /* fmask */ (CD_MASK_ORIGINDEX | CD_MASK_ORIGSPACE | CD_MASK_PREVIEW_MCOL | CD_MASK_TANGENT),
     /* pmask */
     (CD_MASK_ORIGINDEX | CD_MASK_FREESTYLE_FACE | CD_MASK_FACEMAP | CD_MASK_PROP_ALL |
@@ -4851,7 +4849,6 @@
 }
 #endif
 
-
 void CustomData_file_write_info(int type, const char **r_struct_name, int *r_struct_num)
 {
   const LayerTypeInfo *typeInfo = layerType_getInfo(type);
