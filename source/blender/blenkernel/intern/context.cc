--- conflicted
+++ resolved
@@ -1502,7 +1502,6 @@
   return AssetHandle{nullptr};
 }
 
-<<<<<<< HEAD
 /**
  * \note Only works in the new Asset Browser and the asset view template (not in the old File
  * Browser based Asset Browser).
@@ -1512,11 +1511,11 @@
 {
   return static_cast<AssetHandle *>(
       CTX_data_pointer_get_type(C, "asset_handle", &RNA_AssetHandle).data);
-=======
+}
+
 AssetRepresentation *CTX_wm_asset(const bContext *C)
 {
   return static_cast<AssetRepresentation *>(ctx_data_pointer_get(C, "asset"));
->>>>>>> 892f9852
 }
 
 Depsgraph *CTX_data_depsgraph_pointer(const bContext *C)
