/* SPDX-License-Identifier: GPL-2.0-or-later */

#include <utility>

#include "BKE_attribute_access.hh"
#include "BKE_attribute_math.hh"
#include "BKE_customdata.h"
#include "BKE_deform.h"
#include "BKE_geometry_fields.hh"
#include "BKE_geometry_set.hh"
#include "BKE_mesh.h"
#include "BKE_pointcloud.h"
#include "BKE_type_conversions.hh"

#include "DNA_mesh_types.h"
#include "DNA_meshdata_types.h"
#include "DNA_pointcloud_types.h"

#include "BLI_color.hh"
#include "BLI_math_vec_types.hh"
#include "BLI_span.hh"

#include "BLT_translation.h"

#include "CLG_log.h"

#include "attribute_access_intern.hh"

static CLG_LogRef LOG = {"bke.attribute_access"};

using blender::float3;
using blender::GMutableSpan;
using blender::GSpan;
using blender::GVArrayImpl_For_GSpan;
using blender::Set;
using blender::StringRef;
using blender::StringRefNull;
using blender::bke::AttributeIDRef;
using blender::bke::OutputAttribute;

namespace blender::bke {

std::ostream &operator<<(std::ostream &stream, const AttributeIDRef &attribute_id)
{
  if (attribute_id.is_named()) {
    stream << attribute_id.name();
  }
  else if (attribute_id.is_anonymous()) {
    const AnonymousAttributeID &anonymous_id = attribute_id.anonymous_id();
    stream << "<" << BKE_anonymous_attribute_id_debug_name(&anonymous_id) << ">";
  }
  else {
    stream << "<none>";
  }
  return stream;
}

<<<<<<< HEAD
=======
const char *no_procedural_access_message =
    "This attribute can not be accessed in a procedural context";

bool allow_procedural_attribute_access(StringRef attribute_name)
{
  return !attribute_name.startswith(".selection");
}

>>>>>>> 1fb36e9a
static int attribute_data_type_complexity(const eCustomDataType data_type)
{
  switch (data_type) {
    case CD_PROP_BOOL:
      return 0;
    case CD_PROP_INT8:
      return 1;
    case CD_PROP_INT32:
      return 2;
    case CD_PROP_FLOAT:
      return 3;
    case CD_PROP_FLOAT2:
      return 4;
    case CD_PROP_FLOAT3:
      return 5;
    case CD_PROP_BYTE_COLOR:
      return 6;
    case CD_PROP_COLOR:
      return 7;
#if 0 /* These attribute types are not supported yet. */
<<<<<<< HEAD
    case CD_PROP_BYTE_COLOR:
      return 3;
=======
>>>>>>> origin/master
    case CD_PROP_STRING:
      return 6;
#endif
    default:
      /* Only accept "generic" custom data types used by the attribute system. */
      BLI_assert_unreachable();
      return 0;
  }
}

eCustomDataType attribute_data_type_highest_complexity(Span<eCustomDataType> data_types)
{
  int highest_complexity = INT_MIN;
  eCustomDataType most_complex_type = CD_PROP_COLOR;

  for (const eCustomDataType data_type : data_types) {
    const int complexity = attribute_data_type_complexity(data_type);
    if (complexity > highest_complexity) {
      highest_complexity = complexity;
      most_complex_type = data_type;
    }
  }

  return most_complex_type;
}

/**
 * \note Generally the order should mirror the order of the domains
 * established in each component's ComponentAttributeProviders.
 */
static int attribute_domain_priority(const eAttrDomain domain)
{
  switch (domain) {
    case ATTR_DOMAIN_INSTANCE:
      return 0;
    case ATTR_DOMAIN_CURVE:
      return 1;
    case ATTR_DOMAIN_FACE:
      return 2;
    case ATTR_DOMAIN_EDGE:
      return 3;
    case ATTR_DOMAIN_POINT:
      return 4;
    case ATTR_DOMAIN_CORNER:
      return 5;
    default:
      /* Domain not supported in nodes yet. */
      BLI_assert_unreachable();
      return 0;
  }
}

eAttrDomain attribute_domain_highest_priority(Span<eAttrDomain> domains)
{
  int highest_priority = INT_MIN;
  eAttrDomain highest_priority_domain = ATTR_DOMAIN_CORNER;

  for (const eAttrDomain domain : domains) {
    const int priority = attribute_domain_priority(domain);
    if (priority > highest_priority) {
      highest_priority = priority;
      highest_priority_domain = domain;
    }
  }

  return highest_priority_domain;
}

GMutableSpan OutputAttribute::as_span()
{
  if (!optional_span_varray_) {
    const bool materialize_old_values = !ignore_old_values_;
    optional_span_varray_ = std::make_unique<GVMutableArray_GSpan>(varray_,
                                                                   materialize_old_values);
  }
  GVMutableArray_GSpan &span_varray = *optional_span_varray_;
  return span_varray;
}

void OutputAttribute::save()
{
  save_has_been_called_ = true;
  if (optional_span_varray_) {
    optional_span_varray_->save();
  }
  if (save_) {
    save_(*this);
  }
}

OutputAttribute::~OutputAttribute()
{
  if (!save_has_been_called_) {
    if (varray_) {
      std::cout << "Warning: Call `save()` to make sure that changes persist in all cases.\n";
    }
  }
}

static AttributeIDRef attribute_id_from_custom_data_layer(const CustomDataLayer &layer)
{
  if (layer.anonymous_id != nullptr) {
    return layer.anonymous_id;
  }
  return layer.name;
}

static bool add_builtin_type_custom_data_layer_from_init(CustomData &custom_data,
                                                         const eCustomDataType data_type,
                                                         const int domain_num,
                                                         const AttributeInit &initializer)
{
  switch (initializer.type) {
    case AttributeInit::Type::Default: {
      void *data = CustomData_add_layer(&custom_data, data_type, CD_DEFAULT, nullptr, domain_num);
      return data != nullptr;
    }
    case AttributeInit::Type::VArray: {
      void *data = CustomData_add_layer(&custom_data, data_type, CD_DEFAULT, nullptr, domain_num);
      if (data == nullptr) {
        return false;
      }
      const GVArray &varray = static_cast<const AttributeInitVArray &>(initializer).varray;
      varray.materialize_to_uninitialized(varray.index_range(), data);
      return true;
    }
    case AttributeInit::Type::MoveArray: {
      void *source_data = static_cast<const AttributeInitMove &>(initializer).data;
      void *data = CustomData_add_layer(
          &custom_data, data_type, CD_ASSIGN, source_data, domain_num);
      if (data == nullptr) {
        MEM_freeN(source_data);
        return false;
      }
      return true;
    }
  }

  BLI_assert_unreachable();
  return false;
}

static void *add_generic_custom_data_layer(CustomData &custom_data,
                                           const eCustomDataType data_type,
                                           const eCDAllocType alloctype,
                                           void *layer_data,
                                           const int domain_num,
                                           const AttributeIDRef &attribute_id)
{
  if (attribute_id.is_named()) {
    char attribute_name_c[MAX_NAME];
    attribute_id.name().copy(attribute_name_c);
    return CustomData_add_layer_named(
        &custom_data, data_type, alloctype, layer_data, domain_num, attribute_name_c);
  }
  const AnonymousAttributeID &anonymous_id = attribute_id.anonymous_id();
  return CustomData_add_layer_anonymous(
      &custom_data, data_type, alloctype, layer_data, domain_num, &anonymous_id);
}

static bool add_custom_data_layer_from_attribute_init(const AttributeIDRef &attribute_id,
                                                      CustomData &custom_data,
                                                      const eCustomDataType data_type,
                                                      const int domain_num,
                                                      const AttributeInit &initializer)
{
  switch (initializer.type) {
    case AttributeInit::Type::Default: {
      void *data = add_generic_custom_data_layer(
          custom_data, data_type, CD_DEFAULT, nullptr, domain_num, attribute_id);
      return data != nullptr;
    }
    case AttributeInit::Type::VArray: {
      void *data = add_generic_custom_data_layer(
          custom_data, data_type, CD_DEFAULT, nullptr, domain_num, attribute_id);
      if (data == nullptr) {
        return false;
      }
      const GVArray &varray = static_cast<const AttributeInitVArray &>(initializer).varray;
      varray.materialize_to_uninitialized(varray.index_range(), data);
      return true;
    }
    case AttributeInit::Type::MoveArray: {
      void *source_data = static_cast<const AttributeInitMove &>(initializer).data;
      void *data = add_generic_custom_data_layer(
          custom_data, data_type, CD_ASSIGN, source_data, domain_num, attribute_id);
      if (data == nullptr) {
        MEM_freeN(source_data);
        return false;
      }
      return true;
    }
  }

  BLI_assert_unreachable();
  return false;
}

static bool custom_data_layer_matches_attribute_id(const CustomDataLayer &layer,
                                                   const AttributeIDRef &attribute_id)
{
  if (!attribute_id) {
    return false;
  }
  if (attribute_id.is_anonymous()) {
    return layer.anonymous_id == &attribute_id.anonymous_id();
  }
  return layer.name == attribute_id.name();
}

GVArray BuiltinCustomDataLayerProvider::try_get_for_read(const GeometryComponent &component) const
{
  const CustomData *custom_data = custom_data_access_.get_const_custom_data(component);
  if (custom_data == nullptr) {
    return {};
  }

  const void *data;
  if (stored_as_named_attribute_) {
    data = CustomData_get_layer_named(custom_data, stored_type_, name_.c_str());
  }
  else {
    data = CustomData_get_layer(custom_data, stored_type_);
  }
  if (data == nullptr) {
    return {};
  }

  const int domain_num = component.attribute_domain_num(domain_);
  return as_read_attribute_(data, domain_num);
}

WriteAttributeLookup BuiltinCustomDataLayerProvider::try_get_for_write(
    GeometryComponent &component) const
{
  if (writable_ != Writable) {
    return {};
  }
  CustomData *custom_data = custom_data_access_.get_custom_data(component);
  if (custom_data == nullptr) {
    return {};
  }
  const int domain_num = component.attribute_domain_num(domain_);

  void *data;
  if (stored_as_named_attribute_) {
    data = CustomData_get_layer_named(custom_data, stored_type_, name_.c_str());
  }
  else {
    data = CustomData_get_layer(custom_data, stored_type_);
  }
  if (data == nullptr) {
    return {};
  }

  void *new_data;
  if (stored_as_named_attribute_) {
    new_data = CustomData_duplicate_referenced_layer_named(
        custom_data, stored_type_, name_.c_str(), domain_num);
  }
  else {
    new_data = CustomData_duplicate_referenced_layer(custom_data, stored_type_, domain_num);
  }

  if (data != new_data) {
    if (custom_data_access_.update_custom_data_pointers) {
      custom_data_access_.update_custom_data_pointers(component);
    }
    data = new_data;
  }

  std::function<void()> tag_modified_fn;
  if (update_on_write_ != nullptr) {
    tag_modified_fn = [component = &component, update = update_on_write_]() {
      update(*component);
    };
  }

  return {as_write_attribute_(data, domain_num), domain_, std::move(tag_modified_fn)};
}

bool BuiltinCustomDataLayerProvider::try_delete(GeometryComponent &component) const
{
  if (deletable_ != Deletable) {
    return false;
  }
  CustomData *custom_data = custom_data_access_.get_custom_data(component);
  if (custom_data == nullptr) {
    return {};
  }

  const int domain_num = component.attribute_domain_num(domain_);
  int layer_index;
  if (stored_as_named_attribute_) {
    for (const int i : IndexRange(custom_data->totlayer)) {
      if (custom_data_layer_matches_attribute_id(custom_data->layers[i], name_)) {
        layer_index = i;
        break;
      }
    }
  }
  else {
    layer_index = CustomData_get_layer_index(custom_data, stored_type_);
  }

  const bool delete_success = CustomData_free_layer(
      custom_data, stored_type_, domain_num, layer_index);
  if (delete_success) {
    if (custom_data_access_.update_custom_data_pointers) {
      custom_data_access_.update_custom_data_pointers(component);
    }
  }
  return delete_success;
}

bool BuiltinCustomDataLayerProvider::try_create(GeometryComponent &component,
                                                const AttributeInit &initializer) const
{
  if (createable_ != Creatable) {
    return false;
  }
  CustomData *custom_data = custom_data_access_.get_custom_data(component);
  if (custom_data == nullptr) {
    return false;
  }

  const int domain_num = component.attribute_domain_num(domain_);
  bool success;
  if (stored_as_named_attribute_) {
    if (CustomData_get_layer_named(custom_data, data_type_, name_.c_str())) {
      /* Exists already. */
      return false;
    }
    success = add_custom_data_layer_from_attribute_init(
        name_, *custom_data, stored_type_, domain_num, initializer);
  }
  else {
    if (CustomData_get_layer(custom_data, stored_type_) != nullptr) {
      /* Exists already. */
      return false;
    }
    success = add_builtin_type_custom_data_layer_from_init(
        *custom_data, stored_type_, domain_num, initializer);
  }
  if (success) {
    if (custom_data_access_.update_custom_data_pointers) {
      custom_data_access_.update_custom_data_pointers(component);
    }
  }
  return success;
}

bool BuiltinCustomDataLayerProvider::exists(const GeometryComponent &component) const
{
  const CustomData *custom_data = custom_data_access_.get_const_custom_data(component);
  if (custom_data == nullptr) {
    return false;
  }
  if (stored_as_named_attribute_) {
    return CustomData_get_layer_named(custom_data, stored_type_, name_.c_str()) != nullptr;
  }
  return CustomData_get_layer(custom_data, stored_type_) != nullptr;
}

ReadAttributeLookup CustomDataAttributeProvider::try_get_for_read(
    const GeometryComponent &component, const AttributeIDRef &attribute_id) const
{
  const CustomData *custom_data = custom_data_access_.get_const_custom_data(component);
  if (custom_data == nullptr) {
    return {};
  }
  const int domain_num = component.attribute_domain_num(domain_);
  for (const CustomDataLayer &layer : Span(custom_data->layers, custom_data->totlayer)) {
    if (!custom_data_layer_matches_attribute_id(layer, attribute_id)) {
      continue;
    }
    const CPPType *type = custom_data_type_to_cpp_type((eCustomDataType)layer.type);
    if (type == nullptr) {
      continue;
    }
    GSpan data{*type, layer.data, domain_num};
    return {GVArray::ForSpan(data), domain_};
  }
  return {};
}

WriteAttributeLookup CustomDataAttributeProvider::try_get_for_write(
    GeometryComponent &component, const AttributeIDRef &attribute_id) const
{
  CustomData *custom_data = custom_data_access_.get_custom_data(component);
  if (custom_data == nullptr) {
    return {};
  }
  const int domain_num = component.attribute_domain_num(domain_);
  for (CustomDataLayer &layer : MutableSpan(custom_data->layers, custom_data->totlayer)) {
    if (!custom_data_layer_matches_attribute_id(layer, attribute_id)) {
      continue;
    }
    if (attribute_id.is_named()) {
      CustomData_duplicate_referenced_layer_named(custom_data, layer.type, layer.name, domain_num);
    }
    else {
      CustomData_duplicate_referenced_layer_anonymous(
          custom_data, layer.type, &attribute_id.anonymous_id(), domain_num);
    }
    const CPPType *type = custom_data_type_to_cpp_type((eCustomDataType)layer.type);
    if (type == nullptr) {
      continue;
    }
    GMutableSpan data{*type, layer.data, domain_num};
    return {GVMutableArray::ForSpan(data), domain_};
  }
  return {};
}

bool CustomDataAttributeProvider::try_delete(GeometryComponent &component,
                                             const AttributeIDRef &attribute_id) const
{
  CustomData *custom_data = custom_data_access_.get_custom_data(component);
  if (custom_data == nullptr) {
    return false;
  }
  const int domain_num = component.attribute_domain_num(domain_);
  for (const int i : IndexRange(custom_data->totlayer)) {
    const CustomDataLayer &layer = custom_data->layers[i];
    if (this->type_is_supported((eCustomDataType)layer.type) &&
        custom_data_layer_matches_attribute_id(layer, attribute_id)) {
      CustomData_free_layer(custom_data, layer.type, domain_num, i);
      return true;
    }
  }
  return false;
}

bool CustomDataAttributeProvider::try_create(GeometryComponent &component,
                                             const AttributeIDRef &attribute_id,
                                             const eAttrDomain domain,
                                             const eCustomDataType data_type,
                                             const AttributeInit &initializer) const
{
  if (domain_ != domain) {
    return false;
  }
  if (!this->type_is_supported(data_type)) {
    return false;
  }
  CustomData *custom_data = custom_data_access_.get_custom_data(component);
  if (custom_data == nullptr) {
    return false;
  }
  for (const CustomDataLayer &layer : Span(custom_data->layers, custom_data->totlayer)) {
    if (custom_data_layer_matches_attribute_id(layer, attribute_id)) {
      return false;
    }
  }
  const int domain_num = component.attribute_domain_num(domain_);
  add_custom_data_layer_from_attribute_init(
      attribute_id, *custom_data, data_type, domain_num, initializer);
  return true;
}

bool CustomDataAttributeProvider::foreach_attribute(const GeometryComponent &component,
                                                    const AttributeForeachCallback callback) const
{
  const CustomData *custom_data = custom_data_access_.get_const_custom_data(component);
  if (custom_data == nullptr) {
    return true;
  }
  for (const CustomDataLayer &layer : Span(custom_data->layers, custom_data->totlayer)) {
    const eCustomDataType data_type = (eCustomDataType)layer.type;
    if (this->type_is_supported(data_type)) {
      AttributeMetaData meta_data{domain_, data_type};
      const AttributeIDRef attribute_id = attribute_id_from_custom_data_layer(layer);
      if (!callback(attribute_id, meta_data)) {
        return false;
      }
    }
  }
  return true;
}

ReadAttributeLookup NamedLegacyCustomDataProvider::try_get_for_read(
    const GeometryComponent &component, const AttributeIDRef &attribute_id) const
{
  const CustomData *custom_data = custom_data_access_.get_const_custom_data(component);
  if (custom_data == nullptr) {
    return {};
  }
  for (const CustomDataLayer &layer : Span(custom_data->layers, custom_data->totlayer)) {
    if (layer.type == stored_type_) {
      if (custom_data_layer_matches_attribute_id(layer, attribute_id)) {
        const int domain_num = component.attribute_domain_num(domain_);
        return {as_read_attribute_(layer.data, domain_num), domain_};
      }
    }
  }
  return {};
}

WriteAttributeLookup NamedLegacyCustomDataProvider::try_get_for_write(
    GeometryComponent &component, const AttributeIDRef &attribute_id) const
{
  CustomData *custom_data = custom_data_access_.get_custom_data(component);
  if (custom_data == nullptr) {
    return {};
  }
  for (CustomDataLayer &layer : MutableSpan(custom_data->layers, custom_data->totlayer)) {
    if (layer.type == stored_type_) {
      if (custom_data_layer_matches_attribute_id(layer, attribute_id)) {
        const int domain_num = component.attribute_domain_num(domain_);
        void *data_old = layer.data;
        void *data_new = CustomData_duplicate_referenced_layer_named(
            custom_data, stored_type_, layer.name, domain_num);
        if (data_old != data_new) {
          if (custom_data_access_.update_custom_data_pointers) {
            custom_data_access_.update_custom_data_pointers(component);
          }
        }
        return {as_write_attribute_(layer.data, domain_num), domain_};
      }
    }
  }
  return {};
}

bool NamedLegacyCustomDataProvider::try_delete(GeometryComponent &component,
                                               const AttributeIDRef &attribute_id) const
{
  CustomData *custom_data = custom_data_access_.get_custom_data(component);
  if (custom_data == nullptr) {
    return false;
  }
  for (const int i : IndexRange(custom_data->totlayer)) {
    const CustomDataLayer &layer = custom_data->layers[i];
    if (layer.type == stored_type_) {
      if (custom_data_layer_matches_attribute_id(layer, attribute_id)) {
        const int domain_num = component.attribute_domain_num(domain_);
        CustomData_free_layer(custom_data, stored_type_, domain_num, i);
        if (custom_data_access_.update_custom_data_pointers) {
          custom_data_access_.update_custom_data_pointers(component);
        }
        return true;
      }
    }
  }
  return false;
}

bool NamedLegacyCustomDataProvider::foreach_attribute(
    const GeometryComponent &component, const AttributeForeachCallback callback) const
{
  const CustomData *custom_data = custom_data_access_.get_const_custom_data(component);
  if (custom_data == nullptr) {
    return true;
  }
  for (const CustomDataLayer &layer : Span(custom_data->layers, custom_data->totlayer)) {
    if (layer.type == stored_type_) {
      AttributeMetaData meta_data{domain_, attribute_type_};
      if (!callback(layer.name, meta_data)) {
        return false;
      }
    }
  }
  return true;
}

void NamedLegacyCustomDataProvider::foreach_domain(
    const FunctionRef<void(eAttrDomain)> callback) const
{
  callback(domain_);
}

CustomDataAttributes::CustomDataAttributes()
{
  CustomData_reset(&data);
  size_ = 0;
}

CustomDataAttributes::~CustomDataAttributes()
{
  CustomData_free(&data, size_);
}

CustomDataAttributes::CustomDataAttributes(const CustomDataAttributes &other)
{
  size_ = other.size_;
  CustomData_copy(&other.data, &data, CD_MASK_ALL, CD_DUPLICATE, size_);
}

CustomDataAttributes::CustomDataAttributes(CustomDataAttributes &&other)
{
  size_ = other.size_;
  data = other.data;
  CustomData_reset(&other.data);
}

CustomDataAttributes &CustomDataAttributes::operator=(const CustomDataAttributes &other)
{
  if (this != &other) {
    CustomData_copy(&other.data, &data, CD_MASK_ALL, CD_DUPLICATE, other.size_);
    size_ = other.size_;
  }

  return *this;
}

std::optional<GSpan> CustomDataAttributes::get_for_read(const AttributeIDRef &attribute_id) const
{
  for (const CustomDataLayer &layer : Span(data.layers, data.totlayer)) {
    if (custom_data_layer_matches_attribute_id(layer, attribute_id)) {
      const CPPType *cpp_type = custom_data_type_to_cpp_type((eCustomDataType)layer.type);
      BLI_assert(cpp_type != nullptr);
      return GSpan(*cpp_type, layer.data, size_);
    }
  }
  return {};
}

GVArray CustomDataAttributes::get_for_read(const AttributeIDRef &attribute_id,
                                           const eCustomDataType data_type,
                                           const void *default_value) const
{
  const CPPType *type = blender::bke::custom_data_type_to_cpp_type(data_type);

  std::optional<GSpan> attribute = this->get_for_read(attribute_id);
  if (!attribute) {
    const int domain_num = this->size_;
    return GVArray::ForSingle(
        *type, domain_num, (default_value == nullptr) ? type->default_value() : default_value);
  }

  if (attribute->type() == *type) {
    return GVArray::ForSpan(*attribute);
  }
  const blender::bke::DataTypeConversions &conversions =
      blender::bke::get_implicit_type_conversions();
  return conversions.try_convert(GVArray::ForSpan(*attribute), *type);
}

std::optional<GMutableSpan> CustomDataAttributes::get_for_write(const AttributeIDRef &attribute_id)
{
  for (CustomDataLayer &layer : MutableSpan(data.layers, data.totlayer)) {
    if (custom_data_layer_matches_attribute_id(layer, attribute_id)) {
      const CPPType *cpp_type = custom_data_type_to_cpp_type((eCustomDataType)layer.type);
      BLI_assert(cpp_type != nullptr);
      return GMutableSpan(*cpp_type, layer.data, size_);
    }
  }
  return {};
}

bool CustomDataAttributes::create(const AttributeIDRef &attribute_id,
                                  const eCustomDataType data_type)
{
  void *result = add_generic_custom_data_layer(
      data, data_type, CD_DEFAULT, nullptr, size_, attribute_id);
  return result != nullptr;
}

bool CustomDataAttributes::create_by_move(const AttributeIDRef &attribute_id,
                                          const eCustomDataType data_type,
                                          void *buffer)
{
  void *result = add_generic_custom_data_layer(
      data, data_type, CD_ASSIGN, buffer, size_, attribute_id);
  return result != nullptr;
}

bool CustomDataAttributes::remove(const AttributeIDRef &attribute_id)
{
  for (const int i : IndexRange(data.totlayer)) {
    const CustomDataLayer &layer = data.layers[i];
    if (custom_data_layer_matches_attribute_id(layer, attribute_id)) {
      CustomData_free_layer(&data, layer.type, size_, i);
      return true;
    }
  }
  return false;
}

void CustomDataAttributes::reallocate(const int size)
{
  size_ = size;
  CustomData_realloc(&data, size);
}

void CustomDataAttributes::clear()
{
  CustomData_free(&data, size_);
  size_ = 0;
}

bool CustomDataAttributes::foreach_attribute(const AttributeForeachCallback callback,
                                             const eAttrDomain domain) const
{
  for (const CustomDataLayer &layer : Span(data.layers, data.totlayer)) {
    AttributeMetaData meta_data{domain, (eCustomDataType)layer.type};
    const AttributeIDRef attribute_id = attribute_id_from_custom_data_layer(layer);
    if (!callback(attribute_id, meta_data)) {
      return false;
    }
  }
  return true;
}

void CustomDataAttributes::reorder(Span<AttributeIDRef> new_order)
{
  BLI_assert(new_order.size() == data.totlayer);

  Map<AttributeIDRef, int> old_order;
  old_order.reserve(data.totlayer);
  Array<CustomDataLayer> old_layers(Span(data.layers, data.totlayer));
  for (const int i : old_layers.index_range()) {
    old_order.add_new(attribute_id_from_custom_data_layer(old_layers[i]), i);
  }

  MutableSpan layers(data.layers, data.totlayer);
  for (const int i : layers.index_range()) {
    const int old_index = old_order.lookup(new_order[i]);
    layers[i] = old_layers[old_index];
  }

  CustomData_update_typemap(&data);
}

}  // namespace blender::bke

/* -------------------------------------------------------------------- */
/** \name Geometry Component
 * \{ */

const blender::bke::ComponentAttributeProviders *GeometryComponent::get_attribute_providers() const
{
  return nullptr;
}

bool GeometryComponent::attribute_domain_supported(const eAttrDomain domain) const
{
  using namespace blender::bke;
  const ComponentAttributeProviders *providers = this->get_attribute_providers();
  if (providers == nullptr) {
    return false;
  }
  return providers->supported_domains().contains(domain);
}

int GeometryComponent::attribute_domain_num(const eAttrDomain UNUSED(domain)) const
{
  return 0;
}

bool GeometryComponent::attribute_is_builtin(const blender::StringRef attribute_name) const
{
  using namespace blender::bke;
  const ComponentAttributeProviders *providers = this->get_attribute_providers();
  if (providers == nullptr) {
    return false;
  }
  return providers->builtin_attribute_providers().contains_as(attribute_name);
}

bool GeometryComponent::attribute_is_builtin(const AttributeIDRef &attribute_id) const
{
  /* Anonymous attributes cannot be built-in. */
  return attribute_id.is_named() && this->attribute_is_builtin(attribute_id.name());
}

blender::bke::ReadAttributeLookup GeometryComponent::attribute_try_get_for_read(
    const AttributeIDRef &attribute_id) const
{
  using namespace blender::bke;
  const ComponentAttributeProviders *providers = this->get_attribute_providers();
  if (providers == nullptr) {
    return {};
  }
  if (attribute_id.is_named()) {
    const BuiltinAttributeProvider *builtin_provider =
        providers->builtin_attribute_providers().lookup_default_as(attribute_id.name(), nullptr);
    if (builtin_provider != nullptr) {
      return {builtin_provider->try_get_for_read(*this), builtin_provider->domain()};
    }
  }
  for (const DynamicAttributesProvider *dynamic_provider :
       providers->dynamic_attribute_providers()) {
    ReadAttributeLookup attribute = dynamic_provider->try_get_for_read(*this, attribute_id);
    if (attribute) {
      return attribute;
    }
  }
  return {};
}

blender::GVArray GeometryComponent::attribute_try_adapt_domain_impl(
    const blender::GVArray &varray,
    const eAttrDomain from_domain,
    const eAttrDomain to_domain) const
{
  if (from_domain == to_domain) {
    return varray;
  }
  return {};
}

blender::bke::WriteAttributeLookup GeometryComponent::attribute_try_get_for_write(
    const AttributeIDRef &attribute_id)
{
  using namespace blender::bke;
  const ComponentAttributeProviders *providers = this->get_attribute_providers();
  if (providers == nullptr) {
    return {};
  }
  if (attribute_id.is_named()) {
    const BuiltinAttributeProvider *builtin_provider =
        providers->builtin_attribute_providers().lookup_default_as(attribute_id.name(), nullptr);
    if (builtin_provider != nullptr) {
      return builtin_provider->try_get_for_write(*this);
    }
  }
  for (const DynamicAttributesProvider *dynamic_provider :
       providers->dynamic_attribute_providers()) {
    WriteAttributeLookup attribute = dynamic_provider->try_get_for_write(*this, attribute_id);
    if (attribute) {
      return attribute;
    }
  }
  return {};
}

bool GeometryComponent::attribute_try_delete(const AttributeIDRef &attribute_id)
{
  using namespace blender::bke;
  const ComponentAttributeProviders *providers = this->get_attribute_providers();
  if (providers == nullptr) {
    return {};
  }
  if (attribute_id.is_named()) {
    const BuiltinAttributeProvider *builtin_provider =
        providers->builtin_attribute_providers().lookup_default_as(attribute_id.name(), nullptr);
    if (builtin_provider != nullptr) {
      return builtin_provider->try_delete(*this);
    }
  }
  bool success = false;
  for (const DynamicAttributesProvider *dynamic_provider :
       providers->dynamic_attribute_providers()) {
    success = dynamic_provider->try_delete(*this, attribute_id) || success;
  }
  return success;
}

void GeometryComponent::attributes_remove_anonymous()
{
  using namespace blender;
  Vector<const AnonymousAttributeID *> anonymous_ids;
  for (const AttributeIDRef &id : this->attribute_ids()) {
    if (id.is_anonymous()) {
      anonymous_ids.append(&id.anonymous_id());
    }
  }

  while (!anonymous_ids.is_empty()) {
    this->attribute_try_delete(anonymous_ids.pop_last());
  }
}

bool GeometryComponent::attribute_try_create(const AttributeIDRef &attribute_id,
                                             const eAttrDomain domain,
                                             const eCustomDataType data_type,
                                             const AttributeInit &initializer)
{
  using namespace blender::bke;
  if (!attribute_id) {
    return false;
  }
  const ComponentAttributeProviders *providers = this->get_attribute_providers();
  if (providers == nullptr) {
    return false;
  }
  if (this->attribute_exists(attribute_id)) {
    return false;
  }
  if (attribute_id.is_named()) {
    const BuiltinAttributeProvider *builtin_provider =
        providers->builtin_attribute_providers().lookup_default_as(attribute_id.name(), nullptr);
    if (builtin_provider != nullptr) {
      if (builtin_provider->domain() != domain) {
        return false;
      }
      if (builtin_provider->data_type() != data_type) {
        return false;
      }
      return builtin_provider->try_create(*this, initializer);
    }
  }
  for (const DynamicAttributesProvider *dynamic_provider :
       providers->dynamic_attribute_providers()) {
    if (dynamic_provider->try_create(*this, attribute_id, domain, data_type, initializer)) {
      return true;
    }
  }
  return false;
}

bool GeometryComponent::attribute_try_create_builtin(const blender::StringRef attribute_name,
                                                     const AttributeInit &initializer)
{
  using namespace blender::bke;
  if (attribute_name.is_empty()) {
    return false;
  }
  const ComponentAttributeProviders *providers = this->get_attribute_providers();
  if (providers == nullptr) {
    return false;
  }
  const BuiltinAttributeProvider *builtin_provider =
      providers->builtin_attribute_providers().lookup_default_as(attribute_name, nullptr);
  if (builtin_provider == nullptr) {
    return false;
  }
  return builtin_provider->try_create(*this, initializer);
}

Set<AttributeIDRef> GeometryComponent::attribute_ids() const
{
  Set<AttributeIDRef> attributes;
  this->attribute_foreach(
      [&](const AttributeIDRef &attribute_id, const AttributeMetaData &UNUSED(meta_data)) {
        attributes.add(attribute_id);
        return true;
      });
  return attributes;
}

bool GeometryComponent::attribute_foreach(const AttributeForeachCallback callback) const
{
  using namespace blender::bke;
  const ComponentAttributeProviders *providers = this->get_attribute_providers();
  if (providers == nullptr) {
    return true;
  }

  /* Keep track handled attribute names to make sure that we do not return the same name twice. */
  Set<std::string> handled_attribute_names;

  for (const BuiltinAttributeProvider *provider :
       providers->builtin_attribute_providers().values()) {
    if (provider->exists(*this)) {
      AttributeMetaData meta_data{provider->domain(), provider->data_type()};
      if (!callback(provider->name(), meta_data)) {
        return false;
      }
      handled_attribute_names.add_new(provider->name());
    }
  }
  for (const DynamicAttributesProvider *provider : providers->dynamic_attribute_providers()) {
    const bool continue_loop = provider->foreach_attribute(
        *this, [&](const AttributeIDRef &attribute_id, const AttributeMetaData &meta_data) {
          if (attribute_id.is_anonymous() || handled_attribute_names.add(attribute_id.name())) {
            return callback(attribute_id, meta_data);
          }
          return true;
        });
    if (!continue_loop) {
      return false;
    }
  }

  return true;
}

bool GeometryComponent::attribute_exists(const AttributeIDRef &attribute_id) const
{
  blender::bke::ReadAttributeLookup attribute = this->attribute_try_get_for_read(attribute_id);
  if (attribute) {
    return true;
  }
  return false;
}

std::optional<AttributeMetaData> GeometryComponent::attribute_get_meta_data(
    const AttributeIDRef &attribute_id) const
{
  std::optional<AttributeMetaData> result{std::nullopt};
  this->attribute_foreach(
      [&](const AttributeIDRef &current_attribute_id, const AttributeMetaData &meta_data) {
        if (attribute_id == current_attribute_id) {
          result = meta_data;
          return false;
        }
        return true;
      });
  return result;
}

static blender::GVArray try_adapt_data_type(blender::GVArray varray,
                                            const blender::CPPType &to_type)
{
  const blender::bke::DataTypeConversions &conversions =
      blender::bke::get_implicit_type_conversions();
  return conversions.try_convert(std::move(varray), to_type);
}

blender::GVArray GeometryComponent::attribute_try_get_for_read(
    const AttributeIDRef &attribute_id,
    const eAttrDomain domain,
    const eCustomDataType data_type) const
{
  blender::bke::ReadAttributeLookup attribute = this->attribute_try_get_for_read(attribute_id);
  if (!attribute) {
    return {};
  }

  blender::GVArray varray = std::move(attribute.varray);
  if (!ELEM(domain, ATTR_DOMAIN_AUTO, attribute.domain)) {
    varray = this->attribute_try_adapt_domain(std::move(varray), attribute.domain, domain);
    if (!varray) {
      return {};
    }
  }

  const blender::CPPType *cpp_type = blender::bke::custom_data_type_to_cpp_type(data_type);
  BLI_assert(cpp_type != nullptr);
  if (varray.type() != *cpp_type) {
    varray = try_adapt_data_type(std::move(varray), *cpp_type);
    if (!varray) {
      return {};
    }
  }

  return varray;
}

blender::GVArray GeometryComponent::attribute_try_get_for_read(const AttributeIDRef &attribute_id,
                                                               const eAttrDomain domain) const
{
  if (!this->attribute_domain_supported(domain)) {
    return {};
  }

  blender::bke::ReadAttributeLookup attribute = this->attribute_try_get_for_read(attribute_id);
  if (!attribute) {
    return {};
  }

  if (attribute.domain != domain) {
    return this->attribute_try_adapt_domain(std::move(attribute.varray), attribute.domain, domain);
  }

  return std::move(attribute.varray);
}

blender::bke::ReadAttributeLookup GeometryComponent::attribute_try_get_for_read(
    const AttributeIDRef &attribute_id, const eCustomDataType data_type) const
{
  blender::bke::ReadAttributeLookup attribute = this->attribute_try_get_for_read(attribute_id);
  if (!attribute) {
    return {};
  }
  const blender::CPPType *type = blender::bke::custom_data_type_to_cpp_type(data_type);
  BLI_assert(type != nullptr);
  if (attribute.varray.type() == *type) {
    return attribute;
  }
  const blender::bke::DataTypeConversions &conversions =
      blender::bke::get_implicit_type_conversions();
  return {conversions.try_convert(std::move(attribute.varray), *type), attribute.domain};
}

blender::GVArray GeometryComponent::attribute_get_for_read(const AttributeIDRef &attribute_id,
                                                           const eAttrDomain domain,
                                                           const eCustomDataType data_type,
                                                           const void *default_value) const
{
  blender::GVArray varray = this->attribute_try_get_for_read(attribute_id, domain, data_type);
  if (varray) {
    return varray;
  }
  const blender::CPPType *type = blender::bke::custom_data_type_to_cpp_type(data_type);
  if (default_value == nullptr) {
    default_value = type->default_value();
  }
  const int domain_num = this->attribute_domain_num(domain);
  return blender::GVArray::ForSingle(*type, domain_num, default_value);
}

class GVMutableAttribute_For_OutputAttribute : public blender::GVArrayImpl_For_GSpan {
 public:
  GeometryComponent *component;
  std::string attribute_name;
  blender::bke::WeakAnonymousAttributeID anonymous_attribute_id;

  GVMutableAttribute_For_OutputAttribute(GMutableSpan data,
                                         GeometryComponent &component,
                                         const AttributeIDRef &attribute_id)
      : blender::GVArrayImpl_For_GSpan(data), component(&component)
  {
    if (attribute_id.is_named()) {
      this->attribute_name = attribute_id.name();
    }
    else {
      const AnonymousAttributeID *anonymous_id = &attribute_id.anonymous_id();
      BKE_anonymous_attribute_id_increment_weak(anonymous_id);
      this->anonymous_attribute_id = blender::bke::WeakAnonymousAttributeID{anonymous_id};
    }
  }

  ~GVMutableAttribute_For_OutputAttribute() override
  {
    type_->destruct_n(data_, size_);
    MEM_freeN(data_);
  }
};

static void save_output_attribute(OutputAttribute &output_attribute)
{
  using namespace blender;
  using namespace blender::fn;
  using namespace blender::bke;

  GVMutableAttribute_For_OutputAttribute &varray =
      dynamic_cast<GVMutableAttribute_For_OutputAttribute &>(
          *output_attribute.varray().get_implementation());

  GeometryComponent &component = *varray.component;
  AttributeIDRef attribute_id;
  if (!varray.attribute_name.empty()) {
    attribute_id = varray.attribute_name;
  }
  else {
    attribute_id = varray.anonymous_attribute_id.extract();
  }
  const eAttrDomain domain = output_attribute.domain();
  const eCustomDataType data_type = output_attribute.custom_data_type();
  const CPPType &cpp_type = output_attribute.cpp_type();

  component.attribute_try_delete(attribute_id);
  if (!component.attribute_try_create(attribute_id, domain, data_type, AttributeInitDefault())) {
    if (!varray.attribute_name.empty()) {
      CLOG_WARN(&LOG,
                "Could not create the '%s' attribute with type '%s'.",
                varray.attribute_name.c_str(),
                cpp_type.name().c_str());
    }
    return;
  }
  WriteAttributeLookup write_attribute = component.attribute_try_get_for_write(attribute_id);
  BUFFER_FOR_CPP_TYPE_VALUE(varray.type(), buffer);
  for (const int i : IndexRange(varray.size())) {
    varray.get(i, buffer);
    write_attribute.varray.set_by_relocate(i, buffer);
  }
  if (write_attribute.tag_modified_fn) {
    write_attribute.tag_modified_fn();
  }
}

static std::function<void(OutputAttribute &)> get_simple_output_attribute_save_method(
    const blender::bke::WriteAttributeLookup &attribute)
{
  if (!attribute.tag_modified_fn) {
    return {};
  }
  return [tag_modified_fn = attribute.tag_modified_fn](OutputAttribute &UNUSED(attribute)) {
    tag_modified_fn();
  };
}

static OutputAttribute create_output_attribute(GeometryComponent &component,
                                               const AttributeIDRef &attribute_id,
                                               const eAttrDomain domain,
                                               const eCustomDataType data_type,
                                               const bool ignore_old_values,
                                               const void *default_value)
{
  using namespace blender;
  using namespace blender::fn;
  using namespace blender::bke;

  if (!attribute_id) {
    return {};
  }

  const CPPType *cpp_type = custom_data_type_to_cpp_type(data_type);
  BLI_assert(cpp_type != nullptr);
  const DataTypeConversions &conversions = get_implicit_type_conversions();

  if (component.attribute_is_builtin(attribute_id)) {
    const StringRef attribute_name = attribute_id.name();
    WriteAttributeLookup attribute = component.attribute_try_get_for_write(attribute_name);
    if (!attribute) {
      if (default_value) {
        const int64_t domain_num = component.attribute_domain_num(domain);
        component.attribute_try_create_builtin(
            attribute_name,
            AttributeInitVArray(GVArray::ForSingleRef(*cpp_type, domain_num, default_value)));
      }
      else {
        component.attribute_try_create_builtin(attribute_name, AttributeInitDefault());
      }
      attribute = component.attribute_try_get_for_write(attribute_name);
      if (!attribute) {
        /* Builtin attribute does not exist and can't be created. */
        return {};
      }
    }
    if (attribute.domain != domain) {
      /* Builtin attribute is on different domain. */
      return {};
    }
    GVMutableArray varray = std::move(attribute.varray);
    if (varray.type() == *cpp_type) {
      /* Builtin attribute matches exactly. */
      return OutputAttribute(std::move(varray),
                             domain,
                             get_simple_output_attribute_save_method(attribute),
                             ignore_old_values);
    }
    /* Builtin attribute is on the same domain but has a different data type. */
    varray = conversions.try_convert(std::move(varray), *cpp_type);
    return OutputAttribute(std::move(varray),
                           domain,
                           get_simple_output_attribute_save_method(attribute),
                           ignore_old_values);
  }

  const int domain_num = component.attribute_domain_num(domain);

  WriteAttributeLookup attribute = component.attribute_try_get_for_write(attribute_id);
  if (!attribute) {
    if (default_value) {
      component.attribute_try_create(
          attribute_id,
          domain,
          data_type,
          AttributeInitVArray(GVArray::ForSingleRef(*cpp_type, domain_num, default_value)));
    }
    else {
      component.attribute_try_create(attribute_id, domain, data_type, AttributeInitDefault());
    }

    attribute = component.attribute_try_get_for_write(attribute_id);
    if (!attribute) {
      /* Can't create the attribute. */
      return {};
    }
  }
  if (attribute.domain == domain && attribute.varray.type() == *cpp_type) {
    /* Existing generic attribute matches exactly. */

    return OutputAttribute(std::move(attribute.varray),
                           domain,
                           get_simple_output_attribute_save_method(attribute),
                           ignore_old_values);
  }

  /* Allocate a new array that lives next to the existing attribute. It will overwrite the existing
   * attribute after processing is done. */
  void *data = MEM_mallocN_aligned(cpp_type->size() * domain_num, cpp_type->alignment(), __func__);
  if (ignore_old_values) {
    /* This does nothing for trivially constructible types, but is necessary for correctness. */
    cpp_type->default_construct_n(data, domain);
  }
  else {
    /* Fill the temporary array with values from the existing attribute. */
    GVArray old_varray = component.attribute_get_for_read(
        attribute_id, domain, data_type, default_value);
    old_varray.materialize_to_uninitialized(IndexRange(domain_num), data);
  }
  GVMutableArray varray = GVMutableArray::For<GVMutableAttribute_For_OutputAttribute>(
      GMutableSpan{*cpp_type, data, domain_num}, component, attribute_id);

  return OutputAttribute(std::move(varray), domain, save_output_attribute, true);
}

OutputAttribute GeometryComponent::attribute_try_get_for_output(const AttributeIDRef &attribute_id,
                                                                const eAttrDomain domain,
                                                                const eCustomDataType data_type,
                                                                const void *default_value)
{
  return create_output_attribute(*this, attribute_id, domain, data_type, false, default_value);
}

OutputAttribute GeometryComponent::attribute_try_get_for_output_only(
    const AttributeIDRef &attribute_id, const eAttrDomain domain, const eCustomDataType data_type)
{
  return create_output_attribute(*this, attribute_id, domain, data_type, true, nullptr);
}

namespace blender::bke {

GVArray GeometryFieldInput::get_varray_for_context(const fn::FieldContext &context,
                                                   IndexMask mask,
                                                   ResourceScope &UNUSED(scope)) const
{
  if (const GeometryComponentFieldContext *geometry_context =
          dynamic_cast<const GeometryComponentFieldContext *>(&context)) {
    const GeometryComponent &component = geometry_context->geometry_component();
    const eAttrDomain domain = geometry_context->domain();
    return this->get_varray_for_context(component, domain, mask);
  }
  return {};
}

GVArray AttributeFieldInput::get_varray_for_context(const GeometryComponent &component,
                                                    const eAttrDomain domain,
                                                    IndexMask UNUSED(mask)) const
{
  const eCustomDataType data_type = cpp_type_to_custom_data_type(*type_);
  return component.attribute_try_get_for_read(name_, domain, data_type);
}

std::string AttributeFieldInput::socket_inspection_name() const
{
  std::stringstream ss;
  ss << '"' << name_ << '"' << TIP_(" attribute from geometry");
  return ss.str();
}

uint64_t AttributeFieldInput::hash() const
{
  return get_default_hash_2(name_, type_);
}

bool AttributeFieldInput::is_equal_to(const fn::FieldNode &other) const
{
  if (const AttributeFieldInput *other_typed = dynamic_cast<const AttributeFieldInput *>(&other)) {
    return name_ == other_typed->name_ && type_ == other_typed->type_;
  }
  return false;
}

static StringRef get_random_id_attribute_name(const eAttrDomain domain)
{
  switch (domain) {
    case ATTR_DOMAIN_POINT:
    case ATTR_DOMAIN_INSTANCE:
      return "id";
    default:
      return "";
  }
}

GVArray IDAttributeFieldInput::get_varray_for_context(const GeometryComponent &component,
                                                      const eAttrDomain domain,
                                                      IndexMask mask) const
{

  const StringRef name = get_random_id_attribute_name(domain);
  GVArray attribute = component.attribute_try_get_for_read(name, domain, CD_PROP_INT32);
  if (attribute) {
    BLI_assert(attribute.size() == component.attribute_domain_num(domain));
    return attribute;
  }

  /* Use the index as the fallback if no random ID attribute exists. */
  return fn::IndexFieldInput::get_index_varray(mask);
}

std::string IDAttributeFieldInput::socket_inspection_name() const
{
  return TIP_("ID / Index");
}

uint64_t IDAttributeFieldInput::hash() const
{
  /* All random ID attribute inputs are the same within the same evaluation context. */
  return 92386459827;
}

bool IDAttributeFieldInput::is_equal_to(const fn::FieldNode &other) const
{
  /* All random ID attribute inputs are the same within the same evaluation context. */
  return dynamic_cast<const IDAttributeFieldInput *>(&other) != nullptr;
}

GVArray AnonymousAttributeFieldInput::get_varray_for_context(const GeometryComponent &component,
                                                             const eAttrDomain domain,
                                                             IndexMask UNUSED(mask)) const
{
  const eCustomDataType data_type = cpp_type_to_custom_data_type(*type_);
  return component.attribute_try_get_for_read(anonymous_id_.get(), domain, data_type);
}

std::string AnonymousAttributeFieldInput::socket_inspection_name() const
{
  std::stringstream ss;
  ss << '"' << debug_name_ << '"' << TIP_(" from ") << producer_name_;
  return ss.str();
}

uint64_t AnonymousAttributeFieldInput::hash() const
{
  return get_default_hash_2(anonymous_id_.get(), type_);
}

bool AnonymousAttributeFieldInput::is_equal_to(const fn::FieldNode &other) const
{
  if (const AnonymousAttributeFieldInput *other_typed =
          dynamic_cast<const AnonymousAttributeFieldInput *>(&other)) {
    return anonymous_id_.get() == other_typed->anonymous_id_.get() && type_ == other_typed->type_;
  }
  return false;
}

}  // namespace blender::bke

/** \} */<|MERGE_RESOLUTION|>--- conflicted
+++ resolved
@@ -55,8 +55,6 @@
   return stream;
 }
 
-<<<<<<< HEAD
-=======
 const char *no_procedural_access_message =
     "This attribute can not be accessed in a procedural context";
 
@@ -65,7 +63,6 @@
   return !attribute_name.startswith(".selection");
 }
 
->>>>>>> 1fb36e9a
 static int attribute_data_type_complexity(const eCustomDataType data_type)
 {
   switch (data_type) {
@@ -86,11 +83,6 @@
     case CD_PROP_COLOR:
       return 7;
 #if 0 /* These attribute types are not supported yet. */
-<<<<<<< HEAD
-    case CD_PROP_BYTE_COLOR:
-      return 3;
-=======
->>>>>>> origin/master
     case CD_PROP_STRING:
       return 6;
 #endif
