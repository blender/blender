--- conflicted
+++ resolved
@@ -1279,7 +1279,6 @@
 		}
 		VecMulf(cent, 1.0f / (float)j);
 
-<<<<<<< HEAD
 		ml = &cddm->mloop[mf->loopstart];
 		if (j > 3) {
 			CalcNormFloat4(mv[ml->v].co, mv[(ml+1)->v].co,
@@ -1287,19 +1286,6 @@
 		} else {
 			CalcNormFloat(mv[ml->v].co, mv[(ml+1)->v].co,
 				       mv[(ml+2)->v].co, no);
-=======
-		VECCOPY(cent, mv[mf->v1].co);
-		VecAddf(cent, cent, mv[mf->v2].co);
-		VecAddf(cent, cent, mv[mf->v3].co);
-
-		if (mf->v4) {
-			CalcNormFloat4(mv[mf->v1].co, mv[mf->v2].co, mv[mf->v3].co, mv[mf->v4].co, no);
-			VecAddf(cent, cent, mv[mf->v4].co);
-			VecMulf(cent, 0.25f);
-		} else {
-			CalcNormFloat(mv[mf->v1].co, mv[mf->v2].co, mv[mf->v3].co, no);
-			VecMulf(cent, 0.33333333333f);
->>>>>>> 4617bb68
 		}
 
 		func(userData, orig, cent, no);
@@ -2037,23 +2023,10 @@
 	for (i=0; i<dm->numPolyData; i++, mp++) {
 		mesh_calc_poly_normal(mp, cddm->mloop+mp->loopstart, cddm->mvert, temp_nors[i]);
 
-<<<<<<< HEAD
 		ml = cddm->mloop + mp->loopstart;
 		for (j=0; j<mp->totloop; j++, ml++) {
 			VECADD(vert_nors[ml->v], vert_nors[ml->v], temp_nors[i]);
 		}
-=======
-		if(mf->v4)
-			CalcNormFloat4(mv[mf->v1].co, mv[mf->v2].co, mv[mf->v3].co, mv[mf->v4].co, f_no);
-		else
-			CalcNormFloat(mv[mf->v1].co, mv[mf->v2].co, mv[mf->v3].co, f_no);
-		
-		VecAddf(temp_nors[mf->v1], temp_nors[mf->v1], f_no);
-		VecAddf(temp_nors[mf->v2], temp_nors[mf->v2], f_no);
-		VecAddf(temp_nors[mf->v3], temp_nors[mf->v3], f_no);
-		if(mf->v4)
-			VecAddf(temp_nors[mf->v4], temp_nors[mf->v4], f_no);
->>>>>>> 4617bb68
 	}
 
 	face_nors = MEM_callocN(sizeof(float)*3*dm->numFaceData, "face_nors cdderivedmesh.c");
