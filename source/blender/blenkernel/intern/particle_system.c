/* particle_system.c
 *
 *
 * $Id: particle_system.c $
 *
 * ***** BEGIN GPL/BL DUAL LICENSE BLOCK *****
 *
 * This program is free software; you can redistribute it and/or
 * modify it under the terms of the GNU General Public License
 * as published by the Free Software Foundation; either version 2
 * of the License, or (at your option) any later version. The Blender
 * Foundation also sells licenses for use in proprietary software under
 * the Blender License.  See http://www.blender.org/BL/ for information
 * about this.
 *
 * This program is distributed in the hope that it will be useful,
 * but WITHOUT ANY WARRANTY; without even the implied warranty of
 * MERCHANTABILITY or FITNESS FOR A PARTICULAR PURPOSE.  See the
 * GNU General Public License for more details.
 *
 * You should have received a copy of the GNU General Public License
 * along with this program; if not, write to the Free Software Foundation,
 * Inc., 59 Temple Place - Suite 330, Boston, MA  02111-1307, USA.
 *
 * The Original Code is Copyright (C) 2007 by Janne Karhu.
 * All rights reserved.
 *
 * The Original Code is: all of this file.
 *
 * Contributor(s): none yet.
 *
 * ***** END GPL/BL DUAL LICENSE BLOCK *****
 */

#include <stdlib.h>
#include <math.h>
#include <string.h>

#include "MEM_guardedalloc.h"

#include "DNA_particle_types.h"
#include "DNA_mesh_types.h"
#include "DNA_meshdata_types.h"
#include "DNA_modifier_types.h"
#include "DNA_object_force.h"
#include "DNA_object_types.h"
#include "DNA_material_types.h"
#include "DNA_ipo_types.h"
#include "DNA_curve_types.h"
#include "DNA_group_types.h"
#include "DNA_scene_types.h"
#include "DNA_texture_types.h"

#include "BLI_rand.h"
#include "BLI_jitter.h"
#include "BLI_arithb.h"
#include "BLI_blenlib.h"
#include "BLI_kdtree.h"
#include "BLI_linklist.h"
#include "BLI_threads.h"

#include "BKE_anim.h"
#include "BKE_bad_level_calls.h"
#include "BKE_cdderivedmesh.h"
#include "BKE_displist.h"

#include "BKE_particle.h"
#include "BKE_global.h"
#include "BKE_utildefines.h"
#include "BKE_DerivedMesh.h"
#include "BKE_object.h"
#include "BKE_material.h"
#include "BKE_ipo.h"
#include "BKE_softbody.h"
#include "BKE_depsgraph.h"
#include "BKE_lattice.h"
#include "BKE_pointcache.h"
#include "BKE_mesh.h"
#include "BKE_modifier.h"

#include "BSE_headerbuttons.h"

#include "blendef.h"

#include "RE_shader_ext.h"

/************************************************/
/*			Reacting to system events			*/
/************************************************/

static int get_current_display_percentage(ParticleSystem *psys)
{
	ParticleSettings *part=psys->part;

	if(G.rendering || (part->child_nbr && part->childtype)) 
		return 100;

	if(part->phystype==PART_PHYS_KEYED){
		if(psys->flag & PSYS_FIRST_KEYED)
			return psys->part->disp;
		else
			return 100;
	}
	else
		return psys->part->disp;
}

static void alloc_particles(ParticleSystem *psys, int new_totpart)
{
	ParticleData *newpars = 0, *pa;
	int i, child_nbr, totpart, totsaved = 0;

	if(new_totpart<0){
		if(psys->part->distr==PART_DISTR_GRID){
			totpart= psys->part->grid_res;
			totpart*=totpart*totpart;
		}
		else
			totpart=psys->part->totpart;
	}
	else
		totpart=new_totpart;

	if(totpart)
		newpars= MEM_callocN(totpart*sizeof(ParticleData), "particles");
	if(psys->particles){
		totsaved=MIN2(psys->totpart,totpart);
		/*save old pars*/
		if(totsaved)
			memcpy(newpars,psys->particles,totsaved*sizeof(ParticleData));

		for(i=totsaved, pa=psys->particles+totsaved; i<psys->totpart; i++, pa++)
			if(pa->hair) MEM_freeN(pa->hair);

		MEM_freeN(psys->particles);
	}
	psys->particles=newpars;

	child_nbr= (G.rendering)? psys->part->ren_child_nbr: psys->part->child_nbr;
	if(child_nbr && psys->part->childtype){
		if(psys->child)
			MEM_freeN(psys->child);
		psys->child = NULL;
		if(totpart)
			psys->child= MEM_callocN(totpart*child_nbr*sizeof(ChildParticle), "child_particles");
		psys->totchild=totpart*child_nbr;
	}
	else if(psys->child){
		MEM_freeN(psys->child);
		psys->child=0;
		psys->totchild=0;
	}

	psys->totpart=totpart;
}

/* only run this if from == PART_FROM_FACE */
static void psys_calc_dmfaces(Object *ob, DerivedMesh *dm, ParticleSystem *psys)
{
	/* use for building derived mesh face-origin info,
	node - the allocated links - total derived mesh face count 
	node_array - is the array of nodes alligned with the base mesh's faces, so each original face can reference its derived faces
	*/
	Mesh *me= (Mesh*)ob->data;
	ParticleData *pa= 0;
	int p;
	
	/* CACHE LOCATIONS */
	if(!dm->deformedOnly) {
		/* Will use later to speed up subsurf/derivedmesh */
	
		int tot_dm_face = dm->getNumFaces(dm);
		int totface = me->totface;
		int *origindex = DM_get_face_data_layer(dm, CD_ORIGINDEX);
		int i;
		LinkNode *node, *node_dm_faces, **node_array;
		
		node_dm_faces = node = MEM_callocN(sizeof(LinkNode)*tot_dm_face, "faceindicies");
		node_array = MEM_callocN(sizeof(LinkNode *)*totface, "faceindicies array");
		
		for(i=0; i < tot_dm_face; i++, origindex++, node++) {
			node->link = (void *)i; // or use the index?
			if(*origindex != -1) {
				if(node_array[*origindex]) {
					/* prepend */
					node->next = node_array[*origindex];
					node_array[*origindex] = node;
				} else {
					node_array[*origindex] = node;
				}
			}
		}
		
		/* cache the faces! */


		for(p=0,pa=psys->particles; p<psys->totpart; p++,pa++) {
			//i = pa->num;
			//if (i<totface) // should never happen
			i = psys_particle_dm_face_lookup(ob, dm, pa->num, pa->fuv, node_array[pa->num]);
			pa->num_dmcache = i;
		}

		//for (i=0; i < totface; i++) {
		//	i = psys_particle_dm_face_lookup(ob, dm, node_array[], fuv, (LinkNode*)NULL);
		//}
		MEM_freeN(node_array);
		MEM_freeN(node_dm_faces);
		
	} else {
		/* set the num_dmcache to an invalid value, just incase */
		/* TODO PARTICLE, make the following line unnecessary, each function should know to use the num or num_dmcache */
		
		/*
		for(p=0,pa=psys->particles; p<psys->totpart; p++,pa++) {
			pa->num_dmcache = pa->num;
		}
		*/
		for(p=0,pa=psys->particles; p<psys->totpart; p++,pa++) {
			pa->num_dmcache = -1;
		}
	}
}

static void distribute_particles_in_grid(DerivedMesh *dm, ParticleSystem *psys)
{
	ParticleData *pa=0;
	float min[3], max[3], delta[3], d;
	MVert *mv, *mvert = dm->getVertDataArray(dm,0);
	int totvert=dm->getNumVerts(dm), from=psys->part->from;
	int i, j, k, p, res=psys->part->grid_res, size[3], axis;

	mv=mvert;

	/* find bounding box of dm */
	VECCOPY(min,mv->co);
	VECCOPY(max,mv->co);
	mv++;

	for(i=1; i<totvert; i++, mv++){
		min[0]=MIN2(min[0],mv->co[0]);
		min[1]=MIN2(min[1],mv->co[1]);
		min[2]=MIN2(min[2],mv->co[2]);

		max[0]=MAX2(max[0],mv->co[0]);
		max[1]=MAX2(max[1],mv->co[1]);
		max[2]=MAX2(max[2],mv->co[2]);
	}

	VECSUB(delta,max,min);

	/* determine major axis */
	axis = (delta[0]>=delta[1])?0:((delta[1]>=delta[2])?1:2);

	d = delta[axis]/(float)res;

	size[axis]=res;
	size[(axis+1)%3]=(int)ceil(delta[(axis+1)%3]/d);
	size[(axis+2)%3]=(int)ceil(delta[(axis+2)%3]/d);

	/* float errors grrr.. */
	size[(axis+1)%3] = MIN2(size[(axis+1)%3],res);
	size[(axis+2)%3] = MIN2(size[(axis+2)%3],res);

	min[0]+=d/2.0f;
	min[1]+=d/2.0f;
	min[2]+=d/2.0f;

	for(i=0,p=0,pa=psys->particles; i<res; i++){
		for(j=0; j<res; j++){
			for(k=0; k<res; k++,p++,pa++){
				pa->fuv[0]=min[0]+(float)i*d;
				pa->fuv[1]=min[1]+(float)j*d;
				pa->fuv[2]=min[2]+(float)k*d;
				pa->flag |= PARS_UNEXIST;
				pa->loop=0; /* abused in volume calculation */
			}
		}
	}

	/* enable particles near verts/edges/faces/inside surface */
	if(from==PART_FROM_VERT){
		float vec[3];

		pa=psys->particles;

		min[0]-=d/2.0f;
		min[1]-=d/2.0f;
		min[2]-=d/2.0f;

		for(i=0,mv=mvert; i<totvert; i++,mv++){
			VecSubf(vec,mv->co,min);
			vec[0]/=delta[0];
			vec[1]/=delta[1];
			vec[2]/=delta[2];
			(pa	+((int)(vec[0]*(size[0]-1))*res
				+(int)(vec[1]*(size[1]-1)))*res
				+(int)(vec[2]*(size[2]-1)))->flag &= ~PARS_UNEXIST;
		}
	}
	else if(ELEM(from,PART_FROM_FACE,PART_FROM_VOLUME)){
		float co1[3], co2[3];

		MFace *mface=0;
		float v1[3], v2[3], v3[3], v4[4], lambda;
		int a, a1, a2, a0mul, a1mul, a2mul, totface;
		int amax= from==PART_FROM_FACE ? 3 : 1;

		totface=dm->getNumFaces(dm);
		mface=dm->getFaceDataArray(dm,CD_MFACE);
		
		for(a=0; a<amax; a++){
			if(a==0){ a0mul=res*res; a1mul=res; a2mul=1; }
			else if(a==1){ a0mul=res; a1mul=1; a2mul=res*res; }
			else{ a0mul=1; a1mul=res*res; a2mul=res; }

			for(a1=0; a1<size[(a+1)%3]; a1++){
				for(a2=0; a2<size[(a+2)%3]; a2++){
					mface=dm->getFaceDataArray(dm,CD_MFACE);

					pa=psys->particles + a1*a1mul + a2*a2mul;
					VECCOPY(co1,pa->fuv);
					co1[a]-=d/2.0f;
					VECCOPY(co2,co1);
					co2[a]+=delta[a] + 0.001f*d;
					co1[a]-=0.001f*d;
					
					/* lets intersect the faces */
					for(i=0; i<totface; i++,mface++){
						VECCOPY(v1,mvert[mface->v1].co);
						VECCOPY(v2,mvert[mface->v2].co);
						VECCOPY(v3,mvert[mface->v3].co);

						if(AxialLineIntersectsTriangle(a,co1, co2, v2, v3, v1, &lambda)){
							if(from==PART_FROM_FACE)
								(pa+(int)(lambda*size[a])*a0mul)->flag &= ~PARS_UNEXIST;
							else /* store number of intersections */
								(pa+(int)(lambda*size[a])*a0mul)->loop++;
						}
						
						if(mface->v4){
							VECCOPY(v4,mvert[mface->v4].co);

							if(AxialLineIntersectsTriangle(a,co1, co2, v4, v1, v3, &lambda)){
								if(from==PART_FROM_FACE)
									(pa+(int)(lambda*size[a])*a0mul)->flag &= ~PARS_UNEXIST;
								else
									(pa+(int)(lambda*size[a])*a0mul)->loop++;
							}
						}
					}

					if(from==PART_FROM_VOLUME){
						int in=pa->loop%2;
						if(in) pa->loop++;
						for(i=0; i<size[0]; i++){
							if(in || (pa+i*a0mul)->loop%2)
								(pa+i*a0mul)->flag &= ~PARS_UNEXIST;
							/* odd intersections == in->out / out->in */
							/* even intersections -> in stays same */
							in=(in + (pa+i*a0mul)->loop) % 2;
						}
					}
				}
			}
		}
	}

	if(psys->part->flag & PART_GRID_INVERT){
		for(i=0,pa=psys->particles; i<size[0]; i++){
			for(j=0; j<size[1]; j++){
				pa=psys->particles + res*(i*res + j);
				for(k=0; k<size[2]; k++, pa++){
					pa->flag ^= PARS_UNEXIST;
				}
			}
		}
	}
}

/* modified copy from effect.c */
static void init_mv_jit(float *jit, int num, int seed2, float amount)
{
	RNG *rng;
	float *jit2, x, rad1, rad2, rad3;
	int i, num2;

	if(num==0) return;

	rad1= (float)(1.0/sqrt((float)num));
	rad2= (float)(1.0/((float)num));
	rad3= (float)sqrt((float)num)/((float)num);

	rng = rng_new(31415926 + num + seed2);
	x= 0;
        num2 = 2 * num;
	for(i=0; i<num2; i+=2) {
	
		jit[i]= x + amount*rad1*(0.5f - rng_getFloat(rng));
		jit[i+1]= i/(2.0f*num) + amount*rad1*(0.5f - rng_getFloat(rng));
		
		jit[i]-= (float)floor(jit[i]);
		jit[i+1]-= (float)floor(jit[i+1]);
		
		x+= rad3;
		x -= (float)floor(x);
	}

	jit2= MEM_mallocN(12 + 2*sizeof(float)*num, "initjit");

	for (i=0 ; i<4 ; i++) {
		BLI_jitterate1(jit, jit2, num, rad1);
		BLI_jitterate1(jit, jit2, num, rad1);
		BLI_jitterate2(jit, jit2, num, rad2);
	}
	MEM_freeN(jit2);
	rng_free(rng);
}

static void psys_uv_to_w(float u, float v, int quad, float *w)
{
	float vert[4][3], co[3];

	if(!quad) {
		if(u+v > 1.0f)
			v= 1.0f-v;
		else
			u= 1.0f-u;
	}

	vert[0][0]= 0.0f; vert[0][1]= 0.0f; vert[0][2]= 0.0f;
	vert[1][0]= 1.0f; vert[1][1]= 0.0f; vert[1][2]= 0.0f;
	vert[2][0]= 1.0f; vert[2][1]= 1.0f; vert[2][2]= 0.0f;

	co[0]= u;
	co[1]= v;
	co[2]= 0.0f;

	if(quad) {
		vert[3][0]= 0.0f; vert[3][1]= 1.0f; vert[3][2]= 0.0f;
		MeanValueWeights(vert, 4, co, w);
	}
	else {
		MeanValueWeights(vert, 3, co, w);
		w[3]= 0.0f;
	}
}

static int binary_search_distribution(float *sum, int n, float value)
{
	int mid, low=0, high=n;

	while(low <= high) {
		mid= (low + high)/2;
		if(sum[mid] <= value && value <= sum[mid+1])
			return mid;
		else if(sum[mid] > value)
			high= mid - 1;
		else if(sum[mid] < value)
			low= mid + 1;
		else
			return mid;
	}

	return low;
}

/* note: this function must be thread safe, for from == PART_FROM_CHILD */
#define ONLY_WORKING_WITH_PA_VERTS 0
void psys_thread_distribute_particle(ParticleThread *thread, ParticleData *pa, ChildParticle *cpa, int p)
{
	ParticleThreadContext *ctx= thread->ctx;
	Object *ob= ctx->ob;
	DerivedMesh *dm= ctx->dm;
	ParticleData *tpars=0, *tpa;
	ParticleSettings *part= ctx->psys->part;
	float *v1, *v2, *v3, *v4, nor[3], orco1[3], co1[3], co2[3], nor1[3], ornor1[3];
	float cur_d, min_d;
	int from= ctx->from;
	int cfrom= ctx->cfrom;
	int distr= ctx->distr;
	int i, intersect, tot;

	if(from == PART_FROM_VERT) {
		/* TODO_PARTICLE - use original index */
		pa->num= ctx->index[p];
		pa->fuv[0] = 1.0f;
		pa->fuv[1] = pa->fuv[2] = pa->fuv[3] = 0.0;
		//pa->verts[0] = pa->verts[1] = pa->verts[2] = 0;

#if ONLY_WORKING_WITH_PA_VERTS
		if(ctx->tree){
			KDTreeNearest ptn[3];
			int w, maxw;

			psys_particle_on_dm(ctx->ob,ctx->dm,from,pa->num,pa->num_dmcache,pa->fuv,pa->foffset,co1,0,0,0,orco1,0);
			maxw = BLI_kdtree_find_n_nearest(ctx->tree,3,orco1,NULL,ptn);

			for(w=0; w<maxw; w++){
				pa->verts[w]=ptn->num;
			}
		}
#endif
	}
	else if(from == PART_FROM_FACE || from == PART_FROM_VOLUME) {
		MFace *mface;

		pa->num = i = ctx->index[p];
		mface = dm->getFaceData(dm,i,CD_MFACE);
		
		switch(distr){
		case PART_DISTR_JIT:
			ctx->jitoff[i] = fmod(ctx->jitoff[i],(float)ctx->jitlevel);
			psys_uv_to_w(ctx->jit[2*(int)ctx->jitoff[i]], ctx->jit[2*(int)ctx->jitoff[i]+1], mface->v4, pa->fuv);
			ctx->jitoff[i]++;
			//ctx->jitoff[i]=(float)fmod(ctx->jitoff[i]+ctx->maxweight/ctx->weight[i],(float)ctx->jitlevel);
			break;
		case PART_DISTR_RAND:
			psys_uv_to_w(rng_getFloat(thread->rng), rng_getFloat(thread->rng), mface->v4, pa->fuv);
			break;
		}
		pa->foffset= 0.0f;
		
		/*
		pa->verts[0] = mface->v1;
		pa->verts[1] = mface->v2;
		pa->verts[2] = mface->v3;
		*/
		
		/* experimental */
		if(from==PART_FROM_VOLUME){
			MVert *mvert=dm->getVertDataArray(dm,CD_MVERT);

			tot=dm->getNumFaces(dm);

			psys_interpolate_face(mvert,mface,0,0,pa->fuv,co1,nor,0,0,0,0);

			Normalize(nor);
			VecMulf(nor,-100.0);

			VECADD(co2,co1,nor);

			min_d=2.0;
			intersect=0;

			for(i=0,mface=dm->getFaceDataArray(dm,CD_MFACE); i<tot; i++,mface++){
				if(i==pa->num) continue;

				v1=mvert[mface->v1].co;
				v2=mvert[mface->v2].co;
				v3=mvert[mface->v3].co;

				if(LineIntersectsTriangle(co1, co2, v2, v3, v1, &cur_d, 0)){
					if(cur_d<min_d){
						min_d=cur_d;
						pa->foffset=cur_d*50.0f; /* to the middle of volume */
						intersect=1;
					}
				}
				if(mface->v4){
					v4=mvert[mface->v4].co;

					if(LineIntersectsTriangle(co1, co2, v4, v1, v3, &cur_d, 0)){
						if(cur_d<min_d){
							min_d=cur_d;
							pa->foffset=cur_d*50.0f; /* to the middle of volume */
							intersect=1;
						}
					}
				}
			}
			if(intersect==0)
				pa->foffset=0.0;
			else switch(distr){
				case PART_DISTR_JIT:
					pa->foffset*= ctx->jit[2*(int)ctx->jitoff[i]];
					break;
				case PART_DISTR_RAND:
					pa->foffset*=BLI_frand();
					break;
			}
		}
	}
	else if(from == PART_FROM_PARTICLE) {
		//pa->verts[0]=0; /* not applicable */
		//pa->verts[1]=0;
		//pa->verts[2]=0;

		tpa=tpars+ctx->index[p];
		pa->num=ctx->index[p];
		pa->fuv[0]=tpa->fuv[0];
		pa->fuv[1]=tpa->fuv[1];
		/* abusing foffset a little for timing in near reaction */
		pa->foffset=ctx->weight[ctx->index[p]];
		ctx->weight[ctx->index[p]]+=ctx->maxweight;
	}
	else if(from == PART_FROM_CHILD) {
		MFace *mf;

		if(ctx->index[p] < 0) {
			cpa->num=0;
			cpa->fuv[0]=cpa->fuv[1]=cpa->fuv[2]=cpa->fuv[3]=0.0f;
			cpa->pa[0]=cpa->pa[1]=cpa->pa[2]=cpa->pa[3]=0;
			cpa->rand[0]=cpa->rand[1]=cpa->rand[2]=0.0f;
			return;
		}

		mf= dm->getFaceData(dm, ctx->index[p], CD_MFACE);
		
		//switch(distr){
		//	case PART_DISTR_JIT:
		//		i=index[p];
		//		psys_uv_to_w(ctx->jit[2*(int)ctx->jitoff[i]], ctx->jit[2*(int)ctx->jitoff[i]+1], mf->v4, cpa->fuv);
		//		ctx->jitoff[i]=(float)fmod(ctx->jitoff[i]+ctx->maxweight/ctx->weight[i],(float)ctx->jitlevel);
		//		break;
		//	case PART_DISTR_RAND:
				psys_uv_to_w(rng_getFloat(thread->rng), rng_getFloat(thread->rng), mf->v4, cpa->fuv);
		//		break;
		//}

		cpa->rand[0] = rng_getFloat(thread->rng);
		cpa->rand[1] = rng_getFloat(thread->rng);
		cpa->rand[2] = rng_getFloat(thread->rng);
		cpa->num = ctx->index[p];

		if(ctx->tree){
			KDTreeNearest ptn[10];
			int w,maxw, do_seams;
			float maxd,mind,dd,totw=0.0;
			int parent[10];
			float pweight[10];

			do_seams= (part->flag&PART_CHILD_SEAMS && ctx->seams);

			psys_particle_on_dm(ob,dm,cfrom,cpa->num,DMCACHE_ISCHILD,cpa->fuv,cpa->foffset,co1,nor1,0,0,orco1,ornor1);
			maxw = BLI_kdtree_find_n_nearest(ctx->tree,(do_seams)?10:4,orco1,ornor1,ptn);

			maxd=ptn[maxw-1].dist;
			mind=ptn[0].dist;
			dd=maxd-mind;
			
			/* the weights here could be done better */
			for(w=0; w<maxw; w++){
				parent[w]=ptn[w].index;
				pweight[w]=(float)pow(2.0,(double)(-6.0f*ptn[w].dist/maxd));
				//pweight[w]= (1.0f - ptn[w].dist*ptn[w].dist/(maxd*maxd));
				//pweight[w] *= pweight[w];
			}
			for(;w<10; w++){
				parent[w]=-1;
				pweight[w]=0.0f;
			}
			if(do_seams){
				ParticleSeam *seam=ctx->seams;
				float temp[3],temp2[3],tan[3];
				float inp,cur_len,min_len=10000.0f;
				int min_seam=0, near_vert=0;
				/* find closest seam */
				for(i=0; i<ctx->totseam; i++, seam++){
					VecSubf(temp,co1,seam->v0);
					inp=Inpf(temp,seam->dir)/seam->length2;
					if(inp<0.0f){
						cur_len=VecLenf(co1,seam->v0);
					}
					else if(inp>1.0f){
						cur_len=VecLenf(co1,seam->v1);
					}
					else{
						VecCopyf(temp2,seam->dir);
						VecMulf(temp2,inp);
						cur_len=VecLenf(temp,temp2);
					}
					if(cur_len<min_len){
						min_len=cur_len;
						min_seam=i;
						if(inp<0.0f) near_vert=-1;
						else if(inp>1.0f) near_vert=1;
						else near_vert=0;
					}
				}
				seam=ctx->seams+min_seam;
				
				VecCopyf(temp,seam->v0);
				
				if(near_vert){
					if(near_vert==-1)
						VecSubf(tan,co1,seam->v0);
					else{
						VecSubf(tan,co1,seam->v1);
						VecCopyf(temp,seam->v1);
					}

					Normalize(tan);
				}
				else{
					VecCopyf(tan,seam->tan);
					VecSubf(temp2,co1,temp);
					if(Inpf(tan,temp2)<0.0f)
						VecMulf(tan,-1.0f);
				}
				for(w=0; w<maxw; w++){
					VecSubf(temp2,ptn[w].co,temp);
					if(Inpf(tan,temp2)<0.0f){
						parent[w]=-1;
						pweight[w]=0.0f;
					}
				}

			}

			for(w=0,i=0; w<maxw && i<4; w++){
				if(parent[w]>=0){
					cpa->pa[i]=parent[w];
					cpa->w[i]=pweight[w];
					totw+=pweight[w];
					i++;
				}
			}
			for(;i<4; i++){
				cpa->pa[i]=-1;
				cpa->w[i]=0.0f;
			}

			if(totw>0.0f) for(w=0; w<4; w++)
				cpa->w[w]/=totw;

			cpa->parent=cpa->pa[0];
		}
	}
}

void *exec_distribution(void *data)
{
	ParticleThread *thread= (ParticleThread*)data;
	ParticleSystem *psys= thread->ctx->psys;
	ParticleData *pa;
	ChildParticle *cpa;
	int p, totpart;

	if(thread->ctx->from == PART_FROM_CHILD) {
		totpart= psys->totchild;
		cpa= psys->child + thread->num;

		rng_skip(thread->rng, 5*thread->num);
		for(p=thread->num; p<totpart; p+=thread->tot, cpa+=thread->tot) {
			psys_thread_distribute_particle(thread, NULL, cpa, p);
			rng_skip(thread->rng, 5*(thread->tot-1));
		}
	}
	else {
		totpart= psys->totpart;
		pa= psys->particles + thread->num;
		for(p=thread->num; p<totpart; p+=thread->tot, pa+=thread->tot)
			psys_thread_distribute_particle(thread, pa, NULL, p);
	}

	return 0;
}	

/* creates a distribution of coordinates on a DerivedMesh	*/
/*															*/
/* 1. lets check from what we are emitting					*/
/* 2. now we know that we have something to emit from so	*/
/*	  let's calculate some weights							*/
/* 2.1 from even distribution								*/
/* 2.2 and from vertex groups								*/
/* 3. next we determine the indexes of emitting thing that	*/
/*	  the particles will have								*/
/* 4. let's do jitter if we need it							*/
/* 5. now we're ready to set the indexes & distributions to	*/
/*	  the particles											*/
/* 6. and we're done!										*/

/* This is to denote functionality that does not yet work with mesh - only derived mesh */
int psys_threads_init_distribution(ParticleThread *threads, DerivedMesh *finaldm, int from)
{
	ParticleThreadContext *ctx= threads[0].ctx;
	Object *ob= ctx->ob;
	ParticleSystem *psys= ctx->psys;
	Object *tob;
	ParticleData *pa=0, *tpars;
	ParticleSettings *part;
	ParticleSystem *tpsys;
	ParticleSeam *seams= 0;
	ChildParticle *cpa=0;
	KDTree *tree=0;
	DerivedMesh *dm= NULL;
	float *jit= NULL;
	int i, seed, p=0, totthread= threads[0].tot;
	int no_distr=0, cfrom=0;
	int tot=0, totpart, *index=0, children=0, totseam=0;
	//int *vertpart=0;
	int jitlevel= 1, distr;
	float *weight=0,*sum=0,*jitoff=0;
	float cur, maxweight=0.0, tweight, totweight, co[3], nor[3], orco[3], ornor[3];
	
	if(ob==0 || psys==0 || psys->part==0)
		return 0;

	part=psys->part;
	totpart=psys->totpart;
	if(totpart==0)
		return 0;

	if (!finaldm->deformedOnly && !CustomData_has_layer( &finaldm->faceData, CD_ORIGINDEX ) ) {
		error("Can't paint with the current modifier stack, disable destructive modifiers");
		return 0;
	}

	BLI_srandom(31415926 + psys->seed);
	
	if(from==PART_FROM_CHILD){
		distr=PART_DISTR_RAND;
		cpa=psys->child;
		if(part->from!=PART_FROM_PARTICLE && part->childtype==PART_CHILD_FACES){
			dm= finaldm;
			children=1;

			tree=BLI_kdtree_new(totpart);

			for(p=0,pa=psys->particles; p<totpart; p++,pa++){
				psys_particle_on_dm(ob,dm,part->from,pa->num,pa->num_dmcache,pa->fuv,pa->foffset,co,nor,0,0,orco,ornor);
				BLI_kdtree_insert(tree, p, orco, ornor);
			}

			BLI_kdtree_balance(tree);

			totpart=psys->totchild;
			cfrom=from=PART_FROM_FACE;

			if(part->flag&PART_CHILD_SEAMS){
				MEdge *ed, *medge=dm->getEdgeDataArray(dm,CD_MEDGE);
				MVert *mvert=dm->getVertDataArray(dm,CD_MVERT);
				int totedge=dm->getNumEdges(dm);

				for(p=0, ed=medge; p<totedge; p++,ed++)
					if(ed->flag&ME_SEAM)
						totseam++;

				if(totseam){
					ParticleSeam *cur_seam=seams=MEM_callocN(totseam*sizeof(ParticleSeam),"Child Distribution Seams");
					float temp[3],temp2[3];

					for(p=0, ed=medge; p<totedge; p++,ed++){
						if(ed->flag&ME_SEAM){
							VecCopyf(cur_seam->v0,(mvert+ed->v1)->co);
							VecCopyf(cur_seam->v1,(mvert+ed->v2)->co);

							VecSubf(cur_seam->dir,cur_seam->v1,cur_seam->v0);

							cur_seam->length2=VecLength(cur_seam->dir);
							cur_seam->length2*=cur_seam->length2;

							temp[0]=(float)((mvert+ed->v1)->no[0]);
							temp[1]=(float)((mvert+ed->v1)->no[1]);
							temp[2]=(float)((mvert+ed->v1)->no[2]);
							temp2[0]=(float)((mvert+ed->v2)->no[0]);
							temp2[1]=(float)((mvert+ed->v2)->no[1]);
							temp2[2]=(float)((mvert+ed->v2)->no[2]);

							VecAddf(cur_seam->nor,temp,temp2);
							Normalize(cur_seam->nor);

							Crossf(cur_seam->tan,cur_seam->dir,cur_seam->nor);

							Normalize(cur_seam->tan);

							cur_seam++;
						}
					}
				}
				
			}
		}
		else{
			/* no need to figure out distribution */
			int child_nbr= (G.rendering)? part->ren_child_nbr: part->child_nbr;

			for(i=0; i<child_nbr; i++){
				for(p=0; p<psys->totpart; p++,cpa++){
					float length=2.0;
					cpa->parent=p;
					
					/* create even spherical distribution inside unit sphere */
					while(length>=1.0f){
						cpa->fuv[0]=2.0f*BLI_frand()-1.0f;
						cpa->fuv[1]=2.0f*BLI_frand()-1.0f;
						cpa->fuv[2]=2.0f*BLI_frand()-1.0f;
						length=VecLength(cpa->fuv);
					}

					cpa->rand[0]=BLI_frand();
					cpa->rand[1]=BLI_frand();
					cpa->rand[2]=BLI_frand();

					cpa->num=-1;
				}
			}

			return 0;
		}
	}
	else{
		dm= CDDM_from_mesh((Mesh*)ob->data, ob);

		/* special handling of grid distribution */
		if(part->distr==PART_DISTR_GRID){
			distribute_particles_in_grid(dm,psys);
			dm->release(dm);
			return 0;
		}

		/* we need orco for consistent distributions */
		DM_add_vert_layer(dm, CD_ORCO, CD_ASSIGN, get_mesh_orco_verts(ob));

		distr=part->distr;
		pa=psys->particles;
		if(from==PART_FROM_VERT){
			MVert *mv= dm->getVertDataArray(dm, CD_MVERT);
			float (*orcodata)[3]= dm->getVertDataArray(dm, CD_ORCO);
			int totvert = dm->getNumVerts(dm);

			tree=BLI_kdtree_new(totvert);

			for(p=0; p<totvert; p++){
				if(orcodata)
					VECCOPY(co,orcodata[p])
				else
					VECCOPY(co,mv[p].co)
				BLI_kdtree_insert(tree,p,co,NULL);
			}

			BLI_kdtree_balance(tree);
		}
	}

	/* 1. */
	switch(from){
		case PART_FROM_VERT:
			tot = dm->getNumVerts(dm);
			break;
		case PART_FROM_VOLUME:
		case PART_FROM_FACE:
			tot = dm->getNumFaces(dm);
			break;
		case PART_FROM_PARTICLE:
			if(psys->target_ob)
				tob=psys->target_ob;
			else
				tob=ob;

			if((tpsys=BLI_findlink(&tob->particlesystem,psys->target_psys-1))){
				tpars=tpsys->particles;
				tot=tpsys->totpart;
			}
			break;
	}

	if(tot==0){
		no_distr=1;
		if(children){
			fprintf(stderr,"Particle child distribution error: Nothing to emit from!\n");
			for(p=0,cpa=psys->child; p<totpart; p++,cpa++){
				cpa->fuv[0]=cpa->fuv[1]=cpa->fuv[2]=cpa->fuv[3]= 0.0;
				cpa->foffset= 0.0f;
				cpa->parent=0;
				cpa->pa[0]=cpa->pa[1]=cpa->pa[2]=cpa->pa[3]=0;
				cpa->num= -1;
			}
		}
		else {
			fprintf(stderr,"Particle distribution error: Nothing to emit from!\n");
			for(p=0,pa=psys->particles; p<totpart; p++,pa++){
				pa->fuv[0]=pa->fuv[1]=pa->fuv[2]= pa->fuv[3]= 0.0;
				pa->foffset= 0.0f;
				pa->num= -1;
			}
		}

		if(dm != finaldm) dm->release(dm);
		return 0;
	}

	/* 2. */

	weight=MEM_callocN(sizeof(float)*tot, "particle_distribution_weights");
	index=MEM_callocN(sizeof(int)*totpart, "particle_distribution_indexes");
	sum=MEM_callocN(sizeof(float)*(tot+1), "particle_distribution_sum");
	jitoff=MEM_callocN(sizeof(float)*tot, "particle_distribution_jitoff");

	/* 2.1 */
	if((part->flag&PART_EDISTR || children) && ELEM(from,PART_FROM_PARTICLE,PART_FROM_VERT)==0){
		float totarea=0.0, *co1, *co2, *co3, *co4;
		float (*orcodata)[3];
		
		orcodata= dm->getVertDataArray(dm, CD_ORCO);

		for(i=0; i<tot; i++){
			MFace *mf=dm->getFaceData(dm,i,CD_MFACE);

			if(orcodata) {
				co1= orcodata[mf->v1];
				co2= orcodata[mf->v2];
				co3= orcodata[mf->v3];
			}
			else {
				co1= ((MVert*)dm->getVertData(dm,mf->v1,CD_MVERT))->co;
				co2= ((MVert*)dm->getVertData(dm,mf->v2,CD_MVERT))->co;
				co3= ((MVert*)dm->getVertData(dm,mf->v3,CD_MVERT))->co;
			}

			if (mf->v4){
				if(orcodata)
					co4= orcodata[mf->v4];
				else
					co4= ((MVert*)dm->getVertData(dm,mf->v4,CD_MVERT))->co;
				cur= AreaQ3Dfl(co1, co2, co3, co4);
			}
			else
				cur= AreaT3Dfl(co1, co2, co3);
			
			if(cur>maxweight)
				maxweight=cur;

			weight[i]= cur;
			totarea+=cur;
		}

		for(i=0; i<tot; i++)
			weight[i] /= totarea;

		maxweight /= totarea;
	}
	else if(from==PART_FROM_PARTICLE){
		float val=(float)tot/(float)totpart;
		for(i=0; i<tot; i++)
			weight[i]=val;
		maxweight=val;
	}
	else{
		float min=1.0f/(float)(MIN2(tot,totpart));
		for(i=0; i<tot; i++)
			weight[i]=min;
		maxweight=min;
	}

	/* 2.2 */
	if(ELEM3(from,PART_FROM_VERT,PART_FROM_FACE,PART_FROM_VOLUME)){
		float *vweight= psys_cache_vgroup(dm,psys,PSYS_VG_DENSITY);

		if(vweight){
			if(from==PART_FROM_VERT) {
				for(i=0;i<tot; i++)
					weight[i]*=vweight[i];
			}
			else { /* PART_FROM_FACE / PART_FROM_VOLUME */
				for(i=0;i<tot; i++){
					MFace *mf=dm->getFaceData(dm,i,CD_MFACE);
					tweight = vweight[mf->v1] + vweight[mf->v2] + vweight[mf->v3];
				
					if(mf->v4) {
						tweight += vweight[mf->v4];
						tweight /= 4.0;
					}
					else {
						tweight /= 3.0;
					}

					weight[i]*=tweight;
				}
			}
			MEM_freeN(vweight);
		}
	}

	/* 3. */
	totweight= 0.0f;
	for(i=0;i<tot; i++)
		totweight += weight[i];

	if(totweight > 0.0f)
		totweight= 1.0f/totweight;

	sum[0]= 0.0f;
	for(i=0;i<tot; i++)
		sum[i+1]= sum[i]+weight[i]*totweight;

	if(part->flag&PART_TRAND){
		float pos;

		for(p=0; p<totpart; p++) {
			pos= BLI_frand();
			index[p]= binary_search_distribution(sum, tot, pos);
			index[p]= MIN2(tot-1, index[p]);
			jitoff[index[p]]= pos;
		}
	}
	else {
		float step, pos;
		
		step= (totpart <= 1)? 0.5f: 1.0f/(totpart-1);
		pos= 0.0f;
		i= 0;

		for(p=0; p<totpart; p++, pos+=step) {
			while((i < tot) && (pos > sum[i+1]))
				i++;

			index[p]= MIN2(tot-1, i);
			if(p == totpart-1 && weight[index[p]] == 0.0f)
				index[p]= index[p-1];

			jitoff[index[p]]= pos;
		}
	}

	MEM_freeN(sum);

	/* weights are no longer used except for FROM_PARTICLE, which needs them zeroed for indexing */
	if(from==PART_FROM_PARTICLE){
		for(i=0; i<tot; i++)
			weight[i]=0.0f;
	}

	/* 4. */
	if(distr==PART_DISTR_JIT && ELEM(from,PART_FROM_FACE,PART_FROM_VOLUME)) {
		jitlevel= part->userjit;
		
		if(jitlevel == 0) {
			jitlevel= totpart/tot;
			if(part->flag & PART_EDISTR) jitlevel*= 2;	/* looks better in general, not very scietific */
			if(jitlevel<3) jitlevel= 3;
			//if(jitlevel>100) jitlevel= 100;
		}
		
		jit= MEM_callocN(2+ jitlevel*2*sizeof(float), "jit");

		init_mv_jit(jit, jitlevel, psys->seed, part->jitfac);
		BLI_array_randomize(jit, 2*sizeof(float), jitlevel, psys->seed); /* for custom jit or even distribution */
	}

	/* 5. */
	if(children)
		from=PART_FROM_CHILD;

	ctx->tree= tree;
	ctx->seams= seams;
	ctx->totseam= totseam;
	ctx->psys= psys;
	ctx->index= index;
	ctx->jit= jit;
	ctx->jitlevel= jitlevel;
	ctx->jitoff= jitoff;
	ctx->weight= weight;
	ctx->maxweight= maxweight;
	ctx->from= from;
	ctx->cfrom= cfrom;
	ctx->distr= distr;
	ctx->dm= dm;

	seed= 31415926 + ctx->psys->seed;

	if(from!=PART_FROM_CHILD || psys->totchild < 10000)
		totthread= 1;
	
	for(i=0; i<totthread; i++) {
		threads[i].rng= rng_new(seed);
		threads[i].tot= totthread;
	}

	return 1;
}

static void distribute_particles_on_dm(DerivedMesh *finaldm, Object *ob, ParticleSystem *psys, int from)
{
	ListBase threads;
	ParticleThread *pthreads;
	ParticleThreadContext *ctx;
	int i, totthread;

	pthreads= psys_threads_create(ob, psys, G.scene->r.threads);

	if(!psys_threads_init_distribution(pthreads, finaldm, from)) {
		psys_threads_free(pthreads);
		return;
	}

	totthread= pthreads[0].tot;
	if(totthread > 1) {
		BLI_init_threads(&threads, exec_distribution, totthread);

		for(i=0; i<totthread; i++)
			BLI_insert_thread(&threads, &pthreads[i]);

		BLI_end_threads(&threads);
	}
	else
		exec_distribution(&pthreads[0]);

	if (from == PART_FROM_FACE)
		psys_calc_dmfaces(ob, finaldm, psys);

	ctx= pthreads[0].ctx;
	if(ctx->dm != finaldm)
		ctx->dm->release(ctx->dm);

	psys_threads_free(pthreads);
}

/* ready for future use, to emit particles without geometry */
static void distribute_particles_on_shape(Object *ob, ParticleSystem *psys, int from)
{
	ParticleData *pa;
	int totpart=psys->totpart, p;

	fprintf(stderr,"Shape emission not yet possible!\n");

	for(p=0,pa=psys->particles; p<totpart; p++,pa++){
		pa->fuv[0]=pa->fuv[1]=pa->fuv[2]=pa->fuv[3]= 0.0;
		pa->foffset= 0.0f;
		pa->num= -1;
	}
}
static void distribute_particles(Object *ob, ParticleSystem *psys, int from)
{
	ParticleSystemModifierData *psmd=0;
	int distr_error=0;
	psmd=psys_get_modifier(ob,psys);

	if(psmd){
		if(psmd->dm)
			distribute_particles_on_dm(psmd->dm,ob,psys,from);
		else
			distr_error=1;
	}
	else
		distribute_particles_on_shape(ob,psys,from);

	if(distr_error){
		ParticleData *pa;
		int totpart=psys->totpart, p;

		fprintf(stderr,"Particle distribution error!\n");

		for(p=0,pa=psys->particles; p<totpart; p++,pa++){
			pa->fuv[0]=pa->fuv[1]=pa->fuv[2]=pa->fuv[3]= 0.0;
			pa->foffset= 0.0f;
			pa->num= -1;
		}
	}
}

/* threaded child particle distribution and path caching */
ParticleThread *psys_threads_create(struct Object *ob, struct ParticleSystem *psys, int totthread)
{
	ParticleThread *threads;
	ParticleThreadContext *ctx;
	int i;
	
	threads= MEM_callocN(sizeof(ParticleThread)*totthread, "ParticleThread");
	ctx= MEM_callocN(sizeof(ParticleThreadContext), "ParticleThreadContext");

	ctx->ob= ob;
	ctx->psys= psys;
	ctx->psmd= psys_get_modifier(ob, psys);
	ctx->dm= ctx->psmd->dm;
	ctx->ma= give_current_material(ob, psys->part->omat);

	memset(threads, 0, sizeof(ParticleThread)*totthread);

	for(i=0; i<totthread; i++) {
		threads[i].ctx= ctx;
		threads[i].num= i;
		threads[i].tot= totthread;
	}

	return threads;
}

void psys_threads_free(ParticleThread *threads)
{
	ParticleThreadContext *ctx= threads[0].ctx;
	int i, totthread= threads[0].tot;

	/* path caching */
	if(ctx->vg_length)
		MEM_freeN(ctx->vg_length);
	if(ctx->vg_clump)
		MEM_freeN(ctx->vg_clump);
	if(ctx->vg_kink)
		MEM_freeN(ctx->vg_kink);
	if(ctx->vg_rough1)
		MEM_freeN(ctx->vg_rough1);
	if(ctx->vg_rough2)
		MEM_freeN(ctx->vg_roughe);
	if(ctx->vg_roughe)
		MEM_freeN(ctx->vg_roughe);

	if(ctx->psys->lattice){
		end_latt_deform();
		ctx->psys->lattice=0;
	}

	/* distribution */
	if(ctx->jit) MEM_freeN(ctx->jit);
	if(ctx->jitoff) MEM_freeN(ctx->jitoff);
	if(ctx->weight) MEM_freeN(ctx->weight);
	if(ctx->index) MEM_freeN(ctx->index);
	if(ctx->seams) MEM_freeN(ctx->seams);
	//if(ctx->vertpart) MEM_freeN(ctx->vertpart);
	BLI_kdtree_free(ctx->tree);

	/* threads */
	for(i=0; i<totthread; i++) {
		if(threads[i].rng)
			rng_free(threads[i].rng);
		if(threads[i].rng_path)
			rng_free(threads[i].rng_path);
	}

	MEM_freeN(ctx);
	MEM_freeN(threads);
}

/* set particle parameters that don't change during particle's life */
void initialize_particle(ParticleData *pa, int p, Object *ob, ParticleSystem *psys, ParticleSystemModifierData *psmd)
{
	ParticleSettings *part;
	ParticleTexture ptex;
	Material *ma=0;
	IpoCurve *icu=0;
	int totpart;
	float rand,length;

	part=psys->part;

	totpart=psys->totpart;

	ptex.life=ptex.size=ptex.exist=ptex.length=1.0;
	ptex.time=(float)p/(float)totpart;

	BLI_srandom(psys->seed+p);

	if(part->from!=PART_FROM_PARTICLE){
		ma=give_current_material(ob,part->omat);

		/* TODO: needs some work to make most blendtypes generally usefull */
		psys_get_texture(ob,ma,psmd,psys,pa,&ptex,MAP_PA_INIT);
	}
	
	pa->lifetime= part->lifetime*ptex.life;

	if(part->type==PART_HAIR)
		pa->time=0.0f;
	else if(part->type==PART_REACTOR && (part->flag&PART_REACT_STA_END)==0)
		pa->time=MAXFRAMEF;
	else{
		//icu=find_ipocurve(psys->part->ipo,PART_EMIT_TIME);
		//if(icu){
		//	calc_icu(icu,100*ptex.time);
		//	ptex.time=icu->curval;
		//}

		pa->time= part->sta + (part->end - part->sta)*ptex.time;
	}


	if(part->type==PART_HAIR){
		pa->lifetime=100.0f;
	}
	else{
		icu=find_ipocurve(psys->part->ipo,PART_EMIT_LIFE);
		if(icu){
			calc_icu(icu,100*ptex.time);
			pa->lifetime*=icu->curval;
		}

	/* need to get every rand even if we don't use them so that randoms don't affect eachother */
		rand= BLI_frand();
		if(part->randlife!=0.0)
			pa->lifetime*= 1.0f - part->randlife*rand;
	}

	pa->dietime= pa->time+pa->lifetime;

	pa->sizemul= BLI_frand();

	rand= BLI_frand();

	/* while loops are to have a spherical distribution (avoid cubic distribution) */
	length=2.0f;
	while(length>1.0){
		pa->r_ve[0]=2.0f*(BLI_frand()-0.5f);
		pa->r_ve[1]=2.0f*(BLI_frand()-0.5f);
		pa->r_ve[2]=2.0f*(BLI_frand()-0.5f);
		length=VecLength(pa->r_ve);
	}

	length=2.0f;
	while(length>1.0){
		pa->r_ave[0]=2.0f*(BLI_frand()-0.5f);
		pa->r_ave[1]=2.0f*(BLI_frand()-0.5f);
		pa->r_ave[2]=2.0f*(BLI_frand()-0.5f);
		length=VecLength(pa->r_ave);
	}

	pa->r_rot[0]=2.0f*(BLI_frand()-0.5f);
	pa->r_rot[1]=2.0f*(BLI_frand()-0.5f);
	pa->r_rot[2]=2.0f*(BLI_frand()-0.5f);
	pa->r_rot[3]=2.0f*(BLI_frand()-0.5f);

	NormalQuat(pa->r_rot);

	if(part->distr!=PART_DISTR_GRID){
		/* any unique random number will do (r_ave[0]) */
		if(ptex.exist < 0.5*(1.0+pa->r_ave[0]))
			pa->flag |= PARS_UNEXIST;
		else
			pa->flag &= ~PARS_UNEXIST;
	}

	pa->loop=0;
	/* we can't reset to -1 anymore since we've figured out correct index in distribute_particles */
	/* usage other than straight after distribute has to handle this index by itself - jahka*/
	//pa->num_dmcache = DMCACHE_NOTFOUND; /* assume we dont have a derived mesh face */
}
static void initialize_all_particles(Object *ob, ParticleSystem *psys, ParticleSystemModifierData *psmd)
{
	IpoCurve *icu=0;
	ParticleData *pa;
	int p, totpart=psys->totpart;

	for(p=0, pa=psys->particles; p<totpart; p++, pa++)
		initialize_particle(pa,p,ob,psys,psmd);
	
	/* store the derived mesh face index for each particle */
	//if(psys->part->from==PART_FROM_FACE)
	//	psys_calc_dmfaces(ob, psmd->dm, psys);
	
	icu=find_ipocurve(psys->part->ipo,PART_EMIT_FREQ);
	if(icu){
		float time=psys->part->sta, end=psys->part->end;
		float v1, v2, a=0.0f, t1,t2, d;

		p=0;
		pa=psys->particles;

		calc_icu(icu,time);
		v1=icu->curval;
		if(v1<0.0f) v1=0.0f;

		calc_icu(icu,time+1.0f);
		v2=icu->curval;
		if(v2<0.0f) v2=0.0f;

		for(p=0, pa=psys->particles; p<totpart && time<end; p++, pa++){
			while(a+0.5f*(v1+v2) < (float)(p+1) && time<end){
				a+=0.5f*(v1+v2);
				v1=v2;
				time++;
				calc_icu(icu,time+1.0f);
				v2=icu->curval;
			}
			if(time<end){
				if(v1==v2){
					pa->time=time+((float)(p+1)-a)/v1;
				}
				else{
					d=(float)sqrt(v1*v1-2.0f*(v2-v1)*(a-(float)(p+1)));
					t1=(-v1+d)/(v2-v1);
					t2=(-v1-d)/(v2-v1);

					/* the root between 0-1 is the correct one */
					if(t1>0.0f && t1<=1.0f)
						pa->time=time+t1;
					else
						pa->time=time+t2;
				}
			}

			pa->dietime = pa->time+pa->lifetime;
			pa->flag &= ~PARS_UNEXIST;
		}
		for(; p<totpart; p++, pa++){
			pa->flag |= PARS_UNEXIST;
		}
	}
}
/* sets particle to the emitter surface with initial velocity & rotation */
void reset_particle(ParticleData *pa, ParticleSystem *psys, ParticleSystemModifierData *psmd, Object *ob,
					float dtime, float cfra, float *vg_vel, float *vg_tan, float *vg_rot)
{
	ParticleSettings *part;
	ParticleTexture ptex;
	ParticleKey state;
	IpoCurve *icu=0;
	float fac, nor[3]={0,0,0},loc[3],tloc[3],vel[3]={0.0,0.0,0.0},rot[4],*q2=0;
	float r_vel[3],r_ave[3],r_rot[4],p_vel[3]={0.0,0.0,0.0};
	float x_vec[3]={1.0,0.0,0.0}, utan[3]={0.0,1.0,0.0}, vtan[3]={0.0,0.0,1.0};

	float q_one[4]={1.0,0.0,0.0,0.0}, q_phase[4];
	part=psys->part;

	ptex.ivel=1.0;
	
	if(part->from==PART_FROM_PARTICLE){
		Object *tob;
		ParticleSystem *tpsys=0;
		float speed;

		tob=psys->target_ob;
		if(tob==0)
			tob=ob;

		tpsys=BLI_findlink(&tob->particlesystem,psys->target_psys-1);
		
		/*TODO: get precise location of particle at birth*/

		state.time=cfra;
		psys_get_particle_state(tob,tpsys,pa->num,&state,1);
		psys_get_from_key(&state,loc,nor,rot,0);

		QuatMulVecf(rot,vtan);
		QuatMulVecf(rot,utan);
		VECCOPY(r_vel,pa->r_ve);
		VECCOPY(r_rot,pa->r_rot);
		VECCOPY(r_ave,pa->r_ave);

		VECCOPY(p_vel,state.vel);
		speed=Normalize(p_vel);
		VecMulf(p_vel,Inpf(pa->r_ve,p_vel));
		VECSUB(p_vel,pa->r_ve,p_vel);
		Normalize(p_vel);
		VecMulf(p_vel,speed);
	}
	else{
		/* get precise emitter matrix if particle is born */
		if(part->type!=PART_HAIR && pa->time < cfra && pa->time >= psys->cfra)
			where_is_object_time(ob,pa->time);

		/* get birth location from object		*/
		psys_particle_on_emitter(ob,psmd,part->from,pa->num, pa->num_dmcache, pa->fuv,pa->foffset,loc,nor,utan,vtan,0,0);
		
		/* save local coordinates for later		*/
		VECCOPY(tloc,loc);
		
		/* get possible textural influence */
		psys_get_texture(ob,give_current_material(ob,part->omat),psmd,psys,pa,&ptex,MAP_PA_IVEL);

		if(vg_vel){
			ptex.ivel*=psys_interpolate_value_from_verts(psmd->dm,part->from,pa->num,pa->fuv,vg_vel);
		}

		/* particles live in global space so	*/
		/* let's convert:						*/
		/* -location							*/
		Mat4MulVecfl(ob->obmat,loc);
		
		/* -normal								*/
		VECADD(nor,tloc,nor);
		Mat4MulVecfl(ob->obmat,nor);
		VECSUB(nor,nor,loc);
		Normalize(nor);

		/* -tangent								*/
		if(part->tanfac!=0.0){
			float phase=vg_rot?2.0f*(psys_interpolate_value_from_verts(psmd->dm,part->from,pa->num,pa->fuv,vg_rot)-0.5f):0.0f;
			VecMulf(vtan,-(float)cos(M_PI*(part->tanphase+phase)));
			fac=-(float)sin(M_PI*(part->tanphase+phase));
			VECADDFAC(vtan,vtan,utan,fac);

			VECADD(vtan,tloc,vtan);
			Mat4MulVecfl(ob->obmat,vtan);
			VECSUB(vtan,vtan,loc);

			VECCOPY(utan,nor);
			VecMulf(utan,Inpf(vtan,nor));
			VECSUB(vtan,vtan,utan);
			
			Normalize(vtan);
		}
		

		/* -velocity							*/
		if(part->randfac!=0.0){
			VECADD(r_vel,tloc,pa->r_ve);
			Mat4MulVecfl(ob->obmat,r_vel);
			VECSUB(r_vel,r_vel,loc);
			Normalize(r_vel);
		}

		/* -angular velocity					*/
		if(part->avemode==PART_AVE_RAND){
			VECADD(r_ave,tloc,pa->r_ave);
			Mat4MulVecfl(ob->obmat,r_ave);
			VECSUB(r_ave,r_ave,loc);
			Normalize(r_ave);
		}
		
		/* -rotation							*/
		if(part->rotmode==PART_ROT_RAND){
			QUATCOPY(r_rot,pa->r_rot);
			Mat4ToQuat(ob->obmat,rot);
			QuatMul(r_rot,r_rot,rot);
		}
	}
	/* conversion done so now we apply new:	*/
	/* -velocity from:						*/
	/*		*emitter velocity				*/
	if(dtime!=0.0 && part->obfac!=0.0){
		VECSUB(vel,loc,pa->state.co);
		VecMulf(vel,part->obfac/dtime);
	}
	
	/*		*emitter normal					*/
	if(part->normfac!=0.0)
		VECADDFAC(vel,vel,nor,part->normfac);
	
	/*		*emitter tangent				*/
	if(part->tanfac!=0.0)
		VECADDFAC(vel,vel,vtan,part->tanfac*(vg_tan?psys_interpolate_value_from_verts(psmd->dm,part->from,pa->num,pa->fuv,vg_tan):1.0f));

	/*		*texture						*/
	/* TODO	*/

	/*		*random							*/
	if(part->randfac!=0.0)
		VECADDFAC(vel,vel,r_vel,part->randfac);

	/*		*particle						*/
	if(part->partfac!=0.0)
		VECADDFAC(vel,vel,p_vel,part->partfac);

	icu=find_ipocurve(psys->part->ipo,PART_EMIT_VEL);
	if(icu){
		calc_icu(icu,100*((pa->time-part->sta)/(part->end-part->sta)));
		ptex.ivel*=icu->curval;
	}

	VecMulf(vel,ptex.ivel);
	
	VECCOPY(pa->state.vel,vel);

	/* -location from emitter				*/
	VECCOPY(pa->state.co,loc);

	/* -rotation							*/
	pa->state.rot[0]=1.0;
	pa->state.rot[1]=pa->state.rot[2]=pa->state.rot[3]=0.0;

	if(part->rotmode){
		switch(part->rotmode){
			case PART_ROT_NOR:
				VecMulf(nor,-1.0);
				q2= vectoquat(nor, OB_POSX, OB_POSZ);
				VecMulf(nor,-1.0);
				break;
			case PART_ROT_VEL:
				VecMulf(vel,-1.0);
				q2= vectoquat(vel, OB_POSX, OB_POSZ);
				VecMulf(vel,-1.0);
				break;
			case PART_ROT_RAND:
				q2= r_rot;
				break;
		}
		/* how much to rotate from rest position */
		QuatInterpol(rot,q_one,q2,part->rotfac);

		/* phase */
		VecRotToQuat(x_vec,part->phasefac*(float)M_PI,q_phase);

		/* combine amount & phase */
		QuatMul(pa->state.rot,rot,q_phase);
	}

	/* -angular velocity					*/

	pa->state.ave[0]=pa->state.ave[1]=pa->state.ave[2]=0.0;

	if(part->avemode){
		switch(part->avemode){
			case PART_AVE_SPIN:
				VECCOPY(pa->state.ave,vel);
				break;
			case PART_AVE_RAND:
				VECCOPY(pa->state.ave,r_ave);
				break;
		}
		Normalize(pa->state.ave);
		VecMulf(pa->state.ave,part->avefac);

		icu=find_ipocurve(psys->part->ipo,PART_EMIT_AVE);
		if(icu){
			calc_icu(icu,100*((pa->time-part->sta)/(part->end-part->sta)));
			VecMulf(pa->state.ave,icu->curval);
		}
	}

	pa->dietime=pa->time+pa->lifetime;

	if(pa->time >= cfra)
		pa->alive=PARS_UNBORN;

	pa->state.time=cfra;

	pa->stick_ob=0;
	pa->flag&=~PARS_STICKY;
}
static void reset_all_particles(Object *ob, ParticleSystem *psys, ParticleSystemModifierData *psmd, float dtime, float cfra, int from)
{
	ParticleData *pa;
	int p, totpart=psys->totpart;
	float *vg_vel=psys_cache_vgroup(psmd->dm,psys,PSYS_VG_VEL);
	float *vg_tan=psys_cache_vgroup(psmd->dm,psys,PSYS_VG_TAN);
	float *vg_rot=psys_cache_vgroup(psmd->dm,psys,PSYS_VG_ROT);
	
	//if (psys->part->from == PART_FROM_FACE)
	//	psys_calc_dmfaces(ob, psmd->dm, psys);
	
	for(p=from, pa=psys->particles+from; p<totpart; p++, pa++)
		reset_particle(pa, psys, psmd, ob, dtime, cfra, vg_vel, vg_tan, vg_rot);

	if(vg_vel)
		MEM_freeN(vg_vel);
}
/************************************************/
/*			Keyed particles						*/
/************************************************/
/* a bit of an unintuitive function :) counts objects in a keyed chain and returns 1 if some of them were selected (used in drawing) */
int psys_count_keyed_targets(Object *ob, ParticleSystem *psys)
{
	ParticleSystem *kpsys=psys,*tpsys;
	ParticleSettings *tpart;
	Object *kob=ob,*tob;
	int select=ob->flag&SELECT;
	short totkeyed=0;
	Base *base;

	ListBase lb;
	lb.first=lb.last=0;

	tob=psys->keyed_ob;
	while(tob){
		if((tpsys=BLI_findlink(&tob->particlesystem,kpsys->keyed_psys-1))){
			tpart=tpsys->part;

			if(tpart->phystype==PART_PHYS_KEYED){
				if(lb.first){
					for(base=lb.first;base;base=base->next){
						if(tob==base->object){
							fprintf(stderr,"Error: loop in keyed chain!\n");
							BLI_freelistN(&lb);
							return select;
						}
					}
				}
				base=MEM_callocN(sizeof(Base), "keyed base");
				base->object=tob;
				BLI_addtail(&lb,base);

				if(tob->flag&SELECT)
					select++;
				kob=tob;
				kpsys=tpsys;
				tob=tpsys->keyed_ob;
				totkeyed++;
			}
			else{
				tob=0;
				totkeyed++;
			}
		}
		else
			tob=0;
	}
	psys->totkeyed=totkeyed;
	BLI_freelistN(&lb);
	return select;
}
void set_keyed_keys(Object *ob, ParticleSystem *psys)
{
	Object *kob = ob;
	ParticleSystem *kpsys = psys;
	ParticleData *pa;
	ParticleKey state;
	int totpart = psys->totpart, i, k, totkeys = psys->totkeyed + 1;
	float prevtime, nexttime, keyedtime;

	/* no proper targets so let's clear and bail out */
	if(psys->totkeyed==0){
		free_keyed_keys(psys);
		psys->flag &= ~PSYS_KEYED;
		return;
	}

	if(totpart && psys->particles->totkey != totkeys){
		free_keyed_keys(psys);
		
		psys->particles->keys = MEM_callocN(psys->totpart * totkeys * sizeof(ParticleKey),"Keyed keys");

		psys->particles->totkey = totkeys;
		
		for(i=1, pa=psys->particles+1; i<totpart; i++,pa++){
			pa->keys = (pa-1)->keys + totkeys;
			pa->totkey = totkeys;
		}
	}
	
	psys->flag &= ~PSYS_KEYED;
	state.time=-1.0;

	for(k=0; k<totkeys; k++){
		for(i=0,pa=psys->particles; i<totpart; i++, pa++){
			psys_get_particle_state(kob, kpsys, i%kpsys->totpart, pa->keys + k, 1);

			if(k==0)
				pa->keys->time = pa->time;
			else if(k==totkeys-1)
				(pa->keys + k)->time = pa->time + pa->lifetime;
			else{
				if(psys->flag & PSYS_KEYED_TIME){
					prevtime = (pa->keys + k - 1)->time;
					nexttime = pa->time + pa->lifetime;
					keyedtime = kpsys->part->keyed_time;
					(pa->keys + k)->time = (1.0f - keyedtime) * prevtime + keyedtime * nexttime;
				}
				else
					(pa->keys+k)->time = pa->time + (float)k / (float)(totkeys - 1) * pa->lifetime;
			}
		}
		if(kpsys->keyed_ob){
			kob = kpsys->keyed_ob;
			kpsys = BLI_findlink(&kob->particlesystem, kpsys->keyed_psys - 1);
		}
	}

	psys->flag |= PSYS_KEYED;
}
/************************************************/
/*			Reactors							*/
/************************************************/
static void push_reaction(Object* ob, ParticleSystem *psys, int pa_num, int event, ParticleKey *state)
{
	Object *rob;
	ParticleSystem *rpsys;
	ParticleSettings *rpart;
	ParticleData *pa;
	ListBase *lb=&psys->effectors;
	ParticleEffectorCache *ec;
	ParticleReactEvent *re;

	if(lb->first) for(ec = lb->first; ec; ec= ec->next){
		if(ec->type & PSYS_EC_REACTOR){
			/* all validity checks already done in add_to_effectors */
			rob=ec->ob;
			rpsys=BLI_findlink(&rob->particlesystem,ec->psys_nbr);
			rpart=rpsys->part;
			if(rpsys->part->reactevent==event){
				pa=psys->particles+pa_num;
				re= MEM_callocN(sizeof(ParticleReactEvent), "react event");
				re->event=event;
				re->pa_num = pa_num;
				re->ob = ob;
				re->psys = psys;
				re->size = pa->size;
				copy_particle_key(&re->state,state,1);

				switch(event){
					case PART_EVENT_DEATH:
						re->time=pa->dietime;
						break;
					case PART_EVENT_COLLIDE:
						re->time=state->time;
						break;
					case PART_EVENT_NEAR:
						re->time=state->time;
						break;
				}

				BLI_addtail(&rpsys->reactevents, re);
			}
		}
	}
}
static void react_to_events(ParticleSystem *psys, int pa_num)
{
	ParticleSettings *part=psys->part;
	ParticleData *pa=psys->particles+pa_num;
	ParticleReactEvent *re=psys->reactevents.first;
	int birth=0;
	float dist=0.0f;

	for(re=psys->reactevents.first; re; re=re->next){
		birth=0;
		if(part->from==PART_FROM_PARTICLE){
			if(pa->num==re->pa_num){
				if(re->event==PART_EVENT_NEAR){
					ParticleData *tpa = re->psys->particles+re->pa_num;
					float pa_time=tpa->time + pa->foffset*tpa->lifetime;
					if(re->time > pa_time){
						pa->alive=PARS_ALIVE;
						pa->time=pa_time;
						pa->dietime=pa->time+pa->lifetime;
					}
				}
				else{
					if(pa->alive==PARS_UNBORN){
						pa->alive=PARS_ALIVE;
						pa->time=re->time;
						pa->dietime=pa->time+pa->lifetime;
					}
				}
			}
		}
		else{
			dist=VecLenf(pa->state.co, re->state.co);
			if(dist <= re->size){
				if(pa->alive==PARS_UNBORN){
					pa->alive=PARS_ALIVE;
					pa->time=re->time;
					pa->dietime=pa->time+pa->lifetime;
					birth=1;
				}
				if(birth || part->flag&PART_REACT_MULTIPLE){
					float vec[3];
					VECSUB(vec,pa->state.co, re->state.co);
					if(birth==0)
						VecMulf(vec,(float)pow(1.0f-dist/re->size,part->reactshape));
					VECADDFAC(pa->state.vel,pa->state.vel,vec,part->reactfac);
					VECADDFAC(pa->state.vel,pa->state.vel,re->state.vel,part->partfac);
				}
				if(birth)
					VecMulf(pa->state.vel,(float)pow(1.0f-dist/re->size,part->reactshape));
			}
		}
	}
}
void psys_get_reactor_target(Object *ob, ParticleSystem *psys, Object **target_ob, ParticleSystem **target_psys)
{
	Object *tob;

	tob=psys->target_ob;
	if(tob==0)
		tob=ob;
	
	*target_psys=BLI_findlink(&tob->particlesystem,psys->target_psys-1);
	if(*target_psys)
		*target_ob=tob;
	else
		*target_ob=0;
}
/************************************************/
/*			Point Cache							*/
/************************************************/
void clear_particles_from_cache(Object *ob, ParticleSystem *psys, int cfra)
{
	ParticleSystemModifierData *psmd = psys_get_modifier(ob,psys);
	int stack_index = modifiers_indexInObject(ob,(ModifierData*)psmd);

	BKE_ptcache_id_clear((ID *)ob, PTCACHE_CLEAR_ALL, cfra, stack_index);
}
static void write_particles_to_cache(Object *ob, ParticleSystem *psys, int cfra)
{
	FILE *fp = NULL;
	ParticleSystemModifierData *psmd = psys_get_modifier(ob,psys);
	ParticleData *pa;
	int stack_index = modifiers_indexInObject(ob,(ModifierData*)psmd);
	int i, totpart = psys->totpart;

	if(totpart == 0) return;

	fp = BKE_ptcache_id_fopen((ID *)ob, 'w', cfra, stack_index);
	if(!fp) return;

	for(i=0, pa=psys->particles; i<totpart; i++, pa++)
		fwrite(&pa->state, sizeof(ParticleKey), 1, fp);
	
	fclose(fp);
}
static int get_particles_from_cache(Object *ob, ParticleSystem *psys, int cfra)
{
	FILE *fp = NULL;
	ParticleSystemModifierData *psmd = psys_get_modifier(ob,psys);
	ParticleData *pa;
	int stack_index = modifiers_indexInObject(ob,(ModifierData*)psmd);
	int i, totpart = psys->totpart, ret = 1;

	if(totpart == 0) return 0;

	fp = BKE_ptcache_id_fopen((ID *)ob, 'r', cfra, stack_index);
	if(!fp)
		ret = 0;
	else {
		for(i=0, pa=psys->particles; i<totpart; i++, pa++)
			if((fread(&pa->state, sizeof(ParticleKey), 1, fp)) != 1) {
				ret = 0;
				break;
			}
		
		fclose(fp);
	}

	return ret;
}
/************************************************/
/*			Effectors							*/
/************************************************/
static float effector_falloff(PartDeflect *pd, float *eff_velocity, float *vec_to_part)
{
	float eff_dir[3], temp[3];
	float falloff=1.0, fac, r_fac;
	
	VecCopyf(eff_dir,eff_velocity);
	Normalize(eff_dir);

	if(pd->flag & PFIELD_POSZ && Inpf(eff_dir,vec_to_part)<0.0f)
		falloff=0.0f;
	else switch(pd->falloff){
		case PFIELD_FALL_SPHERE:
			fac=VecLength(vec_to_part);
			if(pd->flag&PFIELD_USEMAX && fac>pd->maxdist){
				falloff=0.0f;
				break;
			}

			if(pd->flag & PFIELD_USEMIN){
				if(fac>pd->mindist)
					fac+=1.0f-pd->mindist;
				else
					fac=1.0f;
			}
			else if(fac<0.001)
				fac=0.001f;

			falloff=1.0f/(float)pow((double)fac,(double)pd->f_power);
			break;

		case PFIELD_FALL_TUBE:
			fac=Inpf(vec_to_part,eff_dir);
			if(pd->flag&PFIELD_USEMAX && ABS(fac)>pd->maxdist){
				falloff=0.0f;
				break;
			}

			VECADDFAC(temp,vec_to_part,eff_dir,-fac);
			r_fac=VecLength(temp);
			if(pd->flag&PFIELD_USEMAXR && r_fac>pd->maxrad){
				falloff=0.0f;
				break;
			}

			fac=ABS(fac);


			if(pd->flag & PFIELD_USEMIN){
				if(fac>pd->mindist)
					fac+=1.0f-pd->mindist;
				else
					fac=1.0f;
			}
			else if(fac<0.001)
				fac=0.001f;

			if(pd->flag & PFIELD_USEMINR){
				if(r_fac>pd->minrad)
					r_fac+=1.0f-pd->minrad;
				else
					r_fac=1.0f;
			}
			else if(r_fac<0.001)
				r_fac=0.001f;

			falloff=1.0f/((float)pow((double)fac,(double)pd->f_power)*(float)pow((double)r_fac,(double)pd->f_power_r));

			break;
		case PFIELD_FALL_CONE:
			fac=Inpf(vec_to_part,eff_dir);
			if(pd->flag&PFIELD_USEMAX && ABS(fac)>pd->maxdist){
				falloff=0.0f;
				break;
			}
			r_fac=saacos(fac/VecLength(vec_to_part))*180.0f/(float)M_PI;
			if(pd->flag&PFIELD_USEMAXR && r_fac>pd->maxrad){
				falloff=0.0f;
				break;
			}

			if(pd->flag & PFIELD_USEMIN){
				if(fac>pd->mindist)
					fac+=1.0f-pd->mindist;
				else
					fac=1.0f;
			}
			else if(fac<0.001)
				fac=0.001f;

			if(pd->flag & PFIELD_USEMINR){
				if(r_fac>pd->minrad)
					r_fac+=1.0f-pd->minrad;
				else
					r_fac=1.0f;
			}
			else if(r_fac<0.001)
				r_fac=0.001f;

			falloff=1.0f/((float)pow((double)fac,(double)pd->f_power)*(float)pow((double)r_fac,(double)pd->f_power_r));

			break;
//		case PFIELD_FALL_INSIDE:
				//for(i=0; i<totface; i++,mface++){
				//	VECCOPY(v1,mvert[mface->v1].co);
				//	VECCOPY(v2,mvert[mface->v2].co);
				//	VECCOPY(v3,mvert[mface->v3].co);

				//	if(AxialLineIntersectsTriangle(a,co1, co2, v2, v3, v1, &lambda)){
				//		if(from==PART_FROM_FACE)
				//			(pa+(int)(lambda*size[a])*a0mul)->flag &= ~PARS_UNEXIST;
				//		else /* store number of intersections */
				//			(pa+(int)(lambda*size[a])*a0mul)->loop++;
				//	}
				//	
				//	if(mface->v4){
				//		VECCOPY(v4,mvert[mface->v4].co);

				//		if(AxialLineIntersectsTriangle(a,co1, co2, v4, v1, v3, &lambda)){
				//			if(from==PART_FROM_FACE)
				//				(pa+(int)(lambda*size[a])*a0mul)->flag &= ~PARS_UNEXIST;
				//			else
				//				(pa+(int)(lambda*size[a])*a0mul)->loop++;
				//		}
				//	}
				//}

//			break;
	}

	return falloff;
}
static void do_physical_effector(short type, float force_val, float distance, float falloff, float size, float damp,
							float *eff_velocity, float *vec_to_part, float *velocity, float *field, int planar)
{
	float mag_vec[3]={0,0,0};
	float temp[3], temp2[3];
	float eff_vel[3];

	VecCopyf(eff_vel,eff_velocity);
	Normalize(eff_vel);

	switch(type){
		case PFIELD_WIND:
			VECCOPY(mag_vec,eff_vel);

			VecMulf(mag_vec,force_val*falloff);
			VecAddf(field,field,mag_vec);
			break;

		case PFIELD_FORCE:
			if(planar)
				Projf(mag_vec,vec_to_part,eff_vel);
			else
				VecCopyf(mag_vec,vec_to_part);

			VecMulf(mag_vec,force_val*falloff);
			VecAddf(field,field,mag_vec);
			break;

		case PFIELD_VORTEX:
			Crossf(mag_vec,eff_vel,vec_to_part);
			Normalize(mag_vec);

			VecMulf(mag_vec,force_val*distance*falloff);
			VecAddf(field,field,mag_vec);

			break;
		case PFIELD_MAGNET:
			if(planar)
				VecCopyf(temp,eff_vel);
			else
				/* magnetic field of a moving charge */
				Crossf(temp,eff_vel,vec_to_part);

			Crossf(temp2,velocity,temp);
			VecAddf(mag_vec,mag_vec,temp2);

			VecMulf(mag_vec,force_val*falloff);
			VecAddf(field,field,mag_vec);
			break;
		case PFIELD_HARMONIC:
			if(planar)
				Projf(mag_vec,vec_to_part,eff_vel);
			else
				VecCopyf(mag_vec,vec_to_part);

			VecMulf(mag_vec,force_val*falloff);
			VecSubf(field,field,mag_vec);

			VecCopyf(mag_vec,velocity);
			/* 1.9 is an experimental value to get critical damping at damp=1.0 */
			VecMulf(mag_vec,damp*1.9f*(float)sqrt(force_val));
			VecSubf(field,field,mag_vec);
			break;
		case PFIELD_NUCLEAR:
			/*pow here is root of cosine expression below*/
			//rad=(float)pow(2.0,-1.0/power)*distance/size;
			//VECCOPY(mag_vec,vec_to_part);
			//Normalize(mag_vec);
			//VecMulf(mag_vec,(float)cos(3.0*M_PI/2.0*(1.0-1.0/(pow(rad,power)+1.0)))/(rad+0.2f));
			//VECADDFAC(field,field,mag_vec,force_val);
			break;
	}
}
static void do_texture_effector(Tex *tex, short mode, short is_2d, float nabla, short object, float *pa_co, float obmat[4][4], float force_val, float falloff, float *field)
{
	TexResult result[4];
	float tex_co[3], strength, mag_vec[3];
	int i;

	if(tex==0) return;

	for(i=0; i<4; i++)
		result[i].nor=0;

	strength= force_val*falloff;///(float)pow((double)distance,(double)power);

	VECCOPY(tex_co,pa_co);

	if(is_2d){
		float fac=-Inpf(tex_co,obmat[2]);
		VECADDFAC(tex_co,tex_co,obmat[2],fac);
	}

	if(object){
		VecSubf(tex_co,tex_co,obmat[3]);
		Mat4Mul3Vecfl(obmat,tex_co);
	}

	multitex_ext(tex, tex_co, NULL,NULL, 1, result);

	if(mode==PFIELD_TEX_RGB){
		mag_vec[0]= (0.5f-result->tr)*strength;
		mag_vec[1]= (0.5f-result->tg)*strength;
		mag_vec[2]= (0.5f-result->tb)*strength;
	}
	else{
		strength/=nabla;

		tex_co[0]+= nabla;
		multitex_ext(tex, tex_co, NULL,NULL, 1, result+1);

		tex_co[0]-= nabla;
		tex_co[1]+= nabla;
		multitex_ext(tex, tex_co, NULL,NULL, 1, result+2);

		tex_co[1]-= nabla;
		tex_co[2]+= nabla;
		multitex_ext(tex, tex_co, NULL,NULL, 1, result+3);

		if(mode==PFIELD_TEX_GRAD){
			mag_vec[0]= (result[0].tin-result[1].tin)*strength;
			mag_vec[1]= (result[0].tin-result[2].tin)*strength;
			mag_vec[2]= (result[0].tin-result[3].tin)*strength;
		}
		else{ /*PFIELD_TEX_CURL*/
			float dbdy,dgdz,drdz,dbdx,dgdx,drdy;

			dbdy= result[2].tb-result[0].tb;
			dgdz= result[3].tg-result[0].tg;
			drdz= result[3].tr-result[0].tr;
			dbdx= result[1].tb-result[0].tb;
			dgdx= result[1].tg-result[0].tg;
			drdy= result[2].tr-result[0].tr;

			mag_vec[0]=(dbdy-dgdz)*strength;
			mag_vec[1]=(drdz-dbdx)*strength;
			mag_vec[2]=(dgdx-drdy)*strength;
		}
	}

	if(is_2d){
		float fac=-Inpf(mag_vec,obmat[2]);
		VECADDFAC(mag_vec,mag_vec,obmat[2],fac);
	}

	VecAddf(field,field,mag_vec);
}
static void add_to_effectors(ListBase *lb, Object *ob, Object *obsrc, ParticleSystem *psys)
{
	ParticleEffectorCache *ec;
	PartDeflect *pd= ob->pd;
	short type=0,i;

	if(pd && ob != obsrc){
		if(pd->forcefield == PFIELD_GUIDE) {
			if(ob->type==OB_CURVE) {
				Curve *cu= ob->data;
				if(cu->flag & CU_PATH) {
					if(cu->path==NULL || cu->path->data==NULL)
						makeDispListCurveTypes(ob, 0);
					if(cu->path && cu->path->data) {
						type |= PSYS_EC_EFFECTOR;
					}
				}
			}
		}
		else if(pd->forcefield)
			type |= PSYS_EC_EFFECTOR;
	}
	
	if(pd && pd->deflect)
		type |= PSYS_EC_DEFLECT;

	if(type){
		ec= MEM_callocN(sizeof(ParticleEffectorCache), "effector cache");
		ec->ob= ob;
		ec->type=type;
		ec->distances=0;
		ec->locations=0;
		BLI_addtail(lb, ec);
	}

	type=0;

	/* add particles as different effectors */
	if(ob->particlesystem.first){
		ParticleSystem *epsys=ob->particlesystem.first;
		ParticleSettings *epart=0;
		Object *tob;

		for(i=0; epsys; epsys=epsys->next,i++){
			type=0;
			if(epsys!=psys){
				epart=epsys->part;

				if(epsys->part->pd && epsys->part->pd->forcefield)
					type=PSYS_EC_PARTICLE;

				if(epart->type==PART_REACTOR) {
					tob=epsys->target_ob;
					if(tob==0)
						tob=ob;
					if(BLI_findlink(&tob->particlesystem,epsys->target_psys-1)==psys)
						type|=PSYS_EC_REACTOR;
				}

				if(type){
					ec= MEM_callocN(sizeof(ParticleEffectorCache), "effector cache");
					ec->ob= ob;
					ec->type=type;
					ec->psys_nbr=i;
					BLI_addtail(lb, ec);
				}
			}
		}
				
	}
}
void psys_init_effectors(Object *obsrc, Group *group, ParticleSystem *psys)
{
	ListBase *listb=&psys->effectors;
	Base *base;
	unsigned int layer= obsrc->lay;

	listb->first=listb->last=0;
	
	if(group) {
		GroupObject *go;
		
		for(go= group->gobject.first; go; go= go->next) {
			if( (go->ob->lay & layer) && (go->ob->pd || go->ob->particlesystem.first)) {
				add_to_effectors(listb, go->ob, obsrc, psys);
			}
		}
	}
	else {
		for(base = G.scene->base.first; base; base= base->next) {
			if( (base->lay & layer) && (base->object->pd || base->object->particlesystem.first)) {
				add_to_effectors(listb, base->object, obsrc, psys);
			}
		}
	}
}

void psys_end_effectors(ParticleSystem *psys)
{
	ListBase *lb=&psys->effectors;
	if(lb->first) {
		ParticleEffectorCache *ec;
		for(ec= lb->first; ec; ec= ec->next){
			if(ec->distances)
				MEM_freeN(ec->distances);

			if(ec->locations)
				MEM_freeN(ec->locations);

			if(ec->face_minmax)
				MEM_freeN(ec->face_minmax);

			if(ec->vert_cos)
				MEM_freeN(ec->vert_cos);

			if(ec->tree)
				BLI_kdtree_free(ec->tree);
		}

		BLI_freelistN(lb);
	}
}

static void precalc_effectors(Object *ob, ParticleSystem *psys, ParticleSystemModifierData *psmd)
{
	ListBase *lb=&psys->effectors;
	ParticleEffectorCache *ec;
	ParticleSettings *part=psys->part;
	ParticleData *pa;
	float vec2[3],loc[3],*co=0;
	int p,totpart,totvert;
	
	for(ec= lb->first; ec; ec= ec->next) {
		PartDeflect *pd= ec->ob->pd;
		
		if(ec->type==PSYS_EC_EFFECTOR && pd->forcefield==PFIELD_GUIDE && ec->ob->type==OB_CURVE 
			&& part->phystype!=PART_PHYS_BOIDS) {
			float vec[4];

			where_on_path(ec->ob, 0.0, vec, vec2);

			Mat4MulVecfl(ec->ob->obmat,vec);
			Mat4Mul3Vecfl(ec->ob->obmat,vec2);

			QUATCOPY(ec->firstloc,vec);
			VECCOPY(ec->firstdir,vec2);

			totpart=psys->totpart;

			if(totpart){
				ec->distances=MEM_callocN(totpart*sizeof(float),"particle distances");
				ec->locations=MEM_callocN(totpart*3*sizeof(float),"particle locations");

				for(p=0,pa=psys->particles; p<totpart; p++, pa++){
					psys_particle_on_emitter(ob,psmd,part->from,pa->num,pa->num_dmcache,pa->fuv,pa->foffset,loc,0,0,0,0,0);
					Mat4MulVecfl(ob->obmat,loc);
					ec->distances[p]=VecLenf(loc,vec);
					VECSUB(loc,loc,vec);
					VECCOPY(ec->locations+3*p,loc);
				}
			}
		}
		else if(ec->type==PSYS_EC_DEFLECT){
			DerivedMesh *dm;
			MFace *mface=0;
			MVert *mvert=0;
			int i, totface;
			float v1[3],v2[3],v3[3],v4[4], *min, *max;

			if(ob==ec->ob)
				dm=psmd->dm;
			else{
				psys_disable_all(ec->ob);

				dm=mesh_get_derived_final(ec->ob,0);
				
				psys_enable_all(ec->ob);
			}

			if(dm){
				totvert=dm->getNumVerts(dm);
				totface=dm->getNumFaces(dm);
				mface=dm->getFaceDataArray(dm,CD_MFACE);
				mvert=dm->getVertDataArray(dm,CD_MVERT);

				/* Decide which is faster to calculate by the amount of*/
				/* matrice multiplications needed to convert spaces. */
				/* With size deflect we have to convert allways because */
				/* the object can be scaled nonuniformly (sphere->ellipsoid). */
				if(totvert<2*psys->totpart || part->flag & PART_SIZE_DEFL){
					co=ec->vert_cos=MEM_callocN(sizeof(float)*3*totvert,"Particle deflection vert cos");
					/* convert vert coordinates to global (particle) coordinates */
					for(i=0; i<totvert; i++, co+=3){
						VECCOPY(co,mvert[i].co);
						Mat4MulVecfl(ec->ob->obmat,co);
					}
					co=ec->vert_cos;
				}
				else
					ec->vert_cos=0;

				INIT_MINMAX(ec->ob_minmax,ec->ob_minmax+3);

				min=ec->face_minmax=MEM_callocN(sizeof(float)*6*totface,"Particle deflection face minmax");
				max=min+3;

				for(i=0; i<totface; i++,mface++,min+=6,max+=6){
					if(co){
						VECCOPY(v1,co+3*mface->v1);
						VECCOPY(v2,co+3*mface->v2);
						VECCOPY(v3,co+3*mface->v3);
					}
					else{
						VECCOPY(v1,mvert[mface->v1].co);
						VECCOPY(v2,mvert[mface->v2].co);
						VECCOPY(v3,mvert[mface->v3].co);
					}
					INIT_MINMAX(min,max);
					DO_MINMAX(v1,min,max);
					DO_MINMAX(v2,min,max);
					DO_MINMAX(v3,min,max);

					if(mface->v4){
						if(co){
							VECCOPY(v4,co+3*mface->v4);
						}
						else{
							VECCOPY(v4,mvert[mface->v4].co);
						}
						DO_MINMAX(v4,min,max);
					}

					DO_MINMAX(min,ec->ob_minmax,ec->ob_minmax+3);
					DO_MINMAX(max,ec->ob_minmax,ec->ob_minmax+3);
				}
			}
			else
				ec->face_minmax=0;
		}
		else if(ec->type==PSYS_EC_PARTICLE){
			if(psys->part->phystype==PART_PHYS_BOIDS){
				Object *eob = ec->ob;
				ParticleSystem *epsys;
				ParticleSettings *epart;
				ParticleData *epa;
				ParticleKey state;
				PartDeflect *pd;
				int totepart, p;
				epsys= BLI_findlink(&eob->particlesystem,ec->psys_nbr);
				epart= epsys->part;
				pd= epart->pd;
				totepart= epsys->totpart;
				if(pd->forcefield==PFIELD_FORCE && totepart){
					KDTree *tree;

					tree=BLI_kdtree_new(totepart);
					ec->tree=tree;

					for(p=0, epa=epsys->particles; p<totepart; p++,epa++)
						if(epa->alive==PARS_ALIVE && psys_get_particle_state(eob,epsys,p,&state,0))
							BLI_kdtree_insert(tree, p, state.co, NULL);

					BLI_kdtree_balance(tree);
				}
			}
		}
	}
}


/* calculate forces that all effectors apply to a particle*/
static void do_effectors(int pa_no, ParticleData *pa, ParticleKey *state, Object *ob, ParticleSystem *psys, float *force_field, float *vel,float framestep, float cfra)
{
	Object *eob;
	ParticleSystem *epsys;
	ParticleSettings *epart;
	ParticleData *epa;
	ParticleKey estate;
	PartDeflect *pd;
	ListBase *lb=&psys->effectors;
	ParticleEffectorCache *ec;
	float distance, vec_to_part[3];
	float falloff;
	int p;

	/* check all effector objects for interaction */
	if(lb->first){
		for(ec = lb->first; ec; ec= ec->next){
			eob= ec->ob;
			if(ec->type & PSYS_EC_EFFECTOR){
				pd=eob->pd;
				if(psys->part->type!=PART_HAIR && psys->part->integrator)
					where_is_object_time(eob,cfra);
				/* Get IPO force strength and fall off values here */
				//if (has_ipo_code(eob->ipo, OB_PD_FSTR))
				//	force_val = IPO_GetFloatValue(eob->ipo, OB_PD_FSTR, cfra);
				//else 
				//	force_val = pd->f_strength;
				
				//if (has_ipo_code(eob->ipo, OB_PD_FFALL)) 
				//	ffall_val = IPO_GetFloatValue(eob->ipo, OB_PD_FFALL, cfra);
				//else 
				//	ffall_val = pd->f_power;

				//if (has_ipo_code(eob->ipo, OB_PD_FMAXD)) 
				//	maxdist = IPO_GetFloatValue(eob->ipo, OB_PD_FMAXD, cfra);
				//else 
				//	maxdist = pd->maxdist;

				/* use center of object for distance calculus */
				//obloc= eob->obmat[3];
				VecSubf(vec_to_part, state->co, eob->obmat[3]);
				distance = VecLength(vec_to_part);

				falloff=effector_falloff(pd,eob->obmat[2],vec_to_part);

				if(falloff<=0.0f)
					;	/* don't do anything */
				else if(pd->forcefield==PFIELD_TEXTURE)
					do_texture_effector(pd->tex, pd->tex_mode, pd->flag&PFIELD_TEX_2D, pd->tex_nabla,
										pd->flag & PFIELD_TEX_OBJECT, state->co, eob->obmat,
										pd->f_strength, falloff, force_field);
				else
					do_physical_effector(pd->forcefield,pd->f_strength,distance,
										falloff,pd->f_dist,pd->f_damp,eob->obmat[2],vec_to_part,
										pa->state.vel,force_field,pd->flag&PFIELD_PLANAR);
			}
			if(ec->type & PSYS_EC_PARTICLE){
				int totepart;
				epsys= BLI_findlink(&eob->particlesystem,ec->psys_nbr);
				epart= epsys->part;
				pd= epart->pd;
				totepart= epsys->totpart;

				if(pd->forcefield==PFIELD_HARMONIC){
					/* every particle is mapped to only one harmonic effector particle */
					p= pa_no%epsys->totpart;
					totepart= p+1;
				}
				else{
					p=0;
				}

				epsys->lattice=psys_get_lattice(ob,psys);

				for(; p<totepart; p++){
					epa = epsys->particles + p;
					estate.time=-1.0;
					if(psys_get_particle_state(eob,epsys,p,&estate,0)){
						VECSUB(vec_to_part, state->co, estate.co);
						distance = VecLength(vec_to_part);

						//if(pd->forcefield==PFIELD_HARMONIC){
						//	//if(cfra < epa->time + radius){ /* radius is fade-in in ui */
						//	//	eforce*=(cfra-epa->time)/radius;
						//	//}
						//}
						//else{
						//	/* Limit minimum distance to effector particle so that */
						//	/* the force is not too big */
						//	if (distance < 0.001) distance = 0.001f;
						//}
						
						falloff=effector_falloff(pd,estate.vel,vec_to_part);

						if(falloff<=0.0f)
							;	/* don't do anything */
						else
							do_physical_effector(pd->forcefield,pd->f_strength,distance,
							falloff,epart->size,pd->f_damp,estate.vel,vec_to_part,
							state->vel,force_field,0);
					}
					else if(pd->forcefield==PFIELD_HARMONIC && cfra-framestep <= epa->dietime && cfra>epa->dietime){
						/* first step after key release */
						psys_get_particle_state(eob,epsys,p,&estate,1);
						VECADD(vel,vel,estate.vel);
						/* TODO: add rotation handling here too */
					}
				}

				if(epsys->lattice){
					end_latt_deform();
					epsys->lattice=0;
				}
			}
		}
	}
}

/************************************************/
/*			Newtonian physics					*/
/************************************************/
/* gathers all forces that effect particles and calculates a new state for the particle */
static void apply_particle_forces(int pa_no, ParticleData *pa, Object *ob, ParticleSystem *psys, ParticleSettings *part, float timestep, float dfra, float cfra, ParticleKey *state)
{
	ParticleKey states[5], tkey;
	float force[3],tvel[3],dx[4][3],dv[4][3];
	float dtime=dfra*timestep, time, pa_mass=part->mass, fac, fra=psys->cfra;
	int i, steps=1;
	
	/* maintain angular velocity */
	VECCOPY(state->ave,pa->state.ave);

	if(part->flag & PART_SIZEMASS)
		pa_mass*=pa->size;

	switch(part->integrator){
		case PART_INT_EULER:
			steps=1;
			break;
		case PART_INT_MIDPOINT:
			steps=2;
			break;
		case PART_INT_RK4:
			steps=4;
			break;
	}

	copy_particle_key(states,&pa->state,1);

	for(i=0; i<steps; i++){
		force[0]=force[1]=force[2]=0.0;
		tvel[0]=tvel[1]=tvel[2]=0.0;
		/* add effectors */
		do_effectors(pa_no,pa,states+i,ob,psys,force,tvel,dfra,fra);

		/* calculate air-particle interaction */
		if(part->dragfac!=0.0f){
			fac=-part->dragfac*pa->size*pa->size*VecLength(states[i].vel);
			VECADDFAC(force,force,states[i].vel,fac);
		}

		/* brownian force */
		if(part->brownfac!=0.0){
			force[0]+=(BLI_frand()-0.5f)*part->brownfac;
			force[1]+=(BLI_frand()-0.5f)*part->brownfac;
			force[2]+=(BLI_frand()-0.5f)*part->brownfac;
		}

		/* force to acceleration*/
		VecMulf(force,1.0f/pa_mass);

		/* add global acceleration (gravitation) */
		VECADD(force,force,part->acc);

		//VecMulf(force,dtime);
		
		/* calculate next state */
		VECADD(states[i].vel,states[i].vel,tvel);

		//VecMulf(force,0.5f*dt);
		switch(part->integrator){
			case PART_INT_EULER:
				VECADDFAC(state->co,states->co,states->vel,dtime);
				VECADDFAC(state->vel,states->vel,force,dtime);
				break;
			case PART_INT_MIDPOINT:
				if(i==0){
					VECADDFAC(states[1].co,states->co,states->vel,dtime*0.5f);
					VECADDFAC(states[1].vel,states->vel,force,dtime*0.5f);
					fra=psys->cfra+0.5f*dfra;
				}
				else{
					VECADDFAC(state->co,states->co,states[1].vel,dtime);
					VECADDFAC(state->vel,states->vel,force,dtime);
				}
				break;
			case PART_INT_RK4:
				switch(i){
					case 0:
						VECCOPY(dx[0],states->vel);
						VecMulf(dx[0],dtime);
						VECCOPY(dv[0],force);
						VecMulf(dv[0],dtime);

						VECADDFAC(states[1].co,states->co,dx[0],0.5f);
						VECADDFAC(states[1].vel,states->vel,dv[0],0.5f);
						fra=psys->cfra+0.5f*dfra;
						break;
					case 1:
						VECADDFAC(dx[1],states->vel,dv[0],0.5f);
						VecMulf(dx[1],dtime);
						VECCOPY(dv[1],force);
						VecMulf(dv[1],dtime);

						VECADDFAC(states[2].co,states->co,dx[1],0.5f);
						VECADDFAC(states[2].vel,states->vel,dv[1],0.5f);
						break;
					case 2:
						VECADDFAC(dx[2],states->vel,dv[1],0.5f);
						VecMulf(dx[2],dtime);
						VECCOPY(dv[2],force);
						VecMulf(dv[2],dtime);

						VECADD(states[3].co,states->co,dx[2]);
						VECADD(states[3].vel,states->vel,dv[2]);
						fra=cfra;
						break;
					case 3:
						VECADD(dx[3],states->vel,dv[2]);
						VecMulf(dx[3],dtime);
						VECCOPY(dv[3],force);
						VecMulf(dv[3],dtime);

						VECADDFAC(state->co,states->co,dx[0],1.0f/6.0f);
						VECADDFAC(state->co,state->co,dx[1],1.0f/3.0f);
						VECADDFAC(state->co,state->co,dx[2],1.0f/3.0f);
						VECADDFAC(state->co,state->co,dx[3],1.0f/6.0f);

						VECADDFAC(state->vel,states->vel,dv[0],1.0f/6.0f);
						VECADDFAC(state->vel,state->vel,dv[1],1.0f/3.0f);
						VECADDFAC(state->vel,state->vel,dv[2],1.0f/3.0f);
						VECADDFAC(state->vel,state->vel,dv[3],1.0f/6.0f);
				}
				break;
		}
		//VECADD(states[i+1].co,states[i+1].co,force);
	}

	/* damp affects final velocity */
	if(part->dampfac!=0.0)
		VecMulf(state->vel,1.0f-part->dampfac);

	/* finally we do guides */
	time=(cfra-pa->time)/pa->lifetime;
	CLAMP(time,0.0,1.0);

	VECCOPY(tkey.co,state->co);
	VECCOPY(tkey.vel,state->vel);
	tkey.time=state->time;
	if(do_guide(&tkey,pa_no,time,&psys->effectors)){
		VECCOPY(state->co,tkey.co);
		/* guides don't produce valid velocity */
		VECSUB(state->vel,tkey.co,pa->state.co);
		VecMulf(state->vel,1.0f/dtime);
		state->time=tkey.time;
	}
}
static void rotate_particle(ParticleSettings *part, ParticleData *pa, float dfra, float timestep, ParticleKey *state)
{
	float rotfac, rot1[4], rot2[4]={1.0,0.0,0.0,0.0}, dtime=dfra*timestep;

	if((part->flag & PART_ROT_DYN)==0){
		if(ELEM(part->avemode,PART_AVE_SPIN,PART_AVE_VEL)){
			float angle;
			float len1 = VecLength(pa->state.vel);
			float len2 = VecLength(state->vel);

			if(len1==0.0f || len2==0.0f)
				state->ave[0]=state->ave[1]=state->ave[2]=0.0f;
			else{
				Crossf(state->ave,pa->state.vel,state->vel);
				Normalize(state->ave);
				angle=Inpf(pa->state.vel,state->vel)/(len1*len2);
				VecMulf(state->ave,saacos(angle)/dtime);
			}
		}

		if(part->avemode == PART_AVE_SPIN)
			VecRotToQuat(state->vel,dtime*part->avefac,rot2);
	}

	rotfac=VecLength(state->ave);
	if(rotfac==0.0){ /* QuatOne (in VecRotToQuat) doesn't give unit quat [1,0,0,0]?? */
		rot1[0]=1.0;
		rot1[1]=rot1[2]=rot1[3]=0;
	}
	else{
		VecRotToQuat(state->ave,rotfac*dtime,rot1);
	}
	QuatMul(state->rot,rot1,pa->state.rot);
	QuatMul(state->rot,rot2,state->rot);

	/* keep rotation quat in good health */
	NormalQuat(state->rot);
}

/* convert from triangle barycentric weights to quad mean value weights */
static void intersect_dm_quad_weights(float *v1, float *v2, float *v3, float *v4, float *w)
{
	float co[3], vert[4][3];

	VECCOPY(vert[0], v1);
	VECCOPY(vert[1], v2);
	VECCOPY(vert[2], v3);
	VECCOPY(vert[3], v4);

	co[0]= v1[0]*w[0] + v2[0]*w[1] + v3[0]*w[2] + v4[0]*w[3];
	co[1]= v1[1]*w[0] + v2[1]*w[1] + v3[1]*w[2] + v4[1]*w[3];
	co[2]= v1[2]*w[0] + v2[2]*w[1] + v3[2]*w[2] + v4[2]*w[3];

	MeanValueWeights(vert, 4, co, w);
}

/* check intersection with a derivedmesh */
int psys_intersect_dm(Object *ob, DerivedMesh *dm, float *vert_cos, float *co1, float* co2, float *min_d, int *min_face, float *min_w,
						  float *face_minmax, float *pa_minmax, float radius, float *ipoint)
{
	MFace *mface=0;
	MVert *mvert=0;
	int i, totface, intersect=0;
	float cur_d, cur_uv[2], v1[3], v2[3], v3[3], v4[3], min[3], max[3], p_min[3],p_max[3];
	float cur_ipoint[3];
	
	if(dm==0){
		psys_disable_all(ob);

		dm=mesh_get_derived_final(ob,0);
		if(dm==0)
			mesh_get_derived_deform(ob,0);

		psys_enable_all(ob);

		if(dm==0)
			return 0;
	}

	

	if(pa_minmax==0){
		INIT_MINMAX(p_min,p_max);
		DO_MINMAX(co1,p_min,p_max);
		DO_MINMAX(co2,p_min,p_max);
	}
	else{
		VECCOPY(p_min,pa_minmax);
		VECCOPY(p_max,pa_minmax+3);
	}

	totface=dm->getNumFaces(dm);
	mface=dm->getFaceDataArray(dm,CD_MFACE);
	mvert=dm->getVertDataArray(dm,CD_MVERT);
	
	/* lets intersect the faces */
	for(i=0; i<totface; i++,mface++){
		if(vert_cos){
			VECCOPY(v1,vert_cos+3*mface->v1);
			VECCOPY(v2,vert_cos+3*mface->v2);
			VECCOPY(v3,vert_cos+3*mface->v3);
			if(mface->v4)
				VECCOPY(v4,vert_cos+3*mface->v4)
		}
		else{
			VECCOPY(v1,mvert[mface->v1].co);
			VECCOPY(v2,mvert[mface->v2].co);
			VECCOPY(v3,mvert[mface->v3].co);
			if(mface->v4)
				VECCOPY(v4,mvert[mface->v4].co)
		}

		if(face_minmax==0){
			INIT_MINMAX(min,max);
			DO_MINMAX(v1,min,max);
			DO_MINMAX(v2,min,max);
			DO_MINMAX(v3,min,max);
			if(mface->v4)
				DO_MINMAX(v4,min,max)
			if(AabbIntersectAabb(min,max,p_min,p_max)==0)
				continue;
		}
		else{
			VECCOPY(min, face_minmax+6*i);
			VECCOPY(max, face_minmax+6*i+3);
			if(AabbIntersectAabb(min,max,p_min,p_max)==0)
				continue;
		}

		if(radius>0.0f){
			if(SweepingSphereIntersectsTriangleUV(co1, co2, radius, v2, v3, v1, &cur_d, cur_ipoint)){
				if(cur_d<*min_d){
					*min_d=cur_d;
					VECCOPY(ipoint,cur_ipoint);
					*min_face=i;
					intersect=1;
				}
			}
			if(mface->v4){
				if(SweepingSphereIntersectsTriangleUV(co1, co2, radius, v4, v1, v3, &cur_d, cur_ipoint)){
					if(cur_d<*min_d){
						*min_d=cur_d;
						VECCOPY(ipoint,cur_ipoint);
						*min_face=i;
						intersect=1;
					}
				}
			}
		}
		else{
			if(LineIntersectsTriangle(co1, co2, v1, v2, v3, &cur_d, cur_uv)){
				if(cur_d<*min_d){
					*min_d=cur_d;
					min_w[0]= 1.0 - cur_uv[0] - cur_uv[1];
					min_w[1]= cur_uv[0];
					min_w[2]= cur_uv[1];
					min_w[3]= 0.0f;
					if(mface->v4)
						intersect_dm_quad_weights(v1, v2, v3, v4, min_w);
					*min_face=i;
					intersect=1;
				}
			}
			if(mface->v4){
				if(LineIntersectsTriangle(co1, co2, v1, v3, v4, &cur_d, cur_uv)){
					if(cur_d<*min_d){
						*min_d=cur_d;
						min_w[0]= 1.0 - cur_uv[0] - cur_uv[1];
						min_w[1]= 0.0f;
						min_w[2]= cur_uv[0];
						min_w[3]= cur_uv[1];
						intersect_dm_quad_weights(v1, v2, v3, v4, min_w);
						*min_face=i;
						intersect=1;
					}
				}
			}
		}
	}
	return intersect;
}
/* particle - mesh collision code */
/* in addition to basic point to surface collisions handles friction & damping,*/
/* angular momentum <-> linear momentum and swept sphere - mesh collisions */
/* 1. check for all possible deflectors for closest intersection on particle path */
/* 2. if deflection was found kill the particle or calculate new coordinates */
static void deflect_particle(Object *pob, ParticleSystemModifierData *psmd, ParticleSystem *psys, ParticleSettings *part, ParticleData *pa, int p, float dfra, float cfra, ParticleKey *state, int *pa_die){
	Object *ob, *min_ob;
	MFace *mface;
	MVert *mvert;
	DerivedMesh *dm;
	ListBase *lb=&psys->effectors;
	ParticleEffectorCache *ec;
	ParticleKey cstate;
	float imat[4][4];
	float co1[3],co2[3],def_loc[3],def_nor[3],unit_nor[3],def_tan[3],dvec[3],def_vel[3],dave[3],dvel[3];
	float pa_minmax[6];
	float min_w[4], zerovec[3]={0.0,0.0,0.0}, ipoint[3];
	float min_d,dotprod,damp,frict,o_len,d_len,radius=-1.0f;
	int min_face=0, intersect=1, through=0;
	short deflections=0, global=0;

	VECCOPY(def_loc,pa->state.co);
	VECCOPY(def_vel,pa->state.vel);

	/* 10 iterations to catch multiple deflections */
	if(lb->first) while(deflections<10){
		intersect=0;
		global=0;
		min_d=20000.0;
		min_ob=NULL;
		/* 1. */
		for(ec=lb->first; ec; ec=ec->next){
			if(ec->type & PSYS_EC_DEFLECT){
				ob= ec->ob;

				if(part->type!=PART_HAIR)
					where_is_object_time(ob,cfra);

				if(ob==pob){
					dm=psmd->dm;
					/* particles should not collide with emitter at birth */
					if(pa->time < cfra && pa->time >= psys->cfra)
						continue;
				}
				else
					dm=0;
				
				VECCOPY(co1,def_loc);
				VECCOPY(co2,state->co);

				if(ec->vert_cos==0){
					/* convert particle coordinates to object coordinates */
					Mat4Invert(imat,ob->obmat);

					Mat4MulVecfl(imat,co1);
					Mat4MulVecfl(imat,co2);
				}

				INIT_MINMAX(pa_minmax,pa_minmax+3);
				DO_MINMAX(co1,pa_minmax,pa_minmax+3);
				DO_MINMAX(co2,pa_minmax,pa_minmax+3);
				if(part->flag&PART_SIZE_DEFL){
					pa_minmax[0]-=pa->size;
					pa_minmax[1]-=pa->size;
					pa_minmax[2]-=pa->size;
					pa_minmax[3]+=pa->size;
					pa_minmax[4]+=pa->size;
					pa_minmax[5]+=pa->size;

					radius=pa->size;
				}

				if(ec->face_minmax==0 || AabbIntersectAabb(pa_minmax,pa_minmax+3,ec->ob_minmax,ec->ob_minmax+3))
					if(psys_intersect_dm(ob,dm,ec->vert_cos,co1,co2,&min_d,&min_face,min_w,
						ec->face_minmax,pa_minmax,radius,ipoint)){
						min_ob=ob;
						if(ec->vert_cos)
							global=1;
						else
							global=0;
					}
			}
		}

		/* 2. */
		if(min_ob){
			BLI_srandom((int)cfra+p);
			ob=min_ob;

			if(ob==pob){
				dm=psmd->dm;
			}
			else{
				psys_disable_all(ob);

				dm=mesh_get_derived_final(ob,0);

				psys_enable_all(ob);
			}

			mface=dm->getFaceDataArray(dm,CD_MFACE);
			mface+=min_face;
			mvert=dm->getVertDataArray(dm,CD_MVERT);


			/* permeability check */
			if(BLI_frand()<ob->pd->pdef_perm)
				through=1;
			else
				through=0;

			if(through==0 && (part->flag & PART_DIE_ON_COL || ob->pd->flag & PDEFLE_KILL_PART)){
				pa->dietime = cfra-(1.0f-min_d)*dfra;
				VecLerpf(def_loc,co1,co2,min_d);

				if(global==0)
					Mat4MulVecfl(ob->obmat,def_loc);

				VECCOPY(state->co,def_loc);
				VecLerpf(state->vel,pa->state.vel,state->vel,min_d);
				QuatInterpol(state->rot,pa->state.rot,state->rot,min_d);
				VecLerpf(state->ave,pa->state.ave,state->ave,min_d);

				*pa_die=1;

				/* particle is dead so we don't need to calculate further */
				deflections=10;

				/* store for reactors */
				copy_particle_key(&cstate,state,0);

				if(part->flag & PART_STICKY){
					pa->stick_ob=ob;
					pa->flag |= PARS_STICKY;
					//stick_particle_to_object(ob,pa,state);
				}
			}
			else{
				VecLerpf(def_loc,co1,co2,min_d);

				if(radius>0.0f){
					VECSUB(unit_nor,def_loc,ipoint);
				}
				else{
					/* get deflection point & normal */
					psys_interpolate_face(mvert,mface,0,0,min_w,ipoint,unit_nor,0,0,0,0);
					if(global){
						Mat4Mul3Vecfl(ob->obmat,unit_nor);
						Mat4MulVecfl(ob->obmat,ipoint);
					}
				}

				Normalize(unit_nor);

				VECSUB(dvec,co1,co2);
				/* scale to remaining length after deflection */
				VecMulf(dvec,1.0f-min_d);

				/* flip normal to face particle */
				if(Inpf(unit_nor,dvec)<0.0f)
					VecMulf(unit_nor,-1.0f);

				/* store for easy velocity calculation */
				o_len=VecLength(dvec);

				/* project particle movement to normal & create tangent */
				dotprod=Inpf(dvec,unit_nor);
				VECCOPY(def_nor,unit_nor);
				VecMulf(def_nor,dotprod);
				VECSUB(def_tan,def_nor,dvec);

				damp=ob->pd->pdef_damp+ob->pd->pdef_rdamp*2*(BLI_frand()-0.5f);

				/* create location after deflection */
				VECCOPY(dvec,def_nor);
				damp=ob->pd->pdef_damp+ob->pd->pdef_rdamp*2*(BLI_frand()-0.5f);
				CLAMP(damp,0.0,1.0);
				VecMulf(dvec,1.0f-damp);
				if(through)
					VecMulf(dvec,-1.0);
				
				frict=ob->pd->pdef_frict+ob->pd->pdef_rfrict*2.0f*(BLI_frand()-0.5f);
				CLAMP(frict,0.0,1.0);
				VECADDFAC(dvec,dvec,def_tan,1.0f-frict);

				/* store for easy velocity calculation */
				d_len=VecLength(dvec);

				/* just to be sure we don't hit the current face again */
				if(through){
					VECADDFAC(ipoint,ipoint,unit_nor,-0.0001f);
					VECADDFAC(def_loc,def_loc,unit_nor,-0.0001f);

					if(part->flag & PART_ROT_DYN){
						VECADDFAC(def_tan,def_tan,unit_nor,-0.0001f);
						VECADDFAC(def_nor,def_nor,unit_nor,-0.0001f);
					}
				}
				else{
					VECADDFAC(ipoint,ipoint,unit_nor,0.0001f);
					VECADDFAC(def_loc,def_loc,unit_nor,0.0001f);

					if(part->flag & PART_ROT_DYN){
						VECADDFAC(def_tan,def_tan,unit_nor,0.0001f);
						VECADDFAC(def_nor,def_nor,unit_nor,0.0001f);
					}
				}

				/* lets get back to global space */
				if(global==0){
					Mat4Mul3Vecfl(ob->obmat,dvec);
					Mat4MulVecfl(ob->obmat,ipoint);
					Mat4MulVecfl(ob->obmat,def_loc);/* def_loc remains as intersection point for next iteration */
				}

				/* store for reactors */
				VECCOPY(cstate.co,ipoint);
				VecLerpf(cstate.vel,pa->state.vel,state->vel,min_d);
				QuatInterpol(cstate.rot,pa->state.rot,state->rot,min_d);

				/* slightly unphysical but looks nice enough */
				if(part->flag & PART_ROT_DYN){
					if(global==0){
						Mat4Mul3Vecfl(ob->obmat,def_nor);
						Mat4Mul3Vecfl(ob->obmat,def_tan);
					}

					Normalize(def_tan);
					Normalize(def_nor);
					VECCOPY(unit_nor,def_nor);

					/* create normal velocity */
					VecMulf(def_nor,Inpf(pa->state.vel,def_nor));

					/* create tangential velocity */
					VecMulf(def_tan,Inpf(pa->state.vel,def_tan));
					
					/* angular velocity change due to tangential velocity */
					Crossf(dave,unit_nor,def_tan);
					VecMulf(dave,1.0f/pa->size);

					/* linear velocity change due to angular velocity */
					VecMulf(unit_nor,pa->size); /* point of impact from particle center */
					Crossf(dvel,pa->state.ave,unit_nor);

					if(through)
						VecMulf(def_nor,-1.0);

					VecMulf(def_nor,1.0f-damp);
					VECSUB(dvel,dvel,def_nor);

					VecMulf(dvel,1.0f-frict);
					VecMulf(dave,1.0f-frict);
				}
				
				if(d_len<0.001 && VecLength(pa->state.vel)<0.001){
					/* kill speed to stop slipping */
					VECCOPY(state->vel,zerovec);
					VECCOPY(state->co,def_loc);
					if(part->flag & PART_ROT_DYN)
						VECCOPY(state->ave,zerovec);
					deflections=10;
				}
				else{

					/* apply new coordinates */
					VECADD(state->co,def_loc,dvec);

					Normalize(dvec);

					/* we have to use original velocity because otherwise we get slipping	*/
					/* when forces like gravity balance out damping & friction				*/
					VecMulf(dvec,VecLength(pa->state.vel)*(d_len/o_len));
					VECCOPY(state->vel,dvec);

					if(part->flag & PART_ROT_DYN){
						VECADD(state->vel,state->vel,dvel);
						VecMulf(state->vel,0.5);
						VECADD(state->ave,state->ave,dave);
						VecMulf(state->ave,0.5);
					}
				}
			}
			deflections++;

			cstate.time=cfra-(1.0f-min_d)*dfra;
			//particle_react_to_collision(min_ob,pob,psys,pa,p,&cstate);
			push_reaction(pob,psys,p,PART_EVENT_COLLIDE,&cstate);
		}
		else
			return;
	}
}
/************************************************/
/*			Boid physics						*/
/************************************************/
static int boid_see_mesh(ListBase *lb, Object *pob, ParticleSystem *psys, float *vec1, float *vec2, float *loc, float *nor, float cfra)
{
	Object *ob, *min_ob;
	DerivedMesh *dm;
	MFace *mface;
	MVert *mvert;
	ParticleEffectorCache *ec;
	ParticleSystemModifierData *psmd=psys_get_modifier(pob,psys);
	float imat[4][4];
	float co1[3], co2[3], min_w[4], min_d;
	int min_face=0, intersect=0;

	if(lb->first){
		intersect=0;
		min_d=20000.0;
		min_ob=NULL;
		for(ec=lb->first; ec; ec=ec->next){
			if(ec->type & PSYS_EC_DEFLECT){
				ob= ec->ob;

				if(psys->part->type!=PART_HAIR)
					where_is_object_time(ob,cfra);

				if(ob==pob)
					dm=psmd->dm;
				else
					dm=0;

				VECCOPY(co1,vec1);
				VECCOPY(co2,vec2);

				if(ec->vert_cos==0){
					/* convert particle coordinates to object coordinates */
					Mat4Invert(imat,ob->obmat);

					Mat4MulVecfl(imat,co1);
					Mat4MulVecfl(imat,co2);
				}

				if(psys_intersect_dm(ob,dm,ec->vert_cos,co1,co2,&min_d,&min_face,min_w,ec->face_minmax,0,0,0))
					min_ob=ob;
			}
		}
		if(min_ob){
			ob=min_ob;

			if(ob==pob){
				dm=psmd->dm;
			}
			else{
				psys_disable_all(ob);

				dm=mesh_get_derived_deform(ob,0);

				psys_enable_all(ob);
			}

			mface=dm->getFaceDataArray(dm,CD_MFACE);
			mface+=min_face;
			mvert=dm->getVertDataArray(dm,CD_MVERT);

			/* get deflection point & normal */
			psys_interpolate_face(mvert,mface,0,0,min_w,loc,nor,0,0,0,0);

			VECADD(nor,nor,loc);
			Mat4MulVecfl(ob->obmat,loc);
			Mat4MulVecfl(ob->obmat,nor);
			VECSUB(nor,nor,loc);
			return 1;
		}
	}
	return 0;
}
/* vector calculus functions in 2d vs. 3d */
static void set_boid_vec_func(BoidVecFunc *bvf, int is_2d)
{
	if(is_2d){
		bvf->Addf = Vec2Addf;
		bvf->Subf = Vec2Subf;
		bvf->Mulf = Vec2Mulf;
		bvf->Length = Vec2Length;
		bvf->Normalize = Normalize2;
		bvf->Inpf = Inp2f;
		bvf->Copyf = Vec2Copyf;
	}
	else{
		bvf->Addf = VecAddf;
		bvf->Subf = VecSubf;
		bvf->Mulf = VecMulf;
		bvf->Length = VecLength;
		bvf->Normalize = Normalize;
		bvf->Inpf = Inpf;
		bvf->Copyf = VecCopyf;
	}
}
/* boids have limited processing capability so once there's too much information (acceleration) no more is processed */
static int add_boid_acc(BoidVecFunc *bvf, float lat_max, float tan_max, float *lat_accu, float *tan_accu, float *acc, float *dvec, float *vel)
{
	static float tangent[3];
	static float tan_length;

	if(vel){
		bvf->Copyf(tangent,vel);
		tan_length=bvf->Normalize(tangent);
		return 1;
	}
	else{
		float cur_tan, cur_lat;
		float tan_acc[3], lat_acc[3];
		int ret=0;

		bvf->Copyf(tan_acc,tangent);

		if(tan_length>0.0){
			bvf->Mulf(tan_acc,Inpf(tangent,dvec));

			bvf->Subf(lat_acc,dvec,tan_acc);
		}
		else{
			bvf->Copyf(tan_acc,dvec);
			lat_acc[0]=lat_acc[1]=lat_acc[2]=0.0f;
			*lat_accu=lat_max;
		}

		cur_tan=bvf->Length(tan_acc);
		cur_lat=bvf->Length(lat_acc);

		/* add tangential acceleration */
		if(*lat_accu+cur_lat<=lat_max){
			bvf->Addf(acc,acc,lat_acc);
			*lat_accu+=cur_lat;
			ret=1;
		}
		else{
			bvf->Mulf(lat_acc,(lat_max-*lat_accu)/cur_lat);
			bvf->Addf(acc,acc,lat_acc);
			*lat_accu=lat_max;
		}

		/* add lateral acceleration */
		if(*tan_accu+cur_tan<=tan_max){
			bvf->Addf(acc,acc,tan_acc);
			*tan_accu+=cur_tan;
			ret=1;
		}
		else{
			bvf->Mulf(tan_acc,(tan_max-*tan_accu)/cur_tan);
			bvf->Addf(acc,acc,tan_acc);
			*tan_accu=tan_max;
		}

		return ret;
	}
}
/* determines the acceleration that the boid tries to acchieve */
static void boid_brain(BoidVecFunc *bvf, ParticleData *pa, Object *ob, ParticleSystem *psys, ParticleSettings *part, KDTree *tree, float timestep, float cfra, float *acc, int *pa_die)
{
	ParticleData *pars=psys->particles;
	KDTreeNearest ptn[MAX_BOIDNEIGHBOURS+1];
	ParticleEffectorCache *ec=0;
	float dvec[3]={0.0,0.0,0.0}, ob_co[3], ob_nor[3];
	float avoid[3]={0.0,0.0,0.0}, velocity[3]={0.0,0.0,0.0}, center[3]={0.0,0.0,0.0};
	float cubedist[MAX_BOIDNEIGHBOURS+1];
	int i, n, neighbours=0, near, not_finished=1;

	float cur_vel;
	float lat_accu=0.0f, max_lat_acc=part->max_vel*part->max_lat_acc;
	float tan_accu=0.0f, max_tan_acc=part->max_vel*part->max_tan_acc;
	float avg_vel=part->average_vel*part->max_vel;

	acc[0]=acc[1]=acc[2]=0.0f;
	/* the +1 neighbour is because boid itself is in the tree */
	neighbours=BLI_kdtree_find_n_nearest(tree,part->boidneighbours+1,pa->state.co,NULL,ptn);

	for(n=1; n<neighbours; n++){
		cubedist[n]=(float)pow((double)(ptn[n].dist/pa->size),3.0);
		cubedist[n]=1.0f/MAX2(cubedist[n],1.0f);
	}

	/* initialize tangent */
	add_boid_acc(bvf,0.0,0.0,0,0,0,0,pa->state.vel);

	for(i=0; i<BOID_TOT_RULES && not_finished; i++){
		switch(part->boidrule[i]){
			case BOID_COLLIDE:
				/* collision avoidance */
				bvf->Copyf(dvec,pa->state.vel);
				bvf->Mulf(dvec,5.0f);
				bvf->Addf(dvec,dvec,pa->state.co);
				if(boid_see_mesh(&psys->effectors,ob,psys,pa->state.co,dvec,ob_co,ob_nor,cfra)){
					float probelen = bvf->Length(dvec);
					float proj;
					float oblen;

					Normalize(ob_nor);
					proj = bvf->Inpf(ob_nor,pa->state.vel);

					bvf->Subf(dvec,pa->state.co,ob_co);
					oblen=bvf->Length(dvec);

					bvf->Copyf(dvec,ob_nor);
					bvf->Mulf(dvec,-proj);
					bvf->Mulf(dvec,((probelen/oblen)-1.0f)*100.0f*part->boidfac[BOID_COLLIDE]);

					not_finished=add_boid_acc(bvf,max_lat_acc,max_tan_acc,&lat_accu,&tan_accu,acc,dvec,0);
				}
				break;
			case BOID_AVOID:
				/* predator avoidance */
				if(psys->effectors.first){
					for(ec=psys->effectors.first; ec; ec=ec->next){
						if(ec->type & PSYS_EC_EFFECTOR){
							Object *eob = ec->ob;
							PartDeflect *pd = eob->pd;

							if(pd->forcefield==PFIELD_FORCE && pd->f_strength<0.0){
								float distance;
								VECSUB(dvec,eob->obmat[3],pa->state.co);
								
								distance=Normalize(dvec);

								if(part->flag & PART_DIE_ON_COL && distance < pd->mindist){
									*pa_die=1;
									pa->dietime=cfra;
									i=BOID_TOT_RULES;
									break;
								}

								if(pd->flag&PFIELD_USEMAX && distance > pd->maxdist)
									;
								else{
									bvf->Mulf(dvec,part->boidfac[BOID_AVOID]*pd->f_strength/(float)pow((double)distance,(double)pd->f_power));

									not_finished=add_boid_acc(bvf,max_lat_acc,max_tan_acc,&lat_accu,&tan_accu,acc,dvec,0);
								}
							}
						}
						else if(ec->type & PSYS_EC_PARTICLE){
							Object *eob = ec->ob;
							ParticleSystem *epsys;
							ParticleSettings *epart;
							ParticleKey state;
							PartDeflect *pd;
							KDTreeNearest ptn2[MAX_BOIDNEIGHBOURS];
							int totepart, p, count;
							float distance;
							epsys= BLI_findlink(&eob->particlesystem,ec->psys_nbr);
							epart= epsys->part;
							pd= epart->pd;
							totepart= epsys->totpart;

							if(pd->forcefield==PFIELD_FORCE && pd->f_strength<0.0){
								count=BLI_kdtree_find_n_nearest(ec->tree,epart->boidneighbours,pa->state.co,NULL,ptn2);
								for(p=0; p<count; p++){
									state.time=-1.0;
									if(psys_get_particle_state(eob,epsys,ptn2[p].index,&state,0)){
										VECSUB(dvec, state.co, pa->state.co);

										distance = Normalize(dvec);

										if(part->flag & PART_DIE_ON_COL && distance < (epsys->particles+ptn2[p].index)->size){
											*pa_die=1;
											pa->dietime=cfra;
											i=BOID_TOT_RULES;
											break;
										}

										if(pd->flag&PFIELD_USEMAX && distance > pd->maxdist)
											;
										else{
											bvf->Mulf(dvec,part->boidfac[BOID_AVOID]*pd->f_strength/(float)pow((double)distance,(double)pd->f_power));

											not_finished=add_boid_acc(bvf,max_lat_acc,max_tan_acc,&lat_accu,&tan_accu,acc,dvec,0);
										}
									}
								}
							}
						}
					}
				}
				break;
			case BOID_CROWD:
				/* crowd avoidance */
				near=0;
				for(n=1; n<neighbours; n++){
					if(ptn[n].dist<2.0f*pa->size){
						bvf->Subf(dvec,pa->state.co,pars[ptn[n].index].state.co);
						bvf->Mulf(dvec,(2.0f*pa->size-ptn[n].dist)/ptn[n].dist);
						bvf->Addf(avoid,avoid,dvec);
						near++;
					}
					/* ptn[] is distance ordered so no need to check others */
					else break;
				}
				if(near){
					bvf->Mulf(avoid,part->boidfac[BOID_CROWD]*2.0f/timestep);

					not_finished=add_boid_acc(bvf,max_lat_acc,max_tan_acc,&lat_accu,&tan_accu,acc,avoid,0);
				}
				break;
			case BOID_CENTER:
				/* flock centering */
				if(neighbours>1){
					for(n=1; n<neighbours; n++){
						bvf->Addf(center,center,pars[ptn[n].index].state.co);
					}
					bvf->Mulf(center,1.0f/((float)neighbours-1.0f));

					bvf->Subf(dvec,center,pa->state.co);

					bvf->Mulf(dvec,part->boidfac[BOID_CENTER]*2.0f);

					not_finished=add_boid_acc(bvf,max_lat_acc,max_tan_acc,&lat_accu,&tan_accu,acc,dvec,0);
				}
				break;
			case BOID_AV_VEL:
				/* average velocity */
				cur_vel=bvf->Length(pa->state.vel);
				if(cur_vel>0.0){
					bvf->Copyf(dvec,pa->state.vel);
					bvf->Mulf(dvec,part->boidfac[BOID_AV_VEL]*(avg_vel-cur_vel)/cur_vel);
					not_finished=add_boid_acc(bvf,max_lat_acc,max_tan_acc,&lat_accu,&tan_accu,acc,dvec,0);
				}
				break;
			case BOID_VEL_MATCH:
				/* velocity matching */
				if(neighbours>1){
					for(n=1; n<neighbours; n++){
						bvf->Copyf(dvec,pars[ptn[n].index].state.vel);
						bvf->Mulf(dvec,cubedist[n]);
						bvf->Addf(velocity,velocity,dvec);
					}
					bvf->Mulf(velocity,1.0f/((float)neighbours-1.0f));

					bvf->Subf(dvec,velocity,pa->state.vel);

					bvf->Mulf(dvec,part->boidfac[BOID_VEL_MATCH]);

					not_finished=add_boid_acc(bvf,max_lat_acc,max_tan_acc,&lat_accu,&tan_accu,acc,dvec,0);
				}
				break;
			case BOID_GOAL:
				/* goal seeking */
				if(psys->effectors.first){
					for(ec=psys->effectors.first; ec; ec=ec->next){
						if(ec->type & PSYS_EC_EFFECTOR){
							Object *eob = ec->ob;
							PartDeflect *pd = eob->pd;
							float temp[4];

							if(pd->forcefield==PFIELD_FORCE && pd->f_strength>0.0){
								float distance;
								VECSUB(dvec,eob->obmat[3],pa->state.co);
								
								distance=Normalize(dvec);

								if(pd->flag&PFIELD_USEMAX && distance > pd->maxdist)
									;
								else{
									VecMulf(dvec,pd->f_strength*part->boidfac[BOID_GOAL]/(float)pow((double)distance,(double)pd->f_power));

									not_finished=add_boid_acc(bvf,max_lat_acc,max_tan_acc,&lat_accu,&tan_accu,acc,dvec,0);
								}
							}
							else if(pd->forcefield==PFIELD_GUIDE){
								float distance;

								where_on_path(eob, (cfra-pa->time)/pa->lifetime, temp, dvec);

								VECSUB(dvec,temp,pa->state.co);

								distance=Normalize(dvec);

								if(pd->flag&PFIELD_USEMAX && distance > pd->maxdist)
									;
								else{
									VecMulf(dvec,pd->f_strength*part->boidfac[BOID_GOAL]/(float)pow((double)distance,(double)pd->f_power));

									not_finished=add_boid_acc(bvf,max_lat_acc,max_tan_acc,&lat_accu,&tan_accu,acc,dvec,0);
								}
							}
						}
						else if(ec->type & PSYS_EC_PARTICLE){
							Object *eob = ec->ob;
							ParticleSystem *epsys;
							ParticleSettings *epart;
							ParticleKey state;
							PartDeflect *pd;
							KDTreeNearest ptn2[MAX_BOIDNEIGHBOURS];
							int totepart, p, count;
							float distance;
							epsys= BLI_findlink(&eob->particlesystem,ec->psys_nbr);
							epart= epsys->part;
							pd= epart->pd;
							totepart= epsys->totpart;

							if(pd->forcefield==PFIELD_FORCE && pd->f_strength>0.0){
								count=BLI_kdtree_find_n_nearest(ec->tree,epart->boidneighbours,pa->state.co,NULL,ptn2);
								for(p=0; p<count; p++){
									state.time=-1.0;
									if(psys_get_particle_state(eob,epsys,ptn2[p].index,&state,0)){
										VECSUB(dvec, state.co, pa->state.co);

										distance = Normalize(dvec);
										
										if(pd->flag&PFIELD_USEMAX && distance > pd->maxdist)
											;
										else{
											bvf->Mulf(dvec,part->boidfac[BOID_AVOID]*pd->f_strength/(float)pow((double)distance,(double)pd->f_power));

											not_finished=add_boid_acc(bvf,max_lat_acc,max_tan_acc,&lat_accu,&tan_accu,acc,dvec,0);
										}
									}
								}
							}
						}
					}
				}
				break;
			case BOID_LEVEL:
				/* level flight */
				if((part->flag & PART_BOIDS_2D)==0){
					dvec[0]=dvec[1]=0.0;
					dvec[2]=-pa->state.vel[2];

					VecMulf(dvec,part->boidfac[BOID_LEVEL]);
					not_finished=add_boid_acc(bvf,max_lat_acc,max_tan_acc,&lat_accu,&tan_accu,acc,dvec,0);
				}
				break;
		}
	}
}
/* tries to realize the wanted acceleration */
static void boid_body(BoidVecFunc *bvf, ParticleData *pa, ParticleSystem *psys, ParticleSettings *part, float timestep, float *acc, ParticleKey *state)
{
	float dvec[3], bvec[3], length, max_vel=part->max_vel;
	float *q2, q[4];
	float g=9.81f, pa_mass=part->mass;
	float yvec[3]={0.0,1.0,0.0}, zvec[3]={0.0,0.0,-1.0}, bank;

	/* apply new velocity, location & rotation */
	copy_particle_key(state,&pa->state,0);

	if(part->flag & PART_SIZEMASS)
		pa_mass*=pa->size;

	/* by regarding the acceleration as a force at this stage we*/
	/* can get better controll allthough it's a bit unphysical	*/
	bvf->Mulf(acc,1.0f/pa_mass);

	bvf->Copyf(dvec,acc);
	bvf->Mulf(dvec,timestep*timestep*0.5f);

	bvf->Copyf(bvec,state->vel);
	bvf->Mulf(bvec,timestep);
	bvf->Addf(dvec,dvec,bvec);
	bvf->Addf(state->co,state->co,dvec);
	
	/* air speed from wind effectors */
	if(psys->effectors.first){
		ParticleEffectorCache *ec;
		for(ec=psys->effectors.first; ec; ec=ec->next){
			if(ec->type & PSYS_EC_EFFECTOR){
				Object *eob = ec->ob;
				PartDeflect *pd = eob->pd;

				if(pd->forcefield==PFIELD_WIND && pd->f_strength!=0.0){
					float distance, wind[3];
					VecCopyf(wind,eob->obmat[2]);
					distance=VecLenf(state->co,eob->obmat[3]);

					if (distance < 0.001) distance = 0.001f;

					if(pd->flag&PFIELD_USEMAX && distance > pd->maxdist)
						;
					else{
						Normalize(wind);
						VecMulf(wind,pd->f_strength/(float)pow((double)distance,(double)pd->f_power));
						bvf->Addf(state->co,state->co,wind);
					}
				}
			}
		}
	}


	if((part->flag & PART_BOIDS_2D)==0 && pa->state.vel[0]!=0.0 && pa->state.vel[0]!=0.0 && pa->state.vel[0]!=0.0){
		Crossf(yvec,state->vel,zvec);

		Normalize(yvec);

		bank=Inpf(yvec,acc);

		bank=-(float)atan((double)(bank/g));

		bank*=part->banking;

		bank-=pa->bank;
		if(bank>M_PI*part->max_bank){
			bank=pa->bank+(float)M_PI*part->max_bank;
		}
		else if(bank<-M_PI*part->max_bank){
			bank=pa->bank-(float)M_PI*part->max_bank;
		}
		else
			bank+=pa->bank;

		pa->bank=bank;
	}
	else{
		bank=0.0;
	}


	VecRotToQuat(state->vel,bank,q);

	VECCOPY(dvec,state->vel);
	VecMulf(dvec,-1.0f);
	q2= vectoquat(dvec, OB_POSX, OB_POSZ);

	QuatMul(state->rot,q,q2);

	bvf->Mulf(acc,timestep);
	bvf->Addf(state->vel,state->vel,acc);

	if(part->flag & PART_BOIDS_2D){
		state->vel[2]=0.0;
		state->co[2]=part->groundz;

		if(psys->keyed_ob){
			Object *zob=psys->keyed_ob;
			int min_face;
			float co1[3],co2[3],min_d=2.0,min_w[4],imat[4][4];
			VECCOPY(co1,state->co);
			VECCOPY(co2,state->co);

			co1[2]=1000.0f;
			co2[2]=-1000.0f;

			Mat4Invert(imat,zob->obmat);
			Mat4MulVecfl(imat,co1);
			Mat4MulVecfl(imat,co2);

			if(psys_intersect_dm(zob,0,0,co1,co2,&min_d,&min_face,min_w,0,0,0,0)){
				DerivedMesh *dm;
				MFace *mface;
				MVert *mvert;
				float loc[3],nor[3],q1[4];

				psys_disable_all(zob);
				dm=mesh_get_derived_final(zob,0);
				psys_enable_all(zob);

				mface=dm->getFaceDataArray(dm,CD_MFACE);
				mface+=min_face;
				mvert=dm->getVertDataArray(dm,CD_MVERT);

				/* get deflection point & normal */
				psys_interpolate_face(mvert,mface,0,0,min_w,loc,nor,0,0,0,0);

				Mat4MulVecfl(zob->obmat,loc);
				Mat4Mul3Vecfl(zob->obmat,nor);

				Normalize(nor);

				VECCOPY(state->co,loc);

				zvec[2]=1.0;

				Crossf(loc,zvec,nor);

				bank=VecLength(loc);
				if(bank>0.0){
					bank=saasin(bank);

					VecRotToQuat(loc,bank,q);

					QUATCOPY(q1,state->rot);

					QuatMul(state->rot,q,q1);
				}
			}
		}
	}

	length=bvf->Length(state->vel);
	if(length > max_vel)
		bvf->Mulf(state->vel,max_vel/length);
}
/************************************************/
/*			Hair								*/
/************************************************/
void save_hair(Object *ob, ParticleSystem *psys, ParticleSystemModifierData *psmd, float cfra){
	ParticleData *pa;
	HairKey *key;
	int totpart;
	int i;

	Mat4Invert(ob->imat,ob->obmat);
	
	psys->lattice=psys_get_lattice(ob,psys);

	if(psys->totpart==0) return;

	totpart=psys->totpart;
	
	/* save new keys for elements if needed */
	for(i=0,pa=psys->particles; i<totpart; i++,pa++) {
		/* first time alloc */
		if(pa->totkey==0 || pa->hair==NULL) {
			pa->hair = MEM_callocN((psys->part->hair_step + 1) * sizeof(HairKey), "HairKeys");
			pa->totkey = 0;
		}

		key = pa->hair + pa->totkey;

		/* convert from global to geometry space */
		VecCopyf(key->co, pa->state.co);
		Mat4MulVecfl(ob->imat, key->co);

		if(pa->totkey) {
			VECSUB(key->co, key->co, pa->hair->co);
			psys_vec_rot_to_face(psmd->dm, pa, key->co);
		}

		key->time = pa->state.time;

		key->weight = 1.0f - key->time / 100.0f;

		pa->totkey++;

		/* root is always in the origin of hair space so we set it to be so after the last key is saved*/
		if(pa->totkey == psys->part->hair_step + 1)
			pa->hair->co[0] = pa->hair->co[1] = pa->hair->co[2] = 0.0f;
	}
}
/************************************************/
/*			System Core							*/
/************************************************/
/* unbaked particles are calculated dynamically */
static void dynamics_step(Object *ob, ParticleSystem *psys, ParticleSystemModifierData *psmd, float cfra,
						  float *vg_vel, float *vg_tan, float *vg_rot, float *vg_size)
{
	ParticleData *pa;
	ParticleKey *outstate, *key;
	ParticleSettings *part=psys->part;
	KDTree *tree=0;
	BoidVecFunc bvf;
	IpoCurve *icu_esize=find_ipocurve(part->ipo,PART_EMIT_SIZE);
	Material *ma=give_current_material(ob,part->omat);
	float timestep;
	int p, totpart, pa_die;
	/* current time */
	float ctime, ipotime;
	/* frame & time changes */
	float dfra, dtime, pa_dtime, pa_dfra=0.0;
	float birthtime, dietime;
	
	/* where have we gone in time since last time */
	dfra= cfra - psys->cfra;

	totpart=psys->totpart;

	timestep=psys_get_timestep(part);
	dtime= dfra*timestep;
	ctime= cfra*timestep;
	ipotime= cfra;

	if(part->flag&PART_ABS_TIME && part->ipo){
		calc_ipo(part->ipo, cfra);
		execute_ipo((ID *)part, part->ipo);
	}

	if(dfra<0.0){
		float *vg_size=0;
		if(part->type==PART_REACTOR)
			vg_size=psys_cache_vgroup(psmd->dm,psys,PSYS_VG_SIZE);

		for(p=0, pa=psys->particles; p<totpart; p++,pa++){
			if(pa->flag & (PARS_NO_DISP+PARS_UNEXIST)) continue;

			/* set correct ipo timing */
			if((part->flag&PART_ABS_TIME)==0 && part->ipo){
				ipotime=100.0f*(cfra-pa->time)/pa->lifetime;
				calc_ipo(part->ipo, ipotime);
				execute_ipo((ID *)part, part->ipo);
			}
			pa->size=psys_get_size(ob,ma,psmd,icu_esize,psys,part,pa,vg_size);

			if(part->type==PART_REACTOR)
				initialize_particle(pa,p,ob,psys,psmd);

			reset_particle(pa,psys,psmd,ob,dtime,cfra,vg_vel,vg_tan,vg_rot);

			if(cfra>pa->time && part->flag & PART_LOOP && (part->flag & PART_LOOP_INSTANT)==0){
				pa->loop=(short)((cfra-pa->time)/pa->lifetime)+1;
				pa->alive=PARS_UNBORN;
			}
			else{
				pa->loop=0;
				if(cfra<=pa->time)
					pa->alive=PARS_UNBORN;
						/* without dynamics the state is allways known so no need to kill */
				else if(ELEM(part->phystype,PART_PHYS_NO,PART_PHYS_KEYED)==0)
					pa->alive=PARS_KILLED;
			}
		}

		if(vg_size)
			MEM_freeN(vg_size);

		//if(part->phystype==PART_PHYS_SOLID)
		//	reset_to_first_fragment(psys);
	}
	else{
		BLI_srandom(31415926 + (int)cfra + psys->seed);

		/* outstate is used so that particles are updated in parallel */
		outstate=MEM_callocN(totpart*sizeof(ParticleKey),"Particle Outstates");
		
		/* update effectors */
		if(psys->effectors.first)
			psys_end_effectors(psys);

		psys_init_effectors(ob,part->eff_group,psys);
		
		if(psys->effectors.first)
			precalc_effectors(ob,psys,psmd);

		if(part->phystype==PART_PHYS_BOIDS){
			/* create particle tree for fast inter-particle comparisons */
			tree=BLI_kdtree_new(totpart);
			for(p=0, pa=psys->particles; p<totpart; p++,pa++){
				if(pa->flag & (PARS_NO_DISP+PARS_UNEXIST) || pa->alive!=PARS_ALIVE)
					continue;

				BLI_kdtree_insert(tree, p, pa->state.co, NULL);
			}
			BLI_kdtree_balance(tree);
			set_boid_vec_func(&bvf,part->flag&PART_BOIDS_2D);
		}

		/* main loop: calculate physics for all particles */
		for(p=0, pa=psys->particles, key=outstate; p<totpart; p++,pa++,key++){
			if(pa->flag & (PARS_NO_DISP|PARS_UNEXIST)) continue;

			copy_particle_key(key,&pa->state,1);
			
			/* set correct ipo timing */
			if((part->flag&PART_ABS_TIME)==0 && part->ipo){
				ipotime=100.0f*(cfra-pa->time)/pa->lifetime;
				calc_ipo(part->ipo, ipotime);
				execute_ipo((ID *)part, part->ipo);
			}
			pa->size=psys_get_size(ob,ma,psmd,icu_esize,psys,part,pa,vg_size);

			pa_die=0;

			if(pa->alive==PARS_UNBORN || pa->alive==PARS_KILLED || ELEM(part->phystype,PART_PHYS_NO,PART_PHYS_KEYED)){
				/* allways reset particles to emitter before birth */
				reset_particle(pa,psys,psmd,ob,dtime,cfra,vg_vel,vg_tan,vg_rot);
				copy_particle_key(key,&pa->state,1);
			}

			if(dfra>0.0 || psys->recalc){
				
				if(psys->reactevents.first && ELEM(pa->alive,PARS_DEAD,PARS_KILLED)==0)
					react_to_events(psys,p);

				pa_dfra= dfra;
				pa_dtime= dtime;

				if(pa->flag & PART_LOOP && pa->flag & PART_LOOP_INSTANT)
					birthtime=pa->dietime;
				else
					birthtime=pa->time+pa->loop*pa->lifetime;

				dietime=birthtime+pa->lifetime;

				if(birthtime < cfra && birthtime >= psys->cfra){
					/* particle is born some time between this and last step*/
					pa->alive=PARS_ALIVE;
					pa_dfra= cfra - birthtime;
					pa_dtime= pa_dfra*timestep;
				}
				else if(dietime <= cfra && psys->cfra < dietime){
					/* particle dies some time between this and last step */
					pa_dfra= dietime - psys->cfra;
					pa_dtime= pa_dfra*timestep;
					pa_die=1;
				}
				else if(dietime < cfra){
					/* TODO: figure out if there's something to be done when particle is dead */
				}

				copy_particle_key(key,&pa->state,1);

				if(dfra>0.0 && pa->alive==PARS_ALIVE){
					switch(part->phystype){
						case PART_PHYS_NEWTON:
							/* do global forces & effectors */
							apply_particle_forces(p,pa,ob,psys,part,timestep,pa_dfra,cfra,key);

							/* deflection */
							deflect_particle(ob,psmd,psys,part,pa,p,pa_dfra,cfra,key,&pa_die);

							/* rotations */
							rotate_particle(part,pa,pa_dfra,timestep,key);

							break;
						case PART_PHYS_BOIDS:
						{
							float acc[3];
							boid_brain(&bvf,pa,ob,psys,part,tree,timestep,cfra,acc,&pa_die);
							if(pa_die==0)
								boid_body(&bvf,pa,psys,part,timestep,acc,key);
							break;
						}
					}

					push_reaction(ob,psys,p,PART_EVENT_NEAR,key);

					if(pa_die){
						push_reaction(ob,psys,p,PART_EVENT_DEATH,key);

						if(part->flag & PART_LOOP){
							pa->loop++;

							if(part->flag & PART_LOOP_INSTANT){
								reset_particle(pa,psys,psmd,ob,0.0,cfra,vg_vel,vg_tan,vg_rot);
								pa->alive=PARS_ALIVE;
								copy_particle_key(key,&pa->state,1);
							}
							else
								pa->alive=PARS_UNBORN;
						}
						else{
							pa->alive=PARS_DEAD;
							key->time=pa->dietime;

							if(pa->flag&PARS_STICKY)
								psys_key_to_object(pa->stick_ob,key,0);
						}
					}
					else
						key->time=cfra;
				}
			}
		}
		/* apply outstates to particles */
		for(p=0, pa=psys->particles, key=outstate; p<totpart; p++,pa++,key++)
			copy_particle_key(&pa->state,key,1);

		MEM_freeN(outstate);
	}
	if(psys->reactevents.first)
		BLI_freelistN(&psys->reactevents);

	if(tree)
		BLI_kdtree_free(tree);
}

/* check if path cache or children need updating and do it if needed */
static void psys_update_path_cache(Object *ob, ParticleSystemModifierData *psmd, ParticleSystem *psys, float cfra)
{
	ParticleSettings *part=psys->part;
	ParticleEditSettings *pset=&G.scene->toolsettings->particle;
	int distr=0,alloc=0;
	int child_nbr= (G.rendering)? part->ren_child_nbr: part->child_nbr;

	if((psys->part->childtype && psys->totchild != psys->totpart*child_nbr) || psys->recalc&PSYS_ALLOC)
		alloc=1;

	if(alloc || psys->recalc&PSYS_DISTR || (psys->vgroup[PSYS_VG_DENSITY] && (G.f & G_WEIGHTPAINT)))
		distr=1;

	if(distr){
		if(alloc)
			alloc_particles(psys,psys->totpart);

		if(psys->totchild && part->childtype){
			distribute_particles(ob,psys,PART_FROM_CHILD);

			if(part->from!=PART_FROM_PARTICLE && part->childtype==PART_CHILD_FACES && part->parents!=0.0)
				psys_find_parents(ob,psmd,psys);
		}
	}

	if((part->type==PART_HAIR || psys->flag&PSYS_KEYED) && (psys_in_edit_mode(psys)
		|| part->draw_as==PART_DRAW_PATH || part->draw&PART_DRAW_KEYS)){
		psys_cache_paths(ob, psys, cfra, 0);

		/* for render, child particle paths are computed on the fly */
		if(part->childtype) {
			if(((psys->totchild!=0)) || (psys_in_edit_mode(psys) && (pset->flag&PE_SHOW_CHILD)))
				psys_cache_child_paths(ob, psys, cfra, 0);
		}
	}
	else if(psys->pathcache)
		psys_free_path_cache(psys);
}

static void hair_step(Object *ob, ParticleSystemModifierData *psmd, ParticleSystem *psys, float cfra)
{
	ParticleSettings *part = psys->part;

	if(psys->recalc & PSYS_DISTR) {
		/* need this for changing subsurf levels */
		psys_calc_dmfaces(ob, psmd->dm, psys);
	}
	
	if(psys->effectors.first)
		psys_end_effectors(psys);

	psys_init_effectors(ob,part->eff_group,psys);
	if(psys->effectors.first)
		precalc_effectors(ob,psys,psmd);
		
	if(psys_in_edit_mode(psys))
		PE_recalc_world_cos(ob, psys);

	psys_update_path_cache(ob,psmd,psys,cfra);
}

/* updates cached particles' alive & other flags etc..*/
static void cached_step(Object *ob, ParticleSystemModifierData *psmd, ParticleSystem *psys, float cfra, float *vg_size)
{
	ParticleSettings *part=psys->part;
	ParticleData *pa;
	ParticleKey state;
	IpoCurve *icu_esize=find_ipocurve(part->ipo,PART_EMIT_SIZE);
	Material *ma=give_current_material(ob,part->omat);
	int p;
	float ipotime=cfra, disp;

	/* deprecated */
	//if(psys->recalc&PSYS_DISTR){
	//	/* The dm could have been changed so particle emitter element	 */
	//	/* indices might be wrong. There's really no "nice" way to handle*/ 
	//	/* this so we just try not to crash by correcting indices.		 */
	//	int totnum=-1;
	//	switch(part->from){
	//		case PART_FROM_VERT:
	//			totnum=psmd->dm->getNumVerts(psmd->dm);
	//			break;
	//		case PART_FROM_FACE:
	//		case PART_FROM_VOLUME:
	//			totnum=psmd->dm->getNumFaces(psmd->dm);
	//			break;
	//	}

	//	if(totnum==0){
	//		/* Now we're in real trouble, there's no emitter elements!! */
	//		for(p=0, pa=psys->particles; p<psys->totpart; p++,pa++)
	//			pa->num=-1;
	//	}
	//	else if(totnum>0){
	//		for(p=0, pa=psys->particles; p<psys->totpart; p++,pa++)
	//			pa->num=pa->num%totnum;
	//	}
	//}

	if(psys->effectors.first)
		psys_end_effectors(psys);
	
	//if(part->flag & (PART_BAKED_GUIDES+PART_BAKED_DEATHS)){
		psys_init_effectors(ob,part->eff_group,psys);
		if(psys->effectors.first)
			precalc_effectors(ob,psys,psmd);
	//}
	
	disp= (float)get_current_display_percentage(psys)/50.0f-1.0f;

	for(p=0, pa=psys->particles; p<psys->totpart; p++,pa++){
		if((part->flag&PART_ABS_TIME)==0 && part->ipo){
			ipotime=100.0f*(cfra-pa->time)/pa->lifetime;
			calc_ipo(part->ipo, ipotime);
			execute_ipo((ID *)part, part->ipo);
		}
		pa->size= psys_get_size(ob,ma,psmd,icu_esize,psys,part,pa,vg_size);

		psys->lattice=psys_get_lattice(ob,psys);

		/* update alive status and push events */
		if(pa->time>cfra)
			pa->alive=PARS_UNBORN;
		else if(pa->dietime<=cfra){
			if(pa->dietime>psys->cfra){
				state.time=pa->dietime;
				psys_get_particle_state(ob,psys,p,&state,1);
				push_reaction(ob,psys,p,PART_EVENT_DEATH,&state);
			}
			pa->alive=PARS_DEAD;
		}
		else{
			pa->alive=PARS_ALIVE;
			state.time=cfra;
			psys_get_particle_state(ob,psys,p,&state,1);
			state.time=cfra;
			push_reaction(ob,psys,p,PART_EVENT_NEAR,&state);
		}

		if(psys->lattice){
			end_latt_deform();
			psys->lattice=0;
		}

		if(pa->r_rot[0] > disp)
			pa->flag |= PARS_NO_DISP;
		else
			pa->flag &= ~PARS_NO_DISP;
	}
}
/* Calculates the next state for all particles of the system */
/* In particles code most fra-ending are frames, time-ending are fra*timestep (seconds)*/
static void system_step(Object *ob, ParticleSystem *psys, ParticleSystemModifierData *psmd, float cfra)
{
	ParticleSettings *part;
	ParticleData *pa;
	int totpart,oldtotpart=0,p;
	float disp, *vg_vel=0, *vg_tan=0, *vg_rot=0, *vg_size=0;
	int init=0,distr=0,alloc=0;
	int child_nbr;

	/*----start validity checks----*/

	part=psys->part;

	if(part->flag&PART_ABS_TIME && part->ipo){
		calc_ipo(part->ipo, cfra);
		execute_ipo((ID *)part, part->ipo);
	}

	if(part->from!=PART_FROM_PARTICLE)
		vg_size=psys_cache_vgroup(psmd->dm,psys,PSYS_VG_SIZE);

	if(part->type == PART_HAIR) {
		if(psys->flag & PSYS_HAIR_DONE) {
			hair_step(ob, psmd, psys, cfra);
			psys->cfra = cfra;
			psys->recalc = 0;
			return;
		}
	}
	else {	
		if(psys->recalc)
			clear_particles_from_cache(ob,psys,(int)cfra);
		else if(get_particles_from_cache(ob, psys, (int)cfra)){
			cached_step(ob,psmd,psys,cfra,vg_size);
			psys->cfra=cfra;
			psys->recalc = 0;
			return;
		}
	}

	/* if still here react to events */

	if(psys->recalc&PSYS_TYPE) {
		/* system type has changed so set sensible defaults and clear non applicable flags */
		if(part->from == PART_FROM_PARTICLE) {
			if(part->type != PART_REACTOR)
				part->from = PART_FROM_FACE;
			if(part->distr == PART_DISTR_GRID)
				part->distr = PART_DISTR_JIT;
		}

		if(psys->part->phystype != PART_PHYS_KEYED)
			psys->flag &= ~PSYS_KEYED;

		if(part->type == PART_HAIR) {
			part->draw_as = PART_DRAW_PATH;
			part->rotfrom = PART_ROT_IINCR;
		}
		else
			free_hair(psys);

		psys->recalc &= ~PSYS_TYPE;
		alloc = 1;
	}
	else
		oldtotpart = psys->totpart;

	if(part->distr == PART_DISTR_GRID)
		totpart = part->grid_res * part->grid_res * part->grid_res;
	else
		totpart = psys->part->totpart;

	child_nbr= (G.rendering)? part->ren_child_nbr: part->child_nbr;
	if(oldtotpart != totpart || psys->recalc&PSYS_ALLOC || (psys->part->childtype && psys->totchild != psys->totpart*child_nbr))
		alloc = 1;

	if(alloc || psys->recalc&PSYS_DISTR || (psys->vgroup[PSYS_VG_DENSITY] && (G.f & G_WEIGHTPAINT) && ob==OBACT))
		distr = 1;

	if(distr || psys->recalc&PSYS_INIT)
		init = 1;

	if(init) {
		if(distr) {
			if(alloc)
				alloc_particles(psys, totpart);

			distribute_particles(ob, psys, part->from);

			if(psys->totchild && part->childtype)
				distribute_particles(ob, psys, PART_FROM_CHILD);
		}
		initialize_all_particles(ob, psys, psmd);

		if(alloc)
			reset_all_particles(ob, psys, psmd, 0.0, cfra, oldtotpart);

		/* flag for possible explode modifiers after this system */
		psmd->flag |= eParticleSystemFlag_Pars;
	}


	if(part->phystype==PART_PHYS_KEYED && psys->flag&PSYS_FIRST_KEYED)
		psys_count_keyed_targets(ob,psys);

	if(part->from!=PART_FROM_PARTICLE){
		vg_vel=psys_cache_vgroup(psmd->dm,psys,PSYS_VG_VEL);
		vg_tan=psys_cache_vgroup(psmd->dm,psys,PSYS_VG_TAN);
		vg_rot=psys_cache_vgroup(psmd->dm,psys,PSYS_VG_ROT);
	}

	/* set particles to be not calculated */
	disp= (float)get_current_display_percentage(psys)/50.0f-1.0f;

	if(disp<1.0f) for(p=0, pa=psys->particles; p<totpart; p++,pa++){
		if(pa->r_rot[0] > disp)
			pa->flag |= PARS_NO_DISP;
		else
			pa->flag &= ~PARS_NO_DISP;
	}

	/* ok now we're all set so let's go */
	if(psys->totpart) {
		//if(psys->part->from==PART_FROM_FACE) {
		//	psys_calc_dmfaces(ob, psmd->dm, psys);
		//}
		dynamics_step(ob,psys,psmd,cfra,vg_vel,vg_tan,vg_rot,vg_size);
	}
	psys->recalc = 0;
	psys->cfra=cfra;

	if(part->type!=PART_HAIR)
		write_particles_to_cache(ob, psys, cfra);

	/* for keyed particles the path is allways known so it can be drawn */
	if(part->phystype==PART_PHYS_KEYED && psys->flag&PSYS_FIRST_KEYED){
		set_keyed_keys(ob, psys);
		psys_update_path_cache(ob,psmd,psys,(int)cfra);
	}
	else if(psys->pathcache)
		psys_free_path_cache(psys);

	if(vg_vel)
		MEM_freeN(vg_vel);

	if(psys->lattice){
		end_latt_deform();
		psys->lattice=0;
	}
}

void psys_to_softbody(Object *ob, ParticleSystem *psys, int force_recalc)
{
	SoftBody *sb;
	short softflag; 

	if((psys->softflag&OB_SB_ENABLE)==0) return;

<<<<<<< HEAD
	if(ob->recalc && (ob->recalc&OB_RECALC_TIME)==0)
=======
	if(psys->recalc || force_recalc)
>>>>>>> de17fd9e
		psys->softflag|=OB_SB_REDO;

	/* let's replace the object's own softbody with the particle softbody */
	/* a temporary solution before cloth simulation is implemented, jahka */

	/* save these */
	sb=ob->soft;
	softflag=ob->softflag;

	/* swich to new ones */
	ob->soft=psys->soft;
	ob->softflag=psys->softflag;

	/* do softbody */
	sbObjectStep(ob, (float)G.scene->r.cfra, NULL, psys_count_keys(psys));

	/* return things back to normal */
	psys->soft=ob->soft;
	psys->softflag=ob->softflag;
	
	ob->soft=sb;
	ob->softflag=softflag;
}
static int hair_needs_recalc(ParticleSystem *psys)
{
	if((psys->flag & PSYS_EDITED)==0 && (
		(psys->flag & PSYS_HAIR_DONE)==0
		|| psys->recalc & PSYS_RECALC_HAIR)
		) {
		psys->recalc &= ~PSYS_RECALC_HAIR;
		return 1;
	}

	return 0;
}
/* main particle update call, checks that things are ok on the large scale before actual particle calculations */
void particle_system_update(Object *ob, ParticleSystem *psys){

	ParticleSystemModifierData *psmd=0;
	float cfra;
	
	if((psys->flag & PSYS_ENABLED)==0) return;

	psmd=psys_get_modifier(ob,psys);

	cfra=bsystem_time(ob,(float)CFRA,0.0);

	/* system was already updated from modifier stack */
	if(psmd->flag&eParticleSystemFlag_psys_updated){
		psmd->flag &= ~eParticleSystemFlag_psys_updated;
		/* make sure it really was updated to cfra */
		if(psys->cfra==cfra)
			return;
	}

	/* baked path softbody */
	if(psys->part->type==PART_HAIR && psys->soft)
		psys_to_softbody(ob, psys, 0);

	/* not needed, this is all handled in hair_step */
	///* is the mesh changing under the edited particles? */
	//if((psys->flag & PSYS_EDITED) &&  psys->part->type==PART_HAIR && psys->recalc & PSYS_RECALC_HAIR) {
	//	/* Just update the particles on the mesh */
	//	psys_update_edithair_dmfaces(ob, psmd->dm, psys);
	//}
	
	if(psys->part->type==PART_HAIR && hair_needs_recalc(psys)){
		float hcfra=0.0f;
		int i;
		free_hair(psys);

		/* first step is negative so particles get killed and reset */
		psys->cfra=1.0f;

		for(i=0; i<=psys->part->hair_step; i++){
			hcfra=100.0f*(float)i/(float)psys->part->hair_step;
			system_step(ob,psys,psmd,hcfra);
			save_hair(ob,psys,psmd,hcfra);
		}

		psys->flag |= PSYS_HAIR_DONE;

		if(psys->softflag&OB_SB_ENABLE)
			psys_to_softbody(ob,psys,1);
	}

	system_step(ob,psys,psmd,cfra);

	Mat4CpyMat4(psys->imat, ob->imat);	/* used for duplicators */
}
<|MERGE_RESOLUTION|>--- conflicted
+++ resolved
@@ -4472,11 +4472,7 @@
 
 	if((psys->softflag&OB_SB_ENABLE)==0) return;
 
-<<<<<<< HEAD
-	if(ob->recalc && (ob->recalc&OB_RECALC_TIME)==0)
-=======
 	if(psys->recalc || force_recalc)
->>>>>>> de17fd9e
 		psys->softflag|=OB_SB_REDO;
 
 	/* let's replace the object's own softbody with the particle softbody */
