--- conflicted
+++ resolved
@@ -1320,22 +1320,8 @@
 		return;
 	}
 
-<<<<<<< HEAD
-	edge_r->crease = (unsigned char) (ee->crease*255.0f);
-	edge_r->bweight = (unsigned char) (ee->bweight*255.0f);
-	/* TODO what to do with edge_r->flag? */
-	edge_r->flag = ME_EDGEDRAW|ME_EDGERENDER;
-	if (ee->seam) edge_r->flag |= ME_SEAM;
-	if (ee->sharp) edge_r->flag |= ME_SHARP;
-	if (ee->freestyle) edge_r->flag |= ME_FREESTYLE_EDGE;
-#if 0
-	/* this needs setup of f2 field */
-	if (!ee->f2) edge_r->flag |= ME_LOOSEEDGE;
-#endif
-=======
 	// e = EDBM_get_edge_for_index(bmdm->tc, index);
 	e = BM_edge_at_index(bmdm->tc->bm, index); /* warning, does list loop, _not_ ideal */
->>>>>>> be674afd
 
 	if (CustomData_has_layer(&bm->edata, CD_BWEIGHT)) {
 		edge_r->bweight = (unsigned char) (BM_elem_float_data_get(&bm->edata, e, CD_BWEIGHT)*255.0f);
@@ -1413,28 +1399,9 @@
 			edge_r->bweight = (unsigned char) (BM_elem_float_data_get(&bm->edata, ee, CD_BWEIGHT)*255.0f);
 		}
 
-<<<<<<< HEAD
-	/* store vertex indices in tmp union */
-	for (ev = em->verts.first, i = 0; ev; ev = ev->next, ++i)
-		ev->tmp.l = (intptr_t) i;
-
-	for ( ; ee; ee = ee->next, ++edge_r) {
-		edge_r->crease = (unsigned char) (ee->crease*255.0f);
-		edge_r->bweight = (unsigned char) (ee->bweight*255.0f);
-		/* TODO what to do with edge_r->flag? */
-		edge_r->flag = ME_EDGEDRAW|ME_EDGERENDER;
-		if (ee->seam) edge_r->flag |= ME_SEAM;
-		if (ee->sharp) edge_r->flag |= ME_SHARP;
-		if (ee->freestyle) edge_r->flag |= ME_FREESTYLE_EDGE;
-#if 0
-		/* this needs setup of f2 field */
-		if (!ee->f2) edge_r->flag |= ME_LOOSEEDGE;
-#endif
-=======
 		if (has_crease) {
 			edge_r->crease = (unsigned char) (BM_elem_float_data_get(&bm->edata, ee, CD_CREASE)*255.0f);
 		}
->>>>>>> be674afd
 
 		edge_r->flag = BM_edge_flag_to_mflag(ee);
 
