--- conflicted
+++ resolved
@@ -53,24 +53,15 @@
 #include "BKE_key.h"
 #include "BKE_lamp.h"
 #include "BKE_lattice.h"
-<<<<<<< HEAD
 #include "BKE_library.h"
-#include "BKE_editmesh.h"
-=======
 #include "BKE_main.h"
 #include "BKE_material.h"
->>>>>>> d0956e9c
+#include "BKE_mball.h"
+#include "BKE_mesh.h"
 #include "BKE_object.h"
 #include "BKE_particle.h"
 #include "BKE_pointcache.h"
 #include "BKE_scene.h"
-<<<<<<< HEAD
-#include "BKE_material.h"
-#include "BKE_mball.h"
-#include "BKE_mesh.h"
-#include "BKE_image.h"
-=======
->>>>>>> d0956e9c
 
 #include "MEM_guardedalloc.h"
 
@@ -160,12 +151,7 @@
 }
 
 void BKE_object_handle_data_update(
-<<<<<<< HEAD
         Depsgraph *depsgraph,
-=======
-        Main *bmain,
-        EvaluationContext *eval_ctx,
->>>>>>> d0956e9c
         Scene *scene,
         Object *ob)
 {
@@ -232,11 +218,7 @@
 			break;
 
 		case OB_MBALL:
-<<<<<<< HEAD
 			BKE_displist_make_mball(depsgraph, scene, ob);
-=======
-			BKE_displist_make_mball(bmain, eval_ctx, scene, ob);
->>>>>>> d0956e9c
 			break;
 
 		case OB_CURVE:
@@ -273,11 +255,7 @@
 					ob->transflag |= OB_DUPLIPARTS;
 				}
 
-<<<<<<< HEAD
 				particle_system_update(depsgraph, scene, ob, psys, use_render_params);
-=======
-				particle_system_update(bmain, scene, ob, psys, (eval_ctx->mode == DAG_EVAL_RENDER));
->>>>>>> d0956e9c
 				psys = psys->next;
 			}
 			else if (psys->flag & PSYS_DELETE) {
@@ -336,21 +314,13 @@
 	BKE_object_eval_proxy_copy(depsgraph, object);
 }
 
-<<<<<<< HEAD
 void BKE_object_eval_uber_data(Depsgraph *depsgraph,
-=======
-void BKE_object_eval_uber_data(Main *bmain, EvaluationContext *eval_ctx,
->>>>>>> d0956e9c
                                Scene *scene,
                                Object *ob)
 {
 	DEG_debug_print_eval(depsgraph, __func__, ob->id.name, ob);
 	BLI_assert(ob->type != OB_ARMATURE);
-<<<<<<< HEAD
 	BKE_object_handle_data_update(depsgraph, scene, ob);
-=======
-	BKE_object_handle_data_update(bmain, eval_ctx, scene, ob);
->>>>>>> d0956e9c
 
 	switch (ob->type) {
 		case OB_MESH:
