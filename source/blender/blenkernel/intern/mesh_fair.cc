--- conflicted
+++ resolved
@@ -204,16 +204,18 @@
     medge_ = mesh->edges();
     mpoly_ = mesh->polys();
     mloop_ = mesh->loops();
-    BKE_mesh_vert_loop_map_create(&vlmap_,
-                                  &vlmap_mem_,
-                                  mesh->verts().data(),
-                                  medge_.data(),
-                                  mpoly_.data(),
-                                  mloop_.data(),
-                                  mesh->totvert,
-                                  mesh->totpoly,
-                                  mesh->totloop,
-                                  false);
+
+    BKE_mesh_vert_loop_map_create(
+        &vlmap_,
+        &vlmap_mem_,
+        reinterpret_cast<const float(*)[3]>(mesh->vert_positions().data()),
+        medge_.data(),
+        mpoly_.data(),
+        mloop_.data(),
+        mesh->totvert,
+        mesh->totpoly,
+        mesh->totloop,
+        false);
 
     BKE_mesh_edge_loop_map_create(&elmap_,
                                   &elmap_mem_,
@@ -224,18 +226,20 @@
                                   mesh->mloop,
                                   mesh->totloop);
 
+    auto vert_positions = mesh->vert_positions_for_write().data();
+
     /* Deformation coords. */
-<<<<<<< HEAD
-    if (deform_mverts) {
-      deform_mvert_ = deform_mverts;
-=======
-    co_.reserve(mesh->totvert);
-    if (!deform_positions.is_empty()) {
-      for (int i = 0; i < mesh->totvert; i++) {
-        co_[i] = deform_positions[i];
-      }
->>>>>>> 92773761
-    }
+    if (vert_positions) {
+      deform_mvert_ = reinterpret_cast<float(*)[3]>(vert_positions);
+#if 0
+      co_.reserve(mesh->totvert);
+
+      if (!deform_positions.is_empty()) {
+        for (int i = 0; i < mesh->totvert; i++) {
+          co_[i] = deform_positions[i];
+        }
+      }
+#endif
 #if 0
     else {
       for (int i = 0; i < mesh->totvert; i++) {
@@ -244,7 +248,9 @@
     }
 #endif
 
-    loop_to_poly_map_ = blender::bke::mesh_topology::build_loop_to_poly_map(mpoly_, mloop_.size());
+      loop_to_poly_map_ = blender::bke::mesh_topology::build_loop_to_poly_map(mpoly_,
+                                                                              mloop_.size());
+    }
   }
 
   ~MeshFairingContext() override
@@ -257,12 +263,12 @@
 
   float *vertex_deformation_co_get(const int v)
   {
-    return deform_mvert_[v].co;
+    return deform_mvert_[v];
   }
 
   void vertex_deformation_co_set(const int v, const float co[3])
   {
-    copy_v3_v3(deform_mvert_[v].co, co);
+    copy_v3_v3(deform_mvert_[v], co);
   }
 
   void adjacents_coords_from_loop(const int loop,
@@ -272,8 +278,8 @@
     const int vert = mloop_[loop].v;
     const MPoly *p = &mpoly_[loop_to_poly_map_[loop]];
     const int corner = poly_find_loop_from_vert(p, &mloop_[p->loopstart], vert);
-    copy_v3_v3(r_adj_next, deform_mvert_[ME_POLY_LOOP_NEXT(mloop_, p, corner)->v].co);
-    copy_v3_v3(r_adj_prev, deform_mvert_[ME_POLY_LOOP_PREV(mloop_, p, corner)->v].co);
+    copy_v3_v3(r_adj_next, deform_mvert_[ME_POLY_LOOP_NEXT(mloop_, p, corner)->v]);
+    copy_v3_v3(r_adj_prev, deform_mvert_[ME_POLY_LOOP_PREV(mloop_, p, corner)->v]);
   }
 
   int other_vertex_index_from_loop(const int loop, const uint v) override
@@ -290,7 +296,7 @@
     return mloop_[loop].v;
   }
 
-  float cotangent_loop_weight_get(const int UNUSED(loop)) override
+  float cotangent_loop_weight_get(const int /*UNUSED(loop)*/) override
   {
     /* TODO: Implement cotangent loop weights for meshes. */
     return 1.0f;
@@ -303,7 +309,7 @@
   Span<MEdge> medge_;
   Array<int> loop_to_poly_map_;
 
-  MVert *deform_mvert_;
+  float (*deform_mvert_)[3];
 
   MeshElemMap *elmap_;
   int *elmap_mem_;
