
/*  mesh.c
 *
 *  
 * 
 * $Id$
 *
 * ***** BEGIN GPL LICENSE BLOCK *****
 *
 * This program is free software; you can redistribute it and/or
 * modify it under the terms of the GNU General Public License
 * as published by the Free Software Foundation; either version 2
 * of the License, or (at your option) any later version.
 *
 * This program is distributed in the hope that it will be useful,
 * but WITHOUT ANY WARRANTY; without even the implied warranty of
 * MERCHANTABILITY or FITNESS FOR A PARTICULAR PURPOSE.  See the
 * GNU General Public License for more details.
 *
 * You should have received a copy of the GNU General Public License
 * along with this program; if not, write to the Free Software Foundation,
 * Inc., 59 Temple Place - Suite 330, Boston, MA  02111-1307, USA.
 *
 * The Original Code is Copyright (C) 2001-2002 by NaN Holding BV.
 * All rights reserved.
 *
 * Contributor(s): Blender Foundation
 *
 * ***** END GPL LICENSE BLOCK *****
 */

#ifdef HAVE_CONFIG_H
#include <config.h>
#endif

#include <stdlib.h>
#include <string.h>
#include <stdio.h>
#include <math.h>

#include "MEM_guardedalloc.h"

#include "DNA_ID.h"
#include "DNA_anim_types.h"
#include "DNA_curve_types.h"
#include "DNA_scene_types.h"
#include "DNA_material_types.h"
#include "DNA_object_types.h"
#include "DNA_image_types.h"
#include "DNA_key_types.h"
#include "DNA_mesh_types.h"
#include "DNA_meshdata_types.h"
#include "DNA_ipo_types.h"

#include "BKE_animsys.h"
#include "BKE_customdata.h"
#include "BKE_depsgraph.h"
#include "BKE_main.h"
#include "BKE_DerivedMesh.h"
#include "BKE_global.h"
#include "BKE_mesh.h"
#include "BKE_subsurf.h"
#include "BKE_displist.h"
#include "BKE_library.h"
#include "BKE_material.h"
#include "BKE_key.h"
/* these 2 are only used by conversion functions */
#include "BKE_curve.h"
/* -- */
#include "BKE_object.h"
#include "BKE_utildefines.h"
#include "BKE_tessmesh.h"

#include "BLI_blenlib.h"
#include "BLI_editVert.h"
#include "BLI_math.h"
#include "BLI_cellalloc.h"
#include "BLI_array.h"
#include "BLI_edgehash.h"

#include "bmesh.h"

EditMesh *BKE_mesh_get_editmesh(Mesh *me)
{
	return bmesh_to_editmesh(me->edit_btmesh->bm);
}

void free_editMesh(EditMesh *em);
void BKE_mesh_end_editmesh(Mesh *me, EditMesh *em)
{
	BM_Free_Mesh(me->edit_btmesh->bm);
	me->edit_btmesh->bm = editmesh_to_bmesh(em);
	BMEdit_RecalcTesselation(me->edit_btmesh);
	free_editMesh(em);
	MEM_freeN(em);
}

static void mesh_ensure_tesselation_customdata(Mesh *me)
{
	int tottex, totcol;

	tottex = CustomData_number_of_layers(&me->fdata, CD_MTFACE);
	totcol = CustomData_number_of_layers(&me->fdata, CD_MCOL);
	
	if (tottex != CustomData_number_of_layers(&me->pdata, CD_MTEXPOLY) ||
	    totcol != CustomData_number_of_layers(&me->ldata, CD_MLOOPCOL))
	{
		CustomData_free(&me->fdata, me->totface);
		
		me->mface = NULL;
		me->mtface = NULL;
		me->mcol = NULL;
		me->totface = 0;

		memset(&me->fdata, 0, sizeof(&me->fdata));

		CustomData_from_bmeshpoly(&me->fdata, &me->pdata, &me->ldata, me->totface);
		printf("Warning! Tesselation uvs or vcol data got out of sync, had to reset!\n");
	}
}

/*this ensures grouped customdata (e.g. mtexpoly and mloopuv and mtface, or
  mloopcol and mcol) have the same relative active/render/clone/mask indices.*/
void mesh_update_linked_customdata(Mesh *me)
{
	int act;

	if (me->edit_btmesh)
		BMEdit_UpdateLinkedCustomData(me->edit_btmesh);

	mesh_ensure_tesselation_customdata(me);

	if (CustomData_has_layer(&me->pdata, CD_MTEXPOLY)) {
		act = CustomData_get_active_layer(&me->pdata, CD_MTEXPOLY);
		CustomData_set_layer_active(&me->ldata, CD_MLOOPUV, act);
		CustomData_set_layer_active(&me->fdata, CD_MTFACE, act);

		act = CustomData_get_render_layer(&me->pdata, CD_MTEXPOLY);
		CustomData_set_layer_render(&me->ldata, CD_MLOOPUV, act);
		CustomData_set_layer_render(&me->fdata, CD_MTFACE, act);

		act = CustomData_get_clone_layer(&me->pdata, CD_MTEXPOLY);
		CustomData_set_layer_clone(&me->ldata, CD_MLOOPUV, act);
		CustomData_set_layer_clone(&me->fdata, CD_MTFACE, act);

		act = CustomData_get_stencil_layer(&me->pdata, CD_MTEXPOLY);
		CustomData_set_layer_stencil(&me->ldata, CD_MLOOPUV, act);
		CustomData_set_layer_stencil(&me->fdata, CD_MTFACE, act);
	}

	if (CustomData_has_layer(&me->ldata, CD_MLOOPCOL)) {
		act = CustomData_get_active_layer(&me->ldata, CD_MLOOPCOL);
		CustomData_set_layer_active(&me->fdata, CD_MCOL, act);

		act = CustomData_get_render_layer(&me->ldata, CD_MLOOPCOL);
		CustomData_set_layer_render(&me->fdata, CD_MCOL, act);

		act = CustomData_get_clone_layer(&me->ldata, CD_MLOOPCOL);
		CustomData_set_layer_clone(&me->fdata, CD_MCOL, act);

		act = CustomData_get_stencil_layer(&me->ldata, CD_MLOOPCOL);
		CustomData_set_layer_stencil(&me->fdata, CD_MCOL, act);
	}
}

void mesh_update_customdata_pointers(Mesh *me)
{
	mesh_update_linked_customdata(me);

	me->mvert = CustomData_get_layer(&me->vdata, CD_MVERT);
	me->dvert = CustomData_get_layer(&me->vdata, CD_MDEFORMVERT);
	me->msticky = CustomData_get_layer(&me->vdata, CD_MSTICKY);

	me->medge = CustomData_get_layer(&me->edata, CD_MEDGE);

	me->mface = CustomData_get_layer(&me->fdata, CD_MFACE);
	me->mcol = CustomData_get_layer(&me->fdata, CD_MCOL);
	me->mtface = CustomData_get_layer(&me->fdata, CD_MTFACE);
	
	me->mpoly = CustomData_get_layer(&me->pdata, CD_MPOLY);
	me->mloop = CustomData_get_layer(&me->ldata, CD_MLOOP);

	me->mtpoly = CustomData_get_layer(&me->pdata, CD_MTEXPOLY);
	me->mloopcol = CustomData_get_layer(&me->ldata, CD_MLOOPCOL);
	me->mloopuv = CustomData_get_layer(&me->ldata, CD_MLOOPUV);
}

/* Note: unlinking is called when me->id.us is 0, question remains how
 * much unlinking of Library data in Mesh should be done... probably
 * we need a more generic method, like the expand() functions in
 * readfile.c */

void unlink_mesh(Mesh *me)
{
	int a;
	
	if(me==0) return;
	
	for(a=0; a<me->totcol; a++) {
		if(me->mat[a]) me->mat[a]->id.us--;
		me->mat[a]= 0;
	}

	if(me->key) {
	   	me->key->id.us--;
		if (me->key->id.us == 0 && me->key->ipo )
			me->key->ipo->id.us--;
	}
	me->key= 0;
	
	if(me->texcomesh) me->texcomesh= 0;
}


/* do not free mesh itself */
void free_mesh(Mesh *me, int unlink)
{
	if (unlink)
		unlink_mesh(me);

	if(me->pv) {
		if(me->pv->vert_map) MEM_freeN(me->pv->vert_map);
		if(me->pv->edge_map) MEM_freeN(me->pv->edge_map);
		if(me->pv->old_faces) MEM_freeN(me->pv->old_faces);
		if(me->pv->old_edges) MEM_freeN(me->pv->old_edges);
		me->totvert= me->pv->totvert;
		me->totedge= me->pv->totedge;
		me->totface= me->pv->totface;
		MEM_freeN(me->pv);
	}

	CustomData_free(&me->vdata, me->totvert);
	CustomData_free(&me->edata, me->totedge);
	CustomData_free(&me->fdata, me->totface);
<<<<<<< HEAD
	CustomData_free(&me->ldata, me->totloop);
	CustomData_free(&me->pdata, me->totpoly);

=======
	
	if(me->adt) {
		BKE_free_animdata(&me->id);
		me->adt= NULL;
	}
	
>>>>>>> 3b1585b1
	if(me->mat) MEM_freeN(me->mat);
	
	if(me->bb) MEM_freeN(me->bb);
	if(me->mselect) MEM_freeN(me->mselect);
	if(me->edit_btmesh) MEM_freeN(me->edit_btmesh);
}

void copy_dverts(MDeformVert *dst, MDeformVert *src, int copycount)
{
	/* Assumes dst is already set up */
	int i;

	if (!src || !dst)
		return;

	memcpy (dst, src, copycount * sizeof(MDeformVert));
	
	for (i=0; i<copycount; i++){
		if (src[i].dw){
			dst[i].dw = BLI_cellalloc_calloc (sizeof(MDeformWeight)*src[i].totweight, "copy_deformWeight");
			memcpy (dst[i].dw, src[i].dw, sizeof (MDeformWeight)*src[i].totweight);
		}
	}

}

void free_dverts(MDeformVert *dvert, int totvert)
{
	/* Instead of freeing the verts directly,
	call this function to delete any special
	vert data */
	int	i;

	if (!dvert)
		return;

	/* Free any special data from the verts */
	for (i=0; i<totvert; i++){
		if (dvert[i].dw) BLI_cellalloc_free (dvert[i].dw);
	}
	MEM_freeN (dvert);
}

Mesh *add_mesh(char *name)
{
	Mesh *me;
	
	me= alloc_libblock(&G.main->mesh, ID_ME, name);
	
	me->size[0]= me->size[1]= me->size[2]= 1.0;
	me->smoothresh= 30;
	me->texflag= AUTOSPACE;
	me->flag= ME_TWOSIDED;
	me->bb= unit_boundbox();
	me->drawflag= ME_DRAWEDGES|ME_DRAWFACES|ME_DRAWCREASES;
	
	return me;
}

Mesh *copy_mesh(Mesh *me)
{
	Mesh *men;
	MTFace *tface;
	MTexPoly *txface;
	int a, i;
	
	men= copy_libblock(me);
	
	men->mat= MEM_dupallocN(me->mat);
	for(a=0; a<men->totcol; a++) {
		id_us_plus((ID *)men->mat[a]);
	}
	id_us_plus((ID *)men->texcomesh);

	CustomData_copy(&me->vdata, &men->vdata, CD_MASK_MESH, CD_DUPLICATE, men->totvert);
	CustomData_copy(&me->edata, &men->edata, CD_MASK_MESH, CD_DUPLICATE, men->totedge);
	CustomData_copy(&me->fdata, &men->fdata, CD_MASK_MESH, CD_DUPLICATE, men->totface);
	CustomData_copy(&me->ldata, &men->ldata, CD_MASK_MESH, CD_DUPLICATE, men->totloop);
	CustomData_copy(&me->pdata, &men->pdata, CD_MASK_MESH, CD_DUPLICATE, men->totpoly);
	mesh_update_customdata_pointers(men);

	/* ensure indirect linked data becomes lib-extern */
	for(i=0; i<me->fdata.totlayer; i++) {
		if(me->fdata.layers[i].type == CD_MTFACE) {
			tface= (MTFace*)me->fdata.layers[i].data;

			for(a=0; a<me->totface; a++, tface++)
				if(tface->tpage)
					id_lib_extern((ID*)tface->tpage);
		}
	}

	for(i=0; i<me->pdata.totlayer; i++) {
		if(me->pdata.layers[i].type == CD_MTEXPOLY) {
			txface= (MTexPoly*)me->pdata.layers[i].data;

			for(a=0; a<me->totpoly; a++, txface++)
				if(txface->tpage)
					id_lib_extern((ID*)txface->tpage);
		}
	}

	men->mselect= NULL;

	men->bb= MEM_dupallocN(men->bb);
	
	men->key= copy_key(me->key);
	if(men->key) men->key->from= (ID *)men;

	return men;
}

BMesh *BKE_mesh_to_bmesh(Mesh *me, Object *ob)
{
	BMesh *bm;
	int allocsize[4] = {512,512,2048,512};

	bm = BM_Make_Mesh(allocsize);

	BMO_CallOpf(bm, "mesh_to_bmesh mesh=%p object=%p", me, ob);

	return bm;
}

void make_local_tface(Mesh *me)
{
	MTFace *tface;
	MTexPoly *txface;
	Image *ima;
	int a, i;
	
	for(i=0; i<me->pdata.totlayer; i++) {
		if(me->pdata.layers[i].type == CD_MTEXPOLY) {
			txface= (MTexPoly*)me->fdata.layers[i].data;
			
			for(a=0; a<me->totpoly; a++, txface++) {
				/* special case: ima always local immediately */
				if(txface->tpage) {
					ima= txface->tpage;
					if(ima->id.lib) {
						ima->id.lib= 0;
						ima->id.flag= LIB_LOCAL;
						new_id(0, (ID *)ima, 0);
					}
				}
			}
		}
	}

	for(i=0; i<me->fdata.totlayer; i++) {
		if(me->fdata.layers[i].type == CD_MTFACE) {
			tface= (MTFace*)me->fdata.layers[i].data;
			
			for(a=0; a<me->totface; a++, tface++) {
				/* special case: ima always local immediately */
				if(tface->tpage) {
					ima= tface->tpage;
					if(ima->id.lib) {
						ima->id.lib= 0;
						ima->id.flag= LIB_LOCAL;
						new_id(0, (ID *)ima, 0);
					}
				}
			}
		}
	}

}

void make_local_mesh(Mesh *me)
{
	Object *ob;
	Mesh *men;
	int local=0, lib=0;

	/* - only lib users: do nothing
	    * - only local users: set flag
	    * - mixed: make copy
	    */
	
	if(me->id.lib==0) return;
	if(me->id.us==1) {
		me->id.lib= 0;
		me->id.flag= LIB_LOCAL;
		new_id(0, (ID *)me, 0);
		
		if(me->mtface) make_local_tface(me);
		
		return;
	}
	
	ob= G.main->object.first;
	while(ob) {
		if( me==get_mesh(ob) ) {
			if(ob->id.lib) lib= 1;
			else local= 1;
		}
		ob= ob->id.next;
	}
	
	if(local && lib==0) {
		me->id.lib= 0;
		me->id.flag= LIB_LOCAL;
		new_id(0, (ID *)me, 0);
		
		if(me->mtface) make_local_tface(me);
		
	}
	else if(local && lib) {
		men= copy_mesh(me);
		men->id.us= 0;
		
		ob= G.main->object.first;
		while(ob) {
			if( me==get_mesh(ob) ) {				
				if(ob->id.lib==0) {
					set_mesh(ob, men);
				}
			}
			ob= ob->id.next;
		}
	}
}

void boundbox_mesh(Mesh *me, float *loc, float *size)
{
	MVert *mvert;
	BoundBox *bb;
	float min[3], max[3];
	float mloc[3], msize[3];
	int a;
	
	if(me->bb==0) me->bb= MEM_callocN(sizeof(BoundBox), "boundbox");
	bb= me->bb;
	
	INIT_MINMAX(min, max);

	if (!loc) loc= mloc;
	if (!size) size= msize;
	
	mvert= me->mvert;
	for(a=0; a<me->totvert; a++, mvert++) {
		DO_MINMAX(mvert->co, min, max);
	}

	if(!me->totvert) {
		min[0] = min[1] = min[2] = -1.0f;
		max[0] = max[1] = max[2] = 1.0f;
	}

	loc[0]= (min[0]+max[0])/2.0f;
	loc[1]= (min[1]+max[1])/2.0f;
	loc[2]= (min[2]+max[2])/2.0f;
		
	size[0]= (max[0]-min[0])/2.0f;
	size[1]= (max[1]-min[1])/2.0f;
	size[2]= (max[2]-min[2])/2.0f;
	
	boundbox_set_from_min_max(bb, min, max);
}

void tex_space_mesh(Mesh *me)
{
	float loc[3], size[3];
	int a;

	boundbox_mesh(me, loc, size);

	if(me->texflag & AUTOSPACE) {
		for (a=0; a<3; a++) {
			if(size[a]==0.0) size[a]= 1.0;
			else if(size[a]>0.0 && size[a]<0.00001) size[a]= 0.00001;
			else if(size[a]<0.0 && size[a]> -0.00001) size[a]= -0.00001;
		}

		VECCOPY(me->loc, loc);
		VECCOPY(me->size, size);
		me->rot[0]= me->rot[1]= me->rot[2]= 0.0;
	}
}

BoundBox *mesh_get_bb(Object *ob)
{
	Mesh *me= ob->data;

	if(ob->bb)
		return ob->bb;

	if (!me->bb)
		tex_space_mesh(me);

	return me->bb;
}

void mesh_get_texspace(Mesh *me, float *loc_r, float *rot_r, float *size_r)
{
	if (!me->bb) {
		tex_space_mesh(me);
	}

	if (loc_r) VECCOPY(loc_r, me->loc);
	if (rot_r) VECCOPY(rot_r, me->rot);
	if (size_r) VECCOPY(size_r, me->size);
}

float *get_mesh_orco_verts(Object *ob)
{
	Mesh *me = ob->data;
	MVert *mvert = NULL;
	Mesh *tme = me->texcomesh?me->texcomesh:me;
	int a, totvert;
	float (*vcos)[3] = NULL;

	/* Get appropriate vertex coordinates */
	vcos = MEM_callocN(sizeof(*vcos)*me->totvert, "orco mesh");
	mvert = tme->mvert;
	totvert = MIN2(tme->totvert, me->totvert);

	for(a=0; a<totvert; a++, mvert++) {
		vcos[a][0]= mvert->co[0];
		vcos[a][1]= mvert->co[1];
		vcos[a][2]= mvert->co[2];
	}

	return (float*)vcos;
}

void transform_mesh_orco_verts(Mesh *me, float (*orco)[3], int totvert, int invert)
{
	float loc[3], size[3];
	int a;

	mesh_get_texspace(me->texcomesh?me->texcomesh:me, loc, NULL, size);

	if(invert) {
		for(a=0; a<totvert; a++) {
			float *co = orco[a];
			co[0] = co[0]*size[0] + loc[0];
			co[1] = co[1]*size[1] + loc[1];
			co[2] = co[2]*size[2] + loc[2];
		}
	}
	else {
		for(a=0; a<totvert; a++) {
			float *co = orco[a];
			co[0] = (co[0]-loc[0])/size[0];
			co[1] = (co[1]-loc[1])/size[1];
			co[2] = (co[2]-loc[2])/size[2];
		}
	}
}

/* rotates the vertices of a face in case v[2] or v[3] (vertex index) is = 0.
   this is necessary to make the if(mface->v4) check for quads work */
int test_index_face(MFace *mface, CustomData *fdata, int mfindex, int nr)
{
	/* first test if the face is legal */
	if(mface->v3 && mface->v3==mface->v4) {
		mface->v4= 0;
		nr--;
	}
	if(mface->v2 && mface->v2==mface->v3) {
		mface->v3= mface->v4;
		mface->v4= 0;
		nr--;
	}
	if(mface->v1==mface->v2) {
		mface->v2= mface->v3;
		mface->v3= mface->v4;
		mface->v4= 0;
		nr--;
	}

	/* prevent a zero at wrong index location */
	if(nr==3) {
		if(mface->v3==0) {
			static int corner_indices[4] = {1, 2, 0, 3};

			SWAP(int, mface->v1, mface->v2);
			SWAP(int, mface->v2, mface->v3);

			if(fdata)
				CustomData_swap(fdata, mfindex, corner_indices);
		}
	}
	else if(nr==4) {
		if(mface->v3==0 || mface->v4==0) {
			static int corner_indices[4] = {2, 3, 0, 1};

			SWAP(int, mface->v1, mface->v3);
			SWAP(int, mface->v2, mface->v4);

			if(fdata)
				CustomData_swap(fdata, mfindex, corner_indices);
		}
	}

	return nr;
}

Mesh *get_mesh(Object *ob)
{
	
	if(ob==0) return 0;
	if(ob->type==OB_MESH) return ob->data;
	else return 0;
}

void set_mesh(Object *ob, Mesh *me)
{
	Mesh *old=0;
	
	if(ob==0) return;
	
	if(ob->type==OB_MESH) {
		old= ob->data;
		if (old)
			old->id.us--;
		ob->data= me;
		id_us_plus((ID *)me);
	}
	
	test_object_materials((ID *)me);
}

/* ************** make edges in a Mesh, for outside of editmode */

struct edgesort {
	int v1, v2;
	short is_loose, is_draw;
};

/* edges have to be added with lowest index first for sorting */
static void to_edgesort(struct edgesort *ed, int v1, int v2, short is_loose, short is_draw)
{
	if(v1<v2) {
		ed->v1= v1; ed->v2= v2;
	}
	else {
		ed->v1= v2; ed->v2= v1;
	}
	ed->is_loose= is_loose;
	ed->is_draw= is_draw;
}

static int vergedgesort(const void *v1, const void *v2)
{
	const struct edgesort *x1=v1, *x2=v2;

	if( x1->v1 > x2->v1) return 1;
	else if( x1->v1 < x2->v1) return -1;
	else if( x1->v2 > x2->v2) return 1;
	else if( x1->v2 < x2->v2) return -1;
	
	return 0;
}

void make_edges(Mesh *me, int old)
{
	MFace *mface;
	MEdge *medge;
	struct edgesort *edsort, *ed;
	int a, totedge=0, final=0;
	
	/* we put all edges in array, sort them, and detect doubles that way */
	
	for(a= me->totface, mface= me->mface; a>0; a--, mface++) {
		if(mface->v4) totedge+=4;
		else if(mface->v3) totedge+=3;
		else totedge+=1;
	}
	
	if(totedge==0) {
		/* flag that mesh has edges */
		me->medge = MEM_callocN(0, "make mesh edges");
		me->totedge = 0;
		return;
	}
	
	ed= edsort= MEM_mallocN(totedge*sizeof(struct edgesort), "edgesort");
	
	for(a= me->totface, mface= me->mface; a>0; a--, mface++) {
		to_edgesort(ed++, mface->v1, mface->v2, !mface->v3, mface->edcode & ME_V1V2);
		if(mface->v4) {
			to_edgesort(ed++, mface->v2, mface->v3, 0, mface->edcode & ME_V2V3);
			to_edgesort(ed++, mface->v3, mface->v4, 0, mface->edcode & ME_V3V4);
			to_edgesort(ed++, mface->v4, mface->v1, 0, mface->edcode & ME_V4V1);
		}
		else if(mface->v3) {
			to_edgesort(ed++, mface->v2, mface->v3, 0, mface->edcode & ME_V2V3);
			to_edgesort(ed++, mface->v3, mface->v1, 0, mface->edcode & ME_V3V1);
		}
	}
	
	qsort(edsort, totedge, sizeof(struct edgesort), vergedgesort);
	
	/* count final amount */
	for(a=totedge, ed=edsort; a>1; a--, ed++) {
		/* edge is unique when it differs from next edge, or is last */
		if(ed->v1 != (ed+1)->v1 || ed->v2 != (ed+1)->v2) final++;
	}
	final++;
	

	medge= CustomData_add_layer(&me->edata, CD_MEDGE, CD_CALLOC, NULL, final);
	me->medge= medge;
	me->totedge= final;
	
	for(a=totedge, ed=edsort; a>1; a--, ed++) {
		/* edge is unique when it differs from next edge, or is last */
		if(ed->v1 != (ed+1)->v1 || ed->v2 != (ed+1)->v2) {
			medge->v1= ed->v1;
			medge->v2= ed->v2;
			if(old==0 || ed->is_draw) medge->flag= ME_EDGEDRAW|ME_EDGERENDER;
			if(ed->is_loose) medge->flag|= ME_LOOSEEDGE;
			medge++;
		}
		else {
			/* equal edge, we merge the drawflag */
			(ed+1)->is_draw |= ed->is_draw;
		}
	}
	/* last edge */
	medge->v1= ed->v1;
	medge->v2= ed->v2;
	medge->flag= ME_EDGEDRAW;
	if(ed->is_loose) medge->flag|= ME_LOOSEEDGE;
	medge->flag |= ME_EDGERENDER;

	MEM_freeN(edsort);

	mesh_strip_loose_faces(me);
}

void mesh_strip_loose_faces(Mesh *me)
{
	int a,b;

	for (a=b=0; a<me->totface; a++) {
		if (me->mface[a].v3) {
			if (a!=b) {
				memcpy(&me->mface[b],&me->mface[a],sizeof(me->mface[b]));
				CustomData_copy_data(&me->fdata, &me->fdata, a, b, 1);
				CustomData_free_elem(&me->fdata, a, 1);
			}
			b++;
		}
	}
	me->totface = b;
}


void mball_to_mesh(ListBase *lb, Mesh *me)
{
	DispList *dl;
	MVert *mvert;
	MFace *mface;
	float *nors, *verts;
	int a, *index;
	
	dl= lb->first;
	if(dl==0) return;

	if(dl->type==DL_INDEX4) {
		me->flag= ME_NOPUNOFLIP;
		me->totvert= dl->nr;
		me->totface= dl->parts;
		
		mvert= CustomData_add_layer(&me->vdata, CD_MVERT, CD_CALLOC, NULL, dl->nr);
		mface= CustomData_add_layer(&me->fdata, CD_MFACE, CD_CALLOC, NULL, dl->parts);
		me->mvert= mvert;
		me->mface= mface;

		a= dl->nr;
		nors= dl->nors;
		verts= dl->verts;
		while(a--) {
			VECCOPY(mvert->co, verts);
			mvert->no[0]= (short int)(nors[0]*32767.0);
			mvert->no[1]= (short int)(nors[1]*32767.0);
			mvert->no[2]= (short int)(nors[2]*32767.0);
			mvert++;
			nors+= 3;
			verts+= 3;
		}
		
		a= dl->parts;
		index= dl->index;
		while(a--) {
			mface->v1= index[0];
			mface->v2= index[1];
			mface->v3= index[2];
			mface->v4= index[3];
			mface->flag= ME_SMOOTH;

			test_index_face(mface, NULL, 0, (mface->v3==mface->v4)? 3: 4);

			mface++;
			index+= 4;
		}

		make_edges(me, 0);	// all edges
	}	
}

/* this may fail replacing ob->data, be sure to check ob->type */
void nurbs_to_mesh(Object *ob)
{
	Object *ob1;
	DispList *dl;
	Mesh *me;
	Curve *cu;
	MVert *mvert;
	MFace *mface;
	float *data;
	int a, b, ofs, vertcount, startvert, totvert=0, totvlak=0;
	int p1, p2, p3, p4, *index;

	cu= ob->data;

	/* count */
	dl= cu->disp.first;
	while(dl) {
		if(dl->type==DL_SEGM) {
			totvert+= dl->parts*dl->nr;
			totvlak+= dl->parts*(dl->nr-1);
		}
		else if(dl->type==DL_POLY) {
			/* cyclic polys are filled. except when 3D */
			if(cu->flag & CU_3D) {
				totvert+= dl->parts*dl->nr;
				totvlak+= dl->parts*dl->nr;
			}
		}
		else if(dl->type==DL_SURF) {
			totvert+= dl->parts*dl->nr;
			totvlak+= (dl->parts-1+((dl->flag & DL_CYCL_V)==2))*(dl->nr-1+(dl->flag & DL_CYCL_U));
		}
		else if(dl->type==DL_INDEX3) {
			totvert+= dl->nr;
			totvlak+= dl->parts;
		}
		dl= dl->next;
	}
	if(totvert==0) {
		/* error("can't convert"); */
		/* Make Sure you check ob->data is a curve */
		return;
	}

	/* make mesh */
	me= add_mesh("Mesh");
	me->totvert= totvert;
	me->totface= totvlak;

	me->totcol= cu->totcol;
	me->mat= cu->mat;
	cu->mat= 0;
	cu->totcol= 0;

	mvert= CustomData_add_layer(&me->vdata, CD_MVERT, CD_CALLOC, NULL, me->totvert);
	mface= CustomData_add_layer(&me->fdata, CD_MFACE, CD_CALLOC, NULL, me->totface);
	me->mvert= mvert;
	me->mface= mface;

	/* verts and faces */
	vertcount= 0;

	dl= cu->disp.first;
	while(dl) {
		int smooth= dl->rt & CU_SMOOTH ? 1 : 0;
		
		if(dl->type==DL_SEGM) {
			startvert= vertcount;
			a= dl->parts*dl->nr;
			data= dl->verts;
			while(a--) {
				VECCOPY(mvert->co, data);
				data+=3;
				vertcount++;
				mvert++;
			}

			for(a=0; a<dl->parts; a++) {
				ofs= a*dl->nr;
				for(b=1; b<dl->nr; b++) {
					mface->v1= startvert+ofs+b-1;
					mface->v2= startvert+ofs+b;
					if(smooth) mface->flag |= ME_SMOOTH;
					mface++;
				}
			}

		}
		else if(dl->type==DL_POLY) {
			/* 3d polys are not filled */
			if(cu->flag & CU_3D) {
				startvert= vertcount;
				a= dl->parts*dl->nr;
				data= dl->verts;
				while(a--) {
					VECCOPY(mvert->co, data);
					data+=3;
					vertcount++;
					mvert++;
				}
	
				for(a=0; a<dl->parts; a++) {
					ofs= a*dl->nr;
					for(b=0; b<dl->nr; b++) {
						mface->v1= startvert+ofs+b;
						if(b==dl->nr-1) mface->v2= startvert+ofs;
						else mface->v2= startvert+ofs+b+1;
						if(smooth) mface->flag |= ME_SMOOTH;
						mface++;
					}
				}
			}
		}
		else if(dl->type==DL_INDEX3) {
			startvert= vertcount;
			a= dl->nr;
			data= dl->verts;
			while(a--) {
				VECCOPY(mvert->co, data);
				data+=3;
				vertcount++;
				mvert++;
			}

			a= dl->parts;
			index= dl->index;
			while(a--) {
				mface->v1= startvert+index[0];
				mface->v2= startvert+index[2];
				mface->v3= startvert+index[1];
				mface->v4= 0;
				test_index_face(mface, NULL, 0, 3);
				
				if(smooth) mface->flag |= ME_SMOOTH;
				mface++;
				index+= 3;
			}
	
	
		}
		else if(dl->type==DL_SURF) {
			startvert= vertcount;
			a= dl->parts*dl->nr;
			data= dl->verts;
			while(a--) {
				VECCOPY(mvert->co, data);
				data+=3;
				vertcount++;
				mvert++;
			}

			for(a=0; a<dl->parts; a++) {

				if( (dl->flag & DL_CYCL_V)==0 && a==dl->parts-1) break;

				if(dl->flag & DL_CYCL_U) {			/* p2 -> p1 -> */
					p1= startvert+ dl->nr*a;	/* p4 -> p3 -> */
					p2= p1+ dl->nr-1;		/* -----> next row */
					p3= p1+ dl->nr;
					p4= p2+ dl->nr;
					b= 0;
				}
				else {
					p2= startvert+ dl->nr*a;
					p1= p2+1;
					p4= p2+ dl->nr;
					p3= p1+ dl->nr;
					b= 1;
				}
				if( (dl->flag & DL_CYCL_V) && a==dl->parts-1) {
					p3-= dl->parts*dl->nr;
					p4-= dl->parts*dl->nr;
				}

				for(; b<dl->nr; b++) {
					mface->v1= p1;
					mface->v2= p3;
					mface->v3= p4;
					mface->v4= p2;
					mface->mat_nr= (unsigned char)dl->col;
					test_index_face(mface, NULL, 0, 4);
					
					if(smooth) mface->flag |= ME_SMOOTH;
					mface++;

					p4= p3; 
					p3++;
					p2= p1; 
					p1++;
				}
			}

		}

		dl= dl->next;
	}

	make_edges(me, 0);	// all edges
	mesh_calc_normals(me->mvert, me->totvert, me->mface, me->totface, NULL);

	if(ob->data) {
		free_libblock(&G.main->curve, ob->data);
	}
	ob->data= me;
	ob->type= OB_MESH;
	
	/* other users */
	ob1= G.main->object.first;
	while(ob1) {
		if(ob1->data==cu) {
			ob1->type= OB_MESH;
		
			ob1->data= ob->data;
			id_us_plus((ID *)ob->data);
		}
		ob1= ob1->id.next;
	}

}

typedef struct EdgeLink {
	Link *next, *prev;
	void *edge;
} EdgeLink;

typedef struct VertLink {
	Link *next, *prev;
	int index;
} VertLink;

static void prependPolyLineVert(ListBase *lb, int index)
{
	VertLink *vl= MEM_callocN(sizeof(VertLink), "VertLink");
	vl->index = index;
	BLI_addhead(lb, vl);
}

static void appendPolyLineVert(ListBase *lb, int index)
{
	VertLink *vl= MEM_callocN(sizeof(VertLink), "VertLink");
	vl->index = index;
	BLI_addtail(lb, vl);
}

void mesh_to_curve(Scene *scene, Object *ob)
{
	/* make new mesh data from the original copy */
	DerivedMesh *dm= mesh_get_derived_final(scene, ob, CD_MASK_MESH);

	MVert *mverts= dm->getVertArray(dm);
	MEdge *med, *medge= dm->getEdgeArray(dm);
	MFace *mf,  *mface= dm->getTessFaceArray(dm);

	int totedge = dm->getNumEdges(dm);
	int totface = dm->getNumTessFaces(dm);
	int totedges = 0;
	int i;

	/* only to detect edge polylines */
	EdgeHash *eh = BLI_edgehash_new();
	EdgeHash *eh_edge = BLI_edgehash_new();


	ListBase edges = {NULL, NULL};

	/* create edges from all faces (so as to find edges not in any faces) */
	mf= mface;
	for (i = 0; i < totface; i++, mf++) {
		if (!BLI_edgehash_haskey(eh, mf->v1, mf->v2))
			BLI_edgehash_insert(eh, mf->v1, mf->v2, NULL);
		if (!BLI_edgehash_haskey(eh, mf->v2, mf->v3))
			BLI_edgehash_insert(eh, mf->v2, mf->v3, NULL);

		if (mf->v4) {
			if (!BLI_edgehash_haskey(eh, mf->v3, mf->v4))
				BLI_edgehash_insert(eh, mf->v3, mf->v4, NULL);
			if (!BLI_edgehash_haskey(eh, mf->v4, mf->v1))
				BLI_edgehash_insert(eh, mf->v4, mf->v1, NULL);
		} else {
			if (!BLI_edgehash_haskey(eh, mf->v3, mf->v1))
				BLI_edgehash_insert(eh, mf->v3, mf->v1, NULL);
		}
	}

	med= medge;
	for(i=0; i<totedge; i++, med++) {
		if (!BLI_edgehash_haskey(eh, med->v1, med->v2)) {
			EdgeLink *edl= MEM_callocN(sizeof(EdgeLink), "EdgeLink");

			BLI_edgehash_insert(eh_edge, med->v1, med->v2, NULL);
			edl->edge= med;

			BLI_addtail(&edges, edl);	totedges++;
		}
	}
	BLI_edgehash_free(eh_edge, NULL);
	BLI_edgehash_free(eh, NULL);

	if(edges.first) {
		Curve *cu = add_curve(ob->id.name+2, OB_CURVE);
		cu->flag |= CU_3D;

		while(edges.first) {
			/* each iteration find a polyline and add this as a nurbs poly spline */

			ListBase polyline = {NULL, NULL}; /* store a list of VertLink's */
			int closed = FALSE;
			int totpoly= 0;
			MEdge *med_current= ((EdgeLink *)edges.last)->edge;
			int startVert= med_current->v1;
			int endVert= med_current->v2;
			int ok= TRUE;

			appendPolyLineVert(&polyline, startVert);	totpoly++;
			appendPolyLineVert(&polyline, endVert);		totpoly++;
			BLI_freelinkN(&edges, edges.last);			totedges--;

			while(ok) { /* while connected edges are found... */
				ok = FALSE;
				i= totedges;
				while(i) {
					EdgeLink *edl;

					i-=1;
					edl= BLI_findlink(&edges, i);
					med= edl->edge;

					if(med->v1==endVert) {
						endVert = med->v2;
						appendPolyLineVert(&polyline, med->v2);	totpoly++;
						BLI_freelinkN(&edges, edl);				totedges--;
						ok= TRUE;
					}
					else if(med->v2==endVert) {
						endVert = med->v1;
						appendPolyLineVert(&polyline, endVert);	totpoly++;
						BLI_freelinkN(&edges, edl);				totedges--;
						ok= TRUE;
					}
					else if(med->v1==startVert) {
						startVert = med->v2;
						prependPolyLineVert(&polyline, startVert);	totpoly++;
						BLI_freelinkN(&edges, edl);					totedges--;
						ok= TRUE;
					}
					else if(med->v2==startVert) {
						startVert = med->v1;
						prependPolyLineVert(&polyline, startVert);	totpoly++;
						BLI_freelinkN(&edges, edl);					totedges--;
						ok= TRUE;
					}
				}
			}

			/* Now we have a polyline, make into a curve */
			if(startVert==endVert) {
				BLI_freelinkN(&polyline, polyline.last);
				totpoly--;
				closed = TRUE;
			}

			/* --- nurbs --- */
			{
				Nurb *nu;
				BPoint *bp;
				VertLink *vl;

				/* create new 'nurb' within the curve */
				nu = (Nurb *)MEM_callocN(sizeof(Nurb), "MeshNurb");

				nu->pntsu= totpoly;
				nu->pntsv= 1;
				nu->orderu= 4;
				nu->flagu= 2 | (closed ? CU_CYCLIC:0);	/* endpoint */
				nu->resolu= 12;

				nu->bp= (BPoint *)MEM_callocN(sizeof(BPoint)*totpoly, "bpoints");

				/* add points */
				vl= polyline.first;
				for (i=0, bp=nu->bp; i < totpoly; i++, bp++, vl=(VertLink *)vl->next) {
					copy_v3_v3(bp->vec, mverts[vl->index].co);
					bp->f1= SELECT;
					bp->radius = bp->weight = 1.0;
				}
				BLI_freelistN(&polyline);

				/* add nurb to curve */
				BLI_addtail(&cu->nurb, nu);
			}
			/* --- done with nurbs --- */
		}

		((Mesh *)ob->data)->id.us--;
		ob->data= cu;
		ob->type= OB_CURVE;
	}

	dm->release(dm);
}

void mesh_delete_material_index(Mesh *me, int index)
{
	int i;

	for (i=0; i<me->totface; i++) {
		MFace *mf = &((MFace*) me->mface)[i];
		if (mf->mat_nr && mf->mat_nr>=index) 
			mf->mat_nr--;
	}
}

void mesh_set_smooth_flag(Object *meshOb, int enableSmooth) 
{
	Mesh *me = meshOb->data;
	int i;

	for (i=0; i<me->totface; i++) {
		MFace *mf = &((MFace*) me->mface)[i];

		if (enableSmooth) {
			mf->flag |= ME_SMOOTH;
		} else {
			mf->flag &= ~ME_SMOOTH;
		}
	}

// XXX do this in caller	DAG_id_flush_update(&me->id, OB_RECALC_DATA);
}

void mesh_calc_normals(MVert *mverts, int numVerts, MFace *mfaces, int numFaces, float **faceNors_r) 
{
	float (*tnorms)[3]= MEM_callocN(numVerts*sizeof(*tnorms), "tnorms");
	float *fnors= MEM_mallocN(sizeof(*fnors)*3*numFaces, "meshnormals");
	int i;

	for (i=0; i<numFaces; i++) {
		MFace *mf= &mfaces[i];
		float *f_no= &fnors[i*3];

		if (mf->v4)
			normal_quad_v3( f_no,mverts[mf->v1].co, mverts[mf->v2].co, mverts[mf->v3].co, mverts[mf->v4].co);
		else
			normal_tri_v3( f_no,mverts[mf->v1].co, mverts[mf->v2].co, mverts[mf->v3].co);
		
		add_v3_v3v3(tnorms[mf->v1], tnorms[mf->v1], f_no);
		add_v3_v3v3(tnorms[mf->v2], tnorms[mf->v2], f_no);
		add_v3_v3v3(tnorms[mf->v3], tnorms[mf->v3], f_no);
		if (mf->v4)
			add_v3_v3v3(tnorms[mf->v4], tnorms[mf->v4], f_no);
	}
	for (i=0; i<numVerts; i++) {
		MVert *mv= &mverts[i];
		float *no= tnorms[i];
		
		if (normalize_v3(no)==0.0) {
			VECCOPY(no, mv->co);
			normalize_v3(no);
		}

		mv->no[0]= (short)(no[0]*32767.0);
		mv->no[1]= (short)(no[1]*32767.0);
		mv->no[2]= (short)(no[2]*32767.0);
	}
	
	MEM_freeN(tnorms);

	if (faceNors_r) {
		*faceNors_r = fnors;
	} else {
		MEM_freeN(fnors);
	}
}

float (*mesh_getVertexCos(Mesh *me, int *numVerts_r))[3]
{
	int i, numVerts = me->totvert;
	float (*cos)[3] = MEM_mallocN(sizeof(*cos)*numVerts, "vertexcos1");
	
	if (numVerts_r) *numVerts_r = numVerts;
	for (i=0; i<numVerts; i++)
		VECCOPY(cos[i], me->mvert[i].co);
	
	return cos;
}

UvVertMap *make_uv_vert_map(struct MFace *mface, struct MTFace *tface, unsigned int totface, unsigned int totvert, int selected, float *limit)
{
	UvVertMap *vmap;
	UvMapVert *buf;
	MFace *mf;
	MTFace *tf;
	unsigned int a;
	int	i, totuv, nverts;

	totuv = 0;

	/* generate UvMapVert array */
	mf= mface;
	tf= tface;
	for(a=0; a<totface; a++, mf++, tf++)
		if(!selected || (!(mf->flag & ME_HIDE) && (mf->flag & ME_FACE_SEL)))
			totuv += (mf->v4)? 4: 3;
		
	if(totuv==0)
		return NULL;
	
	vmap= (UvVertMap*)MEM_callocN(sizeof(*vmap), "UvVertMap");
	if (!vmap)
		return NULL;

	vmap->vert= (UvMapVert**)MEM_callocN(sizeof(*vmap->vert)*totvert, "UvMapVert*");
	buf= vmap->buf= (UvMapVert*)MEM_callocN(sizeof(*vmap->buf)*totuv, "UvMapVert");

	if (!vmap->vert || !vmap->buf) {
		free_uv_vert_map(vmap);
		return NULL;
	}

	mf= mface;
	tf= tface;
	for(a=0; a<totface; a++, mf++, tf++) {
		if(!selected || (!(mf->flag & ME_HIDE) && (mf->flag & ME_FACE_SEL))) {
			nverts= (mf->v4)? 4: 3;

			for(i=0; i<nverts; i++) {
				buf->tfindex= i;
				buf->f= a;
				buf->separate = 0;
				buf->next= vmap->vert[*(&mf->v1 + i)];
				vmap->vert[*(&mf->v1 + i)]= buf;
				buf++;
			}
		}
	}
	
	/* sort individual uvs for each vert */
	tf= tface;
	for(a=0; a<totvert; a++) {
		UvMapVert *newvlist= NULL, *vlist=vmap->vert[a];
		UvMapVert *iterv, *v, *lastv, *next;
		float *uv, *uv2, uvdiff[2];

		while(vlist) {
			v= vlist;
			vlist= vlist->next;
			v->next= newvlist;
			newvlist= v;

			uv= (tf+v->f)->uv[v->tfindex];
			lastv= NULL;
			iterv= vlist;

			while(iterv) {
				next= iterv->next;

				uv2= (tf+iterv->f)->uv[iterv->tfindex];
				sub_v2_v2v2(uvdiff, uv2, uv);


				if(fabs(uv[0]-uv2[0]) < limit[0] && fabs(uv[1]-uv2[1]) < limit[1]) {
					if(lastv) lastv->next= next;
					else vlist= next;
					iterv->next= newvlist;
					newvlist= iterv;
				}
				else
					lastv=iterv;

				iterv= next;
			}

			newvlist->separate = 1;
		}

		vmap->vert[a]= newvlist;
	}
	
	return vmap;
}

UvMapVert *get_uv_map_vert(UvVertMap *vmap, unsigned int v)
{
	return vmap->vert[v];
}

void free_uv_vert_map(UvVertMap *vmap)
{
	if (vmap) {
		if (vmap->vert) MEM_freeN(vmap->vert);
		if (vmap->buf) MEM_freeN(vmap->buf);
		MEM_freeN(vmap);
	}
}

/* Generates a map where the key is the vertex and the value is a list
   of faces that use that vertex as a corner. The lists are allocated
   from one memory pool. */
void create_vert_face_map(ListBase **map, IndexNode **mem, const MFace *mface, const int totvert, const int totface)
{
	int i,j;
	IndexNode *node = NULL;
	
	(*map) = MEM_callocN(sizeof(ListBase) * totvert, "vert face map");
	(*mem) = MEM_callocN(sizeof(IndexNode) * totface*4, "vert face map mem");
	node = *mem;
	
	/* Find the users */
	for(i = 0; i < totface; ++i){
		for(j = 0; j < (mface[i].v4?4:3); ++j, ++node) {
			node->index = i;
			BLI_addtail(&(*map)[((unsigned int*)(&mface[i]))[j]], node);
		}
	}
}

/* Generates a map where the key is the vertex and the value is a list
   of edges that use that vertex as an endpoint. The lists are allocated
   from one memory pool. */
void create_vert_edge_map(ListBase **map, IndexNode **mem, const MEdge *medge, const int totvert, const int totedge)
{
	int i, j;
	IndexNode *node = NULL;
 
	(*map) = MEM_callocN(sizeof(ListBase) * totvert, "vert edge map");
	(*mem) = MEM_callocN(sizeof(IndexNode) * totedge * 2, "vert edge map mem");
	node = *mem;
       
	/* Find the users */
	for(i = 0; i < totedge; ++i){
		for(j = 0; j < 2; ++j, ++node) {
			node->index = i;
			BLI_addtail(&(*map)[((unsigned int*)(&medge[i].v1))[j]], node);
		}
	}
}

/* Partial Mesh Visibility */
PartialVisibility *mesh_pmv_copy(PartialVisibility *pmv)
{
	PartialVisibility *n= MEM_dupallocN(pmv);
	n->vert_map= MEM_dupallocN(pmv->vert_map);
	n->edge_map= MEM_dupallocN(pmv->edge_map);
	n->old_edges= MEM_dupallocN(pmv->old_edges);
	n->old_faces= MEM_dupallocN(pmv->old_faces);
	return n;
}

void mesh_pmv_free(PartialVisibility *pv)
{
	MEM_freeN(pv->vert_map);
	MEM_freeN(pv->edge_map);
	MEM_freeN(pv->old_faces);
	MEM_freeN(pv->old_edges);
	MEM_freeN(pv);
}

void mesh_pmv_revert(Object *ob, Mesh *me)
{
	if(me->pv) {
		unsigned i;
		MVert *nve, *old_verts;
		
		/* Reorder vertices */
		nve= me->mvert;
		old_verts = MEM_mallocN(sizeof(MVert)*me->pv->totvert,"PMV revert verts");
		for(i=0; i<me->pv->totvert; ++i)
			old_verts[i]= nve[me->pv->vert_map[i]];

		/* Restore verts, edges and faces */
		CustomData_free_layer_active(&me->vdata, CD_MVERT, me->totvert);
		CustomData_free_layer_active(&me->edata, CD_MEDGE, me->totedge);
		CustomData_free_layer_active(&me->fdata, CD_MFACE, me->totface);

		CustomData_add_layer(&me->vdata, CD_MVERT, CD_ASSIGN, old_verts, me->pv->totvert);
		CustomData_add_layer(&me->edata, CD_MEDGE, CD_ASSIGN, me->pv->old_edges, me->pv->totedge);
		CustomData_add_layer(&me->fdata, CD_MFACE, CD_ASSIGN, me->pv->old_faces, me->pv->totface);
		mesh_update_customdata_pointers(me);

		me->totvert= me->pv->totvert;
		me->totedge= me->pv->totedge;
		me->totface= me->pv->totface;

		me->pv->old_edges= NULL;
		me->pv->old_faces= NULL;

		/* Free maps */
		MEM_freeN(me->pv->edge_map);
		me->pv->edge_map= NULL;
		MEM_freeN(me->pv->vert_map);
		me->pv->vert_map= NULL;

// XXX do this in caller		DAG_id_flush_update(&me->id, OB_RECALC_DATA);
	}
}

void mesh_pmv_off(Object *ob, Mesh *me)
{
	if(ob && me->pv) {
		mesh_pmv_revert(ob, me);
		MEM_freeN(me->pv);
		me->pv= NULL;
	}
}

static void mesh_loops_to_corners(CustomData *fdata, CustomData *ldata, 
			   CustomData *pdata, int lindex[3], int findex, 
			   int polyindex, int numTex, int numCol) 
{
	MTFace *texface;
	MTexPoly *texpoly;
	MCol *mcol;
	MLoopCol *mloopcol;
	MLoopUV *mloopuv;
	int i, j, hasWCol = CustomData_has_layer(ldata, CD_WEIGHT_MLOOPCOL);

	for(i=0; i < numTex; i++){
		texface = CustomData_get_n(fdata, CD_MTFACE, findex, i);
		texpoly = CustomData_get_n(pdata, CD_MTEXPOLY, polyindex, i);
		
		texface->tpage = texpoly->tpage;
		texface->flag = texpoly->flag;
		texface->transp = texpoly->transp;
		texface->mode = texpoly->mode;
		texface->tile = texpoly->tile;
		texface->unwrap = texpoly->unwrap;

		for (j=0; j<3; j++) {
			mloopuv = CustomData_get_n(ldata, CD_MLOOPUV, lindex[j], i);
			texface->uv[j][0] = mloopuv->uv[0];
			texface->uv[j][1] = mloopuv->uv[1];
		}
	}

	for(i=0; i < numCol; i++){
		mcol = CustomData_get_n(fdata, CD_MCOL, findex, i);

		for (j=0; j<3; j++) {
			mloopcol = CustomData_get_n(ldata, CD_MLOOPCOL, lindex[j], i);
			mcol[j].r = mloopcol->r;
			mcol[j].g = mloopcol->g;
			mcol[j].b = mloopcol->b;
			mcol[j].a = mloopcol->a;
		}
	}

	if (hasWCol) {
		mcol = CustomData_get(fdata,  findex, CD_WEIGHT_MCOL);

		for (j=0; j<3; j++) {
			mloopcol = CustomData_get(ldata, lindex[j], CD_WEIGHT_MLOOPCOL);
			mcol[j].r = mloopcol->r;
			mcol[j].g = mloopcol->g;
			mcol[j].b = mloopcol->b;
			mcol[j].a = mloopcol->a;
		}
	}
}

/*this function recreates a tesselation.

  returns number of tesselation faces.*/
int mesh_recalcTesselation(CustomData *fdata, 
                           CustomData *ldata, CustomData *pdata,
                           MVert *mvert, int totface, int totloop, 
                           int totpoly, int use_poly_origindex, 
			   int use_face_origindex)
{
	MPoly *mp, *mpoly;
	MLoop *ml, *mloop;
	MFace *mf = NULL, *mface;
	BLI_array_declare(mf);
	EditVert *v, *lastv, *firstv;
	EditFace *f;
	BLI_array_declare(origIndex);
	int i, j, k, lindex[3], *origIndex = NULL, *polyorigIndex;
	int numTex, numCol;

	mpoly = CustomData_get_layer(pdata, CD_MPOLY);
	mloop = CustomData_get_layer(ldata, CD_MLOOP);

	numTex = CustomData_number_of_layers(ldata, CD_MLOOPUV);
	numCol = CustomData_number_of_layers(ldata, CD_MLOOPCOL);
	
	k = 0;
	mp = mpoly;
	polyorigIndex = use_poly_origindex? CustomData_get_layer(pdata, CD_ORIGINDEX) : NULL;
	for (i=0; i<totpoly; i++, mp++) {
		ml = mloop + mp->loopstart;
		firstv = NULL;
		lastv = NULL;
		for (j=0; j<mp->totloop; j++, ml++) {
			v = BLI_addfillvert(mvert[ml->v].co);
			if (polyorigIndex)
				v->tmp.l = polyorigIndex[i];
			else
				v->tmp.l = i;

			v->keyindex = mp->loopstart + j;

			if (lastv)
				BLI_addfilledge(lastv, v);

			if (!firstv)
				firstv = v;
			lastv = v;
		}
		BLI_addfilledge(lastv, firstv);
		
		BLI_edgefill(0, 0);
		for (f=fillfacebase.first; f; f=f->next) {
			BLI_array_growone(mf);
			BLI_array_growone(origIndex);

			/*these are loop indices, they'll be transformed
			  into vert indices later.*/
			mf[k].v1 = f->v1->keyindex;
			mf[k].v2 = f->v2->keyindex;
			mf[k].v3 = f->v3->keyindex;
			mf[k].mat_nr = mp->mat_nr;
			mf[k].flag = mp->flag;
			origIndex[k] = use_face_origindex ? k : f->v1->tmp.l;

			k++;
		}

		BLI_end_edgefill();
	}

	CustomData_free(fdata, totface);
	memset(fdata, 0, sizeof(CustomData));
	totface = k;
	
	CustomData_add_layer(fdata, CD_MFACE, CD_ASSIGN, mf, totface);
	CustomData_add_layer(fdata, CD_ORIGINDEX, CD_ASSIGN, origIndex, totface);
	CustomData_from_bmeshpoly(fdata, pdata, ldata, totface);

	mface = mf;
	for (i=0; i<totface; i++, mf++) {
		/*ensure winding is correct*/
		if (mf->v1 > mf->v2) {
			SWAP(int, mf->v1, mf->v2);
		}
		if (mf->v2 > mf->v3) {
			SWAP(int, mf->v2, mf->v3);
		}
		if (mf->v1 > mf->v2) {
			SWAP(int, mf->v1, mf->v2);
		}

		lindex[0] = mf->v1;
		lindex[1] = mf->v2;
		lindex[2] = mf->v3;

		/*transform loop indices to vert indices*/
		mf->v1 = mloop[mf->v1].v;
		mf->v2 = mloop[mf->v2].v;
		mf->v3 = mloop[mf->v3].v;

		mesh_loops_to_corners(fdata, ldata, pdata,
			lindex, i, origIndex[i], numTex, numCol);
	}

	return totface;
}

/*
 * COMPUTE POLY NORMAL
 *
 * Computes the normal of a planar 
 * polygon See Graphics Gems for 
 * computing newell normal.
 *
*/
static void mesh_calc_ngon_normal(MPoly *mpoly, MLoop *loopstart, 
				  MVert *mvert, float *normal)
{

	MVert *v1, *v2, *v3;
	double u[3],  v[3], w[3];
	double n[3] = {0.0, 0.0, 0.0}, l;
	int i, s=0;

	for(i = 0; i < mpoly->totloop; i++){
		v1 = mvert + loopstart[i].v;
		v2 = mvert + loopstart[(i+1)%mpoly->totloop].v;
		v3 = mvert + loopstart[(i+2)%mpoly->totloop].v;
		
		VECCOPY(u, v1->co);
		VECCOPY(v, v2->co);
		VECCOPY(w, v3->co);

		/*this fixes some weird numerical error*/
		if (i==0) {
			u[0] += 0.0001f;
			u[1] += 0.0001f;
			u[2] += 0.0001f;
		}
		
		/* newell's method
		
		so thats?:
		(a[1] - b[1]) * (a[2] + b[2]);
		a[1]*b[2] - b[1]*a[2] - b[1]*b[2] + a[1]*a[2]

		odd.  half of that is the cross product. . .what's the
		other half?

		also could be like a[1]*(b[2] + a[2]) - b[1]*(a[2] - b[2])
		*/

		n[0] += (u[1] - v[1]) * (u[2] + v[2]);
		n[1] += (u[2] - v[2]) * (u[0] + v[0]);
		n[2] += (u[0] - v[0]) * (u[1] + v[1]);
	}
	
	l = n[0]*n[0]+n[1]*n[1]+n[2]*n[2];
	l = sqrt(l);

	if (l == 0.0) {
		normal[0] = 0.0f;
		normal[1] = 0.0f;
		normal[2] = 1.0f;

		return;
	} else l = 1.0f / l;

	n[0] *= l;
	n[1] *= l;
	n[2] *= l;
	
	normal[0] = (float) n[0];
	normal[1] = (float) n[1];
	normal[2] = (float) n[2];

}

void mesh_calc_poly_normal(MPoly *mpoly, MLoop *loopstart, 
                           MVert *mvarray, float *no)
{
	if(mpoly->totloop > 4) {
		mesh_calc_ngon_normal(mpoly, loopstart, mvarray, no);
	}
	else if(mpoly->totloop == 3){
		MVert *v1, *v2, *v3;

		v1 = mvarray + (loopstart++)->v;
		v2 = mvarray + (loopstart++)->v;
		v3 = mvarray + loopstart->v;
		normal_tri_v3( no,v1->co, v2->co, v3->co);
	}
	else if(mpoly->totloop == 4){
		MVert *v1, *v2, *v3, *v4;

		v1 = mvarray + (loopstart++)->v;
		v2 = mvarray + (loopstart++)->v;
		v3 = mvarray + (loopstart++)->v;
		v4 = mvarray + loopstart->v;
		normal_quad_v3( no,v1->co, v2->co, v3->co, v4->co);
	}
	else{ /*horrible, two sided face!*/
		no[0] = 0.0;
		no[1] = 0.0;
		no[2] = 1.0;
	}
}<|MERGE_RESOLUTION|>--- conflicted
+++ resolved
@@ -232,18 +232,14 @@
 	CustomData_free(&me->vdata, me->totvert);
 	CustomData_free(&me->edata, me->totedge);
 	CustomData_free(&me->fdata, me->totface);
-<<<<<<< HEAD
 	CustomData_free(&me->ldata, me->totloop);
 	CustomData_free(&me->pdata, me->totpoly);
 
-=======
-	
 	if(me->adt) {
 		BKE_free_animdata(&me->id);
 		me->adt= NULL;
 	}
 	
->>>>>>> 3b1585b1
 	if(me->mat) MEM_freeN(me->mat);
 	
 	if(me->bb) MEM_freeN(me->bb);
