/*
 * ***** BEGIN GPL LICENSE BLOCK *****
 *
 * This program is free software; you can redistribute it and/or
 * modify it under the terms of the GNU General Public License
 * as published by the Free Software Foundation; either version 2
 * of the License, or (at your option) any later version.
 *
 * This program is distributed in the hope that it will be useful,
 * but WITHOUT ANY WARRANTY; without even the implied warranty of
 * MERCHANTABILITY or FITNESS FOR A PARTICULAR PURPOSE.  See the
 * GNU General Public License for more details.
 *
 * You should have received a copy of the GNU General Public License
 * along with this program; if not, write to the Free Software Foundation,
 * Inc., 51 Franklin Street, Fifth Floor, Boston, MA 02110-1301, USA.
 *
 * Contributor(s):
 *
 * Partial Copyright (c) 2006 Peter Schlaile
 *
 * ***** END GPL LICENSE BLOCK *****
 */

/** \file blender/blenkernel/intern/writeffmpeg.c
 *  \ingroup bke
 */

#ifdef WITH_FFMPEG
#include <string.h>
#include <stdio.h>

#include <stdlib.h>

#include <libavformat/avformat.h>
#include <libavcodec/avcodec.h>
#include <libavutil/rational.h>
#include <libavutil/samplefmt.h>
#include <libswscale/swscale.h>

#include "MEM_guardedalloc.h"

#include "DNA_scene_types.h"

#include "BLI_blenlib.h"

#ifdef WITH_AUDASPACE
#  include <AUD_Device.h>
#  include <AUD_Special.h>
#endif

#include "BLI_utildefines.h"

#include "BKE_global.h"
#include "BKE_idprop.h"
#include "BKE_image.h"
#include "BKE_main.h"
#include "BKE_report.h"
#include "BKE_sound.h"
#include "BKE_writeffmpeg.h"

#include "IMB_imbuf.h"

#include "ffmpeg_compat.h"

struct StampData;

typedef struct FFMpegContext {
	int ffmpeg_type;
	int ffmpeg_codec;
	int ffmpeg_audio_codec;
	int ffmpeg_video_bitrate;
	int ffmpeg_audio_bitrate;
	int ffmpeg_gop_size;
	int ffmpeg_max_b_frames;
	int ffmpeg_autosplit;
	int ffmpeg_autosplit_count;
	bool ffmpeg_preview;

	int ffmpeg_crf;  /* set to 0 to not use CRF mode; we have another flag for lossless anyway. */
	int ffmpeg_preset; /* see eFFMpegPreset */

	AVFormatContext *outfile;
	AVStream *video_stream;
	AVStream *audio_stream;
	AVFrame *current_frame;
	struct SwsContext *img_convert_ctx;

	uint8_t *audio_input_buffer;
	uint8_t *audio_deinterleave_buffer;
	int audio_input_samples;
#ifndef FFMPEG_HAVE_ENCODE_AUDIO2
	uint8_t *audio_output_buffer;
	int audio_outbuf_size;
#endif
	double audio_time;
	bool audio_deinterleave;
	int audio_sample_size;

	struct StampData *stamp_data;

#ifdef WITH_AUDASPACE
	AUD_Device *audio_mixdown_device;
#endif
} FFMpegContext;

#define FFMPEG_AUTOSPLIT_SIZE 2000000000

#define PRINT if (G.debug & G_DEBUG_FFMPEG) printf

static void ffmpeg_dict_set_int(AVDictionary **dict, const char *key, int value);
static void ffmpeg_dict_set_float(AVDictionary **dict, const char *key, float value);
static void ffmpeg_set_expert_options(RenderData *rd);
static void ffmpeg_filepath_get(FFMpegContext *context, char *string, struct RenderData *rd, bool preview, const char *suffix);

/* Delete a picture buffer */

static void delete_picture(AVFrame *f)
{
	if (f) {
		if (f->data[0]) MEM_freeN(f->data[0]);
		av_free(f);
	}
}

static int request_float_audio_buffer(int codec_id)
{
	/* If any of these codecs, we prefer the float sample format (if supported) */
	return codec_id == AV_CODEC_ID_AAC || codec_id == AV_CODEC_ID_AC3 || codec_id == AV_CODEC_ID_VORBIS;
}

#ifdef WITH_AUDASPACE
static int write_audio_frame(FFMpegContext *context)
{
	AVCodecContext *c = NULL;
	AVPacket pkt;
	AVFrame *frame = NULL;
	int got_output = 0;

	c = context->audio_stream->codec;

	av_init_packet(&pkt);
	pkt.size = 0;
	pkt.data = NULL;

	AUD_Device_read(context->audio_mixdown_device, context->audio_input_buffer, context->audio_input_samples);
	context->audio_time += (double) context->audio_input_samples / (double) c->sample_rate;

#ifdef FFMPEG_HAVE_ENCODE_AUDIO2
	frame = av_frame_alloc();
	av_frame_unref(frame);
	frame->pts = context->audio_time / av_q2d(c->time_base);
	frame->nb_samples = context->audio_input_samples;
	frame->format = c->sample_fmt;
#ifdef FFMPEG_HAVE_FRAME_CHANNEL_LAYOUT
	frame->channel_layout = c->channel_layout;
#endif

	if (context->audio_deinterleave) {
		int channel, i;
		uint8_t *temp;

		for (channel = 0; channel < c->channels; channel++) {
			for (i = 0; i < frame->nb_samples; i++) {
				memcpy(context->audio_deinterleave_buffer + (i + channel * frame->nb_samples) * context->audio_sample_size,
				       context->audio_input_buffer + (c->channels * i + channel) * context->audio_sample_size, context->audio_sample_size);
			}
		}

		temp = context->audio_deinterleave_buffer;
		context->audio_deinterleave_buffer = context->audio_input_buffer;
		context->audio_input_buffer = temp;
	}

	avcodec_fill_audio_frame(frame, c->channels, c->sample_fmt, context->audio_input_buffer,
	                         context->audio_input_samples * c->channels * context->audio_sample_size, 1);

	if (avcodec_encode_audio2(c, &pkt, frame, &got_output) < 0) {
		// XXX error("Error writing audio packet");
		return -1;
	}

	if (!got_output) {
		av_frame_free(&frame);
		return 0;
	}
#else
	pkt.size = avcodec_encode_audio(c, context->audio_output_buffer, context->audio_outbuf_size, (short *) context->audio_input_buffer);

	if (pkt.size < 0) {
		// XXX error("Error writing audio packet");
		return -1;
	}

	pkt.data = context->audio_output_buffer;
	got_output = 1;
#endif

	if (got_output) {
		if (pkt.pts != AV_NOPTS_VALUE)
			pkt.pts = av_rescale_q(pkt.pts, c->time_base, context->audio_stream->time_base);
		if (pkt.dts != AV_NOPTS_VALUE)
			pkt.dts = av_rescale_q(pkt.dts, c->time_base, context->audio_stream->time_base);
		if (pkt.duration > 0)
			pkt.duration = av_rescale_q(pkt.duration, c->time_base, context->audio_stream->time_base);

		pkt.stream_index = context->audio_stream->index;

		pkt.flags |= AV_PKT_FLAG_KEY;

		if (av_interleaved_write_frame(context->outfile, &pkt) != 0) {
			fprintf(stderr, "Error writing audio packet!\n");
			if (frame)
				av_frame_free(&frame);
			return -1;
		}

		av_free_packet(&pkt);
	}

	if (frame)
		av_frame_free(&frame);

	return 0;
}
#endif // #ifdef WITH_AUDASPACE

/* Allocate a temporary frame */
static AVFrame *alloc_picture(int pix_fmt, int width, int height)
{
	AVFrame *f;
	uint8_t *buf;
	int size;

	/* allocate space for the struct */
	f = av_frame_alloc();
	if (!f) return NULL;
	size = avpicture_get_size(pix_fmt, width, height);
	/* allocate the actual picture buffer */
	buf = MEM_mallocN(size, "AVFrame buffer");
	if (!buf) {
		free(f);
		return NULL;
	}
	avpicture_fill((AVPicture *)f, buf, pix_fmt, width, height);
	return f;
}

/* Get the correct file extensions for the requested format,
 * first is always desired guess_format parameter */
static const char **get_file_extensions(int format)
{
	switch (format) {
		case FFMPEG_DV:
		{
			static const char *rv[] = { ".dv", NULL };
			return rv;
		}
		case FFMPEG_MPEG1:
		{
			static const char *rv[] = { ".mpg", ".mpeg", NULL };
			return rv;
		}
		case FFMPEG_MPEG2:
		{
			static const char *rv[] = { ".dvd", ".vob", ".mpg", ".mpeg", NULL };
			return rv;
		}
		case FFMPEG_MPEG4:
		{
			static const char *rv[] = { ".mp4", ".mpg", ".mpeg", NULL };
			return rv;
		}
		case FFMPEG_AVI:
		{
			static const char *rv[] = { ".avi", NULL };
			return rv;
		}
		case FFMPEG_MOV:
		{
			static const char *rv[] = { ".mov", NULL };
			return rv;
		}
		case FFMPEG_H264:
		{
			/* FIXME: avi for now... */
			static const char *rv[] = { ".avi", NULL };
			return rv;
		}

		case FFMPEG_XVID:
		{
			/* FIXME: avi for now... */
			static const char *rv[] = { ".avi", NULL };
			return rv;
		}
		case FFMPEG_FLV:
		{
			static const char *rv[] = { ".flv", NULL };
			return rv;
		}
		case FFMPEG_MKV:
		{
			static const char *rv[] = { ".mkv", NULL };
			return rv;
		}
		case FFMPEG_OGG:
		{
			static const char *rv[] = { ".ogv", ".ogg", NULL };
			return rv;
		}
		default:
			return NULL;
	}
}

/* Write a frame to the output file */
static int write_video_frame(FFMpegContext *context, RenderData *rd, int cfra, AVFrame *frame, ReportList *reports)
{
	int got_output;
	int ret, success = 1;
	AVCodecContext *c = context->video_stream->codec;
	AVPacket packet = { 0 };

	av_init_packet(&packet);

	frame->pts = cfra;

	ret = avcodec_encode_video2(c, &packet, frame, &got_output);

	if (ret >= 0 && got_output) {
		if (packet.pts != AV_NOPTS_VALUE) {
			packet.pts = av_rescale_q(packet.pts, c->time_base, context->video_stream->time_base);
			PRINT("Video Frame PTS: %d\n", (int)packet.pts);
		}
		else {
			PRINT("Video Frame PTS: not set\n");
		}
		if (packet.dts != AV_NOPTS_VALUE) {
			packet.dts = av_rescale_q(packet.dts, c->time_base, context->video_stream->time_base);
			PRINT("Video Frame DTS: %d\n", (int)packet.dts);
		}
		else {
			PRINT("Video Frame DTS: not set\n");
		}

		packet.stream_index = context->video_stream->index;
		ret = av_interleaved_write_frame(context->outfile, &packet);
		success = (ret == 0);
	}
	else if (ret < 0) {
		success = 0;
	}

	if (!success)
		BKE_report(reports, RPT_ERROR, "Error writing frame");

	return success;
}

/* read and encode a frame of audio from the buffer */
static AVFrame *generate_video_frame(FFMpegContext *context, uint8_t *pixels, ReportList *reports)
{
	uint8_t *rendered_frame;

	AVCodecContext *c = context->video_stream->codec;
	int width = c->width;
	int height = c->height;
	AVFrame *rgb_frame;

	if (c->pix_fmt != AV_PIX_FMT_BGR32) {
		rgb_frame = alloc_picture(AV_PIX_FMT_BGR32, width, height);
		if (!rgb_frame) {
			BKE_report(reports, RPT_ERROR, "Could not allocate temporary frame");
			return NULL;
		}
	}
	else {
		rgb_frame = context->current_frame;
	}

	rendered_frame = pixels;

	/* Do RGBA-conversion and flipping in one step depending
	 * on CPU-Endianess */

	if (ENDIAN_ORDER == L_ENDIAN) {
		int y;
		for (y = 0; y < height; y++) {
			uint8_t *target = rgb_frame->data[0] + width * 4 * (height - y - 1);
			uint8_t *src = rendered_frame + width * 4 * y;
			uint8_t *end = src + width * 4;
			while (src != end) {
				target[3] = src[3];
				target[2] = src[2];
				target[1] = src[1];
				target[0] = src[0];

				target += 4;
				src += 4;
			}
		}
	}
	else {
		int y;
		for (y = 0; y < height; y++) {
			uint8_t *target = rgb_frame->data[0] + width * 4 * (height - y - 1);
			uint8_t *src = rendered_frame + width * 4 * y;
			uint8_t *end = src + width * 4;
			while (src != end) {
				target[3] = src[0];
				target[2] = src[1];
				target[1] = src[2];
				target[0] = src[3];

				target += 4;
				src += 4;
			}
		}
	}

	if (c->pix_fmt != AV_PIX_FMT_BGR32) {
		sws_scale(context->img_convert_ctx, (const uint8_t *const *) rgb_frame->data,
		          rgb_frame->linesize, 0, c->height,
		          context->current_frame->data, context->current_frame->linesize);
		delete_picture(rgb_frame);
	}

	context->current_frame->format = AV_PIX_FMT_BGR32;
	context->current_frame->width = width;
	context->current_frame->height = height;

	return context->current_frame;
}

static void set_ffmpeg_property_option(AVCodecContext *c, IDProperty *prop, AVDictionary **dictionary)
{
	char name[128];
	char *param;

	PRINT("FFMPEG expert option: %s: ", prop->name);

	BLI_strncpy(name, prop->name, sizeof(name));

	param = strchr(name, ':');

	if (param) {
		*param++ = '\0';
	}

	switch (prop->type) {
		case IDP_STRING:
			PRINT("%s.\n", IDP_String(prop));
			av_dict_set(dictionary, name, IDP_String(prop), 0);
			break;
		case IDP_FLOAT:
			PRINT("%g.\n", IDP_Float(prop));
			ffmpeg_dict_set_float(dictionary, prop->name, IDP_Float(prop));
			break;
		case IDP_INT:
			PRINT("%d.\n", IDP_Int(prop));

			if (param) {
				if (IDP_Int(prop)) {
					av_dict_set(dictionary, name, param, 0);
				}
				else {
					return;
				}
			}
			else {
				ffmpeg_dict_set_int(dictionary, prop->name, IDP_Int(prop));
			}
			break;
	}
}

static int ffmpeg_proprty_valid(AVCodecContext *c, const char *prop_name, IDProperty *curr)
{
	int valid = 1;

	if (STREQ(prop_name, "video")) {
		if (STREQ(curr->name, "bf")) {
			/* flash codec doesn't support b frames */
			valid &= c->codec_id != AV_CODEC_ID_FLV1;
		}
	}

	return valid;
}

static void set_ffmpeg_properties(RenderData *rd, AVCodecContext *c, const char *prop_name,
                                  AVDictionary **dictionary)
{
	IDProperty *prop;
	IDProperty *curr;

	/* TODO(sergey): This is actually rather stupid, because changing
	 * codec settings in render panel would also set expert options.
	 *
	 * But we need ti here in order to get rid of deprecated settings
	 * when opening old files in new blender.
	 *
	 * For as long we don't allow editing properties in the interface
	 * it's all good. bug if we allow editing them, we'll need to
	 * replace it with some smarter code which would port settings
	 * from deprecated to new one.
	 */
	ffmpeg_set_expert_options(rd);

	if (!rd->ffcodecdata.properties) {
		return;
	}

	prop = IDP_GetPropertyFromGroup(rd->ffcodecdata.properties, prop_name);
	if (!prop) {
		return;
	}

	for (curr = prop->data.group.first; curr; curr = curr->next) {
		if (ffmpeg_proprty_valid(c, prop_name, curr))
			set_ffmpeg_property_option(c, curr, dictionary);
	}
}

/* prepare a video stream for the output file */

static AVStream *alloc_video_stream(FFMpegContext *context, RenderData *rd, int codec_id, AVFormatContext *of,
                                    int rectx, int recty, char *error, int error_size)
{
	AVStream *st;
	AVCodecContext *c;
	AVCodec *codec;
	AVDictionary *opts = NULL;

	error[0] = '\0';

	st = avformat_new_stream(of, NULL);
	if (!st) return NULL;
	st->id = 0;

	/* Set up the codec context */

	c = st->codec;
	c->codec_id = codec_id;
	c->codec_type = AVMEDIA_TYPE_VIDEO;

	/* Get some values from the current render settings */

	c->width = rectx;
	c->height = recty;

	/* FIXME: Really bad hack (tm) for NTSC support */
	if (context->ffmpeg_type == FFMPEG_DV && rd->frs_sec != 25) {
		c->time_base.den = 2997;
		c->time_base.num = 100;
	}
	else if ((float) ((int) rd->frs_sec_base) == rd->frs_sec_base) {
		c->time_base.den = rd->frs_sec;
		c->time_base.num = (int) rd->frs_sec_base;
	}
	else {
		c->time_base.den = rd->frs_sec * 100000;
		c->time_base.num = ((double) rd->frs_sec_base) * 100000;
	}

	c->gop_size = context->ffmpeg_gop_size;
	c->max_b_frames = context->ffmpeg_max_b_frames;

	if (context->ffmpeg_crf >= 0) {
		ffmpeg_dict_set_int(&opts, "crf", context->ffmpeg_crf);
	}
	else {
		c->bit_rate = context->ffmpeg_video_bitrate * 1000;
		c->rc_max_rate = rd->ffcodecdata.rc_max_rate * 1000;
		c->rc_min_rate = rd->ffcodecdata.rc_min_rate * 1000;
		c->rc_buffer_size = rd->ffcodecdata.rc_buffer_size * 1024;
	}

	if (context->ffmpeg_preset) {
		/* 'preset' is used by h.264, 'deadline' is used by webm/vp9. I'm not
		 * setting those properties conditionally based on the video codec,
		 * as the FFmpeg encoder simply ignores unknown settings anyway. */
		char const *preset_name = NULL;  /* used by h.264 */
		char const *deadline_name = NULL; /* used by webm/vp9 */
		switch (context->ffmpeg_preset) {
			case FFM_PRESET_GOOD:
				preset_name = "medium";
				deadline_name = "good";
				break;
			case FFM_PRESET_BEST:
				preset_name = "slower";
				deadline_name = "best";
				break;
			case FFM_PRESET_REALTIME:
				preset_name = "superfast";
				deadline_name = "realtime";
				break;
			default:
				printf("Unknown preset number %i, ignoring.\n", context->ffmpeg_preset);
		}
		if (preset_name != NULL) {
			av_dict_set(&opts, "preset", preset_name, 0);
		}
		if (deadline_name != NULL) {
			av_dict_set(&opts, "deadline", deadline_name, 0);
		}
	}

#if 0
	/* this options are not set in ffmpeg.c and leads to artifacts with MPEG-4
	 * see #33586: Encoding to mpeg4 makes first frame(s) blocky
	 */
	c->rc_initial_buffer_occupancy = rd->ffcodecdata.rc_buffer_size * 3 / 4;
	c->rc_buffer_aggressivity = 1.0;
#endif

	/* Deprecated and not doing anything since July 2015, deleted in recent ffmpeg */
	//c->me_method = ME_EPZS;

	codec = avcodec_find_encoder(c->codec_id);
	if (!codec)
		return NULL;

	/* Be sure to use the correct pixel format(e.g. RGB, YUV) */

	if (codec->pix_fmts) {
		c->pix_fmt = codec->pix_fmts[0];
	}
	else {
		/* makes HuffYUV happy ... */
		c->pix_fmt = AV_PIX_FMT_YUV422P;
	}

	if (context->ffmpeg_type == FFMPEG_XVID) {
		/* arghhhh ... */
		c->pix_fmt = AV_PIX_FMT_YUV420P;
		c->codec_tag = (('D' << 24) + ('I' << 16) + ('V' << 8) + 'X');
	}

	if (codec_id == AV_CODEC_ID_H264) {
		/* correct wrong default ffmpeg param which crash x264 */
		c->qmin = 10;
		c->qmax = 51;
	}

	/* Keep lossless encodes in the RGB domain. */
	if (codec_id == AV_CODEC_ID_HUFFYUV) {
		if (rd->im_format.planes == R_IMF_PLANES_RGBA) {
			c->pix_fmt = AV_PIX_FMT_BGRA;
		}
		else {
			c->pix_fmt = AV_PIX_FMT_RGB32;
		}
	}

	if (codec_id == AV_CODEC_ID_FFV1) {
		c->pix_fmt = AV_PIX_FMT_RGB32;
	}

	if (codec_id == AV_CODEC_ID_QTRLE) {
		if (rd->im_format.planes == R_IMF_PLANES_RGBA) {
			c->pix_fmt = AV_PIX_FMT_ARGB;
		}
	}

	if (codec_id == AV_CODEC_ID_PNG) {
		if (rd->im_format.planes == R_IMF_PLANES_RGBA) {
			c->pix_fmt = AV_PIX_FMT_RGBA;
		}
	}

	if ((of->oformat->flags & AVFMT_GLOBALHEADER)
#if 0
	    || STREQ(of->oformat->name, "mp4")
	    || STREQ(of->oformat->name, "mov")
	    || STREQ(of->oformat->name, "3gp")
#endif
	    )
	{
		PRINT("Using global header\n");
		c->flags |= CODEC_FLAG_GLOBAL_HEADER;
	}
<<<<<<< HEAD
	
=======

	/* Determine whether we are encoding interlaced material or not */
	if (rd->mode & R_FIELDS) {
		PRINT("Encoding interlaced video\n");
		c->flags |= CODEC_FLAG_INTERLACED_DCT;
		c->flags |= CODEC_FLAG_INTERLACED_ME;
	}

>>>>>>> a24b4e60
	/* xasp & yasp got float lately... */

	st->sample_aspect_ratio = c->sample_aspect_ratio = av_d2q(((double) rd->xasp / (double) rd->yasp), 255);
	st->avg_frame_rate = av_inv_q(c->time_base);

	set_ffmpeg_properties(rd, c, "video", &opts);

	if (avcodec_open2(c, codec, &opts) < 0) {
		BLI_strncpy(error, IMB_ffmpeg_last_error(), error_size);
		av_dict_free(&opts);
		return NULL;
	}
	av_dict_free(&opts);

	context->current_frame = alloc_picture(c->pix_fmt, c->width, c->height);

	context->img_convert_ctx = sws_getContext(c->width, c->height, AV_PIX_FMT_BGR32, c->width, c->height, c->pix_fmt, SWS_BICUBIC,
	                                          NULL, NULL, NULL);
	return st;
}

static AVStream *alloc_audio_stream(FFMpegContext *context, RenderData *rd, int codec_id, AVFormatContext *of, char *error, int error_size)
{
	AVStream *st;
	AVCodecContext *c;
	AVCodec *codec;
	AVDictionary *opts = NULL;

	error[0] = '\0';

	st = avformat_new_stream(of, NULL);
	if (!st) return NULL;
	st->id = 1;

	c = st->codec;
	c->codec_id = codec_id;
	c->codec_type = AVMEDIA_TYPE_AUDIO;

	c->sample_rate = rd->ffcodecdata.audio_mixrate;
	c->bit_rate = context->ffmpeg_audio_bitrate * 1000;
	c->sample_fmt = AV_SAMPLE_FMT_S16;
	c->channels = rd->ffcodecdata.audio_channels;

	if (request_float_audio_buffer(codec_id)) {
		/* mainly for AAC codec which is experimental */
		c->strict_std_compliance = FF_COMPLIANCE_EXPERIMENTAL;
		c->sample_fmt = AV_SAMPLE_FMT_FLT;
	}

	codec = avcodec_find_encoder(c->codec_id);
	if (!codec) {
		//XXX error("Couldn't find a valid audio codec");
		return NULL;
	}

	if (codec->sample_fmts) {
		/* check if the preferred sample format for this codec is supported.
		 * this is because, depending on the version of libav, and with the whole ffmpeg/libav fork situation,
		 * you have various implementations around. float samples in particular are not always supported.
		 */
		const enum AVSampleFormat *p = codec->sample_fmts;
		for (; *p != -1; p++) {
			if (*p == st->codec->sample_fmt)
				break;
		}
		if (*p == -1) {
			/* sample format incompatible with codec. Defaulting to a format known to work */
			st->codec->sample_fmt = codec->sample_fmts[0];
		}
	}

	if (codec->supported_samplerates) {
		const int *p = codec->supported_samplerates;
		int best = 0;
		int best_dist = INT_MAX;
		for (; *p; p++) {
			int dist = abs(st->codec->sample_rate - *p);
			if (dist < best_dist) {
				best_dist = dist;
				best = *p;
			}
		}
		/* best is the closest supported sample rate (same as selected if best_dist == 0) */
		st->codec->sample_rate = best;
	}

	if (of->oformat->flags & AVFMT_GLOBALHEADER) {
		c->flags |= CODEC_FLAG_GLOBAL_HEADER;
	}

	set_ffmpeg_properties(rd, c, "audio", &opts);

	if (avcodec_open2(c, codec, &opts) < 0) {
		//XXX error("Couldn't initialize audio codec");
		BLI_strncpy(error, IMB_ffmpeg_last_error(), error_size);
		av_dict_free(&opts);
		return NULL;
	}
	av_dict_free(&opts);

	/* need to prevent floating point exception when using vorbis audio codec,
	 * initialize this value in the same way as it's done in FFmpeg itself (sergey) */
	st->codec->time_base.num = 1;
	st->codec->time_base.den = st->codec->sample_rate;

#ifndef FFMPEG_HAVE_ENCODE_AUDIO2
	context->audio_outbuf_size = FF_MIN_BUFFER_SIZE;
#endif

	if (c->frame_size == 0)
		// used to be if ((c->codec_id >= CODEC_ID_PCM_S16LE) && (c->codec_id <= CODEC_ID_PCM_DVD))
		// not sure if that is needed anymore, so let's try out if there are any
		// complaints regarding some ffmpeg versions users might have
		context->audio_input_samples = FF_MIN_BUFFER_SIZE * 8 / c->bits_per_coded_sample / c->channels;
	else {
		context->audio_input_samples = c->frame_size;
#ifndef FFMPEG_HAVE_ENCODE_AUDIO2
		if (c->frame_size * c->channels * sizeof(int16_t) * 4 > context->audio_outbuf_size)
			context->audio_outbuf_size = c->frame_size * c->channels * sizeof(int16_t) * 4;
#endif
	}

	context->audio_deinterleave = av_sample_fmt_is_planar(c->sample_fmt);

	context->audio_sample_size = av_get_bytes_per_sample(c->sample_fmt);

	context->audio_input_buffer = (uint8_t *) av_malloc(context->audio_input_samples * c->channels * context->audio_sample_size);
#ifndef FFMPEG_HAVE_ENCODE_AUDIO2
	context->audio_output_buffer = (uint8_t *) av_malloc(context->audio_outbuf_size);
#endif

	if (context->audio_deinterleave)
		context->audio_deinterleave_buffer = (uint8_t *) av_malloc(context->audio_input_samples * c->channels * context->audio_sample_size);

	context->audio_time = 0.0f;

	return st;
}
/* essential functions -- start, append, end */

static void ffmpeg_dict_set_int(AVDictionary **dict, const char *key, int value)
{
	char buffer[32];

	BLI_snprintf(buffer, sizeof(buffer), "%d", value);

	av_dict_set(dict, key, buffer, 0);
}

static void ffmpeg_dict_set_float(AVDictionary **dict, const char *key, float value)
{
	char buffer[32];

	BLI_snprintf(buffer, sizeof(buffer), "%.8f", value);

	av_dict_set(dict, key, buffer, 0);
}

static void ffmpeg_add_metadata_callback(void *data, const char *propname, char *propvalue, int len)
{
	AVDictionary **metadata = (AVDictionary **)data;
	av_dict_set(metadata, propname, propvalue, 0);
}

static int start_ffmpeg_impl(FFMpegContext *context, struct RenderData *rd, int rectx, int recty, const char *suffix, ReportList *reports)
{
	/* Handle to the output file */
	AVFormatContext *of;
	AVOutputFormat *fmt;
	AVDictionary *opts = NULL;
	char name[FILE_MAX], error[1024];
	const char **exts;

	context->ffmpeg_type = rd->ffcodecdata.type;
	context->ffmpeg_codec = rd->ffcodecdata.codec;
	context->ffmpeg_audio_codec = rd->ffcodecdata.audio_codec;
	context->ffmpeg_video_bitrate = rd->ffcodecdata.video_bitrate;
	context->ffmpeg_audio_bitrate = rd->ffcodecdata.audio_bitrate;
	context->ffmpeg_gop_size = rd->ffcodecdata.gop_size;
	context->ffmpeg_autosplit = rd->ffcodecdata.flags & FFMPEG_AUTOSPLIT_OUTPUT;
	context->ffmpeg_crf = rd->ffcodecdata.constant_rate_factor;
	context->ffmpeg_preset = rd->ffcodecdata.ffmpeg_preset;

	if ((rd->ffcodecdata.flags & FFMPEG_USE_MAX_B_FRAMES) != 0) {
		context->ffmpeg_max_b_frames = rd->ffcodecdata.max_b_frames;
	}

	/* Determine the correct filename */
	ffmpeg_filepath_get(context, name, rd, context->ffmpeg_preview, suffix);
	PRINT("Starting output to %s(ffmpeg)...\n"
	        "  Using type=%d, codec=%d, audio_codec=%d,\n"
	        "  video_bitrate=%d, audio_bitrate=%d,\n"
	        "  gop_size=%d, autosplit=%d\n"
	        "  render width=%d, render height=%d\n",
	        name, context->ffmpeg_type, context->ffmpeg_codec, context->ffmpeg_audio_codec,
	        context->ffmpeg_video_bitrate, context->ffmpeg_audio_bitrate,
	        context->ffmpeg_gop_size, context->ffmpeg_autosplit, rectx, recty);

	exts = get_file_extensions(context->ffmpeg_type);
	if (!exts) {
		BKE_report(reports, RPT_ERROR, "No valid formats found");
		return 0;
	}
	fmt = av_guess_format(NULL, exts[0], NULL);
	if (!fmt) {
		BKE_report(reports, RPT_ERROR, "No valid formats found");
		return 0;
	}

	of = avformat_alloc_context();
	if (!of) {
		BKE_report(reports, RPT_ERROR, "Error opening output file");
		return 0;
	}


	/* Returns after this must 'goto fail;' */

	of->oformat = fmt;

	/* Only bother with setting packet size & mux rate when CRF is not used. */
	if (context->ffmpeg_crf == 0) {
		of->packet_size = rd->ffcodecdata.mux_packet_size;
		if (context->ffmpeg_audio_codec != AV_CODEC_ID_NONE) {
			ffmpeg_dict_set_int(&opts, "muxrate", rd->ffcodecdata.mux_rate);
		}
		else {
			av_dict_set(&opts, "muxrate", "0", 0);
		}
	}

	ffmpeg_dict_set_int(&opts, "preload", (int)(0.5 * AV_TIME_BASE));

	of->max_delay = (int)(0.7 * AV_TIME_BASE);

	fmt->audio_codec = context->ffmpeg_audio_codec;

	BLI_strncpy(of->filename, name, sizeof(of->filename));
	/* set the codec to the user's selection */
	switch (context->ffmpeg_type) {
		case FFMPEG_AVI:
		case FFMPEG_MOV:
		case FFMPEG_MKV:
			fmt->video_codec = context->ffmpeg_codec;
			break;
		case FFMPEG_OGG:
			fmt->video_codec = AV_CODEC_ID_THEORA;
			break;
		case FFMPEG_DV:
			fmt->video_codec = AV_CODEC_ID_DVVIDEO;
			break;
		case FFMPEG_MPEG1:
			fmt->video_codec = AV_CODEC_ID_MPEG1VIDEO;
			break;
		case FFMPEG_MPEG2:
			fmt->video_codec = AV_CODEC_ID_MPEG2VIDEO;
			break;
		case FFMPEG_H264:
			fmt->video_codec = AV_CODEC_ID_H264;
			break;
		case FFMPEG_XVID:
			fmt->video_codec = AV_CODEC_ID_MPEG4;
			break;
		case FFMPEG_FLV:
			fmt->video_codec = AV_CODEC_ID_FLV1;
			break;
		case FFMPEG_MPEG4:
		default:
			fmt->video_codec = context->ffmpeg_codec;
			break;
	}
	if (fmt->video_codec == AV_CODEC_ID_DVVIDEO) {
		if (rectx != 720) {
			BKE_report(reports, RPT_ERROR, "Render width has to be 720 pixels for DV!");
			goto fail;
		}
		if (rd->frs_sec != 25 && recty != 480) {
			BKE_report(reports, RPT_ERROR, "Render height has to be 480 pixels for DV-NTSC!");
			goto fail;
		}
		if (rd->frs_sec == 25 && recty != 576) {
			BKE_report(reports, RPT_ERROR, "Render height has to be 576 pixels for DV-PAL!");
			goto fail;
		}
	}

	if (context->ffmpeg_type == FFMPEG_DV) {
		fmt->audio_codec = AV_CODEC_ID_PCM_S16LE;
		if (context->ffmpeg_audio_codec != AV_CODEC_ID_NONE && rd->ffcodecdata.audio_mixrate != 48000 && rd->ffcodecdata.audio_channels != 2) {
			BKE_report(reports, RPT_ERROR, "FFMPEG only supports 48khz / stereo audio for DV!");
			goto fail;
		}
	}

	if (fmt->video_codec != AV_CODEC_ID_NONE) {
		context->video_stream = alloc_video_stream(context, rd, fmt->video_codec, of, rectx, recty, error, sizeof(error));
		PRINT("alloc video stream %p\n", context->video_stream);
		if (!context->video_stream) {
			if (error[0])
				BKE_report(reports, RPT_ERROR, error);
			else
				BKE_report(reports, RPT_ERROR, "Error initializing video stream");
			goto fail;
		}
	}

	if (context->ffmpeg_audio_codec != AV_CODEC_ID_NONE) {
		context->audio_stream = alloc_audio_stream(context, rd, fmt->audio_codec, of, error, sizeof(error));
		if (!context->audio_stream) {
			if (error[0])
				BKE_report(reports, RPT_ERROR, error);
			else
				BKE_report(reports, RPT_ERROR, "Error initializing audio stream");
			goto fail;
		}
	}
	if (!(fmt->flags & AVFMT_NOFILE)) {
		if (avio_open(&of->pb, name, AVIO_FLAG_WRITE) < 0) {
			BKE_report(reports, RPT_ERROR, "Could not open file for writing");
			goto fail;
		}
	}

	if (context->stamp_data != NULL) {
		BKE_stamp_info_callback(&of->metadata, context->stamp_data, ffmpeg_add_metadata_callback, false);
	}

	if (avformat_write_header(of, NULL) < 0) {
		BKE_report(reports, RPT_ERROR, "Could not initialize streams, probably unsupported codec combination");
		goto fail;
	}

	context->outfile = of;
	av_dump_format(of, 0, name, 1);
	av_dict_free(&opts);

	return 1;


fail:
	if (of->pb) {
		avio_close(of->pb);
	}

	if (context->video_stream && context->video_stream->codec) {
		avcodec_close(context->video_stream->codec);
		context->video_stream = NULL;
	}

	if (context->audio_stream && context->audio_stream->codec) {
		avcodec_close(context->audio_stream->codec);
		context->audio_stream = NULL;
	}

	av_dict_free(&opts);
	avformat_free_context(of);
	return 0;
}

/**
 * Writes any delayed frames in the encoder. This function is called before
 * closing the encoder.
 *
 * <p>
 * Since an encoder may use both past and future frames to predict
 * inter-frames (H.264 B-frames, for example), it can output the frames
 * in a different order from the one it was given.
 * For example, when sending frames 1, 2, 3, 4 to the encoder, it may write
 * them in the order 1, 4, 2, 3 - first the two frames used for prediction,
 * and then the bidirectionally-predicted frames. What this means in practice
 * is that the encoder may not immediately produce one output frame for each
 * input frame. These delayed frames must be flushed before we close the
 * stream. We do this by calling avcodec_encode_video with NULL for the last
 * parameter.
 * </p>
 */
static void flush_ffmpeg(FFMpegContext *context)
{
	int ret = 0;

	AVCodecContext *c = context->video_stream->codec;
	/* get the delayed frames */
	while (1) {
		int got_output;
		AVPacket packet = { 0 };
		av_init_packet(&packet);

		ret = avcodec_encode_video2(c, &packet, NULL, &got_output);
		if (ret < 0) {
			fprintf(stderr, "Error encoding delayed frame %d\n", ret);
			break;
		}
		if (!got_output) {
			break;
		}
		if (packet.pts != AV_NOPTS_VALUE) {
			packet.pts = av_rescale_q(packet.pts, c->time_base, context->video_stream->time_base);
			PRINT("Video Frame PTS: %d\n", (int) packet.pts);
		}
		else {
			PRINT("Video Frame PTS: not set\n");
		}
		if (packet.dts != AV_NOPTS_VALUE) {
			packet.dts = av_rescale_q(packet.dts, c->time_base, context->video_stream->time_base);
			PRINT("Video Frame DTS: %d\n", (int) packet.dts);
		}
		else {
			PRINT("Video Frame DTS: not set\n");
		}

		packet.stream_index = context->video_stream->index;
		ret = av_interleaved_write_frame(context->outfile, &packet);
		if (ret != 0) {
			fprintf(stderr, "Error writing delayed frame %d\n", ret);
			break;
		}
	}
	avcodec_flush_buffers(context->video_stream->codec);
}

/* **********************************************************************
 * * public interface
 * ********************************************************************** */

/* Get the output filename-- similar to the other output formats */
static void ffmpeg_filepath_get(FFMpegContext *context, char *string, RenderData *rd, bool preview, const char *suffix)
{
	char autosplit[20];

	const char **exts = get_file_extensions(rd->ffcodecdata.type);
	const char **fe = exts;
	int sfra, efra;

	if (!string || !exts) return;

	if (preview) {
		sfra = rd->psfra;
		efra = rd->pefra;
	}
	else {
		sfra = rd->sfra;
		efra = rd->efra;
	}

	strcpy(string, rd->pic);
	BLI_path_abs(string, BKE_main_blendfile_path_from_global());

	BLI_make_existing_file(string);

	autosplit[0] = '\0';

	if ((rd->ffcodecdata.flags & FFMPEG_AUTOSPLIT_OUTPUT) != 0) {
		if (context) {
			sprintf(autosplit, "_%03d", context->ffmpeg_autosplit_count);
		}
	}

	if (rd->scemode & R_EXTENSION) {
		while (*fe) {
			if (BLI_strcasecmp(string + strlen(string) - strlen(*fe), *fe) == 0) {
				break;
			}
			fe++;
		}

		if (*fe == NULL) {
			strcat(string, autosplit);

			BLI_path_frame_range(string, sfra, efra, 4);
			strcat(string, *exts);
		}
		else {
			*(string + strlen(string) - strlen(*fe)) = '\0';
			strcat(string, autosplit);
			strcat(string, *fe);
		}
	}
	else {
		if (BLI_path_frame_check_chars(string)) {
			BLI_path_frame_range(string, sfra, efra, 4);
		}

		strcat(string, autosplit);
	}

	BLI_path_suffix(string, FILE_MAX, suffix, "");
}

void BKE_ffmpeg_filepath_get(char *string, RenderData *rd, bool preview, const char *suffix)
{
	ffmpeg_filepath_get(NULL, string, rd, preview, suffix);
}

int BKE_ffmpeg_start(void *context_v, struct Scene *scene, RenderData *rd, int rectx, int recty,
                     ReportList *reports, bool preview, const char *suffix)
{
	int success;
	FFMpegContext *context = context_v;

	context->ffmpeg_autosplit_count = 0;
	context->ffmpeg_preview = preview;
	context->stamp_data = BKE_stamp_info_from_scene_static(scene);

	success = start_ffmpeg_impl(context, rd, rectx, recty, suffix, reports);
#ifdef WITH_AUDASPACE
	if (context->audio_stream) {
		AVCodecContext *c = context->audio_stream->codec;
		AUD_DeviceSpecs specs;
		specs.channels = c->channels;

		switch (av_get_packed_sample_fmt(c->sample_fmt)) {
			case AV_SAMPLE_FMT_U8:
				specs.format = AUD_FORMAT_U8;
				break;
			case AV_SAMPLE_FMT_S16:
				specs.format = AUD_FORMAT_S16;
				break;
			case AV_SAMPLE_FMT_S32:
				specs.format = AUD_FORMAT_S32;
				break;
			case AV_SAMPLE_FMT_FLT:
				specs.format = AUD_FORMAT_FLOAT32;
				break;
			case AV_SAMPLE_FMT_DBL:
				specs.format = AUD_FORMAT_FLOAT64;
				break;
			default:
				return -31415;
		}

		specs.rate = rd->ffcodecdata.audio_mixrate;
		context->audio_mixdown_device = BKE_sound_mixdown(scene, specs, preview ? rd->psfra : rd->sfra, rd->ffcodecdata.audio_volume);
#ifdef FFMPEG_CODEC_TIME_BASE
		c->time_base.den = specs.rate;
		c->time_base.num = 1;
#endif
	}
#endif
	return success;
}

static void end_ffmpeg_impl(FFMpegContext *context, int is_autosplit);

#ifdef WITH_AUDASPACE
static void write_audio_frames(FFMpegContext *context, double to_pts)
{
	int finished = 0;

	while (context->audio_stream && !finished) {
		if ((context->audio_time >= to_pts) ||
		    (write_audio_frame(context)))
		{
			finished = 1;
		}
	}
}
#endif

int BKE_ffmpeg_append(void *context_v, RenderData *rd, int start_frame, int frame, int *pixels,
                      int rectx, int recty, const char *suffix, ReportList *reports)
{
	FFMpegContext *context = context_v;
	AVFrame *avframe;
	int success = 1;

	PRINT("Writing frame %i, render width=%d, render height=%d\n", frame, rectx, recty);

/* why is this done before writing the video frame and again at end_ffmpeg? */
//	write_audio_frames(frame / (((double)rd->frs_sec) / rd->frs_sec_base));

	if (context->video_stream) {
		avframe = generate_video_frame(context, (unsigned char *) pixels, reports);
		success = (avframe && write_video_frame(context, rd, frame - start_frame, avframe, reports));

		if (context->ffmpeg_autosplit) {
			if (avio_tell(context->outfile->pb) > FFMPEG_AUTOSPLIT_SIZE) {
				end_ffmpeg_impl(context, true);
				context->ffmpeg_autosplit_count++;
				success &= start_ffmpeg_impl(context, rd, rectx, recty, suffix, reports);
			}
		}
	}

#ifdef WITH_AUDASPACE
	write_audio_frames(context, (frame - start_frame) / (((double)rd->frs_sec) / (double)rd->frs_sec_base));
#endif
	return success;
}

static void end_ffmpeg_impl(FFMpegContext *context, int is_autosplit)
{
	PRINT("Closing ffmpeg...\n");

#if 0
	if (context->audio_stream) { /* SEE UPPER */
		write_audio_frames(context);
	}
#endif

#ifdef WITH_AUDASPACE
	if (is_autosplit == false) {
		if (context->audio_mixdown_device) {
			AUD_Device_free(context->audio_mixdown_device);
			context->audio_mixdown_device = NULL;
		}
	}
#endif

	if (context->video_stream && context->video_stream->codec) {
		PRINT("Flushing delayed frames...\n");
		flush_ffmpeg(context);
	}

	if (context->outfile) {
		av_write_trailer(context->outfile);
	}

	/* Close the video codec */

	if (context->video_stream != NULL && context->video_stream->codec != NULL) {
		avcodec_close(context->video_stream->codec);
		PRINT("zero video stream %p\n", context->video_stream);
		context->video_stream = NULL;
	}

	if (context->audio_stream != NULL && context->audio_stream->codec != NULL) {
		avcodec_close(context->audio_stream->codec);
		context->audio_stream = NULL;
	}

	/* free the temp buffer */
	if (context->current_frame != NULL) {
		delete_picture(context->current_frame);
		context->current_frame = NULL;
	}
	if (context->outfile != NULL && context->outfile->oformat) {
		if (!(context->outfile->oformat->flags & AVFMT_NOFILE)) {
			avio_close(context->outfile->pb);
		}
	}
	if (context->outfile != NULL) {
		avformat_free_context(context->outfile);
		context->outfile = NULL;
	}
	if (context->audio_input_buffer != NULL) {
		av_free(context->audio_input_buffer);
		context->audio_input_buffer = NULL;
	}
#ifndef FFMPEG_HAVE_ENCODE_AUDIO2
	if (context->audio_output_buffer != NULL) {
		av_free(context->audio_output_buffer);
		context->audio_output_buffer = NULL;
	}
#endif

	if (context->audio_deinterleave_buffer != NULL) {
		av_free(context->audio_deinterleave_buffer);
		context->audio_deinterleave_buffer = NULL;
	}

	if (context->img_convert_ctx != NULL) {
		sws_freeContext(context->img_convert_ctx);
		context->img_convert_ctx = NULL;
	}
}

void BKE_ffmpeg_end(void *context_v)
{
	FFMpegContext *context = context_v;
	end_ffmpeg_impl(context, false);
}

/* properties */

void BKE_ffmpeg_property_del(RenderData *rd, void *type, void *prop_)
{
	struct IDProperty *prop = (struct IDProperty *) prop_;
	IDProperty *group;

	if (!rd->ffcodecdata.properties) {
		return;
	}

	group = IDP_GetPropertyFromGroup(rd->ffcodecdata.properties, type);
	if (group && prop) {
		IDP_FreeFromGroup(group, prop);
	}
}

static IDProperty *BKE_ffmpeg_property_add(RenderData *rd, const char *type, const AVOption *o, const AVOption *parent)
{
	AVCodecContext c;
	IDProperty *group;
	IDProperty *prop;
	IDPropertyTemplate val;
	int idp_type;
	char name[256];

	val.i = 0;

	avcodec_get_context_defaults3(&c, NULL);

	if (!rd->ffcodecdata.properties) {
		rd->ffcodecdata.properties = IDP_New(IDP_GROUP, &val, "ffmpeg");
	}

	group = IDP_GetPropertyFromGroup(rd->ffcodecdata.properties, type);

	if (!group) {
		group = IDP_New(IDP_GROUP, &val, type);
		IDP_AddToGroup(rd->ffcodecdata.properties, group);
	}

	if (parent) {
		BLI_snprintf(name, sizeof(name), "%s:%s", parent->name, o->name);
	}
	else {
		BLI_strncpy(name, o->name, sizeof(name));
	}

	PRINT("ffmpeg_property_add: %s %s\n", type, name);

	prop = IDP_GetPropertyFromGroup(group, name);
	if (prop) {
		return prop;
	}

	switch (o->type) {
		case AV_OPT_TYPE_INT:
		case AV_OPT_TYPE_INT64:
			val.i = FFMPEG_DEF_OPT_VAL_INT(o);
			idp_type = IDP_INT;
			break;
		case AV_OPT_TYPE_DOUBLE:
		case AV_OPT_TYPE_FLOAT:
			val.f = FFMPEG_DEF_OPT_VAL_DOUBLE(o);
			idp_type = IDP_FLOAT;
			break;
		case AV_OPT_TYPE_STRING:
			val.string.str = (char *)"                                                                               ";
			val.string.len = 80;
/*		val.str = (char *)"                                                                               ";*/
			idp_type = IDP_STRING;
			break;
		case AV_OPT_TYPE_CONST:
			val.i = 1;
			idp_type = IDP_INT;
			break;
		default:
			return NULL;
	}
	prop = IDP_New(idp_type, &val, name);
	IDP_AddToGroup(group, prop);
	return prop;
}

/* not all versions of ffmpeg include that, so here we go ... */

int BKE_ffmpeg_property_add_string(RenderData *rd, const char *type, const char *str)
{
	AVCodecContext c;
	const AVOption *o = NULL;
	const AVOption *p = NULL;
	char name_[128];
	char *name;
	char *param;
	IDProperty *prop = NULL;

	avcodec_get_context_defaults3(&c, NULL);

	BLI_strncpy(name_, str, sizeof(name_));

	name = name_;
	while (*name == ' ') name++;

	param = strchr(name, ':');

	if (!param) {
		param = strchr(name, ' ');
	}
	if (param) {
		*param++ = '\0';
		while (*param == ' ') param++;
	}

	o = av_opt_find(&c, name, NULL, 0, AV_OPT_SEARCH_CHILDREN | AV_OPT_SEARCH_FAKE_OBJ);
	if (!o) {
		PRINT("Ignoring unknown expert option %s\n", str);
		return 0;
	}
	if (param && o->type == AV_OPT_TYPE_CONST) {
		return 0;
	}
	if (param && o->type != AV_OPT_TYPE_CONST && o->unit) {
		p = av_opt_find(&c, param, o->unit, 0, AV_OPT_SEARCH_CHILDREN | AV_OPT_SEARCH_FAKE_OBJ);
		if (p) {
			prop = BKE_ffmpeg_property_add(rd, (char *) type, p, o);
		}
		else {
			PRINT("Ignoring unknown expert option %s\n", str);
		}
	}
	else {
		prop = BKE_ffmpeg_property_add(rd, (char *) type, o, NULL);
	}


	if (!prop) {
		return 0;
	}

	if (param && !p) {
		switch (prop->type) {
			case IDP_INT:
				IDP_Int(prop) = atoi(param);
				break;
			case IDP_FLOAT:
				IDP_Float(prop) = atof(param);
				break;
			case IDP_STRING:
				strncpy(IDP_String(prop), param, prop->len);
				break;
		}
	}
	return 1;
}

static void ffmpeg_set_expert_options(RenderData *rd)
{
	int codec_id = rd->ffcodecdata.codec;

	if (rd->ffcodecdata.properties)
		IDP_FreeProperty(rd->ffcodecdata.properties);

	if (codec_id == AV_CODEC_ID_H264) {
		/*
		 * All options here are for x264, but must be set via ffmpeg.
		 * The names are therefore different - Search for "x264 to FFmpeg option mapping"
		 * to get a list.
		 */

		/*
		 * Use CABAC coder. Using "coder:1", which should be equivalent,
		 * crashes Blender for some reason. Either way - this is no big deal.
		 */
		BKE_ffmpeg_property_add_string(rd, "video", "coder:vlc");

		/*
		 * The other options were taken from the libx264-default.preset
		 * included in the ffmpeg distribution.
		 */
//		ffmpeg_property_add_string(rd, "video", "flags:loop"); // this breaks compatibility for QT
		BKE_ffmpeg_property_add_string(rd, "video", "cmp:chroma");
		BKE_ffmpeg_property_add_string(rd, "video", "partitions:parti4x4");  // Deprecated.
		BKE_ffmpeg_property_add_string(rd, "video", "partitions:partp8x8");  // Deprecated.
		BKE_ffmpeg_property_add_string(rd, "video", "partitions:partb8x8");  // Deprecated.
		BKE_ffmpeg_property_add_string(rd, "video", "me:hex");
		BKE_ffmpeg_property_add_string(rd, "video", "subq:6");
		BKE_ffmpeg_property_add_string(rd, "video", "me_range:16");
		BKE_ffmpeg_property_add_string(rd, "video", "qdiff:4");
		BKE_ffmpeg_property_add_string(rd, "video", "keyint_min:25");
		BKE_ffmpeg_property_add_string(rd, "video", "sc_threshold:40");
		BKE_ffmpeg_property_add_string(rd, "video", "i_qfactor:0.71");
		BKE_ffmpeg_property_add_string(rd, "video", "b_strategy:1");
		BKE_ffmpeg_property_add_string(rd, "video", "bf:3");
		BKE_ffmpeg_property_add_string(rd, "video", "refs:2");
		BKE_ffmpeg_property_add_string(rd, "video", "qcomp:0.6");

		BKE_ffmpeg_property_add_string(rd, "video", "trellis:0");
		BKE_ffmpeg_property_add_string(rd, "video", "weightb:1");
#ifdef FFMPEG_HAVE_DEPRECATED_FLAGS2
		BKE_ffmpeg_property_add_string(rd, "video", "flags2:dct8x8");
		BKE_ffmpeg_property_add_string(rd, "video", "directpred:3");
		BKE_ffmpeg_property_add_string(rd, "video", "flags2:fastpskip");
		BKE_ffmpeg_property_add_string(rd, "video", "flags2:wpred");
#else
		BKE_ffmpeg_property_add_string(rd, "video", "8x8dct:1");
		BKE_ffmpeg_property_add_string(rd, "video", "fast-pskip:1");
		BKE_ffmpeg_property_add_string(rd, "video", "wpredp:2");
#endif
	}
	else if (codec_id == AV_CODEC_ID_DNXHD) {
		if (rd->ffcodecdata.flags & FFMPEG_LOSSLESS_OUTPUT)
			BKE_ffmpeg_property_add_string(rd, "video", "mbd:rd");
	}
}

void BKE_ffmpeg_preset_set(RenderData *rd, int preset)
{
	int isntsc = (rd->frs_sec != 25);

	if (rd->ffcodecdata.properties)
		IDP_FreeProperty(rd->ffcodecdata.properties);

	switch (preset) {
		case FFMPEG_PRESET_VCD:
			rd->ffcodecdata.type = FFMPEG_MPEG1;
			rd->ffcodecdata.video_bitrate = 1150;
			rd->xsch = 352;
			rd->ysch = isntsc ? 240 : 288;
			rd->ffcodecdata.gop_size = isntsc ? 18 : 15;
			rd->ffcodecdata.rc_max_rate = 1150;
			rd->ffcodecdata.rc_min_rate = 1150;
			rd->ffcodecdata.rc_buffer_size = 40 * 8;
			rd->ffcodecdata.mux_packet_size = 2324;
			rd->ffcodecdata.mux_rate = 2352 * 75 * 8;
			break;

		case FFMPEG_PRESET_SVCD:
			rd->ffcodecdata.type = FFMPEG_MPEG2;
			rd->ffcodecdata.video_bitrate = 2040;
			rd->xsch = 480;
			rd->ysch = isntsc ? 480 : 576;
			rd->ffcodecdata.gop_size = isntsc ? 18 : 15;
			rd->ffcodecdata.rc_max_rate = 2516;
			rd->ffcodecdata.rc_min_rate = 0;
			rd->ffcodecdata.rc_buffer_size = 224 * 8;
			rd->ffcodecdata.mux_packet_size = 2324;
			rd->ffcodecdata.mux_rate = 0;
			break;

		case FFMPEG_PRESET_DVD:
			rd->ffcodecdata.type = FFMPEG_MPEG2;
			rd->ffcodecdata.video_bitrate = 6000;

			/* Don't set resolution, see [#21351]
			 * rd->xsch = 720;
			 * rd->ysch = isntsc ? 480 : 576; */

			rd->ffcodecdata.gop_size = isntsc ? 18 : 15;
			rd->ffcodecdata.rc_max_rate = 9000;
			rd->ffcodecdata.rc_min_rate = 0;
			rd->ffcodecdata.rc_buffer_size = 224 * 8;
			rd->ffcodecdata.mux_packet_size = 2048;
			rd->ffcodecdata.mux_rate = 10080000;
			break;

		case FFMPEG_PRESET_DV:
			rd->ffcodecdata.type = FFMPEG_DV;
			rd->xsch = 720;
			rd->ysch = isntsc ? 480 : 576;
			break;

		case FFMPEG_PRESET_H264:
			rd->ffcodecdata.type = FFMPEG_AVI;
			rd->ffcodecdata.codec = AV_CODEC_ID_H264;
			rd->ffcodecdata.video_bitrate = 6000;
			rd->ffcodecdata.gop_size = isntsc ? 18 : 15;
			rd->ffcodecdata.rc_max_rate = 9000;
			rd->ffcodecdata.rc_min_rate = 0;
			rd->ffcodecdata.rc_buffer_size = 224 * 8;
			rd->ffcodecdata.mux_packet_size = 2048;
			rd->ffcodecdata.mux_rate = 10080000;

			break;

		case FFMPEG_PRESET_THEORA:
		case FFMPEG_PRESET_XVID:
			if (preset == FFMPEG_PRESET_XVID) {
				rd->ffcodecdata.type = FFMPEG_AVI;
				rd->ffcodecdata.codec = AV_CODEC_ID_MPEG4;
			}
			else if (preset == FFMPEG_PRESET_THEORA) {
				rd->ffcodecdata.type = FFMPEG_OGG; // XXX broken
				rd->ffcodecdata.codec = AV_CODEC_ID_THEORA;
			}

			rd->ffcodecdata.video_bitrate = 6000;
			rd->ffcodecdata.gop_size = isntsc ? 18 : 15;
			rd->ffcodecdata.rc_max_rate = 9000;
			rd->ffcodecdata.rc_min_rate = 0;
			rd->ffcodecdata.rc_buffer_size = 224 * 8;
			rd->ffcodecdata.mux_packet_size = 2048;
			rd->ffcodecdata.mux_rate = 10080000;
			break;

	}

	ffmpeg_set_expert_options(rd);
}

void BKE_ffmpeg_image_type_verify(RenderData *rd, ImageFormatData *imf)
{
	int audio = 0;

	if (imf->imtype == R_IMF_IMTYPE_FFMPEG) {
		if (rd->ffcodecdata.type <= 0 ||
		    rd->ffcodecdata.codec <= 0 ||
		    rd->ffcodecdata.audio_codec <= 0 ||
		    rd->ffcodecdata.video_bitrate <= 1)
		{
			BKE_ffmpeg_preset_set(rd, FFMPEG_PRESET_H264);
			rd->ffcodecdata.constant_rate_factor = FFM_CRF_MEDIUM;
			rd->ffcodecdata.ffmpeg_preset = FFM_PRESET_GOOD;
			rd->ffcodecdata.type = FFMPEG_MKV;
		}
		if (rd->ffcodecdata.type == FFMPEG_OGG) {
			rd->ffcodecdata.type = FFMPEG_MPEG2;
		}

		audio = 1;
	}
	else if (imf->imtype == R_IMF_IMTYPE_H264) {
		if (rd->ffcodecdata.codec != AV_CODEC_ID_H264) {
			BKE_ffmpeg_preset_set(rd, FFMPEG_PRESET_H264);
			audio = 1;
		}
	}
	else if (imf->imtype == R_IMF_IMTYPE_XVID) {
		if (rd->ffcodecdata.codec != AV_CODEC_ID_MPEG4) {
			BKE_ffmpeg_preset_set(rd, FFMPEG_PRESET_XVID);
			audio = 1;
		}
	}
	else if (imf->imtype == R_IMF_IMTYPE_THEORA) {
		if (rd->ffcodecdata.codec != AV_CODEC_ID_THEORA) {
			BKE_ffmpeg_preset_set(rd, FFMPEG_PRESET_THEORA);
			audio = 1;
		}
	}

	if (audio && rd->ffcodecdata.audio_codec < 0) {
		rd->ffcodecdata.audio_codec = AV_CODEC_ID_NONE;
		rd->ffcodecdata.audio_bitrate = 128;
	}
}

void BKE_ffmpeg_codec_settings_verify(RenderData *rd)
{
	ffmpeg_set_expert_options(rd);
}

bool BKE_ffmpeg_alpha_channel_is_supported(RenderData *rd)
{
	int codec = rd->ffcodecdata.codec;

	if (codec == AV_CODEC_ID_QTRLE)
		return true;

	if (codec == AV_CODEC_ID_PNG)
		return true;

	if (codec == AV_CODEC_ID_HUFFYUV)
		return true;

#ifdef FFMPEG_FFV1_ALPHA_SUPPORTED
	if (codec == AV_CODEC_ID_FFV1)
		return true;
#endif

	return false;
}

void *BKE_ffmpeg_context_create(void)
{
	FFMpegContext *context;

	/* new ffmpeg data struct */
	context = MEM_callocN(sizeof(FFMpegContext), "new ffmpeg context");

	context->ffmpeg_codec = AV_CODEC_ID_MPEG4;
	context->ffmpeg_audio_codec = AV_CODEC_ID_NONE;
	context->ffmpeg_video_bitrate = 1150;
	context->ffmpeg_audio_bitrate = 128;
	context->ffmpeg_gop_size = 12;
	context->ffmpeg_autosplit = 0;
	context->ffmpeg_autosplit_count = 0;
	context->ffmpeg_preview = false;
	context->stamp_data = NULL;

	return context;
}

void BKE_ffmpeg_context_free(void *context_v)
{
	FFMpegContext *context = context_v;
	if (context == NULL) {
		return;
	}
	if (context->stamp_data) {
		MEM_freeN(context->stamp_data);
	}
	MEM_freeN(context);
}

#endif /* WITH_FFMPEG */<|MERGE_RESOLUTION|>--- conflicted
+++ resolved
@@ -681,18 +681,7 @@
 		PRINT("Using global header\n");
 		c->flags |= CODEC_FLAG_GLOBAL_HEADER;
 	}
-<<<<<<< HEAD
-	
-=======
-
-	/* Determine whether we are encoding interlaced material or not */
-	if (rd->mode & R_FIELDS) {
-		PRINT("Encoding interlaced video\n");
-		c->flags |= CODEC_FLAG_INTERLACED_DCT;
-		c->flags |= CODEC_FLAG_INTERLACED_ME;
-	}
-
->>>>>>> a24b4e60
+
 	/* xasp & yasp got float lately... */
 
 	st->sample_aspect_ratio = c->sample_aspect_ratio = av_d2q(((double) rd->xasp / (double) rd->yasp), 255);
