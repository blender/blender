/* SPDX-License-Identifier: GPL-2.0-or-later */

/** \file
 * \ingroup bke
 */

#include "MEM_guardedalloc.h"

#include "BLI_utildefines.h"

#include "BLI_alloca.h"
#include "BLI_array.h"
#include "BLI_bitmap.h"
#include "BLI_ghash.h"
#include "BLI_listbase.h"
#include "BLI_math.h"
#include "BLI_rand.h"
#include "BLI_string.h"
#include "BLI_task.h"

#include "DNA_mesh_types.h"
#include "DNA_meshdata_types.h"
#include "DNA_object_types.h"
#include "DNA_scene_types.h"

#include "BKE_attribute.h"
#include "BKE_ccg.h"
#include "BKE_main.h"
#include "BKE_mesh.h" /* for BKE_mesh_calc_normals */
#include "BKE_mesh_mapping.h"
#include "BKE_object.h"
#include "BKE_paint.h"
#include "BKE_pbvh.h"
#include "BKE_subdiv_ccg.h"

<<<<<<< HEAD
#include "DEG_depsgraph_query.h"

#include "PIL_time.h"
=======
#include "DRW_pbvh.h"
>>>>>>> 46076e48

#include "PIL_time.h"

#include "bmesh.h"

#include "atomic_ops.h"

#include "pbvh_intern.h"

#include <limits.h>

#define LEAF_LIMIT 4000
#define LEAF_DEPTH_LIMIT 28

//#define PERFCNTRS

#define STACK_FIXED_DEPTH 100

typedef struct PBVHStack {
  PBVHNode *node;
  bool revisiting;
} PBVHStack;

typedef struct PBVHIter {
  PBVH *pbvh;
  BKE_pbvh_SearchCallback scb;
  void *search_data;

  PBVHStack *stack;
  int stacksize;

  PBVHStack stackfixed[STACK_FIXED_DEPTH];
  int stackspace;
} PBVHIter;

void BB_reset(BB *bb)
{
  bb->bmin[0] = bb->bmin[1] = bb->bmin[2] = FLT_MAX;
  bb->bmax[0] = bb->bmax[1] = bb->bmax[2] = -FLT_MAX;
}

void BB_intersect(BB *r_out, BB *a, BB *b)
{
  for (int i = 0; i < 3; i++) {
    r_out->bmin[i] = max_ff(a->bmin[i], b->bmin[i]);
    r_out->bmax[i] = min_ff(a->bmax[i], b->bmax[i]);

    if (r_out->bmax[i] < r_out->bmin[i]) {
      r_out->bmax[i] = r_out->bmin[i] = 0.0f;
    }
  }
}

float BB_volume(const BB *bb)
{
  float dx = bb->bmax[0] - bb->bmin[0];
  float dy = bb->bmax[1] - bb->bmin[1];
  float dz = bb->bmax[2] - bb->bmin[2];

  return dx * dy * dz;
}

/* Expand the bounding box to include a new coordinate */
void BB_expand(BB *bb, const float co[3])
{
  for (int i = 0; i < 3; i++) {
    bb->bmin[i] = min_ff(bb->bmin[i], co[i]);
    bb->bmax[i] = max_ff(bb->bmax[i], co[i]);
  }
}

void BB_expand_with_bb(BB *bb, BB *bb2)
{
  for (int i = 0; i < 3; i++) {
    bb->bmin[i] = min_ff(bb->bmin[i], bb2->bmin[i]);
    bb->bmax[i] = max_ff(bb->bmax[i], bb2->bmax[i]);
  }
}

int BB_widest_axis(const BB *bb)
{
  float dim[3];

  for (int i = 0; i < 3; i++) {
    dim[i] = bb->bmax[i] - bb->bmin[i];
  }

  if (dim[0] > dim[1]) {
    if (dim[0] > dim[2]) {
      return 0;
    }

    return 2;
  }

  if (dim[1] > dim[2]) {
    return 1;
  }

  return 2;
}

void BBC_update_centroid(BBC *bbc)
{
  for (int i = 0; i < 3; i++) {
    bbc->bcentroid[i] = (bbc->bmin[i] + bbc->bmax[i]) * 0.5f;
  }
}

/* Not recursive */
static void update_node_vb(PBVH *pbvh, PBVHNode *node, int updateflag)
{
  if (!(updateflag & (PBVH_UpdateBB | PBVH_UpdateOriginalBB))) {
    return;
  }

  /* cannot clear flag here, causes leaky pbvh */
  // node->flag &= ~(updateflag & (PBVH_UpdateBB | PBVH_UpdateOriginalBB));

  BB vb;
  BB orig_vb;

  BB_reset(&vb);
  BB_reset(&orig_vb);

  bool do_orig = true;    // XXX updateflag & PBVH_UpdateOriginalBB;
  bool do_normal = true;  // XXX updateflag & PBVH_UpdateBB;

  if (node->flag & PBVH_Leaf) {
    PBVHVertexIter vd;

    BKE_pbvh_vertex_iter_begin (pbvh, node, vd, PBVH_ITER_ALL) {
      if (do_normal) {
        BB_expand(&vb, vd.co);
      }

      if (do_orig) {
        MSculptVert *mv = pbvh->header.type == PBVH_BMESH ?
                              BM_ELEM_CD_GET_VOID_P(vd.bm_vert, pbvh->cd_sculpt_vert) :
                              pbvh->msculptverts + vd.index;

        if (mv->stroke_id != pbvh->stroke_id) {
          BB_expand(&orig_vb, vd.co);
        }
        else {
          BB_expand(&orig_vb, mv->origco);
        }
      }
    }
    BKE_pbvh_vertex_iter_end;
  }
  else {
    if (do_normal) {
      BB_expand_with_bb(&vb, &pbvh->nodes[node->children_offset].vb);
      BB_expand_with_bb(&vb, &pbvh->nodes[node->children_offset + 1].vb);
    }

    if (do_orig) {
      BB_expand_with_bb(&orig_vb, &pbvh->nodes[node->children_offset].orig_vb);
      BB_expand_with_bb(&orig_vb, &pbvh->nodes[node->children_offset + 1].orig_vb);
    }
  }

  if (do_normal) {
    node->vb = vb;
  }

  if (do_orig) {
#if 0
    float size[3];

    sub_v3_v3v3(size, orig_vb.bmax, orig_vb.bmin);
    mul_v3_fl(size, 0.05);

    sub_v3_v3(orig_vb.bmin, size);
    add_v3_v3(orig_vb.bmax, size);
#endif
    node->orig_vb = orig_vb;
  }
}

// void BKE_pbvh_node_BB_reset(PBVHNode *node)
//{
//  BB_reset(&node->vb);
//}
//
// void BKE_pbvh_node_BB_expand(PBVHNode *node, float co[3])
//{
//  BB_expand(&node->vb, co);
//}

static bool face_materials_match(const PBVH *pbvh, const int a, const int b)
{
  if (pbvh->material_indices) {
    if (pbvh->material_indices[a] != pbvh->material_indices[b]) {
      return false;
    }
  }
  return (pbvh->mpoly[a].flag & ME_SMOOTH) == (pbvh->mpoly[b].flag & ME_SMOOTH);
}

static bool grid_materials_match(const DMFlagMat *f1, const DMFlagMat *f2)
{
  return ((f1->flag & ME_SMOOTH) == (f2->flag & ME_SMOOTH) && (f1->mat_nr == f2->mat_nr));
}

/* Adapted from BLI_kdopbvh.c */
/* Returns the index of the first element on the right of the partition */
static int partition_indices(int *prim_indices, int lo, int hi, int axis, float mid, BBC *prim_bbc)
{
  int i = lo, j = hi;
  for (;;) {
    for (; prim_bbc[prim_indices[i]].bcentroid[axis] < mid; i++) {
      /* pass */
    }
    for (; mid < prim_bbc[prim_indices[j]].bcentroid[axis]; j--) {
      /* pass */
    }

    if (!(i < j)) {
      return i;
    }

    SWAP(int, prim_indices[i], prim_indices[j]);
    i++;
  }
}

/* Returns the index of the first element on the right of the partition */
static int partition_indices_material(PBVH *pbvh, int lo, int hi)
{
  const MLoopTri *looptri = pbvh->looptri;
  const DMFlagMat *flagmats = pbvh->grid_flag_mats;
  const int *indices = pbvh->prim_indices;
  int i = lo, j = hi;

  for (;;) {
    if (pbvh->looptri) {
      const int first = looptri[pbvh->prim_indices[lo]].poly;
      for (; face_materials_match(pbvh, first, looptri[indices[i]].poly); i++) {
        /* pass */
      }
      for (; !face_materials_match(pbvh, first, looptri[indices[j]].poly); j--) {
        /* pass */
      }
    }
    else {
      const DMFlagMat *first = &flagmats[pbvh->prim_indices[lo]];
      for (; grid_materials_match(first, &flagmats[indices[i]]); i++) {
        /* pass */
      }
      for (; !grid_materials_match(first, &flagmats[indices[j]]); j--) {
        /* pass */
      }
    }

    if (!(i < j)) {
      return i;
    }

    SWAP(int, pbvh->prim_indices[i], pbvh->prim_indices[j]);
    i++;
  }
}

void pbvh_grow_nodes(PBVH *pbvh, int totnode)
{
  if (UNLIKELY(totnode > pbvh->node_mem_count)) {
    pbvh->node_mem_count = pbvh->node_mem_count + (pbvh->node_mem_count / 3);
    if (pbvh->node_mem_count < totnode) {
      pbvh->node_mem_count = totnode;
    }
    pbvh->nodes = MEM_recallocN(pbvh->nodes, sizeof(PBVHNode) * pbvh->node_mem_count);
  }

  pbvh->totnode = totnode;

  for (int i = 0; i < pbvh->totnode; i++) {
    PBVHNode *node = pbvh->nodes + i;

    if (!node->id) {
      node->id = ++pbvh->idgen;
    }
  }
}

/* Add a vertex to the map, with a positive value for unique vertices and
 * a negative value for additional vertices */
static int map_insert_vert(PBVH *pbvh, GHash *map, uint *face_verts, uint *uniq_verts, int vertex)
{
  void *key, **value_p;

  key = POINTER_FROM_INT(vertex);
  if (!BLI_ghash_ensure_p(map, key, &value_p)) {
    int value_i;
    if (!pbvh->vert_bitmap[vertex]) {
      pbvh->vert_bitmap[vertex] = true;
      value_i = *uniq_verts;
      (*uniq_verts)++;
    }
    else {
      value_i = ~(*face_verts);
      (*face_verts)++;
    }
    *value_p = POINTER_FROM_INT(value_i);
    return value_i;
  }

  return POINTER_AS_INT(*value_p);
}

/* Find vertices used by the faces in this node and update the draw buffers */
static void build_mesh_leaf_node(PBVH *pbvh, PBVHNode *node)
{
  bool has_visible = false;

  node->uniq_verts = node->face_verts = 0;
  const int totface = node->totprim;

  /* reserve size is rough guess */
  GHash *map = BLI_ghash_int_new_ex("build_mesh_leaf_node gh", 2 * totface);

  int(*face_vert_indices)[3] = MEM_mallocN(sizeof(int[3]) * totface, "bvh node face vert indices");

  node->face_vert_indices = (const int(*)[3])face_vert_indices;

  if (pbvh->respect_hide == false) {
    has_visible = true;
  }

  for (int i = 0; i < totface; i++) {
    const MLoopTri *lt = &pbvh->looptri[node->prim_indices[i]];
    for (int j = 0; j < 3; j++) {
      face_vert_indices[i][j] = map_insert_vert(
          pbvh, map, &node->face_verts, &node->uniq_verts, pbvh->mloop[lt->tri[j]].v);
    }

    if (has_visible == false) {
      if (!paint_is_face_hidden(lt, pbvh->hide_poly)) {
        has_visible = true;
      }
    }
  }

  int *vert_indices = MEM_callocN(sizeof(int) * (node->uniq_verts + node->face_verts),
                                  "bvh node vert indices");
  node->vert_indices = vert_indices;

  /* Build the vertex list, unique verts first */
  GHashIterator gh_iter;
  GHASH_ITER (gh_iter, map) {
    void *value = BLI_ghashIterator_getValue(&gh_iter);
    int ndx = POINTER_AS_INT(value);

    if (ndx < 0) {
      ndx = -ndx + node->uniq_verts - 1;
    }

    vert_indices[ndx] = POINTER_AS_INT(BLI_ghashIterator_getKey(&gh_iter));
  }

  for (int i = 0; i < totface; i++) {
    const int sides = 3;

    for (int j = 0; j < sides; j++) {
      if (face_vert_indices[i][j] < 0) {
        face_vert_indices[i][j] = -face_vert_indices[i][j] + node->uniq_verts - 1;
      }
    }
  }

  BKE_pbvh_node_mark_rebuild_draw(node);

  BKE_pbvh_node_fully_hidden_set(node, !has_visible);
  BKE_pbvh_vert_tag_update_normal_tri_area(node);

  BLI_ghash_free(map, NULL, NULL);
}

static void update_vb(PBVH *pbvh, PBVHNode *node, BBC *prim_bbc, int offset, int count)
{
  BB_reset(&node->vb);
  for (int i = offset + count - 1; i >= offset; i--) {
    BB_expand_with_bb(&node->vb, (BB *)(&prim_bbc[pbvh->prim_indices[i]]));
  }
  node->orig_vb = node->vb;
}

int BKE_pbvh_count_grid_quads(BLI_bitmap **grid_hidden,
                              const int *grid_indices,
                              int totgrid,
                              int gridsize)
{
  const int gridarea = (gridsize - 1) * (gridsize - 1);
  int totquad = 0;

  /* grid hidden layer is present, so have to check each grid for
   * visibility */

  for (int i = 0; i < totgrid; i++) {
    const BLI_bitmap *gh = grid_hidden[grid_indices[i]];

    if (gh) {
      /* grid hidden are present, have to check each element */
      for (int y = 0; y < gridsize - 1; y++) {
        for (int x = 0; x < gridsize - 1; x++) {
          if (!paint_is_grid_face_hidden(gh, gridsize, x, y)) {
            totquad++;
          }
        }
      }
    }
    else {
      totquad += gridarea;
    }
  }

  return totquad;
}

static void build_grid_leaf_node(PBVH *pbvh, PBVHNode *node)
{
  int totquads = BKE_pbvh_count_grid_quads(
      pbvh->grid_hidden, node->prim_indices, node->totprim, pbvh->gridkey.grid_size);
  BKE_pbvh_node_fully_hidden_set(node, (totquads == 0));
  BKE_pbvh_node_mark_rebuild_draw(node);
  BKE_pbvh_vert_tag_update_normal_tri_area(node);
}

static void build_leaf(PBVH *pbvh, int node_index, BBC *prim_bbc, int offset, int count)
{
  pbvh->nodes[node_index].flag |= PBVH_Leaf;

  pbvh->nodes[node_index].prim_indices = pbvh->prim_indices + offset;
  pbvh->nodes[node_index].totprim = count;

  /* Still need vb for searches */
  update_vb(pbvh, &pbvh->nodes[node_index], prim_bbc, offset, count);

  if (pbvh->looptri) {
    build_mesh_leaf_node(pbvh, pbvh->nodes + node_index);
  }
  else {
    build_grid_leaf_node(pbvh, pbvh->nodes + node_index);
  }
}

/* Return zero if all primitives in the node can be drawn with the
 * same material (including flat/smooth shading), non-zero otherwise */
static bool leaf_needs_material_split(PBVH *pbvh, int offset, int count)
{
  if (count <= 1) {
    return false;
  }

  if (pbvh->looptri) {
    const MLoopTri *first = &pbvh->looptri[pbvh->prim_indices[offset]];
    for (int i = offset + count - 1; i > offset; i--) {
      int prim = pbvh->prim_indices[i];
      if (!face_materials_match(pbvh, first->poly, pbvh->looptri[prim].poly)) {
        return true;
      }
    }
  }
  else {
    const DMFlagMat *first = &pbvh->grid_flag_mats[pbvh->prim_indices[offset]];

    for (int i = offset + count - 1; i > offset; i--) {
      int prim = pbvh->prim_indices[i];
      if (!grid_materials_match(first, &pbvh->grid_flag_mats[prim])) {
        return true;
      }
    }
  }

  return false;
}

/* Recursively build a node in the tree
 *
 * vb is the voxel box around all of the primitives contained in
 * this node.
 *
 * cb is the bounding box around all the centroids of the primitives
 * contained in this node
 *
 * offset and start indicate a range in the array of primitive indices
 */

static void build_sub(
    PBVH *pbvh, int node_index, BB *cb, BBC *prim_bbc, int offset, int count, int depth)
{
  int end;
  BB cb_backing;

  /* Decide whether this is a leaf or not */
  const bool below_leaf_limit = count <= pbvh->leaf_limit || depth >= pbvh->depth_limit;

  if (below_leaf_limit) {
    if (!leaf_needs_material_split(pbvh, offset, count)) {
      build_leaf(pbvh, node_index, prim_bbc, offset, count);
      return;
    }
  }

  /* Add two child nodes */
  pbvh->nodes[node_index].children_offset = pbvh->totnode;
  pbvh_grow_nodes(pbvh, pbvh->totnode + 2);

  /* Update parent node bounding box */
  update_vb(pbvh, &pbvh->nodes[node_index], prim_bbc, offset, count);

  if (!below_leaf_limit) {
    /* Find axis with widest range of primitive centroids */
    if (!cb) {
      cb = &cb_backing;
      BB_reset(cb);
      for (int i = offset + count - 1; i >= offset; i--) {
        BB_expand(cb, prim_bbc[pbvh->prim_indices[i]].bcentroid);
      }
    }
    const int axis = BB_widest_axis(cb);

    /* Partition primitives along that axis */
    end = partition_indices(pbvh->prim_indices,
                            offset,
                            offset + count - 1,
                            axis,
                            (cb->bmax[axis] + cb->bmin[axis]) * 0.5f,
                            prim_bbc);
  }
  else {
    /* Partition primitives by material */
    end = partition_indices_material(pbvh, offset, offset + count - 1);
  }

  /* Build children */
  build_sub(pbvh,
            pbvh->nodes[node_index].children_offset,
            NULL,
            prim_bbc,
            offset,
            end - offset,
            depth + 1);
  build_sub(pbvh,
            pbvh->nodes[node_index].children_offset + 1,
            NULL,
            prim_bbc,
            end,
            offset + count - end,
            depth + 1);
}

static void pbvh_build(PBVH *pbvh, BB *cb, BBC *prim_bbc, int totprim)
{
  if (totprim != pbvh->totprim) {
    pbvh->totprim = totprim;
    if (pbvh->nodes) {
      MEM_freeN(pbvh->nodes);
    }
    if (pbvh->prim_indices) {
      MEM_freeN(pbvh->prim_indices);
    }
    pbvh->prim_indices = MEM_mallocN(sizeof(int) * totprim, "bvh prim indices");
    for (int i = 0; i < totprim; i++) {
      pbvh->prim_indices[i] = i;
    }
    pbvh->totnode = 0;
    if (pbvh->node_mem_count < 100) {
      pbvh->node_mem_count = 100;
      pbvh->nodes = MEM_callocN(sizeof(PBVHNode) * pbvh->node_mem_count, "bvh initial nodes");
    }
  }

  pbvh->totnode = 1;
  build_sub(pbvh, 0, cb, prim_bbc, 0, totprim, 0);
}

void BKE_pbvh_set_face_areas(PBVH *pbvh, float *face_areas)
{
  pbvh->face_areas = face_areas;
}

void BKE_pbvh_set_sculpt_verts(PBVH *pbvh, MSculptVert *sverts)
{
  pbvh->msculptverts = sverts;
}

<<<<<<< HEAD
ATTR_NO_OPT void BKE_pbvh_build_mesh(PBVH *pbvh,
                                     Mesh *mesh,
                                     const MPoly *mpoly,
                                     const MLoop *mloop,
                                     MVert *verts,
                                     MSculptVert *msculptverts,
                                     int totvert,
                                     struct CustomData *vdata,
                                     struct CustomData *ldata,
                                     struct CustomData *pdata,
                                     const MLoopTri *looptri,
                                     int looptri_num,
                                     bool fast_draw,
                                     float *face_areas,
                                     SculptPMap *pmap)
=======
static void pbvh_draw_args_init(PBVH *pbvh, PBVH_GPU_Args *args, PBVHNode *node)
{
  memset((void *)args, 0, sizeof(*args));

  args->pbvh_type = pbvh->header.type;
  args->mesh_verts_num = pbvh->totvert;
  args->mesh_grids_num = pbvh->totgrid;
  args->node = node;

  BKE_pbvh_node_num_verts(pbvh, node, NULL, &args->node_verts_num);

  args->grid_hidden = pbvh->grid_hidden;
  args->face_sets_color_default = pbvh->face_sets_color_default;
  args->face_sets_color_seed = pbvh->face_sets_color_seed;
  args->mvert = pbvh->verts;
  args->mloop = pbvh->mloop;
  args->mpoly = pbvh->mpoly;
  args->mlooptri = pbvh->looptri;

  if (ELEM(pbvh->header.type, PBVH_FACES, PBVH_GRIDS)) {
    args->hide_poly = pbvh->pdata ?
                          CustomData_get_layer_named(pbvh->pdata, CD_PROP_BOOL, ".hide_poly") :
                          NULL;
  }

  switch (pbvh->header.type) {
    case PBVH_FACES:
      args->mesh_faces_num = pbvh->mesh->totpoly;
      args->vdata = pbvh->vdata;
      args->ldata = pbvh->ldata;
      args->pdata = pbvh->pdata;
      args->totprim = node->totprim;
      args->me = pbvh->mesh;
      args->mpoly = pbvh->mpoly;
      args->vert_normals = pbvh->vert_normals;

      args->prim_indices = node->prim_indices;
      args->face_sets = pbvh->face_sets;
      break;
    case PBVH_GRIDS:
      args->vdata = pbvh->vdata;
      args->ldata = pbvh->ldata;
      args->pdata = pbvh->pdata;
      args->ccg_key = pbvh->gridkey;
      args->me = pbvh->mesh;
      args->totprim = node->totprim;
      args->grid_indices = node->prim_indices;
      args->subdiv_ccg = pbvh->subdiv_ccg;
      args->face_sets = pbvh->face_sets;
      args->mpoly = pbvh->mpoly;

      args->mesh_grids_num = pbvh->totgrid;
      args->grids = pbvh->grids;
      args->gridfaces = pbvh->gridfaces;
      args->grid_flag_mats = pbvh->grid_flag_mats;
      args->vert_normals = pbvh->vert_normals;

      args->face_sets = pbvh->face_sets;
      break;
    case PBVH_BMESH:
      args->bm = pbvh->header.bm;
      args->vdata = &args->bm->vdata;
      args->ldata = &args->bm->ldata;
      args->pdata = &args->bm->pdata;
      args->bm_faces = node->bm_faces;
      args->bm_other_verts = node->bm_other_verts;
      args->bm_unique_vert = node->bm_unique_verts;
      args->totprim = BLI_gset_len(node->bm_faces);
      args->cd_mask_layer = CustomData_get_offset(&pbvh->header.bm->vdata, CD_PAINT_MASK);

      break;
  }
}

void BKE_pbvh_build_mesh(PBVH *pbvh,
                         Mesh *mesh,
                         const MPoly *mpoly,
                         const MLoop *mloop,
                         MVert *verts,
                         int totvert,
                         struct CustomData *vdata,
                         struct CustomData *ldata,
                         struct CustomData *pdata,
                         const MLoopTri *looptri,
                         int looptri_num)
>>>>>>> 46076e48
{
  BBC *prim_bbc = NULL;
  BB cb;

  if (pbvh->pmap != pmap) {
    BKE_pbvh_pmap_aquire(pmap);
  }

  pbvh->pmap = pmap;
  pbvh->face_areas = face_areas;
  pbvh->mesh = mesh;
  pbvh->header.type = PBVH_FACES;
  pbvh->mpoly = mpoly;
  pbvh->hide_poly = (bool *)CustomData_get_layer_named(&mesh->pdata, CD_PROP_BOOL, ".hide_poly");
  pbvh->material_indices = (const int *)CustomData_get_layer_named(
      &mesh->pdata, CD_PROP_INT32, "material_index");
  pbvh->mloop = mloop;
  pbvh->looptri = looptri;
  pbvh->verts = verts;
  pbvh->msculptverts = msculptverts;
  BKE_mesh_vertex_normals_ensure(mesh);
  pbvh->vert_normals = BKE_mesh_vertex_normals_for_write(mesh);
  pbvh->hide_vert = (bool *)CustomData_get_layer_named(&mesh->vdata, CD_PROP_BOOL, ".hide_vert");
  pbvh->vert_bitmap = MEM_calloc_arrayN(totvert, sizeof(bool), "bvh->vert_bitmap");
  pbvh->totvert = totvert;
  pbvh->leaf_limit = LEAF_LIMIT;
  pbvh->depth_limit = LEAF_DEPTH_LIMIT;

  pbvh->vdata = vdata;
  pbvh->ldata = ldata;
  pbvh->pdata = pdata;

  pbvh->face_sets_color_seed = mesh->face_sets_color_seed;
  pbvh->face_sets_color_default = mesh->face_sets_color_default;

  BB_reset(&cb);

  /* For each face, store the AABB and the AABB centroid */
  prim_bbc = MEM_mallocN(sizeof(BBC) * looptri_num, "prim_bbc");

  for (int i = 0; i < looptri_num; i++) {
    const MLoopTri *lt = &looptri[i];
    const int sides = 3;
    BBC *bbc = prim_bbc + i;

    BB_reset((BB *)bbc);

    for (int j = 0; j < sides; j++) {
      BB_expand((BB *)bbc, verts[pbvh->mloop[lt->tri[j]].v].co);
    }

    BBC_update_centroid(bbc);

    BB_expand(&cb, bbc->bcentroid);
  }

  if (looptri_num) {
    pbvh_build(pbvh, &cb, prim_bbc, looptri_num);
  }

  if (fast_draw) {
    pbvh->flags |= PBVH_FAST_DRAW;
  }

  MEM_freeN(prim_bbc);

  /* Clear the bitmap so it can be used as an update tag later on. */
  memset(pbvh->vert_bitmap, 0, sizeof(bool) * totvert);

  BKE_pbvh_update_active_vcol(pbvh, mesh);
}

void BKE_pbvh_build_grids(PBVH *pbvh,
                          CCGElem **grids,
                          int totgrid,
                          CCGKey *key,
                          void **gridfaces,
                          DMFlagMat *flagmats,
                          BLI_bitmap **grid_hidden,
                          bool fast_draw,
                          float *face_areas)
{
  const int gridsize = key->grid_size;

  pbvh->header.type = PBVH_GRIDS;
  pbvh->face_areas = face_areas;
  pbvh->grids = grids;
  pbvh->gridfaces = gridfaces;
  pbvh->grid_flag_mats = flagmats;
  pbvh->totgrid = totgrid;
  pbvh->gridkey = *key;
  pbvh->grid_hidden = grid_hidden;
  pbvh->leaf_limit = max_ii(LEAF_LIMIT / (gridsize * gridsize), 1);
  pbvh->depth_limit = LEAF_DEPTH_LIMIT;

  BB cb;
  BB_reset(&cb);

  /* For each grid, store the AABB and the AABB centroid */
  BBC *prim_bbc = MEM_mallocN(sizeof(BBC) * totgrid, "prim_bbc");

  for (int i = 0; i < totgrid; i++) {
    CCGElem *grid = grids[i];
    BBC *bbc = prim_bbc + i;

    BB_reset((BB *)bbc);

    for (int j = 0; j < gridsize * gridsize; j++) {
      BB_expand((BB *)bbc, CCG_elem_offset_co(key, grid, j));
    }

    BBC_update_centroid(bbc);

    BB_expand(&cb, bbc->bcentroid);
  }

  if (totgrid) {
    pbvh_build(pbvh, &cb, prim_bbc, totgrid);
  }

  if (fast_draw) {
    pbvh->flags |= PBVH_FAST_DRAW;
  }

  MEM_freeN(prim_bbc);
}

PBVH *BKE_pbvh_new(PBVHType type)
{
  PBVH *pbvh = MEM_callocN(sizeof(PBVH), "pbvh");
  pbvh->respect_hide = true;
  pbvh->draw_cache_invalid = true;
  pbvh->header.type = type;
  return pbvh;
}

void BKE_pbvh_free(PBVH *pbvh)
{
#ifdef WITH_PBVH_CACHE
  BKE_pbvh_cache_remove(pbvh);
#endif

  for (int i = 0; i < pbvh->totnode; i++) {
    PBVHNode *node = &pbvh->nodes[i];

    if (node->flag & PBVH_Leaf) {
<<<<<<< HEAD
      pbvh_free_draw_buffers(pbvh, node);

=======
      if (node->draw_batches) {
        DRW_pbvh_node_free(node->draw_batches);
      }
>>>>>>> 46076e48
      if (node->vert_indices) {
        MEM_freeN((void *)node->vert_indices);
      }
      if (node->loop_indices) {
        MEM_freeN(node->loop_indices);
      }
      if (node->face_vert_indices) {
        MEM_freeN((void *)node->face_vert_indices);
      }
      if (node->bm_faces) {
        BLI_table_gset_free(node->bm_faces, NULL);
      }
      if (node->bm_unique_verts) {
        BLI_table_gset_free(node->bm_unique_verts, NULL);
      }
      if (node->bm_other_verts) {
        BLI_table_gset_free(node->bm_other_verts, NULL);
      }

      if (node->tribuf || node->tri_buffers) {
        BKE_pbvh_bmesh_free_tris(pbvh, node);
      }

#ifdef PROXY_ADVANCED
      BKE_pbvh_free_proxyarray(pbvh, node);
#endif
      pbvh_pixels_free(node);
    }
  }

  if (pbvh->deformed) {
    if (pbvh->verts) {
      /* if pbvh was deformed, new memory was allocated for verts/faces -- free it */

      MEM_freeN((void *)pbvh->verts);
    }

    pbvh->verts = NULL;
  }

  if (pbvh->looptri) {
    MEM_freeN((void *)pbvh->looptri);
  }

  if (pbvh->nodes) {
    MEM_freeN(pbvh->nodes);
  }

  if (pbvh->prim_indices) {
    MEM_freeN(pbvh->prim_indices);
  }

  MEM_SAFE_FREE(pbvh->vert_bitmap);

<<<<<<< HEAD
  BKE_pbvh_pmap_release(pbvh->pmap);
  pbvh->pmap = NULL;

  pbvh->invalid = true;

  if (pbvh->vbo_id) {
    GPU_pbvh_free_format(pbvh->vbo_id);
  }

=======
>>>>>>> 46076e48
  MEM_freeN(pbvh);
}

void BKE_pbvh_need_full_render_set(PBVH *pbvh, bool state)
{
  if (pbvh->vbo_id) {
    GPU_pbvh_need_full_render_set(pbvh->vbo_id, state);
  }
}

static void pbvh_iter_begin(PBVHIter *iter,
                            PBVH *pbvh,
                            BKE_pbvh_SearchCallback scb,
                            void *search_data)
{
  iter->pbvh = pbvh;
  iter->scb = scb;
  iter->search_data = search_data;

  iter->stack = iter->stackfixed;
  iter->stackspace = STACK_FIXED_DEPTH;

  iter->stack[0].node = pbvh->nodes;
  iter->stack[0].revisiting = false;
  iter->stacksize = 1;
}

static void pbvh_iter_end(PBVHIter *iter)
{
  if (iter->stackspace > STACK_FIXED_DEPTH) {
    MEM_freeN(iter->stack);
  }
}

static void pbvh_stack_push(PBVHIter *iter, PBVHNode *node, bool revisiting)
{
  if (UNLIKELY(iter->stacksize == iter->stackspace)) {
    iter->stackspace *= 2;
    if (iter->stackspace != (STACK_FIXED_DEPTH * 2)) {
      iter->stack = MEM_reallocN(iter->stack, sizeof(PBVHStack) * iter->stackspace);
    }
    else {
      iter->stack = MEM_mallocN(sizeof(PBVHStack) * iter->stackspace, "PBVHStack");
      memcpy(iter->stack, iter->stackfixed, sizeof(PBVHStack) * iter->stacksize);
    }
  }

  iter->stack[iter->stacksize].node = node;
  iter->stack[iter->stacksize].revisiting = revisiting;
  iter->stacksize++;
}

static PBVHNode *pbvh_iter_next(PBVHIter *iter)
{
  /* purpose here is to traverse tree, visiting child nodes before their
   * parents, this order is necessary for e.g. computing bounding boxes */

  while (iter->stacksize) {
    /* pop node */
    iter->stacksize--;
    PBVHNode *node = iter->stack[iter->stacksize].node;

    /* on a mesh with no faces this can happen
     * can remove this check if we know meshes have at least 1 face */
    if (node == NULL) {
      return NULL;
    }

    bool revisiting = iter->stack[iter->stacksize].revisiting;

    /* revisiting node already checked */
    if (revisiting) {
      return node;
    }

    if (iter->scb && !iter->scb(node, iter->search_data)) {
      continue; /* don't traverse, outside of search zone */
    }

    if (node->flag & PBVH_Leaf) {
      /* immediately hit leaf node */
      return node;
    }

    /* come back later when children are done */
    pbvh_stack_push(iter, node, true);

    /* push two child nodes on the stack */
    pbvh_stack_push(iter, iter->pbvh->nodes + node->children_offset + 1, false);
    pbvh_stack_push(iter, iter->pbvh->nodes + node->children_offset, false);
  }

  return NULL;
}

static PBVHNode *pbvh_iter_next_occluded(PBVHIter *iter)
{
  while (iter->stacksize) {
    /* pop node */
    iter->stacksize--;
    PBVHNode *node = iter->stack[iter->stacksize].node;

    /* on a mesh with no faces this can happen
     * can remove this check if we know meshes have at least 1 face */
    if (node == NULL) {
      return NULL;
    }

    float ff = dot_v3v3(node->vb.bmin, node->vb.bmax);
    if (isnan(ff) || !isfinite(ff)) {
      printf("%s: nan!\n", __func__);
    }

    if (iter->scb && !iter->scb(node, iter->search_data)) {
      continue; /* don't traverse, outside of search zone */
    }

    if (node->flag & PBVH_Leaf) {
      /* immediately hit leaf node */
      return node;
    }

    pbvh_stack_push(iter, iter->pbvh->nodes + node->children_offset + 1, false);
    pbvh_stack_push(iter, iter->pbvh->nodes + node->children_offset, false);
  }

  return NULL;
}

void BKE_pbvh_search_gather(
    PBVH *pbvh, BKE_pbvh_SearchCallback scb, void *search_data, PBVHNode ***r_array, int *r_tot)
{
  PBVHIter iter;
  PBVHNode **array = NULL, *node;
  int tot = 0, space = 0;

  pbvh_iter_begin(&iter, pbvh, scb, search_data);

  while ((node = pbvh_iter_next(&iter))) {
    if (node->flag & PBVH_Leaf) {
      if (UNLIKELY(tot == space)) {
        /* resize array if needed */
        space = (tot == 0) ? 32 : space * 2;
        array = MEM_recallocN_id(array, sizeof(PBVHNode *) * space, __func__);
      }

      array[tot] = node;
      tot++;
    }
  }

  pbvh_iter_end(&iter);

  if (tot == 0 && array) {
    MEM_freeN(array);
    array = NULL;
  }

  *r_array = array;
  *r_tot = tot;
}

void BKE_pbvh_search_callback(PBVH *pbvh,
                              BKE_pbvh_SearchCallback scb,
                              void *search_data,
                              BKE_pbvh_HitCallback hcb,
                              void *hit_data)
{
  PBVHIter iter;
  PBVHNode *node;

  pbvh_iter_begin(&iter, pbvh, scb, search_data);

  while ((node = pbvh_iter_next(&iter))) {
    if (node->flag & PBVH_Leaf) {
      hcb(node, hit_data);
    }
  }

  pbvh_iter_end(&iter);
}

typedef struct node_tree {
  PBVHNode *data;

  struct node_tree *left;
  struct node_tree *right;
} node_tree;

static void node_tree_insert(node_tree *tree, node_tree *new_node)
{
  if (new_node->data->tmin < tree->data->tmin) {
    if (tree->left) {
      node_tree_insert(tree->left, new_node);
    }
    else {
      tree->left = new_node;
    }
  }
  else {
    if (tree->right) {
      node_tree_insert(tree->right, new_node);
    }
    else {
      tree->right = new_node;
    }
  }
}

static void traverse_tree(node_tree *tree,
                          BKE_pbvh_HitOccludedCallback hcb,
                          void *hit_data,
                          float *tmin)
{
  if (tree->left) {
    traverse_tree(tree->left, hcb, hit_data, tmin);
  }

  hcb(tree->data, hit_data, tmin);

  if (tree->right) {
    traverse_tree(tree->right, hcb, hit_data, tmin);
  }
}

static void free_tree(node_tree *tree)
{
  if (tree->left) {
    free_tree(tree->left);
    tree->left = NULL;
  }

  if (tree->right) {
    free_tree(tree->right);
    tree->right = NULL;
  }

  free(tree);
}

float BKE_pbvh_node_get_tmin(PBVHNode *node)
{
  return node->tmin;
}

static void BKE_pbvh_search_callback_occluded(PBVH *pbvh,
                                              BKE_pbvh_SearchCallback scb,
                                              void *search_data,
                                              BKE_pbvh_HitOccludedCallback hcb,
                                              void *hit_data)
{
  PBVHIter iter;
  PBVHNode *node;
  node_tree *tree = NULL;

  pbvh_iter_begin(&iter, pbvh, scb, search_data);

  while ((node = pbvh_iter_next_occluded(&iter))) {
    if (node->flag & PBVH_Leaf) {
      node_tree *new_node = malloc(sizeof(node_tree));

      new_node->data = node;

      new_node->left = NULL;
      new_node->right = NULL;

      if (tree) {
        node_tree_insert(tree, new_node);
      }
      else {
        tree = new_node;
      }
    }
  }

  pbvh_iter_end(&iter);

  if (tree) {
    float tmin = FLT_MAX;
    traverse_tree(tree, hcb, hit_data, &tmin);
    free_tree(tree);
  }
}

static bool update_search_cb(PBVHNode *node, void *data_v)
{
  int flag = POINTER_AS_INT(data_v);

  if (node->flag & PBVH_Leaf) {
    return (node->flag & flag) != 0;
  }

  return true;
}

typedef struct PBVHUpdateData {
  PBVH *pbvh;
  PBVHNode **nodes;
  int totnode;

  float (*vnors)[3];
  int flag;
  bool show_sculpt_face_sets;
<<<<<<< HEAD
  bool flat_vcol_shading;
  Mesh *mesh;
=======
  PBVHAttrReq *attrs;
  int attrs_num;
>>>>>>> 46076e48
} PBVHUpdateData;

static void pbvh_update_normals_clear_task_cb(void *__restrict userdata,
                                              const int n,
                                              const TaskParallelTLS *__restrict UNUSED(tls))
{
  PBVHUpdateData *data = userdata;
  PBVH *pbvh = data->pbvh;
  PBVHNode *node = data->nodes[n];
  float(*vnors)[3] = data->vnors;

  if (node->flag & PBVH_UpdateNormals) {
    const int *verts = node->vert_indices;
    const int totvert = node->uniq_verts;
    for (int i = 0; i < totvert; i++) {
      const int v = verts[i];
      if (pbvh->vert_bitmap[v]) {
        zero_v3(vnors[v]);
      }
    }
  }
}

static void pbvh_update_normals_accum_task_cb(void *__restrict userdata,
                                              const int n,
                                              const TaskParallelTLS *__restrict UNUSED(tls))
{
  PBVHUpdateData *data = userdata;

  PBVH *pbvh = data->pbvh;
  PBVHNode *node = data->nodes[n];
  float(*vnors)[3] = data->vnors;

  if (node->flag & PBVH_UpdateNormals) {
    uint mpoly_prev = UINT_MAX;
    float fn[3];

    const int *faces = node->prim_indices;
    const int totface = node->totprim;

    for (int i = 0; i < totface; i++) {
      const MLoopTri *lt = &pbvh->looptri[faces[i]];
      const uint vtri[3] = {
          pbvh->mloop[lt->tri[0]].v,
          pbvh->mloop[lt->tri[1]].v,
          pbvh->mloop[lt->tri[2]].v,
      };
      const int sides = 3;

      /* Face normal and mask */
      if (lt->poly != mpoly_prev) {
        const MPoly *mp = &pbvh->mpoly[lt->poly];
        BKE_mesh_calc_poly_normal(mp, &pbvh->mloop[mp->loopstart], pbvh->verts, fn);
        mpoly_prev = lt->poly;
      }

      for (int j = sides; j--;) {
        const int v = vtri[j];

        if (pbvh->vert_bitmap[v]) {
          /* NOTE: This avoids `lock, add_v3_v3, unlock`
           * and is five to ten times quicker than a spin-lock.
           * Not exact equivalent though, since atomicity is only ensured for one component
           * of the vector at a time, but here it shall not make any sensible difference. */
          for (int k = 3; k--;) {
            atomic_add_and_fetch_fl(&vnors[v][k], fn[k]);
          }
        }
      }
    }
  }
}

static void pbvh_update_normals_store_task_cb(void *__restrict userdata,
                                              const int n,
                                              const TaskParallelTLS *__restrict UNUSED(tls))
{
  PBVHUpdateData *data = userdata;
  PBVH *pbvh = data->pbvh;
  PBVHNode *node = data->nodes[n];
  float(*vnors)[3] = data->vnors;

  if (node->flag & PBVH_UpdateNormals) {
    const int *verts = node->vert_indices;
    const int totvert = node->uniq_verts;

    for (int i = 0; i < totvert; i++) {
      const int v = verts[i];

      /* No atomics necessary because we are iterating over uniq_verts only,
       * so we know only this thread will handle this vertex. */
      if (pbvh->vert_bitmap[v]) {
        normalize_v3(vnors[v]);
        pbvh->vert_bitmap[v] = false;
      }
    }

    node->flag &= ~PBVH_UpdateNormals;
  }
}

static void pbvh_faces_update_normals(PBVH *pbvh, PBVHNode **nodes, int totnode)
{
  /* subtle assumptions:
   * - We know that for all edited vertices, the nodes with faces
   *   adjacent to these vertices have been marked with PBVH_UpdateNormals.
   *   This is true because if the vertex is inside the brush radius, the
   *   bounding box of its adjacent faces will be as well.
   * - However this is only true for the vertices that have actually been
   *   edited, not for all vertices in the nodes marked for update, so we
   *   can only update vertices marked in the `vert_bitmap`.
   */

  PBVHUpdateData data = {
      .pbvh = pbvh,
      .nodes = nodes,
      .vnors = pbvh->vert_normals,
  };

  TaskParallelSettings settings;
  BKE_pbvh_parallel_range_settings(&settings, true, totnode);

  /* Zero normals before accumulation. */
  BLI_task_parallel_range(0, totnode, &data, pbvh_update_normals_clear_task_cb, &settings);
  BLI_task_parallel_range(0, totnode, &data, pbvh_update_normals_accum_task_cb, &settings);
  BLI_task_parallel_range(0, totnode, &data, pbvh_update_normals_store_task_cb, &settings);
}

static void pbvh_update_mask_redraw_task_cb(void *__restrict userdata,
                                            const int n,
                                            const TaskParallelTLS *__restrict UNUSED(tls))
{

  PBVHUpdateData *data = userdata;
  PBVH *pbvh = data->pbvh;
  PBVHNode *node = data->nodes[n];
  if (node->flag & PBVH_UpdateMask) {

    bool has_unmasked = false;
    bool has_masked = true;
    if (node->flag & PBVH_Leaf) {
      PBVHVertexIter vd;

      BKE_pbvh_vertex_iter_begin (pbvh, node, vd, PBVH_ITER_ALL) {
        if (vd.mask && *vd.mask < 1.0f) {
          has_unmasked = true;
        }
        if (vd.mask && *vd.mask > 0.0f) {
          has_masked = false;
        }
      }
      BKE_pbvh_vertex_iter_end;
    }
    else {
      has_unmasked = true;
      has_masked = true;
    }
    BKE_pbvh_node_fully_masked_set(node, !has_unmasked);
    BKE_pbvh_node_fully_unmasked_set(node, has_masked);

    node->flag &= ~PBVH_UpdateMask;
  }
}

static void pbvh_update_mask_redraw(PBVH *pbvh, PBVHNode **nodes, int totnode, int flag)
{
  PBVHUpdateData data = {
      .pbvh = pbvh,
      .nodes = nodes,
      .flag = flag,
  };

  TaskParallelSettings settings;
  BKE_pbvh_parallel_range_settings(&settings, true, totnode);
  BLI_task_parallel_range(0, totnode, &data, pbvh_update_mask_redraw_task_cb, &settings);
}

static void pbvh_update_visibility_redraw_task_cb(void *__restrict userdata,
                                                  const int n,
                                                  const TaskParallelTLS *__restrict UNUSED(tls))
{

  PBVHUpdateData *data = userdata;
  PBVH *pbvh = data->pbvh;
  PBVHNode *node = data->nodes[n];
  if (node->flag & PBVH_UpdateVisibility) {
    node->flag &= ~PBVH_UpdateVisibility;
    BKE_pbvh_node_fully_hidden_set(node, true);
    if (node->flag & PBVH_Leaf) {
      PBVHVertexIter vd;
      BKE_pbvh_vertex_iter_begin (pbvh, node, vd, PBVH_ITER_ALL) {
        if (vd.visible) {
          BKE_pbvh_node_fully_hidden_set(node, false);
          return;
        }
      }
      BKE_pbvh_vertex_iter_end;
    }
  }
}

static void pbvh_update_visibility_redraw(PBVH *pbvh, PBVHNode **nodes, int totnode, int flag)
{
  PBVHUpdateData data = {
      .pbvh = pbvh,
      .nodes = nodes,
      .flag = flag,
  };

  TaskParallelSettings settings;
  BKE_pbvh_parallel_range_settings(&settings, true, totnode);
  BLI_task_parallel_range(0, totnode, &data, pbvh_update_visibility_redraw_task_cb, &settings);
}

static void pbvh_update_BB_redraw_task_cb(void *__restrict userdata,
                                          const int n,
                                          const TaskParallelTLS *__restrict UNUSED(tls))
{
  PBVHUpdateData *data = userdata;
  PBVH *pbvh = data->pbvh;
  PBVHNode *node = data->nodes[n];
  const int flag = data->flag;

  update_node_vb(pbvh, node, flag);

  if ((flag & PBVH_UpdateRedraw) && (node->flag & PBVH_UpdateRedraw)) {
    node->flag &= ~PBVH_UpdateRedraw;
  }
}

void pbvh_update_BB_redraw(PBVH *pbvh, PBVHNode **nodes, int totnode, int flag)
{
  /* update BB, redraw flag */
  PBVHUpdateData data = {
      .pbvh = pbvh,
      .nodes = nodes,
      .flag = flag,
  };

  TaskParallelSettings settings;
  BKE_pbvh_parallel_range_settings(&settings, true, totnode);
  BLI_task_parallel_range(0, totnode, &data, pbvh_update_BB_redraw_task_cb, &settings);
}

bool BKE_pbvh_get_color_layer(const Mesh *me, CustomDataLayer **r_layer, eAttrDomain *r_attr)
{
  CustomDataLayer *layer = BKE_id_attributes_active_color_get((ID *)me);

  if (!layer || !ELEM(layer->type, CD_PROP_COLOR, CD_PROP_BYTE_COLOR)) {
    *r_layer = NULL;
    *r_attr = ATTR_DOMAIN_POINT;
    return false;
  }

  eAttrDomain domain = BKE_id_attribute_domain((ID *)me, layer);

  if (!ELEM(domain, ATTR_DOMAIN_POINT, ATTR_DOMAIN_CORNER)) {
    *r_layer = NULL;
    *r_attr = ATTR_DOMAIN_POINT;
    return false;
  }

  *r_layer = layer;
  *r_attr = domain;

  return true;
}

static void pbvh_update_draw_buffer_cb(void *__restrict userdata,
                                       const int n,
                                       const TaskParallelTLS *__restrict UNUSED(tls))
{
  /* Create and update draw buffers. The functions called here must not
   * do any OpenGL calls. Flags are not cleared immediately, that happens
   * after GPU_pbvh_buffer_flush() which does the final OpenGL calls. */
  PBVHUpdateData *data = userdata;
  PBVH *pbvh = data->pbvh;
  PBVHNode *node = data->nodes[n];
  Mesh *me = data->mesh;

  CustomDataLayer *vcol_layer = NULL;
  eAttrDomain vcol_domain;

  BKE_pbvh_get_color_layer(me, &vcol_layer, &vcol_domain);

  CustomData *vdata, *ldata;

  if (!pbvh->header.bm) {
    vdata = pbvh->vdata ? pbvh->vdata : &me->vdata;
    ldata = pbvh->ldata ? pbvh->ldata : &me->ldata;
  }
  else {
    vdata = &pbvh->header.bm->vdata;
    ldata = &pbvh->header.bm->ldata;
  }

  Mesh me_query;
  BKE_id_attribute_copy_domains_temp(ID_ME, vdata, NULL, ldata, NULL, NULL, &me_query.id);

  CustomDataLayer *render_vcol_layer = BKE_id_attributes_render_color_get(&me_query.id);

  if (!pbvh->header.bm) {
    vdata = pbvh->vdata;
    ldata = pbvh->ldata;
  }
  else {
    vdata = &pbvh->header.bm->vdata;
    ldata = &pbvh->header.bm->ldata;
  }

  if (node->flag & PBVH_RebuildDrawBuffers) {
<<<<<<< HEAD
    node->updategen++;

    switch (pbvh->header.type) {
      case PBVH_GRIDS: {
        bool smooth = node->totprim > 0 ?
                          pbvh->grid_flag_mats[node->prim_indices[0]].flag & ME_SMOOTH :
                          false;

        node->draw_buffers = GPU_pbvh_grid_buffers_build(node->totprim, pbvh->grid_hidden, smooth);
        break;
      }
      case PBVH_FACES:
        node->draw_buffers = GPU_pbvh_mesh_buffers_build(pbvh->vbo_id,
                                                         pbvh->mesh,
                                                         pbvh->mpoly,
                                                         pbvh->mloop,
                                                         pbvh->looptri,
                                                         node->prim_indices,
                                                         node->totprim);
        break;
      case PBVH_BMESH: {
        BKE_pbvh_bmesh_check_tris(pbvh, node);

        node->tot_mat_draw_buffers = node->tot_tri_buffers;

        if (node->tot_tri_buffers) {
          node->mat_draw_buffers = MEM_malloc_arrayN(
              node->tot_tri_buffers, sizeof(void *), "node->mat_draw_buffers");
        }

        for (int i = 0; i < node->tot_tri_buffers; i++) {
          node->mat_draw_buffers[i] = GPU_pbvh_bmesh_buffers_build(
              pbvh->vbo_id, pbvh->flags & PBVH_DYNTOPO_SMOOTH_SHADING);
        }

        break;
      }
    }
=======
    PBVH_GPU_Args args;
    pbvh_draw_args_init(pbvh, &args, node);

    node->draw_batches = DRW_pbvh_node_create(&args);
>>>>>>> 46076e48
  }

  if (node->flag & PBVH_UpdateDrawBuffers) {
    node->updategen++;
    node->debug_draw_gen++;

<<<<<<< HEAD
    const int update_flags = pbvh_get_buffers_update_flags(pbvh);
    switch (pbvh->header.type) {
      case PBVH_GRIDS:
        GPU_pbvh_grid_buffers_update(pbvh->vbo_id,
                                     node->draw_buffers,
                                     pbvh->subdiv_ccg,
                                     pbvh->grids,
                                     pbvh->grid_flag_mats,
                                     node->prim_indices,
                                     node->totprim,
                                     pbvh->face_sets,
                                     pbvh->face_sets_color_seed,
                                     pbvh->face_sets_color_default,
                                     &pbvh->gridkey,
                                     update_flags);
        break;
      case PBVH_FACES: {
        /* Pass vertices separately because they may be not be the same as the mesh's vertices,
         * and pass normals separately because they are managed by the PBVH. */
        GPU_pbvh_mesh_buffers_update(pbvh->vbo_id,
                                     node->draw_buffers,
                                     pbvh->mesh,
                                     pbvh->verts,
                                     CustomData_get_layer(pbvh->vdata, CD_PAINT_MASK),
                                     CustomData_get_layer(pbvh->pdata, CD_SCULPT_FACE_SETS),
                                     pbvh->face_sets_color_seed,
                                     pbvh->face_sets_color_default,
                                     update_flags,
                                     pbvh->vert_normals);
      } break;
      case PBVH_BMESH:
        if (BKE_pbvh_bmesh_check_tris(pbvh, node)) {
          pbvh_free_draw_buffers(pbvh, node);
          node->tot_mat_draw_buffers = node->tot_tri_buffers;

          pbvh_bmesh_check_other_verts(node);

          if (node->tot_tri_buffers) {
            node->mat_draw_buffers = MEM_malloc_arrayN(
                node->tot_tri_buffers, sizeof(void *), "node->mat_draw_buffers");

            for (int i = 0; i < node->tot_tri_buffers; i++) {
              node->mat_draw_buffers[i] = GPU_pbvh_bmesh_buffers_build(
                  pbvh->vbo_id, pbvh->flags & PBVH_DYNTOPO_SMOOTH_SHADING);
            }
          }
        }

        for (int i = 0; i < node->tot_mat_draw_buffers; i++) {
          if (i >= node->tot_tri_buffers) {
            printf("node->tot_mat_draw_buffers >= node->tot_tri_buffers! %d %d\n",
                   node->tot_mat_draw_buffers,
                   node->tot_tri_buffers);
            continue;
          }

          PBVHGPUBuildArgs args = {
              .buffers = node->mat_draw_buffers[i],
              .bm = pbvh->header.bm,
              .bm_faces = node->bm_faces,
              .bm_unique_verts = node->bm_unique_verts,
              .bm_other_verts = node->bm_other_verts,
              .tribuf = node->tri_buffers + i,
              .update_flags = update_flags,
              .cd_vert_node_offset = pbvh->cd_vert_node_offset,
              .face_sets_color_seed = pbvh->face_sets_color_seed,
              .face_sets_color_default = pbvh->face_sets_color_default,
              .flat_vcol = data->flat_vcol_shading,
              .mat_nr = node->tri_buffers[i].mat_nr,
              .active_vcol_domain = pbvh->color_domain,
              .active_vcol_type = pbvh->color_layer ? pbvh->color_layer->type : -1,
              .active_vcol_layer = pbvh->color_layer,
              .render_vcol_layer = render_vcol_layer};

          GPU_pbvh_bmesh_buffers_update(pbvh->vbo_id, &args);
        }

        break;
    }
  }
}

void BKE_pbvh_set_flat_vcol_shading(PBVH *pbvh, bool value)
{
  if (value != pbvh->flat_vcol_shading) {
    for (int i = 0; i < pbvh->totnode; i++) {
      PBVHNode *node = pbvh->nodes + i;

      if (!(node->flag & PBVH_Leaf)) {
        continue;
      }

      BKE_pbvh_node_mark_rebuild_draw(node);
    }
  }

  pbvh->flat_vcol_shading = value;
}

void pbvh_free_draw_buffers(PBVH *pbvh, PBVHNode *node)
{
  if (node->draw_buffers) {
    GPU_pbvh_buffers_free(node->draw_buffers);
    node->draw_buffers = NULL;
    pbvh->draw_cache_invalid = true;
  }

  for (int i = 0; i < node->tot_mat_draw_buffers; i++) {
    GPU_pbvh_buffers_free(node->mat_draw_buffers[i]);
    pbvh->draw_cache_invalid = true;
  }

  MEM_SAFE_FREE(node->mat_draw_buffers);

  node->mat_draw_buffers = NULL;
  node->tot_mat_draw_buffers = 0;
}

void pbvh_update_free_all_draw_buffers(PBVH *pbvh, PBVHNode *node)
{
  if (pbvh->header.type == PBVH_GRIDS) {
    GPU_pbvh_grid_buffers_update_free(
        pbvh->vbo_id, node->draw_buffers, pbvh->grid_flag_mats, node->prim_indices);
  }
  else if (pbvh->header.type == PBVH_BMESH) {
    for (int i = 0; i < node->tot_mat_draw_buffers; i++) {
      GPU_pbvh_bmesh_buffers_update_free(pbvh->vbo_id, node->mat_draw_buffers[i]);
    }
  }
}

static void pbvh_check_draw_layout(PBVH *pbvh, bool full_render)
{
  const CustomData *vdata;
  const CustomData *ldata;

  if (!pbvh->vbo_id) {
    pbvh->vbo_id = GPU_pbvh_make_format();
  }

  switch (pbvh->header.type) {
    case PBVH_BMESH:
      if (!pbvh->header.bm) {
        /* BMesh hasn't been created yet */
        return;
      }

      vdata = &pbvh->header.bm->vdata;
      ldata = &pbvh->header.bm->ldata;
      break;
    case PBVH_FACES:
      vdata = pbvh->vdata;
      ldata = pbvh->ldata;
      break;
    case PBVH_GRIDS:
      ldata = vdata = NULL;
      break;
  }

  /* Rebuild all draw buffers if attribute layout changed.
   *
   * NOTE: The optimization where we only send active attributes
   * to the GPU in workbench mode is disabled due to bugs
   * (there's no guarantee there isn't another EEVEE viewport which would
   *  free the draw buffers and corrupt the draw cache).
   */
  if (GPU_pbvh_attribute_names_update(
          pbvh->header.type, pbvh->vbo_id, vdata, ldata, !full_render)) {
    /* attribute layout changed; force rebuild */
    for (int i = 0; i < pbvh->totnode; i++) {
      PBVHNode *node = pbvh->nodes + i;

      if (node->flag & PBVH_Leaf) {
        node->flag |= PBVH_RebuildDrawBuffers | PBVH_UpdateDrawBuffers | PBVH_UpdateRedraw;
      }
    }
=======
    if (node->draw_batches) {
      PBVH_GPU_Args args;

      pbvh_draw_args_init(pbvh, &args, node);
      DRW_pbvh_node_update(node->draw_batches, &args);
    }
  }
}

void pbvh_free_draw_buffers(PBVH *UNUSED(pbvh), PBVHNode *node)
{
  if (node->draw_batches) {
    DRW_pbvh_node_free(node->draw_batches);
    node->draw_batches = NULL;
>>>>>>> 46076e48
  }
}

static void pbvh_update_draw_buffers(
    PBVH *pbvh, Mesh *me, PBVHNode **nodes, int totnode, int update_flag)
{
<<<<<<< HEAD
  if (!pbvh->vbo_id) {
    pbvh->vbo_id = GPU_pbvh_make_format();
  }
=======
  const CustomData *vdata;

  switch (pbvh->header.type) {
    case PBVH_BMESH:
      if (!pbvh->header.bm) {
        /* BMesh hasn't been created yet */
        return;
      }

      vdata = &pbvh->header.bm->vdata;
      break;
    case PBVH_FACES:
      vdata = pbvh->vdata;
      break;
    case PBVH_GRIDS:
      vdata = NULL;
      break;
  }
  UNUSED_VARS(vdata);
>>>>>>> 46076e48

  if ((update_flag & PBVH_RebuildDrawBuffers) || ELEM(pbvh->header.type, PBVH_GRIDS, PBVH_BMESH)) {
    /* Free buffers uses OpenGL, so not in parallel. */
    for (int n = 0; n < totnode; n++) {
      PBVHNode *node = nodes[n];
      if (node->flag & PBVH_RebuildDrawBuffers) {
        pbvh_free_draw_buffers(pbvh, node);
      }
<<<<<<< HEAD
      else if ((node->flag & PBVH_UpdateDrawBuffers)) {
        pbvh_update_free_all_draw_buffers(pbvh, node);
=======
      else if ((node->flag & PBVH_UpdateDrawBuffers) && node->draw_batches) {
        PBVH_GPU_Args args;

        pbvh_draw_args_init(pbvh, &args, node);
        DRW_pbvh_update_pre(node->draw_batches, &args);
>>>>>>> 46076e48
      }
    }
  }

  /* Parallel creation and update of draw buffers. */
  PBVHUpdateData data = {
      .pbvh = pbvh, .nodes = nodes, .flat_vcol_shading = pbvh->flat_vcol_shading, .mesh = me};

  TaskParallelSettings settings;
  BKE_pbvh_parallel_range_settings(&settings, true, totnode);
  BLI_task_parallel_range(0, totnode, &data, pbvh_update_draw_buffer_cb, &settings);

  for (int i = 0; i < totnode; i++) {
    PBVHNode *node = nodes[i];

    if (node->flag & PBVH_UpdateDrawBuffers) {
      /* Flush buffers uses OpenGL, so not in parallel. */
<<<<<<< HEAD
      if (node->draw_buffers) {
        GPU_pbvh_buffers_update_flush(node->draw_buffers);
      }

      for (int i = 0; i < node->tot_mat_draw_buffers; i++) {
        GPU_pbvh_buffers_update_flush(node->mat_draw_buffers[i]);
=======

      if (node->draw_batches) {
        DRW_pbvh_node_gpu_flush(node->draw_batches);
>>>>>>> 46076e48
      }
    }

    node->flag &= ~(PBVH_RebuildDrawBuffers | PBVH_UpdateDrawBuffers);
  }
}

static int pbvh_flush_bb(PBVH *pbvh, PBVHNode *node, int flag)
{
  int update = 0;

  /* Difficult to multi-thread well, we just do single threaded recursive. */
  if (node->flag & PBVH_Leaf) {
    if (flag & PBVH_UpdateBB) {
      update |= (node->flag & PBVH_UpdateBB);
      node->flag &= ~PBVH_UpdateBB;
    }

    if (flag & PBVH_UpdateOriginalBB) {
      update |= (node->flag & PBVH_UpdateOriginalBB);
      node->flag &= ~PBVH_UpdateOriginalBB;
    }

    return update;
  }

  update |= pbvh_flush_bb(pbvh, pbvh->nodes + node->children_offset, flag);
  update |= pbvh_flush_bb(pbvh, pbvh->nodes + node->children_offset + 1, flag);

  update_node_vb(pbvh, node, update);

  return update;
}

void BKE_pbvh_update_bounds(PBVH *pbvh, int flag)
{
  if (!pbvh->nodes) {
    return;
  }

  PBVHNode **nodes;
  int totnode;

  BKE_pbvh_search_gather(pbvh, update_search_cb, POINTER_FROM_INT(flag), &nodes, &totnode);

  if (flag & (PBVH_UpdateBB | PBVH_UpdateOriginalBB | PBVH_UpdateRedraw)) {
    pbvh_update_BB_redraw(pbvh, nodes, totnode, flag);
  }

  if (flag & (PBVH_UpdateBB | PBVH_UpdateOriginalBB)) {
    pbvh_flush_bb(pbvh, pbvh->nodes, flag);
  }

  MEM_SAFE_FREE(nodes);
}

void BKE_pbvh_update_vertex_data(PBVH *pbvh, int flag)
{
  if (!pbvh->nodes) {
    return;
  }

  PBVHNode **nodes;
  int totnode;

  BKE_pbvh_search_gather(pbvh, update_search_cb, POINTER_FROM_INT(flag), &nodes, &totnode);

  if (flag & (PBVH_UpdateMask)) {
    pbvh_update_mask_redraw(pbvh, nodes, totnode, flag);
  }

  if (flag & (PBVH_UpdateColor)) {
    for (int i = 0; i < totnode; i++) {
      nodes[i]->flag |= PBVH_UpdateRedraw | PBVH_UpdateDrawBuffers | PBVH_UpdateColor;
    }
  }

  if (flag & (PBVH_UpdateVisibility)) {
    pbvh_update_visibility_redraw(pbvh, nodes, totnode, flag);
  }

  if (nodes) {
    MEM_freeN(nodes);
  }
}

static void pbvh_faces_node_visibility_update(PBVH *pbvh, PBVHNode *node)
{
  MVert *mvert;
  const int *vert_indices;
  int totvert, i;
  BKE_pbvh_node_num_verts(pbvh, node, NULL, &totvert);
  BKE_pbvh_node_get_verts(pbvh, node, &vert_indices, &mvert);

  if (pbvh->hide_vert == NULL) {
    BKE_pbvh_node_fully_hidden_set(node, false);
    return;
  }
  for (i = 0; i < totvert; i++) {
    if (!(pbvh->hide_vert[vert_indices[i]])) {
      BKE_pbvh_node_fully_hidden_set(node, false);
      return;
    }
  }

  BKE_pbvh_node_fully_hidden_set(node, true);
}

static void pbvh_grids_node_visibility_update(PBVH *pbvh, PBVHNode *node)
{
  CCGElem **grids;
  BLI_bitmap **grid_hidden;
  int *grid_indices, totgrid, i;

  BKE_pbvh_node_get_grids(pbvh, node, &grid_indices, &totgrid, NULL, NULL, &grids);
  grid_hidden = BKE_pbvh_grid_hidden(pbvh);
  CCGKey key = *BKE_pbvh_get_grid_key(pbvh);

  for (i = 0; i < totgrid; i++) {
    int g = grid_indices[i], x, y;
    BLI_bitmap *gh = grid_hidden[g];

    if (!gh) {
      BKE_pbvh_node_fully_hidden_set(node, false);
      return;
    }

    for (y = 0; y < key.grid_size; y++) {
      for (x = 0; x < key.grid_size; x++) {
        if (!BLI_BITMAP_TEST(gh, y * key.grid_size + x)) {
          BKE_pbvh_node_fully_hidden_set(node, false);
          return;
        }
      }
    }
  }
  BKE_pbvh_node_fully_hidden_set(node, true);
}

static void pbvh_bmesh_node_visibility_update(PBVHNode *node)
{
  TableGSet *unique, *other;

  unique = BKE_pbvh_bmesh_node_unique_verts(node);
  other = BKE_pbvh_bmesh_node_other_verts(node);

  BMVert *v;

  TGSET_ITER (v, unique) {
    if (!BM_elem_flag_test(v, BM_ELEM_HIDDEN)) {
      BKE_pbvh_node_fully_hidden_set(node, false);
      return;
    }
  }
  TGSET_ITER_END

  TGSET_ITER (v, other) {
    if (!BM_elem_flag_test(v, BM_ELEM_HIDDEN)) {
      BKE_pbvh_node_fully_hidden_set(node, false);
      return;
    }
  }
  TGSET_ITER_END

  BKE_pbvh_node_fully_hidden_set(node, true);
}

static void pbvh_update_visibility_task_cb(void *__restrict userdata,
                                           const int n,
                                           const TaskParallelTLS *__restrict UNUSED(tls))
{

  PBVHUpdateData *data = userdata;
  PBVH *pbvh = data->pbvh;
  PBVHNode *node = data->nodes[n];
  if (node->flag & PBVH_UpdateVisibility) {
    switch (BKE_pbvh_type(pbvh)) {
      case PBVH_FACES:
        pbvh_faces_node_visibility_update(pbvh, node);
        break;
      case PBVH_GRIDS:
        pbvh_grids_node_visibility_update(pbvh, node);
        break;
      case PBVH_BMESH:
        pbvh_bmesh_node_visibility_update(node);
        break;
    }
    node->flag &= ~PBVH_UpdateVisibility;
  }
}

static void pbvh_update_visibility(PBVH *pbvh, PBVHNode **nodes, int totnode)
{
  PBVHUpdateData data = {
      .pbvh = pbvh,
      .nodes = nodes,
  };

  TaskParallelSettings settings;
  BKE_pbvh_parallel_range_settings(&settings, true, totnode);
  BLI_task_parallel_range(0, totnode, &data, pbvh_update_visibility_task_cb, &settings);
}

void BKE_pbvh_update_visibility(PBVH *pbvh)
{
  if (!pbvh->nodes) {
    return;
  }

  PBVHNode **nodes;
  int totnode;

  BKE_pbvh_search_gather(
      pbvh, update_search_cb, POINTER_FROM_INT(PBVH_UpdateVisibility), &nodes, &totnode);
  pbvh_update_visibility(pbvh, nodes, totnode);

  if (nodes) {
    MEM_freeN(nodes);
  }
}

void BKE_pbvh_redraw_BB(PBVH *pbvh, float bb_min[3], float bb_max[3])
{
  PBVHIter iter;
  PBVHNode *node;
  BB bb;

  BB_reset(&bb);

  pbvh_iter_begin(&iter, pbvh, NULL, NULL);

  while ((node = pbvh_iter_next(&iter))) {
    if (node->flag & PBVH_UpdateRedraw) {
      BB_expand_with_bb(&bb, &node->vb);
    }
  }

  pbvh_iter_end(&iter);

  copy_v3_v3(bb_min, bb.bmin);
  copy_v3_v3(bb_max, bb.bmax);
}

void BKE_pbvh_get_grid_updates(PBVH *pbvh, bool clear, void ***r_gridfaces, int *r_totface)
{
  GSet *face_set = BLI_gset_ptr_new(__func__);
  PBVHNode *node;
  PBVHIter iter;

  pbvh_iter_begin(&iter, pbvh, NULL, NULL);

  while ((node = pbvh_iter_next(&iter))) {
    if (node->flag & PBVH_UpdateNormals) {
      for (uint i = 0; i < node->totprim; i++) {
        void *face = pbvh->gridfaces[node->prim_indices[i]];
        BLI_gset_add(face_set, face);
      }

      if (clear) {
        node->flag &= ~PBVH_UpdateNormals;
      }
    }
  }

  pbvh_iter_end(&iter);

  const int tot = BLI_gset_len(face_set);
  if (tot == 0) {
    *r_totface = 0;
    *r_gridfaces = NULL;
    BLI_gset_free(face_set, NULL);
    return;
  }

  void **faces = MEM_mallocN(sizeof(*faces) * tot, "PBVH Grid Faces");

  GSetIterator gs_iter;
  int i;
  GSET_ITER_INDEX (gs_iter, face_set, i) {
    faces[i] = BLI_gsetIterator_getKey(&gs_iter);
  }

  BLI_gset_free(face_set, NULL);

  *r_totface = tot;
  *r_gridfaces = faces;
}

/***************************** PBVH Access ***********************************/

bool BKE_pbvh_has_faces(const PBVH *pbvh)
{
  if (pbvh->header.type == PBVH_BMESH) {
    return (pbvh->header.bm->totface != 0);
  }

  return (pbvh->totprim != 0);
}

void BKE_pbvh_bounding_box(const PBVH *pbvh, float min[3], float max[3])
{
  if (pbvh->totnode) {
    const BB *bb = &pbvh->nodes[0].vb;
    copy_v3_v3(min, bb->bmin);
    copy_v3_v3(max, bb->bmax);
  }
  else {
    zero_v3(min);
    zero_v3(max);
  }
}

BLI_bitmap **BKE_pbvh_grid_hidden(const PBVH *pbvh)
{
  BLI_assert(pbvh->header.type == PBVH_GRIDS);
  return pbvh->grid_hidden;
}

const CCGKey *BKE_pbvh_get_grid_key(const PBVH *pbvh)
{
  BLI_assert(pbvh->header.type == PBVH_GRIDS);
  return &pbvh->gridkey;
}

struct CCGElem **BKE_pbvh_get_grids(const PBVH *pbvh)
{
  BLI_assert(pbvh->header.type == PBVH_GRIDS);
  return pbvh->grids;
}

BLI_bitmap **BKE_pbvh_get_grid_visibility(const PBVH *pbvh)
{
  BLI_assert(pbvh->header.type == PBVH_GRIDS);
  return pbvh->grid_hidden;
}

int BKE_pbvh_get_grid_num_verts(const PBVH *pbvh)
{
  BLI_assert(pbvh->header.type == PBVH_GRIDS);
  return pbvh->totgrid * pbvh->gridkey.grid_area;
}

int BKE_pbvh_get_grid_num_faces(const PBVH *pbvh)
{
  BLI_assert(pbvh->header.type == PBVH_GRIDS);
  return pbvh->totgrid * (pbvh->gridkey.grid_size - 1) * (pbvh->gridkey.grid_size - 1);
}

/***************************** Node Access ***********************************/

void BKE_pbvh_node_mark_original_update(PBVHNode *node)
{
  node->flag |= PBVH_UpdateOriginalBB;
}

void BKE_pbvh_node_mark_update(PBVHNode *node)
{
  node->flag |= PBVH_UpdateNormals | PBVH_UpdateBB | PBVH_UpdateOriginalBB |
                PBVH_UpdateDrawBuffers | PBVH_UpdateRedraw | PBVH_UpdateCurvatureDir |
                PBVH_RebuildPixels | PBVH_UpdateTriAreas;
}

void BKE_pbvh_node_mark_update_mask(PBVHNode *node)
{
  node->flag |= PBVH_UpdateMask | PBVH_UpdateDrawBuffers | PBVH_UpdateRedraw;
}

void BKE_pbvh_node_mark_update_color(PBVHNode *node)
{
  node->flag |= PBVH_UpdateColor | PBVH_UpdateDrawBuffers | PBVH_UpdateRedraw;
}

void BKE_pbvh_mark_rebuild_pixels(PBVH *pbvh)
{
  for (int n = 0; n < pbvh->totnode; n++) {
    PBVHNode *node = &pbvh->nodes[n];
    if (node->flag & PBVH_Leaf) {
      node->flag |= PBVH_RebuildPixels;
    }
  }
}

void BKE_pbvh_vert_tag_update_normal_visibility(PBVHNode *node)
{
  node->flag |= PBVH_UpdateVisibility | PBVH_RebuildDrawBuffers | PBVH_UpdateDrawBuffers |
                PBVH_UpdateRedraw | PBVH_UpdateCurvatureDir;
}

void BKE_pbvh_node_mark_rebuild_draw(PBVHNode *node)
{
  node->flag |= PBVH_RebuildDrawBuffers | PBVH_UpdateDrawBuffers | PBVH_UpdateRedraw |
                PBVH_UpdateCurvatureDir;
}

void BKE_pbvh_node_mark_redraw(PBVHNode *node)
{
  node->flag |= PBVH_UpdateDrawBuffers | PBVH_UpdateRedraw;
}

void BKE_pbvh_node_mark_normals_update(PBVHNode *node)
{
  node->flag |= PBVH_UpdateNormals | PBVH_UpdateCurvatureDir;
}

void BKE_pbvh_node_mark_curvature_update(PBVHNode *node)
{
  node->flag |= PBVH_UpdateCurvatureDir;
}

void BKE_pbvh_curvature_update_set(PBVHNode *node, bool state)
{
  if (state) {
    node->flag |= PBVH_UpdateCurvatureDir;
  }
  else {
    node->flag &= ~PBVH_UpdateCurvatureDir;
  }
}

bool BKE_pbvh_curvature_update_get(PBVHNode *node)
{
  return node->flag & PBVH_UpdateCurvatureDir;
}

void BKE_pbvh_node_fully_hidden_set(PBVHNode *node, int fully_hidden)
{
  BLI_assert(node->flag & PBVH_Leaf);

  if (fully_hidden) {
    node->flag |= PBVH_FullyHidden;
  }
  else {
    node->flag &= ~PBVH_FullyHidden;
  }
}

bool BKE_pbvh_node_fully_hidden_get(PBVHNode *node)
{
  return (node->flag & PBVH_Leaf) && (node->flag & PBVH_FullyHidden);
}

void BKE_pbvh_node_fully_masked_set(PBVHNode *node, int fully_masked)
{
  BLI_assert(node->flag & PBVH_Leaf);

  if (fully_masked) {
    node->flag |= PBVH_FullyMasked;
  }
  else {
    node->flag &= ~PBVH_FullyMasked;
  }
}

bool BKE_pbvh_node_fully_masked_get(PBVHNode *node)
{
  return (node->flag & PBVH_Leaf) && (node->flag & PBVH_FullyMasked);
}

void BKE_pbvh_node_fully_unmasked_set(PBVHNode *node, int fully_masked)
{
  BLI_assert(node->flag & PBVH_Leaf);

  if (fully_masked) {
    node->flag |= PBVH_FullyUnmasked;
  }
  else {
    node->flag &= ~PBVH_FullyUnmasked;
  }
}

bool BKE_pbvh_node_fully_unmasked_get(PBVHNode *node)
{
  return (node->flag & PBVH_Leaf) && (node->flag & PBVH_FullyUnmasked);
}

void BKE_pbvh_vert_tag_update_normal(PBVH *pbvh, PBVHVertRef vertex)
{
  BLI_assert(pbvh->header.type == PBVH_FACES);
  pbvh->vert_bitmap[vertex.i] = true;
}

void BKE_pbvh_node_get_loops(PBVH *pbvh,
                             PBVHNode *node,
                             const int **r_loop_indices,
                             const MLoop **r_loops)
{
  BLI_assert(BKE_pbvh_type(pbvh) == PBVH_FACES);

  if (r_loop_indices) {
    *r_loop_indices = node->loop_indices;
  }

  if (r_loops) {
    *r_loops = pbvh->mloop;
  }
}

void BKE_pbvh_node_get_verts(PBVH *pbvh,
                             PBVHNode *node,
                             const int **r_vert_indices,
                             MVert **r_verts)
{
  if (r_vert_indices) {
    *r_vert_indices = node->vert_indices;
  }

  if (r_verts) {
    *r_verts = pbvh->verts;
  }
}

void BKE_pbvh_node_num_verts(PBVH *pbvh, PBVHNode *node, int *r_uniquevert, int *r_totvert)
{
  int tot;

  switch (pbvh->header.type) {
    case PBVH_GRIDS:
      tot = node->totprim * pbvh->gridkey.grid_area;
      if (r_totvert) {
        *r_totvert = tot;
      }
      if (r_uniquevert) {
        *r_uniquevert = tot;
      }
      break;
    case PBVH_FACES:
      if (r_totvert) {
        *r_totvert = node->uniq_verts + node->face_verts;
      }
      if (r_uniquevert) {
        *r_uniquevert = node->uniq_verts;
      }
      break;
    case PBVH_BMESH:
      // not a leaf? return zero
      if (!(node->flag & PBVH_Leaf)) {
        if (r_totvert) {
          *r_totvert = 0;
        }

        if (r_uniquevert) {
          *r_uniquevert = 0;
        }

        return;
      }

      pbvh_bmesh_check_other_verts(node);

      tot = BLI_table_gset_len(node->bm_unique_verts);
      if (r_totvert) {
        *r_totvert = tot + BLI_table_gset_len(node->bm_other_verts);
      }
      if (r_uniquevert) {
        *r_uniquevert = tot;
      }
      break;
  }
}

void BKE_pbvh_node_get_grids(PBVH *pbvh,
                             PBVHNode *node,
                             int **r_grid_indices,
                             int *r_totgrid,
                             int *r_maxgrid,
                             int *r_gridsize,
                             CCGElem ***r_griddata)
{
  switch (pbvh->header.type) {
    case PBVH_GRIDS:
      if (r_grid_indices) {
        *r_grid_indices = node->prim_indices;
      }
      if (r_totgrid) {
        *r_totgrid = node->totprim;
      }
      if (r_maxgrid) {
        *r_maxgrid = pbvh->totgrid;
      }
      if (r_gridsize) {
        *r_gridsize = pbvh->gridkey.grid_size;
      }
      if (r_griddata) {
        *r_griddata = pbvh->grids;
      }
      break;
    case PBVH_FACES:
    case PBVH_BMESH:
      if (r_grid_indices) {
        *r_grid_indices = NULL;
      }
      if (r_totgrid) {
        *r_totgrid = 0;
      }
      if (r_maxgrid) {
        *r_maxgrid = 0;
      }
      if (r_gridsize) {
        *r_gridsize = 0;
      }
      if (r_griddata) {
        *r_griddata = NULL;
      }
      break;
  }
}

void BKE_pbvh_node_get_BB(PBVHNode *node, float bb_min[3], float bb_max[3])
{
  copy_v3_v3(bb_min, node->vb.bmin);
  copy_v3_v3(bb_max, node->vb.bmax);
}

void BKE_pbvh_node_get_original_BB(PBVHNode *node, float bb_min[3], float bb_max[3])
{
  copy_v3_v3(bb_min, node->orig_vb.bmin);
  copy_v3_v3(bb_max, node->orig_vb.bmax);
}

void BKE_pbvh_node_get_proxies(PBVHNode *node, PBVHProxyNode **proxies, int *proxy_count)
{
  if (node->proxy_count > 0) {
    if (proxies) {
      *proxies = node->proxies;
    }
    if (proxy_count) {
      *proxy_count = node->proxy_count;
    }
  }
  else {
    if (proxies) {
      *proxies = NULL;
    }
    if (proxy_count) {
      *proxy_count = 0;
    }
  }
}

/**
 * \note doing a full search on all vertices here seems expensive,
 * however this is important to avoid having to recalculate bound-box & sync the buffers to the
 * GPU (which is far more expensive!) See: T47232.
 */
bool BKE_pbvh_node_has_vert_with_normal_update_tag(PBVH *pbvh, PBVHNode *node)
{
  BLI_assert(pbvh->header.type == PBVH_FACES);
  const int *verts = node->vert_indices;
  const int totvert = node->uniq_verts + node->face_verts;

  for (int i = 0; i < totvert; i++) {
    const int v = verts[i];

    if (pbvh->vert_bitmap[v]) {
      return true;
    }
  }

  return false;
}

/********************************* Ray-cast ***********************************/

typedef struct {
  struct IsectRayAABB_Precalc ray;
  bool original;
  int stroke_id;
} RaycastData;

static bool ray_aabb_intersect(PBVHNode *node, void *data_v)
{
  RaycastData *rcd = data_v;
  const float *bb_min, *bb_max;

  if (rcd->original) {
    /* BKE_pbvh_node_get_original_BB */
    bb_min = node->orig_vb.bmin;
    bb_max = node->orig_vb.bmax;
  }
  else {
    /* BKE_pbvh_node_get_BB */
    bb_min = node->vb.bmin;
    bb_max = node->vb.bmax;
  }

  return isect_ray_aabb_v3(&rcd->ray, bb_min, bb_max, &node->tmin);
}

void BKE_pbvh_raycast(PBVH *pbvh,
                      BKE_pbvh_HitOccludedCallback cb,
                      void *data,
                      const float ray_start[3],
                      const float ray_normal[3],
                      bool original,
                      int stroke_id)
{
  RaycastData rcd;

  isect_ray_aabb_v3_precalc(&rcd.ray, ray_start, ray_normal);

  rcd.original = original;
  rcd.stroke_id = stroke_id;
  pbvh->stroke_id = stroke_id;

  BKE_pbvh_search_callback_occluded(pbvh, ray_aabb_intersect, &rcd, cb, data);
}

bool ray_face_intersection_quad(const float ray_start[3],
                                struct IsectRayPrecalc *isect_precalc,
                                const float t0[3],
                                const float t1[3],
                                const float t2[3],
                                const float t3[3],
                                float *depth)
{
  float depth_test;

  if ((isect_ray_tri_watertight_v3(ray_start, isect_precalc, t0, t1, t2, &depth_test, NULL) &&
       (depth_test < *depth)) ||
      (isect_ray_tri_watertight_v3(ray_start, isect_precalc, t0, t2, t3, &depth_test, NULL) &&
       (depth_test < *depth))) {
    *depth = depth_test;
    return true;
  }

  return false;
}

bool ray_face_intersection_tri(const float ray_start[3],
                               struct IsectRayPrecalc *isect_precalc,
                               const float t0[3],
                               const float t1[3],
                               const float t2[3],
                               float *depth)
{
  float depth_test;
  if (isect_ray_tri_watertight_v3(ray_start, isect_precalc, t0, t1, t2, &depth_test, NULL) &&
      (depth_test < *depth)) {
    *depth = depth_test;
    return true;
  }

  return false;
}

bool ray_update_depth_and_hit_count(const float depth_test,
                                    float *r_depth,
                                    float *r_back_depth,
                                    int *hit_count)
{
  (*hit_count)++;
  if (depth_test < *r_depth) {
    *r_back_depth = *r_depth;
    *r_depth = depth_test;
    return true;
  }
  else if (depth_test > *r_depth && depth_test <= *r_back_depth) {
    *r_back_depth = depth_test;
    return false;
  }

  return false;
}

bool ray_face_intersection_depth_quad(const float ray_start[3],
                                      struct IsectRayPrecalc *isect_precalc,
                                      const float t0[3],
                                      const float t1[3],
                                      const float t2[3],
                                      const float t3[3],
                                      float *r_depth,
                                      float *r_back_depth,
                                      int *hit_count)
{
  float depth_test;
  if (!(isect_ray_tri_watertight_v3(ray_start, isect_precalc, t0, t1, t2, &depth_test, NULL) ||
        isect_ray_tri_watertight_v3(ray_start, isect_precalc, t0, t2, t3, &depth_test, NULL))) {
    return false;
  }
  return ray_update_depth_and_hit_count(depth_test, r_depth, r_back_depth, hit_count);
}

bool ray_face_intersection_depth_tri(const float ray_start[3],
                                     struct IsectRayPrecalc *isect_precalc,
                                     const float t0[3],
                                     const float t1[3],
                                     const float t2[3],
                                     float *r_depth,
                                     float *r_back_depth,
                                     int *hit_count)
{
  float depth_test;

  if (!isect_ray_tri_watertight_v3(ray_start, isect_precalc, t0, t1, t2, &depth_test, NULL)) {
    return false;
  }
  return ray_update_depth_and_hit_count(depth_test, r_depth, r_back_depth, hit_count);
}

/* Take advantage of the fact we know this won't be an intersection.
 * Just handle ray-tri edges. */
static float dist_squared_ray_to_tri_v3_fast(const float ray_origin[3],
                                             const float ray_direction[3],
                                             const float v0[3],
                                             const float v1[3],
                                             const float v2[3],
                                             float r_point[3],
                                             float *r_depth)
{
  const float *tri[3] = {v0, v1, v2};
  float dist_sq_best = FLT_MAX;
  for (int i = 0, j = 2; i < 3; j = i++) {
    float point_test[3], depth_test = FLT_MAX;
    const float dist_sq_test = dist_squared_ray_to_seg_v3(
        ray_origin, ray_direction, tri[i], tri[j], point_test, &depth_test);
    if (dist_sq_test < dist_sq_best || i == 0) {
      copy_v3_v3(r_point, point_test);
      *r_depth = depth_test;
      dist_sq_best = dist_sq_test;
    }
  }
  return dist_sq_best;
}

bool ray_face_nearest_quad(const float ray_start[3],
                           const float ray_normal[3],
                           const float t0[3],
                           const float t1[3],
                           const float t2[3],
                           const float t3[3],
                           float *depth,
                           float *dist_sq)
{
  float dist_sq_test;
  float co[3], depth_test;

  if ((dist_sq_test = dist_squared_ray_to_tri_v3_fast(
           ray_start, ray_normal, t0, t1, t2, co, &depth_test)) < *dist_sq) {
    *dist_sq = dist_sq_test;
    *depth = depth_test;
    if ((dist_sq_test = dist_squared_ray_to_tri_v3_fast(
             ray_start, ray_normal, t0, t2, t3, co, &depth_test)) < *dist_sq) {
      *dist_sq = dist_sq_test;
      *depth = depth_test;
    }
    return true;
  }

  return false;
}

bool ray_face_nearest_tri(const float ray_start[3],
                          const float ray_normal[3],
                          const float t0[3],
                          const float t1[3],
                          const float t2[3],
                          float *depth,
                          float *dist_sq)
{
  float dist_sq_test;
  float co[3], depth_test;

  if ((dist_sq_test = dist_squared_ray_to_tri_v3_fast(
           ray_start, ray_normal, t0, t1, t2, co, &depth_test)) < *dist_sq) {
    *dist_sq = dist_sq_test;
    *depth = depth_test;
    return true;
  }

  return false;
}

static bool pbvh_faces_node_raycast(PBVH *pbvh,
                                    const PBVHNode *node,
                                    float (*origco)[3],
                                    const float ray_start[3],
                                    const float ray_normal[3],
                                    struct IsectRayPrecalc *isect_precalc,
                                    int *hit_count,
                                    float *depth,
                                    float *depth_back,
                                    PBVHVertRef *r_active_vertex_index,
                                    PBVHFaceRef *r_active_face_index,
                                    float *r_face_normal,
                                    int stroke_id)
{
  const MVert *vert = pbvh->verts;
  const MLoop *mloop = pbvh->mloop;
  const int *faces = node->prim_indices;
  int totface = node->totprim;
  bool hit = false;
  float nearest_vertex_co[3] = {0.0f};

  for (int i = 0; i < totface; i++) {
    const MLoopTri *lt = &pbvh->looptri[faces[i]];
    const int *face_verts = node->face_vert_indices[i];

    if (pbvh->respect_hide && paint_is_face_hidden(lt, pbvh->hide_poly)) {
      continue;
    }

    const float *co[3];
    if (origco) {
      /* Intersect with backed up original coordinates. */
      co[0] = origco[face_verts[0]];
      co[1] = origco[face_verts[1]];
      co[2] = origco[face_verts[2]];
    }
    else {
      /* intersect with current coordinates */
      co[0] = vert[mloop[lt->tri[0]].v].co;
      co[1] = vert[mloop[lt->tri[1]].v].co;
      co[2] = vert[mloop[lt->tri[2]].v].co;
    }

    if (!ray_face_intersection_depth_tri(
            ray_start, isect_precalc, co[0], co[1], co[2], depth, depth_back, hit_count)) {
      continue;
    }

    hit = true;

    if (r_face_normal) {
      normal_tri_v3(r_face_normal, co[0], co[1], co[2]);
    }

    if (r_active_vertex_index) {
      float location[3] = {0.0f};
      madd_v3_v3v3fl(location, ray_start, ray_normal, *depth);
      for (int j = 0; j < 3; j++) {
        /* Always assign nearest_vertex_co in the first iteration to avoid comparison against
         * uninitialized values. This stores the closest vertex in the current intersecting
         * triangle. */
        if (j == 0 ||
            len_squared_v3v3(location, co[j]) < len_squared_v3v3(location, nearest_vertex_co)) {
          copy_v3_v3(nearest_vertex_co, co[j]);
          *r_active_vertex_index = (PBVHVertRef){.i = mloop[lt->tri[j]].v};
          *r_active_face_index = (PBVHFaceRef){.i = lt->poly};
        }
      }
    }
  }

  return hit;
}

static bool pbvh_grids_node_raycast(PBVH *pbvh,
                                    PBVHNode *node,
                                    float (*origco)[3],
                                    const float ray_start[3],
                                    const float ray_normal[3],
                                    struct IsectRayPrecalc *isect_precalc,
                                    int *hit_count,
                                    float *depth,
                                    float *back_depth,

                                    PBVHVertRef *r_active_vertex,
                                    PBVHFaceRef *r_active_grid,
                                    float *r_face_normal)
{
  const int totgrid = node->totprim;
  const int gridsize = pbvh->gridkey.grid_size;
  bool hit = false;
  float nearest_vertex_co[3] = {0.0};
  const CCGKey *gridkey = &pbvh->gridkey;

  for (int i = 0; i < totgrid; i++) {
    const int grid_index = node->prim_indices[i];
    CCGElem *grid = pbvh->grids[grid_index];
    BLI_bitmap *gh;

    if (!grid) {
      continue;
    }

    gh = pbvh->grid_hidden[grid_index];

    for (int y = 0; y < gridsize - 1; y++) {
      for (int x = 0; x < gridsize - 1; x++) {
        /* check if grid face is hidden */
        if (gh) {
          if (paint_is_grid_face_hidden(gh, gridsize, x, y)) {
            continue;
          }
        }

        const float *co[4];
        if (origco) {
          co[0] = origco[(y + 1) * gridsize + x];
          co[1] = origco[(y + 1) * gridsize + x + 1];
          co[2] = origco[y * gridsize + x + 1];
          co[3] = origco[y * gridsize + x];
        }
        else {
          co[0] = CCG_grid_elem_co(gridkey, grid, x, y + 1);
          co[1] = CCG_grid_elem_co(gridkey, grid, x + 1, y + 1);
          co[2] = CCG_grid_elem_co(gridkey, grid, x + 1, y);
          co[3] = CCG_grid_elem_co(gridkey, grid, x, y);
        }

        if (!ray_face_intersection_depth_quad(ray_start,
                                              isect_precalc,
                                              co[0],
                                              co[1],
                                              co[2],
                                              co[3],
                                              depth,
                                              back_depth,
                                              hit_count)) {
          continue;
        }
        hit = true;

        if (r_face_normal) {
          normal_quad_v3(r_face_normal, co[0], co[1], co[2], co[3]);
        }

        if (r_active_vertex) {
          float location[3] = {0.0};
          madd_v3_v3v3fl(location, ray_start, ray_normal, *depth);

          const int x_it[4] = {0, 1, 1, 0};
          const int y_it[4] = {1, 1, 0, 0};

          for (int j = 0; j < 4; j++) {
            /* Always assign nearest_vertex_co in the first iteration to avoid comparison against
             * uninitialized values. This stores the closest vertex in the current intersecting
             * quad. */
            if (j == 0 || len_squared_v3v3(location, co[j]) <
                              len_squared_v3v3(location, nearest_vertex_co)) {
              copy_v3_v3(nearest_vertex_co, co[j]);

              r_active_vertex->i = gridkey->grid_area * grid_index +
                                   (y + y_it[j]) * gridkey->grid_size + (x + x_it[j]);
            }
          }
        }

        if (r_active_grid) {
          r_active_grid->i = grid_index;
        }
      }
    }

    if (origco) {
      origco += gridsize * gridsize;
    }
  }

  return hit;
}

bool BKE_pbvh_node_raycast(PBVH *pbvh,
                           PBVHNode *node,
                           float (*origco)[3],
                           bool use_origco,
                           const float ray_start[3],
                           const float ray_normal[3],
                           struct IsectRayPrecalc *isect_precalc,
                           int *hit_count,
                           float *depth,
                           float *back_depth,
                           PBVHVertRef *active_vertex,
                           PBVHFaceRef *active_face_grid,
                           float *face_normal,
                           int stroke_id)
{
  bool hit = false;

  if (node->flag & PBVH_FullyHidden) {
    return false;
  }

  switch (pbvh->header.type) {
    case PBVH_FACES:
      hit |= pbvh_faces_node_raycast(pbvh,
                                     node,
                                     origco,
                                     ray_start,
                                     ray_normal,
                                     isect_precalc,
                                     hit_count,
                                     depth,
                                     back_depth,
                                     active_vertex,
                                     active_face_grid,
                                     face_normal,
                                     stroke_id);

      break;
    case PBVH_GRIDS:
      hit |= pbvh_grids_node_raycast(pbvh,
                                     node,
                                     origco,
                                     ray_start,
                                     ray_normal,
                                     isect_precalc,
                                     hit_count,
                                     depth,
                                     back_depth,
                                     active_vertex,
                                     active_face_grid,
                                     face_normal);
      break;
    case PBVH_BMESH:
      hit = pbvh_bmesh_node_raycast(pbvh,
                                    node,
                                    ray_start,
                                    ray_normal,
                                    isect_precalc,
                                    hit_count,
                                    depth,
                                    back_depth,
                                    use_origco,
                                    active_vertex,
                                    active_face_grid,
                                    face_normal,
                                    stroke_id);
      break;
  }

  return hit;
}

void BKE_pbvh_raycast_project_ray_root(
    PBVH *pbvh, bool original, float ray_start[3], float ray_end[3], float ray_normal[3])
{
  if (pbvh->nodes) {
    float rootmin_start, rootmin_end;
    float bb_min_root[3], bb_max_root[3], bb_center[3], bb_diff[3];
    struct IsectRayAABB_Precalc ray;
    float ray_normal_inv[3];
    float offset = 1.0f + 1e-3f;
    const float offset_vec[3] = {1e-3f, 1e-3f, 1e-3f};

    if (original) {
      BKE_pbvh_node_get_original_BB(pbvh->nodes, bb_min_root, bb_max_root);
    }
    else {
      BKE_pbvh_node_get_BB(pbvh->nodes, bb_min_root, bb_max_root);
    }

    /* Slightly offset min and max in case we have a zero width node
     * (due to a plane mesh for instance), or faces very close to the bounding box boundary. */
    mid_v3_v3v3(bb_center, bb_max_root, bb_min_root);
    /* diff should be same for both min/max since it's calculated from center */
    sub_v3_v3v3(bb_diff, bb_max_root, bb_center);
    /* handles case of zero width bb */
    add_v3_v3(bb_diff, offset_vec);
    madd_v3_v3v3fl(bb_max_root, bb_center, bb_diff, offset);
    madd_v3_v3v3fl(bb_min_root, bb_center, bb_diff, -offset);

    /* first project start ray */
    isect_ray_aabb_v3_precalc(&ray, ray_start, ray_normal);
    if (!isect_ray_aabb_v3(&ray, bb_min_root, bb_max_root, &rootmin_start)) {
      return;
    }

    /* then the end ray */
    mul_v3_v3fl(ray_normal_inv, ray_normal, -1.0);
    isect_ray_aabb_v3_precalc(&ray, ray_end, ray_normal_inv);
    /* unlikely to fail exiting if entering succeeded, still keep this here */
    if (!isect_ray_aabb_v3(&ray, bb_min_root, bb_max_root, &rootmin_end)) {
      return;
    }

    madd_v3_v3v3fl(ray_start, ray_start, ray_normal, rootmin_start);
    madd_v3_v3v3fl(ray_end, ray_end, ray_normal_inv, rootmin_end);
  }
}

/* -------------------------------------------------------------------- */

typedef struct {
  struct DistRayAABB_Precalc dist_ray_to_aabb_precalc;
  bool original;
} FindNearestRayData;

static bool nearest_to_ray_aabb_dist_sq(PBVHNode *node, void *data_v)
{
  FindNearestRayData *rcd = data_v;
  const float *bb_min, *bb_max;

  if (rcd->original) {
    /* BKE_pbvh_node_get_original_BB */
    bb_min = node->orig_vb.bmin;
    bb_max = node->orig_vb.bmax;
  }
  else {
    /* BKE_pbvh_node_get_BB */
    bb_min = node->vb.bmin;
    bb_max = node->vb.bmax;
  }

  float co_dummy[3], depth;
  node->tmin = dist_squared_ray_to_aabb_v3(
      &rcd->dist_ray_to_aabb_precalc, bb_min, bb_max, co_dummy, &depth);
  /* Ideally we would skip distances outside the range. */
  return depth > 0.0f;
}

void BKE_pbvh_find_nearest_to_ray(PBVH *pbvh,
                                  BKE_pbvh_SearchNearestCallback cb,
                                  void *data,
                                  const float ray_start[3],
                                  const float ray_normal[3],
                                  bool original)
{
  FindNearestRayData ncd;

  dist_squared_ray_to_aabb_v3_precalc(&ncd.dist_ray_to_aabb_precalc, ray_start, ray_normal);
  ncd.original = original;

  BKE_pbvh_search_callback_occluded(pbvh, nearest_to_ray_aabb_dist_sq, &ncd, cb, data);
}

static bool pbvh_faces_node_nearest_to_ray(PBVH *pbvh,
                                           const PBVHNode *node,
                                           float (*origco)[3],
                                           const float ray_start[3],
                                           const float ray_normal[3],
                                           float *depth,
                                           float *dist_sq)
{
  const MVert *vert = pbvh->verts;
  const MLoop *mloop = pbvh->mloop;
  const int *faces = node->prim_indices;
  int i, totface = node->totprim;
  bool hit = false;

  for (i = 0; i < totface; i++) {
    const MLoopTri *lt = &pbvh->looptri[faces[i]];
    const int *face_verts = node->face_vert_indices[i];

    if (pbvh->respect_hide && paint_is_face_hidden(lt, pbvh->hide_poly)) {
      continue;
    }

    if (origco) {
      /* Intersect with backed-up original coordinates. */
      hit |= ray_face_nearest_tri(ray_start,
                                  ray_normal,
                                  origco[face_verts[0]],
                                  origco[face_verts[1]],
                                  origco[face_verts[2]],
                                  depth,
                                  dist_sq);
    }
    else {
      /* intersect with current coordinates */
      hit |= ray_face_nearest_tri(ray_start,
                                  ray_normal,
                                  vert[mloop[lt->tri[0]].v].co,
                                  vert[mloop[lt->tri[1]].v].co,
                                  vert[mloop[lt->tri[2]].v].co,
                                  depth,
                                  dist_sq);
    }
  }

  return hit;
}

static bool pbvh_grids_node_nearest_to_ray(PBVH *pbvh,
                                           PBVHNode *node,
                                           float (*origco)[3],
                                           const float ray_start[3],
                                           const float ray_normal[3],
                                           float *depth,
                                           float *dist_sq)
{
  const int totgrid = node->totprim;
  const int gridsize = pbvh->gridkey.grid_size;
  bool hit = false;

  for (int i = 0; i < totgrid; i++) {
    CCGElem *grid = pbvh->grids[node->prim_indices[i]];
    BLI_bitmap *gh;

    if (!grid) {
      continue;
    }

    gh = pbvh->grid_hidden[node->prim_indices[i]];

    for (int y = 0; y < gridsize - 1; y++) {
      for (int x = 0; x < gridsize - 1; x++) {
        /* check if grid face is hidden */
        if (gh) {
          if (paint_is_grid_face_hidden(gh, gridsize, x, y)) {
            continue;
          }
        }

        if (origco) {
          hit |= ray_face_nearest_quad(ray_start,
                                       ray_normal,
                                       origco[y * gridsize + x],
                                       origco[y * gridsize + x + 1],
                                       origco[(y + 1) * gridsize + x + 1],
                                       origco[(y + 1) * gridsize + x],
                                       depth,
                                       dist_sq);
        }
        else {
          hit |= ray_face_nearest_quad(ray_start,
                                       ray_normal,
                                       CCG_grid_elem_co(&pbvh->gridkey, grid, x, y),
                                       CCG_grid_elem_co(&pbvh->gridkey, grid, x + 1, y),
                                       CCG_grid_elem_co(&pbvh->gridkey, grid, x + 1, y + 1),
                                       CCG_grid_elem_co(&pbvh->gridkey, grid, x, y + 1),
                                       depth,
                                       dist_sq);
        }
      }
    }

    if (origco) {
      origco += gridsize * gridsize;
    }
  }

  return hit;
}

bool BKE_pbvh_node_find_nearest_to_ray(PBVH *pbvh,
                                       PBVHNode *node,
                                       float (*origco)[3],
                                       bool use_origco,
                                       const float ray_start[3],
                                       const float ray_normal[3],
                                       float *depth,
                                       float *dist_sq,
                                       int stroke_id)
{
  bool hit = false;

  if (node->flag & PBVH_FullyHidden) {
    return false;
  }

  switch (pbvh->header.type) {
    case PBVH_FACES:
      hit |= pbvh_faces_node_nearest_to_ray(
          pbvh, node, origco, ray_start, ray_normal, depth, dist_sq);
      break;
    case PBVH_GRIDS:
      hit |= pbvh_grids_node_nearest_to_ray(
          pbvh, node, origco, ray_start, ray_normal, depth, dist_sq);
      break;
    case PBVH_BMESH:
      hit = pbvh_bmesh_node_nearest_to_ray(
          pbvh, node, ray_start, ray_normal, depth, dist_sq, use_origco, stroke_id);
      break;
  }

  return hit;
}

typedef enum {
  ISECT_INSIDE,
  ISECT_OUTSIDE,
  ISECT_INTERSECT,
} PlaneAABBIsect;

/* Adapted from:
 * http://www.gamedev.net/community/forums/topic.asp?topic_id=512123
 * Returns true if the AABB is at least partially within the frustum
 * (ok, not a real frustum), false otherwise.
 */
static PlaneAABBIsect test_frustum_aabb(const float bb_min[3],
                                        const float bb_max[3],
                                        PBVHFrustumPlanes *frustum)
{
  PlaneAABBIsect ret = ISECT_INSIDE;
  float(*planes)[4] = frustum->planes;

  for (int i = 0; i < frustum->num_planes; i++) {
    float vmin[3], vmax[3];

    for (int axis = 0; axis < 3; axis++) {
      if (planes[i][axis] < 0) {
        vmin[axis] = bb_min[axis];
        vmax[axis] = bb_max[axis];
      }
      else {
        vmin[axis] = bb_max[axis];
        vmax[axis] = bb_min[axis];
      }
    }

    if (dot_v3v3(planes[i], vmin) + planes[i][3] < 0) {
      return ISECT_OUTSIDE;
    }
    if (dot_v3v3(planes[i], vmax) + planes[i][3] <= 0) {
      ret = ISECT_INTERSECT;
    }
  }

  return ret;
}

bool BKE_pbvh_node_frustum_contain_AABB(PBVHNode *node, void *data)
{
  const float *bb_min, *bb_max;
  /* BKE_pbvh_node_get_BB */
  bb_min = node->vb.bmin;
  bb_max = node->vb.bmax;

  return test_frustum_aabb(bb_min, bb_max, data) != ISECT_OUTSIDE;
}

bool BKE_pbvh_node_frustum_exclude_AABB(PBVHNode *node, void *data)
{
  const float *bb_min, *bb_max;
  /* BKE_pbvh_node_get_BB */
  bb_min = node->vb.bmin;
  bb_max = node->vb.bmax;

  return test_frustum_aabb(bb_min, bb_max, data) != ISECT_INSIDE;
}

void BKE_pbvh_update_normals(PBVH *pbvh, struct SubdivCCG *subdiv_ccg)
{
  /* Update normals */
  PBVHNode **nodes;
  int totnode;

  if (pbvh->header.type == PBVH_BMESH) {
    for (int i = 0; i < pbvh->totnode; i++) {
      if (pbvh->nodes[i].flag & PBVH_Leaf) {
        BKE_pbvh_bmesh_check_tris(pbvh, pbvh->nodes + i);
      }
    }
  }

  BKE_pbvh_search_gather(
      pbvh, update_search_cb, POINTER_FROM_INT(PBVH_UpdateNormals), &nodes, &totnode);

  if (totnode > 0) {
    if (pbvh->header.type == PBVH_BMESH) {
      pbvh_bmesh_normals_update(pbvh, nodes, totnode);
    }
    else if (pbvh->header.type == PBVH_FACES) {
      pbvh_faces_update_normals(pbvh, nodes, totnode);
    }
    else if (pbvh->header.type == PBVH_GRIDS) {
      struct CCGFace **faces;
      int num_faces;
      BKE_pbvh_get_grid_updates(pbvh, true, (void ***)&faces, &num_faces);
      if (num_faces > 0) {
        BKE_subdiv_ccg_update_normals(subdiv_ccg, faces, num_faces);
        MEM_freeN(faces);
      }
    }
  }

  MEM_SAFE_FREE(nodes);
}

void BKE_pbvh_face_sets_color_set(PBVH *pbvh, int seed, int color_default)
{
  pbvh->face_sets_color_seed = seed;
  pbvh->face_sets_color_default = color_default;
}

/**
 * PBVH drawing, updating draw buffers as needed and culling any nodes outside
 * the specified frustum.
 */
typedef struct PBVHDrawSearchData {
  PBVHFrustumPlanes *frustum;
  int accum_update_flag;
  PBVHAttrReq *attrs;
  int attrs_num;
} PBVHDrawSearchData;

static bool pbvh_draw_search_cb(PBVHNode *node, void *data_v)
{
  PBVHDrawSearchData *data = data_v;
  if (data->frustum && !BKE_pbvh_node_frustum_contain_AABB(node, data->frustum)) {
    return false;
  }

  data->accum_update_flag |= node->flag;
  return true;
}

void BKE_pbvh_draw_cb(PBVH *pbvh,
                      Mesh *me,
                      bool update_only_visible,
                      PBVHFrustumPlanes *update_frustum,
                      PBVHFrustumPlanes *draw_frustum,
                      void (*draw_fn)(void *user_data, PBVHBatches *batches, PBVH_GPU_Args *args),
                      void *user_data,
<<<<<<< HEAD
                      bool full_render)
=======
                      bool UNUSED(full_render),
                      PBVHAttrReq *attrs,
                      int attrs_num)
>>>>>>> 46076e48
{
  PBVHNode **nodes;
  int totnode;
  int update_flag = 0;

  if (pbvh->vbo_id) {
    full_render |= GPU_pbvh_need_full_render_get(pbvh->vbo_id);
  }

  pbvh->draw_cache_invalid = false;

  /* Search for nodes that need updates. */
  if (update_only_visible) {
    /* Get visible nodes with draw updates. */
    PBVHDrawSearchData data = {
        .frustum = update_frustum, .accum_update_flag = 0, attrs, attrs_num};
    BKE_pbvh_search_gather(pbvh, pbvh_draw_search_cb, &data, &nodes, &totnode);
    update_flag = data.accum_update_flag;
  }
  else {
    /* Get all nodes with draw updates, also those outside the view. */
    const int search_flag = PBVH_RebuildDrawBuffers | PBVH_UpdateDrawBuffers;
    BKE_pbvh_search_gather(
        pbvh, update_search_cb, POINTER_FROM_INT(search_flag), &nodes, &totnode);
    update_flag = PBVH_RebuildDrawBuffers | PBVH_UpdateDrawBuffers;
  }

<<<<<<< HEAD
  pbvh_check_draw_layout(pbvh, full_render);

=======
>>>>>>> 46076e48
  /* Update draw buffers. */
  if (totnode != 0 && (update_flag & (PBVH_RebuildDrawBuffers | PBVH_UpdateDrawBuffers))) {
    // check that need_full_render is set to GPU_pbvh_need_full_render_get(),
    // but only if nodes need updating

    if (pbvh->header.type != PBVH_GRIDS &&
        pbvh->need_full_render != GPU_pbvh_need_full_render_get(pbvh->vbo_id)) {
      // update all nodes
      MEM_SAFE_FREE(nodes);

      printf("Rebuilding PBVH draw buffers...\n");

      for (int i = 0; i < pbvh->totnode; i++) {
        PBVHNode *node = pbvh->nodes + i;

        node->flag |= PBVH_UpdateDrawBuffers | PBVH_RebuildDrawBuffers;
      }

      pbvh->need_full_render = GPU_pbvh_need_full_render_get(pbvh->vbo_id);
      BKE_pbvh_draw_cb(pbvh,
                       me,
                       update_only_visible,
                       update_frustum,
                       draw_frustum,
                       draw_fn,
                       user_data,
                       full_render);
      return;
    }

    pbvh_update_draw_buffers(pbvh, me, nodes, totnode, update_flag);
  }
  MEM_SAFE_FREE(nodes);

  /* Draw visible nodes. */
  PBVHDrawSearchData draw_data = {.frustum = draw_frustum, .accum_update_flag = 0};
  BKE_pbvh_search_gather(pbvh, pbvh_draw_search_cb, &draw_data, &nodes, &totnode);

  PBVH_GPU_Args args;

  for (int i = 0; i < totnode; i++) {
    PBVHNode *node = nodes[i];
    if (!(node->flag & PBVH_FullyHidden)) {
<<<<<<< HEAD
      if (node->draw_buffers) {
        draw_fn(user_data, node->draw_buffers);
      }

      for (int i = 0; i < node->tot_mat_draw_buffers; i++) {
        draw_fn(user_data, node->mat_draw_buffers[i]);
      }
=======
      pbvh_draw_args_init(pbvh, &args, node);

      draw_fn(user_data, node->draw_batches, &args);
>>>>>>> 46076e48
    }
  }

  MEM_SAFE_FREE(nodes);
}

// bad global from gpu_buffers.c
extern bool pbvh_show_orig_co;

void BKE_pbvh_draw_debug_cb(PBVH *pbvh,
                            void (*draw_fn)(PBVHNode *node,
                                            void *user_data,
                                            const float bmin[3],
                                            const float bmax[3],
                                            PBVHNodeFlags flag),
                            void *user_data)
{
  for (int a = 0; a < pbvh->totnode; a++) {
    PBVHNode *node = &pbvh->nodes[a];

    if (pbvh_show_orig_co) {
      draw_fn(node, user_data, node->orig_vb.bmin, node->orig_vb.bmax, node->flag);
    }
    else {
      draw_fn(node, user_data, node->vb.bmin, node->vb.bmax, node->flag);
    }
  }
}

void BKE_pbvh_grids_update(
    PBVH *pbvh, CCGElem **grids, void **gridfaces, DMFlagMat *flagmats, BLI_bitmap **grid_hidden)
{
  pbvh->grids = grids;
  pbvh->gridfaces = gridfaces;

  if (flagmats != pbvh->grid_flag_mats || pbvh->grid_hidden != grid_hidden) {
    pbvh->grid_flag_mats = flagmats;
    pbvh->grid_hidden = grid_hidden;

    for (int a = 0; a < pbvh->totnode; a++) {
      BKE_pbvh_node_mark_rebuild_draw(&pbvh->nodes[a]);
    }
  }
}

float (*BKE_pbvh_vert_coords_alloc(PBVH *pbvh))[3]
{
  float(*vertCos)[3] = NULL;

  if (pbvh->verts) {
    MVert *mvert = pbvh->verts;

    vertCos = MEM_callocN(3 * pbvh->totvert * sizeof(float), "BKE_pbvh_get_vertCoords");
    float *co = (float *)vertCos;

    for (int a = 0; a < pbvh->totvert; a++, mvert++, co += 3) {
      copy_v3_v3(co, mvert->co);
    }
  }

  return vertCos;
}

void BKE_pbvh_vert_coords_apply(PBVH *pbvh, const float (*vertCos)[3], const int totvert)
{
  if (totvert != pbvh->totvert) {
    BLI_assert_msg(0, "PBVH: Given deforming vcos number does not match PBVH vertex number!");
    return;
  }

  if (!pbvh->deformed) {
    if (pbvh->verts) {
      /* if pbvh is not already deformed, verts/faces points to the */
      /* original data and applying new coords to this arrays would lead to */
      /* unneeded deformation -- duplicate verts/faces to avoid this */

      pbvh->verts = MEM_dupallocN(pbvh->verts);
      /* No need to dupalloc pbvh->looptri, this one is 'totally owned' by pbvh,
       * it's never some mesh data. */

      pbvh->deformed = true;
    }
  }

  if (pbvh->verts) {
    MVert *mvert = pbvh->verts;
    /* copy new verts coords */
    for (int a = 0; a < pbvh->totvert; a++, mvert++) {
      /* no need for float comparison here (memory is exactly equal or not) */
      if (memcmp(mvert->co, vertCos[a], sizeof(float[3])) != 0) {
        copy_v3_v3(mvert->co, vertCos[a]);
        BKE_pbvh_vert_tag_update_normal(pbvh, BKE_pbvh_make_vref(a));
      }
    }

    /* coordinates are new -- normals should also be updated */
    BKE_mesh_calc_normals_looptri(
        pbvh->verts, pbvh->totvert, pbvh->mloop, pbvh->looptri, pbvh->totprim, NULL);

    for (int a = 0; a < pbvh->totnode; a++) {
      BKE_pbvh_node_mark_update(&pbvh->nodes[a]);
    }

    BKE_pbvh_update_bounds(pbvh, PBVH_UpdateBB | PBVH_UpdateOriginalBB);
  }
}

bool BKE_pbvh_is_deformed(PBVH *pbvh)
{
  return pbvh->deformed;
}
/* Proxies */

PBVHProxyNode *BKE_pbvh_node_add_proxy(PBVH *pbvh, PBVHNode *node)
{
  int index, totverts;

  index = node->proxy_count;

  node->proxy_count++;

  if (node->proxies) {
    node->proxies = MEM_reallocN(node->proxies, node->proxy_count * sizeof(PBVHProxyNode));
  }
  else {
    node->proxies = MEM_mallocN(sizeof(PBVHProxyNode), "PBVHNodeProxy");
  }

  BKE_pbvh_node_num_verts(pbvh, node, &totverts, NULL);
  node->proxies[index].co = MEM_callocN(sizeof(float[3]) * totverts, "PBVHNodeProxy.co");

  return node->proxies + index;
}

void BKE_pbvh_node_free_proxies(PBVHNode *node)
{
  for (int p = 0; p < node->proxy_count; p++) {
    MEM_freeN(node->proxies[p].co);
    node->proxies[p].co = NULL;
  }

  MEM_SAFE_FREE(node->proxies);
  node->proxies = NULL;

  node->proxy_count = 0;
}

void BKE_pbvh_gather_proxies(PBVH *pbvh, PBVHNode ***r_array, int *r_tot)
{
  PBVHNode **array = NULL;
  int tot = 0, space = 0;

  for (int n = 0; n < pbvh->totnode; n++) {
    PBVHNode *node = pbvh->nodes + n;

    if (node->proxy_count > 0) {
      if (tot == space) {
        /* resize array if needed */
        space = (tot == 0) ? 32 : space * 2;
        array = MEM_recallocN_id(array, sizeof(PBVHNode *) * space, __func__);
      }

      array[tot] = node;
      tot++;
    }
  }

  if (tot == 0 && array) {
    MEM_freeN(array);
    array = NULL;
  }

  *r_array = array;
  *r_tot = tot;
}

void pbvh_vertex_iter_init(PBVH *pbvh, PBVHNode *node, PBVHVertexIter *vi, int mode)
{
  struct CCGElem **grids;
  struct MVert *verts;
  const int *vert_indices;
  int *grid_indices;
  int totgrid, gridsize, uniq_verts, totvert;

  vi->grid = NULL;
  vi->no = NULL;
  vi->fno = NULL;
  vi->mvert = NULL;
  vi->vertex.i = 0LL;
  vi->index = 0;

  vi->respect_hide = pbvh->respect_hide;
  if (pbvh->respect_hide == false) {
    /* The same value for all vertices. */
    vi->visible = true;
  }

  BKE_pbvh_node_get_grids(pbvh, node, &grid_indices, &totgrid, NULL, &gridsize, &grids);
  BKE_pbvh_node_num_verts(pbvh, node, &uniq_verts, &totvert);
  BKE_pbvh_node_get_verts(pbvh, node, &vert_indices, &verts);
  vi->key = pbvh->gridkey;

  vi->grids = grids;
  vi->grid_indices = grid_indices;
  vi->totgrid = (grids) ? totgrid : 1;
  vi->gridsize = gridsize;

  if (mode == PBVH_ITER_ALL) {
    vi->totvert = totvert;
  }
  else {
    vi->totvert = uniq_verts;
  }
  vi->vert_indices = vert_indices;
  vi->mverts = verts;

  if (pbvh->header.type == PBVH_BMESH) {
    if (mode == PBVH_ITER_ALL) {
      pbvh_bmesh_check_other_verts(node);
    }

    vi->mverts = NULL;

    vi->bi = 0;
    vi->bm_cur_set = node->bm_unique_verts;
    vi->bm_unique_verts = node->bm_unique_verts;
    vi->bm_other_verts = node->bm_other_verts;
    vi->bm_vdata = &pbvh->header.bm->vdata;
    vi->bm_vert = NULL;

    vi->cd_sculpt_vert = CustomData_get_offset(vi->bm_vdata, CD_DYNTOPO_VERT);
    vi->cd_vert_mask_offset = CustomData_get_offset(vi->bm_vdata, CD_PAINT_MASK);
  }

  vi->gh = NULL;
  if (vi->grids && mode == PBVH_ITER_UNIQUE) {
    vi->grid_hidden = pbvh->grid_hidden;
  }

  vi->mask = NULL;
  if (pbvh->header.type == PBVH_FACES) {
    vi->vert_normals = pbvh->vert_normals;
    vi->hide_vert = pbvh->hide_vert;

    vi->vmask = CustomData_get_layer(pbvh->vdata, CD_PAINT_MASK);
  }
}

bool BKE_pbvh_draw_mask(const PBVH *pbvh)
{
  return BKE_pbvh_has_mask(pbvh) && !(pbvh->flags & PBVH_FAST_DRAW);
}

bool BKE_pbvh_has_mask(const PBVH *pbvh)
{
  switch (pbvh->header.type) {
    case PBVH_GRIDS:
      return (pbvh->gridkey.has_mask != 0);
    case PBVH_FACES:
      return (pbvh->vdata && CustomData_get_layer(pbvh->vdata, CD_PAINT_MASK));
    case PBVH_BMESH:
      return (pbvh->header.bm &&
              (CustomData_get_offset(&pbvh->header.bm->vdata, CD_PAINT_MASK) != -1));
  }

  return false;
}

bool BKE_pbvh_draw_face_sets(PBVH *pbvh)
{
  if (pbvh->flags & PBVH_FAST_DRAW) {
    return false;
  }

  switch (pbvh->header.type) {
    case PBVH_GRIDS:
    case PBVH_FACES:
      return pbvh->pdata &&
             CustomData_get_layer_named(pbvh->pdata, CD_PROP_INT32, ".sculpt_face_set") != NULL;
    case PBVH_BMESH:
      return (pbvh->header.bm &&
              CustomData_get_layer(&pbvh->header.bm->pdata, CD_SCULPT_FACE_SETS));
  }

  return false;
}

void pbvh_show_mask_set(PBVH *pbvh, bool show_mask)
{
  pbvh->show_mask = show_mask;
}

void pbvh_show_face_sets_set(PBVH *pbvh, bool show_face_sets)
{
  pbvh->show_face_sets = show_face_sets;
}

void BKE_pbvh_set_frustum_planes(PBVH *pbvh, PBVHFrustumPlanes *planes)
{
  pbvh->num_planes = planes->num_planes;
  for (int i = 0; i < pbvh->num_planes; i++) {
    copy_v4_v4(pbvh->planes[i], planes->planes[i]);
  }
}

void BKE_pbvh_get_frustum_planes(PBVH *pbvh, PBVHFrustumPlanes *planes)
{
  planes->num_planes = pbvh->num_planes;
  for (int i = 0; i < planes->num_planes; i++) {
    copy_v4_v4(planes->planes[i], pbvh->planes[i]);
  }
}

#include "BKE_global.h"
void BKE_pbvh_parallel_range_settings(TaskParallelSettings *settings,
                                      bool use_threading,
                                      int totnode)
{
  memset(settings, 0, sizeof(*settings));
  settings->use_threading = use_threading && totnode > 1 && G.debug_value != 890;
}

MVert *BKE_pbvh_get_verts(const PBVH *pbvh)
{
  BLI_assert(pbvh->header.type == PBVH_FACES);
  return pbvh->verts;
}

const float (*BKE_pbvh_get_vert_normals(const PBVH *pbvh))[3]
{
  BLI_assert(pbvh->header.type == PBVH_FACES);
  return pbvh->vert_normals;
}

const bool *BKE_pbvh_get_vert_hide(const PBVH *pbvh)
{
  BLI_assert(pbvh->header.type == PBVH_FACES);
  return pbvh->hide_vert;
}

const bool *BKE_pbvh_get_poly_hide(const PBVH *pbvh)
{
  BLI_assert(ELEM(pbvh->header.type, PBVH_FACES, PBVH_GRIDS));
  return pbvh->hide_poly;
}

bool *BKE_pbvh_get_vert_hide_for_write(PBVH *pbvh)
{
  BLI_assert(pbvh->header.type == PBVH_FACES);
  if (pbvh->hide_vert) {
    return pbvh->hide_vert;
  }
  pbvh->hide_vert = CustomData_get_layer_named(&pbvh->mesh->vdata, CD_PROP_BOOL, ".hide_vert");
  if (pbvh->hide_vert) {
    return pbvh->hide_vert;
  }
  pbvh->hide_vert = (bool *)CustomData_add_layer_named(
      &pbvh->mesh->vdata, CD_PROP_BOOL, CD_SET_DEFAULT, NULL, pbvh->mesh->totvert, ".hide_vert");
  return pbvh->hide_vert;
}

void BKE_pbvh_subdiv_ccg_set(PBVH *pbvh, SubdivCCG *subdiv_ccg)
{
  pbvh->subdiv_ccg = subdiv_ccg;
  pbvh->gridfaces = (void **)subdiv_ccg->grid_faces;
  pbvh->grid_hidden = subdiv_ccg->grid_hidden;
  pbvh->grid_flag_mats = subdiv_ccg->grid_flag_mats;
  pbvh->grids = subdiv_ccg->grids;
}

void BKE_pbvh_face_sets_set(PBVH *pbvh, int *face_sets)
{
  pbvh->face_sets = face_sets;
}

void BKE_pbvh_update_hide_attributes_from_mesh(PBVH *pbvh)
{
  if (pbvh->header.type == PBVH_FACES) {
    pbvh->hide_vert = CustomData_get_layer_named(&pbvh->mesh->vdata, CD_PROP_BOOL, ".hide_vert");
    pbvh->hide_poly = CustomData_get_layer_named(&pbvh->mesh->pdata, CD_PROP_BOOL, ".hide_poly");
  }
}

void BKE_pbvh_respect_hide_set(PBVH *pbvh, bool respect_hide)
{
  pbvh->respect_hide = respect_hide;
}

int BKE_pbvh_get_node_index(PBVH *pbvh, PBVHNode *node)
{
  return (int)(node - pbvh->nodes);
}

int BKE_pbvh_get_totnodes(PBVH *pbvh)
{
  return pbvh->totnode;
}

int BKE_pbvh_get_node_id(PBVH *pbvh, PBVHNode *node)
{
  return node->id;
}

void BKE_pbvh_get_nodes(PBVH *pbvh, int flag, PBVHNode ***r_array, int *r_totnode)
{
  BKE_pbvh_search_gather(pbvh, update_search_cb, POINTER_FROM_INT(flag), r_array, r_totnode);
}

PBVHNode *BKE_pbvh_node_from_index(PBVH *pbvh, int node_i)
{
  return pbvh->nodes + node_i;
}

#ifdef PROXY_ADVANCED
// TODO: if this really works, make sure to pull the neighbor iterator out of sculpt.c and put it
// here
/* clang-format off */
#  include "BKE_context.h"
#  include "DNA_object_types.h"
#  include "DNA_scene_types.h"
#  include "../../editors/sculpt_paint/sculpt_intern.h"
/* clang-format on */

int checkalloc(void **data, int esize, int oldsize, int newsize, int emask, int umask)
{
  // update channel if it already was allocated once, or is requested by umask
  if (newsize != oldsize && (*data || (emask & umask))) {
    if (*data) {
      *data = MEM_reallocN(*data, newsize * esize);
    }
    else {
      *data = MEM_mallocN(newsize * esize, "pbvh proxy vert arrays");
    }
    return emask;
  }

  return 0;
}

void BKE_pbvh_ensure_proxyarray_indexmap(PBVH *pbvh, PBVHNode *node, GHash *vert_node_map)
{
  ProxyVertArray *p = &node->proxyverts;

  int totvert = 0;
  BKE_pbvh_node_num_verts(pbvh, node, &totvert, NULL);

  bool update = !p->indexmap || p->size != totvert;
  update = update || (p->indexmap && BLI_ghash_len(p->indexmap) != totvert);

  if (!update) {
    return;
  }

  if (p->indexmap) {
    BLI_ghash_free(p->indexmap, NULL, NULL);
  }

  GHash *gs = p->indexmap = BLI_ghash_ptr_new("BKE_pbvh_ensure_proxyarray_indexmap");

  PBVHVertexIter vd;

  int i = 0;
  BKE_pbvh_vertex_iter_begin (pbvh, node, vd, PBVH_ITER_UNIQUE) {
    BLI_ghash_insert(gs, (void *)vd.vertex.i, (void *)i);
    i++;
  }
  BKE_pbvh_vertex_iter_end;
}

bool pbvh_proxyarray_needs_update(PBVH *pbvh, PBVHNode *node, int mask)
{
  ProxyVertArray *p = &node->proxyverts;
  int totvert = 0;

  if (!(node->flag & PBVH_Leaf) || !node->bm_unique_verts) {
    return false;
  }

  BKE_pbvh_node_num_verts(pbvh, node, &totvert, NULL);

  bool bad = p->size != totvert;
  bad = bad || ((mask & PV_NEIGHBORS) && p->neighbors_dirty);
  bad = bad || (p->datamask & mask) != mask;

  bad = bad && totvert > 0;

  return bad;
}

GHash *pbvh_build_vert_node_map(PBVH *pbvh, PBVHNode **nodes, int totnode, int mask)
{
  GHash *vert_node_map = BLI_ghash_ptr_new("BKE_pbvh_ensure_proxyarrays");

  for (int i = 0; i < totnode; i++) {
    PBVHVertexIter vd;
    PBVHNode *node = nodes[i];

    if (!(node->flag & PBVH_Leaf)) {
      continue;
    }

    BKE_pbvh_vertex_iter_begin (pbvh, node, vd, PBVH_ITER_UNIQUE) {
      BLI_ghash_insert(vert_node_map, (void *)vd.vertex.i, (void *)(node - pbvh->nodes));
    }
    BKE_pbvh_vertex_iter_end;
  }

  return vert_node_map;
}

void BKE_pbvh_ensure_proxyarrays(
    SculptSession *ss, PBVH *pbvh, PBVHNode **nodes, int totnode, int mask)
{

  bool update = false;

  for (int i = 0; i < totnode; i++) {
    if (pbvh_proxyarray_needs_update(pbvh, nodes[i], mask)) {
      update = true;
      break;
    }
  }

  if (!update) {
    return;
  }

  GHash *vert_node_map = pbvh_build_vert_node_map(pbvh, nodes, totnode, mask);

  for (int i = 0; i < totnode; i++) {
    if (nodes[i]->flag & PBVH_Leaf) {
      BKE_pbvh_ensure_proxyarray_indexmap(pbvh, nodes[i], vert_node_map);
    }
  }

  for (int i = 0; i < totnode; i++) {
    if (nodes[i]->flag & PBVH_Leaf) {
      BKE_pbvh_ensure_proxyarray(ss, pbvh, nodes[i], mask, vert_node_map, false, false);
    }
  }

  if (vert_node_map) {
    BLI_ghash_free(vert_node_map, NULL, NULL);
  }
}

void BKE_pbvh_ensure_proxyarray(SculptSession *ss,
                                PBVH *pbvh,
                                PBVHNode *node,
                                int mask,
                                GHash *vert_node_map,
                                bool check_indexmap,
                                bool force_update)
{
  ProxyVertArray *p = &node->proxyverts;

  if (check_indexmap) {
    BKE_pbvh_ensure_proxyarray_indexmap(pbvh, node, vert_node_map);
  }

  GHash *gs = p->indexmap;

  int totvert = 0;
  BKE_pbvh_node_num_verts(pbvh, node, &totvert, NULL);

  if (!totvert) {
    return;
  }

  int updatemask = 0;

#  define UPDATETEST(name, emask, esize) \
    if (mask & emask) { \
      updatemask |= checkalloc((void **)&p->name, esize, p->size, totvert, emask, mask); \
    }

  UPDATETEST(ownerco, PV_OWNERCO, sizeof(void *))
  UPDATETEST(ownerno, PV_OWNERNO, sizeof(void *))
  UPDATETEST(ownermask, PV_OWNERMASK, sizeof(void *))
  UPDATETEST(ownercolor, PV_OWNERCOLOR, sizeof(void *))
  UPDATETEST(co, PV_CO, sizeof(float) * 3)
  UPDATETEST(no, PV_NO, sizeof(short) * 3)
  UPDATETEST(fno, PV_NO, sizeof(float) * 3)
  UPDATETEST(mask, PV_MASK, sizeof(float))
  UPDATETEST(color, PV_COLOR, sizeof(float) * 4)
  UPDATETEST(index, PV_INDEX, sizeof(PBVHVertRef))
  UPDATETEST(neighbors, PV_NEIGHBORS, sizeof(ProxyKey) * MAX_PROXY_NEIGHBORS)

  p->size = totvert;

  if (force_update) {
    updatemask |= mask;
  }

  if ((mask & PV_NEIGHBORS) && p->neighbors_dirty) {
    updatemask |= PV_NEIGHBORS;
  }

  if (!updatemask) {
    return;
  }

  p->datamask |= mask;

  PBVHVertexIter vd;

  int i = 0;

#  if 1
  BKE_pbvh_vertex_iter_begin (pbvh, node, vd, PBVH_ITER_UNIQUE) {
    void **val;

    if (!BLI_ghash_ensure_p(gs, (void *)vd.vertex.i, &val)) {
      *val = (void *)i;
    };
    i++;
  }
  BKE_pbvh_vertex_iter_end;
#  endif

  if (updatemask & PV_NEIGHBORS) {
    p->neighbors_dirty = false;
  }

  i = 0;
  BKE_pbvh_vertex_iter_begin (pbvh, node, vd, PBVH_ITER_UNIQUE) {
    if (i >= p->size) {
      printf("error!! %s\n", __func__);
      break;
    }

    if (updatemask & PV_OWNERCO) {
      p->ownerco[i] = vd.co;
    }
    if (updatemask & PV_INDEX) {
      p->index[i] = vd.vertex;
    }
    if (updatemask & PV_OWNERNO) {
      p->ownerno[i] = vd.no;
    }
    if (updatemask & PV_NO) {
      if (vd.fno) {
        if (p->fno) {
          copy_v3_v3(p->fno[i], vd.fno);
        }
        normal_float_to_short_v3(p->no[i], vd.fno);
      }
      else if (vd.no) {
        copy_v3_v3_short(p->no[i], vd.no);
        if (p->fno) {
          normal_short_to_float_v3(p->fno[i], vd.no);
        }
      }
      else {
        p->no[i][0] = p->no[i][1] = p->no[i][2] = 0;
        if (p->fno) {
          zero_v3(p->fno[i]);
        }
      }
    }
    if (updatemask & PV_CO) {
      copy_v3_v3(p->co[i], vd.co);
    }
    if (updatemask & PV_OWNERMASK) {
      p->ownermask[i] = vd.mask;
    }
    if (updatemask & PV_MASK) {
      p->mask[i] = vd.mask ? *vd.mask : 0.0f;
    }
    if (updatemask & PV_COLOR) {
      if (vd.vcol) {
        copy_v4_v4(p->color[i], vd.vcol->color);
      }
    }

    if (updatemask & PV_NEIGHBORS) {
      int j = 0;
      SculptVertexNeighborIter ni;

      SCULPT_VERTEX_NEIGHBORS_ITER_BEGIN (ss, vd.vertex, ni) {
        if (j >= MAX_PROXY_NEIGHBORS - 1) {
          break;
        }

        ProxyKey key;

        int *pindex = (int *)BLI_ghash_lookup_p(gs, (void *)ni.vertex.i);

        if (!pindex) {
          if (vert_node_map) {
            int *nindex = (int *)BLI_ghash_lookup_p(vert_node_map, (void *)ni.vertex.i);

            if (!nindex) {
              p->neighbors_dirty = true;
              continue;
            }

            PBVHNode *node2 = pbvh->nodes + *nindex;
            if (node2->proxyverts.indexmap) {
              pindex = (int *)BLI_ghash_lookup_p(node2->proxyverts.indexmap, (void *)ni.vertex.i);
            }
            else {
              pindex = NULL;
            }

            if (!pindex) {
              p->neighbors_dirty = true;
              continue;
            }

            key.node = (int)(node2 - pbvh->nodes);
            key.pindex = *pindex;
            //*
            if (node2->proxyverts.size != 0 &&
                (key.pindex < 0 || key.pindex >= node2->proxyverts.size)) {
              printf("error! %s\n", __func__);
              fflush(stdout);
              p->neighbors_dirty = true;
              continue;
            }
            //*/
          }
          else {
            p->neighbors_dirty = true;
            continue;
          }
        }
        else {
          key.node = (int)(node - pbvh->nodes);
          key.pindex = *pindex;
        }

        p->neighbors[i][j++] = key;
      }
      SCULPT_VERTEX_NEIGHBORS_ITER_END(ni);

      p->neighbors[i][j].node = -1;
    }

    i++;
  }
  BKE_pbvh_vertex_iter_end;
}

typedef struct GatherProxyThread {
  PBVHNode **nodes;
  PBVH *pbvh;
  int mask;
} GatherProxyThread;

static void pbvh_load_proxyarray_exec(void *__restrict userdata,
                                      const int n,
                                      const TaskParallelTLS *__restrict tls)
{
  GatherProxyThread *data = (GatherProxyThread *)userdata;
  PBVHNode *node = data->nodes[n];
  PBVHVertexIter vd;
  ProxyVertArray *p = &node->proxyverts;
  int i = 0;

  int mask = p->datamask;

  BKE_pbvh_ensure_proxyarray(NULL, data->pbvh, node, data->mask, NULL, false, true);
}

void BKE_pbvh_load_proxyarrays(PBVH *pbvh, PBVHNode **nodes, int totnode, int mask)
{
  GatherProxyThread data = {.nodes = nodes, .pbvh = pbvh, .mask = mask};

  mask = mask & ~PV_NEIGHBORS;  // don't update neighbors in threaded code?

  TaskParallelSettings settings;
  BKE_pbvh_parallel_range_settings(&settings, true, totnode);
  BLI_task_parallel_range(0, totnode, &data, pbvh_load_proxyarray_exec, &settings);
}

static void pbvh_gather_proxyarray_exec(void *__restrict userdata,
                                        const int n,
                                        const TaskParallelTLS *__restrict tls)
{
  GatherProxyThread *data = (GatherProxyThread *)userdata;
  PBVHNode *node = data->nodes[n];
  PBVHVertexIter vd;
  ProxyVertArray *p = &node->proxyverts;
  int i = 0;

  int mask = p->datamask;

  BKE_pbvh_vertex_iter_begin (data->pbvh, node, vd, PBVH_ITER_UNIQUE) {
    if (mask & PV_CO) {
      copy_v3_v3(vd.co, p->co[i]);
    }

    if (mask & PV_COLOR && vd.col) {
      copy_v4_v4(vd.col, p->color[i]);
    }

    if (vd.mask && (mask & PV_MASK)) {
      *vd.mask = p->mask[i];
    }

    i++;
  }
  BKE_pbvh_vertex_iter_end;
}

void BKE_pbvh_gather_proxyarray(PBVH *pbvh, PBVHNode **nodes, int totnode)
{
  GatherProxyThread data = {.nodes = nodes, .pbvh = pbvh};

  TaskParallelSettings settings;
  BKE_pbvh_parallel_range_settings(&settings, true, totnode);
  BLI_task_parallel_range(0, totnode, &data, pbvh_gather_proxyarray_exec, &settings);
}

void BKE_pbvh_free_proxyarray(PBVH *pbvh, PBVHNode *node)
{
  ProxyVertArray *p = &node->proxyverts;

  if (p->indexmap) {
    BLI_ghash_free(p->indexmap, NULL, NULL);
  }
  if (p->co)
    MEM_freeN(p->co);
  if (p->no)
    MEM_freeN(p->no);
  if (p->index)
    MEM_freeN(p->index);
  if (p->mask)
    MEM_freeN(p->mask);
  if (p->ownerco)
    MEM_freeN(p->ownerco);
  if (p->ownerno)
    MEM_freeN(p->ownerno);
  if (p->ownermask)
    MEM_freeN(p->ownermask);
  if (p->ownercolor)
    MEM_freeN(p->ownercolor);
  if (p->color)
    MEM_freeN(p->color);
  if (p->neighbors)
    MEM_freeN(p->neighbors);

  memset(p, 0, sizeof(*p));
}

void BKE_pbvh_update_proxyvert(PBVH *pbvh, PBVHNode *node, ProxyVertUpdateRec *rec)
{
}

ProxyVertArray *BKE_pbvh_get_proxyarrays(PBVH *pbvh, PBVHNode *node)
{
  return &node->proxyverts;
}

#endif

/* checks if pbvh needs to sync its flat vcol shading flag with scene tool settings
   scene and ob are allowd to be NULL (in which case nothing is done).
*/
void SCULPT_update_flat_vcol_shading(Object *ob, Scene *scene)
{
  if (!scene || !ob || !ob->sculpt || !ob->sculpt->pbvh) {
    return;
  }

  if (ob->sculpt->pbvh) {
    bool flat_vcol_shading = ((scene->toolsettings->sculpt->flags &
                               SCULPT_DYNTOPO_FLAT_VCOL_SHADING) != 0);

    BKE_pbvh_set_flat_vcol_shading(ob->sculpt->pbvh, flat_vcol_shading);
  }
}

PBVHNode *BKE_pbvh_get_node(PBVH *pbvh, int node)
{
  return pbvh->nodes + node;
}

bool BKE_pbvh_node_mark_update_index_buffer(PBVH *pbvh, PBVHNode *node)
{
  bool split_indexed = pbvh->header.bm &&
                       (pbvh->flags & (PBVH_DYNTOPO_SMOOTH_SHADING | PBVH_FAST_DRAW));

  if (split_indexed) {
    BKE_pbvh_vert_tag_update_normal_triangulation(node);
  }

  return split_indexed;
}

void BKE_pbvh_vert_tag_update_normal_triangulation(PBVHNode *node)
{
  node->flag |= PBVH_UpdateTris;
}

void BKE_pbvh_vert_tag_update_normal_tri_area(PBVHNode *node)
{
  node->flag |= PBVH_UpdateTriAreas;
}

/* must be called outside of threads */
void BKE_pbvh_face_areas_begin(PBVH *pbvh)
{
  pbvh->face_area_i ^= 1;
}

void BKE_pbvh_update_all_tri_areas(PBVH *pbvh)
{
  /* swap read/write face area buffers */
  pbvh->face_area_i ^= 1;

  for (int i = 0; i < pbvh->totnode; i++) {
    PBVHNode *node = pbvh->nodes + i;
    if (node->flag & PBVH_Leaf) {
      node->flag |= PBVH_UpdateTriAreas;
#if 0
      // ensure node triangulations are valid
      // so we don't end up doing it inside brush threads
      BKE_pbvh_bmesh_check_tris(pbvh, node);
#endif
    }
  }
}

void BKE_pbvh_check_tri_areas(PBVH *pbvh, PBVHNode *node)
{
  if (!(node->flag & PBVH_UpdateTriAreas)) {
    return;
  }

  if (pbvh->header.type == PBVH_BMESH && (!node->tribuf || !node->tribuf->tottri)) {
    return;
  }

  node->flag &= ~PBVH_UpdateTriAreas;

  if (pbvh->header.type == PBVH_BMESH && (node->flag & PBVH_UpdateTris)) {
    BKE_pbvh_bmesh_check_tris(pbvh, node);
  }

  const int cur_i = pbvh->face_area_i ^ 1;

  switch (BKE_pbvh_type(pbvh)) {
    case PBVH_FACES: {
      for (int i = 0; i < (int)node->totprim; i++) {
        const MLoopTri *lt = &pbvh->looptri[node->prim_indices[i]];

        if (pbvh->hide_poly && pbvh->hide_poly[lt->poly]) {
          /* Skip hidden faces. */
          continue;
        }

        pbvh->face_areas[lt->poly * 2 + cur_i] = 0.0f;
      }

      for (int i = 0; i < (int)node->totprim; i++) {
        const MLoopTri *lt = &pbvh->looptri[node->prim_indices[i]];

        if (pbvh->hide_poly && pbvh->hide_poly[lt->poly]) {
          /* Skip hidden faces. */
          continue;
        }

        const MVert *mv1 = pbvh->verts + pbvh->mloop[lt->tri[0]].v;
        const MVert *mv2 = pbvh->verts + pbvh->mloop[lt->tri[1]].v;
        const MVert *mv3 = pbvh->verts + pbvh->mloop[lt->tri[2]].v;

        float area = area_tri_v3(mv1->co, mv2->co, mv3->co);

        pbvh->face_areas[lt->poly * 2 + cur_i] += area;

        /* sanity check on read side of read write buffer */
        if (pbvh->face_areas[lt->poly * 2 + (cur_i ^ 1)] == 0.0f) {
          pbvh->face_areas[lt->poly * 2 + (cur_i ^ 1)] = pbvh->face_areas[lt->poly * 2 + cur_i];
        }
      }
      break;
    }
    case PBVH_GRIDS:
      break;
    case PBVH_BMESH: {
      BMFace *f;
      const int cd_face_area = pbvh->cd_face_area;

      TGSET_ITER (f, node->bm_faces) {
        float *areabuf = BM_ELEM_CD_GET_VOID_P(f, cd_face_area);
        areabuf[cur_i] = 0.0f;
      }
      TGSET_ITER_END;

      for (int i = 0; i < node->tribuf->tottri; i++) {
        PBVHTri *tri = node->tribuf->tris + i;

        BMVert *v1 = (BMVert *)(node->tribuf->verts[tri->v[0]].i);
        BMVert *v2 = (BMVert *)(node->tribuf->verts[tri->v[1]].i);
        BMVert *v3 = (BMVert *)(node->tribuf->verts[tri->v[2]].i);
        BMFace *f = (BMFace *)tri->f.i;

        float *areabuf = BM_ELEM_CD_GET_VOID_P(f, cd_face_area);

        float area = area_tri_v3(v1->co, v2->co, v3->co);
        float farea = BM_ELEM_CD_GET_FLOAT(f, cd_face_area);

        areabuf[cur_i] = farea + area;
      }
      break;
    }
    default:
      break;
  }
}

static void pbvh_pmap_to_edges_add(PBVH *pbvh,
                                   PBVHVertRef vertex,
                                   int **r_edges,
                                   int *r_edges_size,
                                   bool *heap_alloc,
                                   int e,
                                   int p,
                                   int *len,
                                   int **r_polys)
{
  for (int i = 0; i < *len; i++) {
    if ((*r_edges)[i] == e) {
      if ((*r_polys)[i * 2 + 1] == -1) {
        (*r_polys)[i * 2 + 1] = p;
      }
      return;
    }
  }

  if (*len >= *r_edges_size) {
    int newsize = *len + ((*len) >> 1) + 1;

    int *r_edges_new = MEM_malloc_arrayN(newsize, sizeof(*r_edges_new), "r_edges_new");
    int *r_polys_new = MEM_malloc_arrayN(newsize * 2, sizeof(*r_polys_new), "r_polys_new");

    memcpy((void *)r_edges_new, (void *)*r_edges, sizeof(int) * (*r_edges_size));
    memcpy((void *)r_polys_new, (void *)(*r_polys), sizeof(int) * 2 * (*r_edges_size));

    *r_edges_size = newsize;

    if (*heap_alloc) {
      MEM_freeN(*r_polys);
      MEM_freeN(*r_edges);
    }

    *r_edges = r_edges_new;
    *r_polys = r_polys_new;

    *heap_alloc = true;
  }

  (*r_polys)[*len * 2] = p;
  (*r_polys)[*len * 2 + 1] = -1;

  (*r_edges)[*len] = e;
  (*len)++;
}

void BKE_pbvh_pmap_to_edges(PBVH *pbvh,
                            PBVHVertRef vertex,
                            int **r_edges,
                            int *r_edges_size,
                            bool *r_heap_alloc,
                            int **r_polys)
{
  MeshElemMap *map = pbvh->pmap->pmap + vertex.i;
  int len = 0;

  for (int i = 0; i < map->count; i++) {
    const MPoly *mp = pbvh->mpoly + map->indices[i];
    const MLoop *ml = pbvh->mloop + mp->loopstart;

    if (pbvh->hide_poly && pbvh->hide_poly[map->indices[i]]) {
      /* Skip connectivity from hidden faces. */
      continue;
    }

    for (int j = 0; j < mp->totloop; j++, ml++) {
      if (ml->v == vertex.i) {
        pbvh_pmap_to_edges_add(pbvh,
                               vertex,
                               r_edges,
                               r_edges_size,
                               r_heap_alloc,
                               ME_POLY_LOOP_PREV(pbvh->mloop, mp, j)->e,
                               map->indices[i],
                               &len,
                               r_polys);
        pbvh_pmap_to_edges_add(pbvh,
                               vertex,
                               r_edges,
                               r_edges_size,
                               r_heap_alloc,
                               ml->e,
                               map->indices[i],
                               &len,
                               r_polys);
      }
    }
  }

  *r_edges_size = len;
}

void BKE_pbvh_set_vemap(PBVH *pbvh, MeshElemMap *vemap)
{
  pbvh->vemap = vemap;
}

void BKE_pbvh_get_vert_face_areas(PBVH *pbvh, PBVHVertRef vertex, float *r_areas, int valence)
{
  const int cur_i = pbvh->face_area_i;

  switch (BKE_pbvh_type(pbvh)) {
    case PBVH_FACES: {
      int *edges = BLI_array_alloca(edges, 16);
      int *polys = BLI_array_alloca(polys, 32);
      bool heap_alloc = false;
      int len = 16;

      BKE_pbvh_pmap_to_edges(pbvh, vertex, &edges, &len, &heap_alloc, &polys);
      len = MIN2(len, valence);

      if (pbvh->vemap) {
        /* sort poly references by vemap edge ordering */
        MeshElemMap *emap = pbvh->vemap + vertex.i;

        int *polys_old = BLI_array_alloca(polys, len * 2);
        memcpy((void *)polys_old, (void *)polys, sizeof(int) * len * 2);

        /* note that wire edges will break this, but
           should only result in incorrect weights
           and isn't worth fixing */

        for (int i = 0; i < len; i++) {
          for (int j = 0; j < len; j++) {
            if (emap->indices[i] == edges[j]) {
              polys[i * 2] = polys_old[j * 2];
              polys[i * 2 + 1] = polys_old[j * 2 + 1];
            }
          }
        }
      }
      for (int i = 0; i < len; i++) {
        r_areas[i] = pbvh->face_areas[polys[i * 2] * 2 + cur_i];

        if (polys[i * 2 + 1] != -1) {
          r_areas[i] += pbvh->face_areas[polys[i * 2 + 1] * 2 + cur_i];
          r_areas[i] *= 0.5f;
        }
      }

      if (heap_alloc) {
        MEM_freeN(edges);
        MEM_freeN(polys);
      }

      break;
    }
    case PBVH_BMESH: {
      BMVert *v = (BMVert *)vertex.i;
      BMEdge *e = v->e;

      if (!e) {
        for (int i = 0; i < valence; i++) {
          r_areas[i] = 1.0f;
        }

        return;
      }

      const int cd_face_area = pbvh->cd_face_area;
      int j = 0;

      do {
        float w = 0.0f;

        if (!e->l) {
          w = 0.0f;
        }
        else {
          float *a1 = BM_ELEM_CD_GET_VOID_P(e->l->f, cd_face_area);
          float *a2 = BM_ELEM_CD_GET_VOID_P(e->l->radial_next->f, cd_face_area);

          w += a1[cur_i] * 0.5f;
          w += a2[cur_i] * 0.5f;
        }

        if (j >= valence) {
          printf("%s: error, corrupt edge cycle\n", __func__);
          break;
        }

        r_areas[j++] = w;

        e = v == e->v1 ? e->v1_disk_link.next : e->v2_disk_link.next;
      } while (e != v->e);

      for (; j < valence; j++) {
        r_areas[j] = 1.0f;
      }

      break;
    }

    case PBVH_GRIDS: { /* estimate from edge lengths */
      int index = (int)vertex.i;

      const CCGKey *key = BKE_pbvh_get_grid_key(pbvh);
      const int grid_index = index / key->grid_area;
      const int vertex_index = index - grid_index * key->grid_area;

      SubdivCCGCoord coord = {.grid_index = grid_index,
                              .x = vertex_index % key->grid_size,
                              .y = vertex_index / key->grid_size};

      SubdivCCGNeighbors neighbors;
      BKE_subdiv_ccg_neighbor_coords_get(pbvh->subdiv_ccg, &coord, false, &neighbors);

      float *co1 = CCG_elem_co(key, CCG_elem_offset(key, pbvh->grids[grid_index], vertex_index));
      float totw = 0.0f;
      int i = 0;

      for (i = 0; i < neighbors.size; i++) {
        SubdivCCGCoord *coord2 = neighbors.coords + i;

        int vertex_index2 = coord2->y * key->grid_size + coord2->x;

        float *co2 = CCG_elem_co(
            key, CCG_elem_offset(key, pbvh->grids[coord2->grid_index], vertex_index2));
        float w = len_v3v3(co1, co2);

        r_areas[i] = w;
        totw += w;
      }

      if (neighbors.size != valence) {
        printf("%s: error!\n", __func__);
      }
      if (totw < 0.000001f) {
        for (int i = 0; i < neighbors.size; i++) {
          r_areas[i] = 1.0f;
        }
      }

      for (; i < valence; i++) {
        r_areas[i] = 1.0f;
      }

      break;
    }
  }
}

void BKE_pbvh_set_stroke_id(PBVH *pbvh, int stroke_id)
{
  pbvh->stroke_id = stroke_id;
}

static void pbvh_boundaries_flag_update(PBVH *pbvh)
{

  if (pbvh->header.bm) {
    BMVert *v;
    BMIter iter;

    BM_ITER_MESH (v, &iter, pbvh->header.bm, BM_VERTS_OF_MESH) {
      MSculptVert *mv = BM_ELEM_CD_GET_VOID_P(v, pbvh->cd_sculpt_vert);

      mv->flag |= SCULPTVERT_NEED_BOUNDARY;
    }
  }
  else {
    int totvert = pbvh->totvert;

    if (BKE_pbvh_type(pbvh) == PBVH_GRIDS) {
      totvert = BKE_pbvh_get_grid_num_verts(pbvh);
    }

    for (int i = 0; i < totvert; i++) {
      pbvh->msculptverts[i].flag |= SCULPTVERT_NEED_BOUNDARY;
    }
  }
}

void BKE_pbvh_set_symmetry(PBVH *pbvh, int symmetry, int boundary_symmetry)
{
  if (symmetry == pbvh->symmetry && boundary_symmetry == pbvh->boundary_symmetry) {
    return;
  }

  pbvh->symmetry = symmetry;
  pbvh->boundary_symmetry = boundary_symmetry;

  pbvh_boundaries_flag_update(pbvh);
}

void BKE_pbvh_set_mdyntopo_verts(PBVH *pbvh, struct MSculptVert *mdyntopoverts)
{
  pbvh->msculptverts = mdyntopoverts;
}

void BKE_pbvh_update_vert_boundary_grids(PBVH *pbvh,
                                         struct SubdivCCG *subdiv_ccg,
                                         PBVHVertRef vertex)
{
  MSculptVert *mv = pbvh->msculptverts + vertex.i;

  mv->flag &= ~(SCULPTVERT_BOUNDARY | SCULPTVERT_FSET_BOUNDARY | SCULPTVERT_NEED_BOUNDARY |
                SCULPTVERT_FSET_CORNER | SCULPTVERT_CORNER | SCULPTVERT_SEAM_BOUNDARY |
                SCULPTVERT_SHARP_BOUNDARY | SCULPTVERT_SEAM_CORNER | SCULPTVERT_SHARP_CORNER);

  int index = (int)vertex.i;

  /* TODO: optimize this. We could fill #SculptVertexNeighborIter directly,
   * maybe provide coordinate and mask pointers directly rather than converting
   * back and forth between #CCGElem and global index. */
  const CCGKey *key = BKE_pbvh_get_grid_key(pbvh);
  const int grid_index = index / key->grid_area;
  const int vertex_index = index - grid_index * key->grid_area;

  SubdivCCGCoord coord = {.grid_index = grid_index,
                          .x = vertex_index % key->grid_size,
                          .y = vertex_index / key->grid_size};

  SubdivCCGNeighbors neighbors;
  BKE_subdiv_ccg_neighbor_coords_get(subdiv_ccg, &coord, false, &neighbors);

  mv->valence = neighbors.size;
  mv->flag &= ~SCULPTVERT_NEED_VALENCE;
}

void BKE_pbvh_update_vert_boundary_faces(const int *face_sets,
                                         const bool *hide_poly,
                                         const MVert *mvert,
                                         const MEdge *medge,
                                         const MLoop *mloop,
                                         const MPoly *mpoly,
                                         MSculptVert *msculptverts,
                                         const MeshElemMap *pmap,
                                         PBVHVertRef vertex)
{
  MSculptVert *mv = msculptverts + vertex.i;
  const MeshElemMap *vert_map = &pmap[vertex.i];

  int last_fset = -1;
  int last_fset2 = -1;

  mv->flag &= ~(SCULPTVERT_BOUNDARY | SCULPTVERT_FSET_BOUNDARY | SCULPTVERT_NEED_BOUNDARY |
                SCULPTVERT_FSET_CORNER | SCULPTVERT_CORNER | SCULPTVERT_SEAM_BOUNDARY |
                SCULPTVERT_SHARP_BOUNDARY | SCULPTVERT_SEAM_CORNER | SCULPTVERT_SHARP_CORNER);

  int totsharp = 0, totseam = 0;
  int visible = false;

  for (int i = 0; i < vert_map->count; i++) {
    int f_i = vert_map->indices[i];

    const MPoly *mp = mpoly + f_i;
    const MLoop *ml = mloop + mp->loopstart;
    int j = 0;

    for (j = 0; j < mp->totloop; j++, ml++) {
      if (ml->v == (int)vertex.i) {
        break;
      }
    }

    if (j < mp->totloop) {
      const MEdge *me = medge + ml->e;
      if (me->flag & ME_SHARP) {
        mv->flag |= SCULPTVERT_SHARP_BOUNDARY;
        totsharp++;
      }

      if (me->flag & ME_SEAM) {
        mv->flag |= SCULPTVERT_SEAM_BOUNDARY;
        totseam++;
      }
    }

    int fset = face_sets ? abs(face_sets[f_i]) : 1;

    if (!hide_poly || !hide_poly[f_i]) {
      visible = true;
    }

    if (i > 0 && fset != last_fset) {
      mv->flag |= SCULPTVERT_FSET_BOUNDARY;

      if (i > 1 && last_fset2 != last_fset && last_fset != -1 && last_fset2 != -1 && fset != -1 &&
          last_fset2 != fset) {
        mv->flag |= SCULPTVERT_FSET_CORNER;
      }
    }

    if (i > 0 && last_fset != fset) {
      last_fset2 = last_fset;
    }

    last_fset = fset;
  }

  if (!visible) {
    mv->flag |= SCULPTVERT_VERT_FSET_HIDDEN;
  }

  if (totsharp > 2) {
    mv->flag |= SCULPTVERT_SHARP_CORNER;
  }

  if (totseam > 2) {
    mv->flag |= SCULPTVERT_SEAM_CORNER;
  }
}

void BKE_pbvh_ignore_uvs_set(PBVH *pbvh, bool value)
{
  if (!!(pbvh->flags & PBVH_IGNORE_UVS) == value) {
    return;  // no change
  }

  if (value) {
    pbvh->flags |= PBVH_IGNORE_UVS;
  }
  else {
    pbvh->flags &= ~PBVH_IGNORE_UVS;
  }

  pbvh_boundaries_flag_update(pbvh);
}

bool BKE_pbvh_cache(const struct Mesh *me, PBVH *pbvh)
{
  memset(&pbvh->cached_data, 0, sizeof(pbvh->cached_data));

  if (pbvh->invalid) {
    printf("invalid pbvh!\n");
    return false;
  }

  switch (pbvh->header.type) {
    case PBVH_BMESH:
      if (!pbvh->header.bm) {
        return false;
      }

      pbvh->cached_data.bm = pbvh->header.bm;

      pbvh->cached_data.vdata = pbvh->header.bm->vdata;
      pbvh->cached_data.edata = pbvh->header.bm->edata;
      pbvh->cached_data.ldata = pbvh->header.bm->ldata;
      pbvh->cached_data.pdata = pbvh->header.bm->pdata;

      pbvh->cached_data.totvert = pbvh->header.bm->totvert;
      pbvh->cached_data.totedge = pbvh->header.bm->totedge;
      pbvh->cached_data.totloop = pbvh->header.bm->totloop;
      pbvh->cached_data.totpoly = pbvh->header.bm->totface;
      break;
    case PBVH_GRIDS:
      pbvh->cached_data.vdata = me->vdata;
      pbvh->cached_data.edata = me->edata;
      pbvh->cached_data.ldata = me->ldata;
      pbvh->cached_data.pdata = me->pdata;

      int grid_side = pbvh->gridkey.grid_size;

      pbvh->cached_data.totvert = pbvh->totgrid * grid_side * grid_side;
      pbvh->cached_data.totedge = me->totedge;
      pbvh->cached_data.totloop = me->totloop;
      pbvh->cached_data.totpoly = pbvh->totgrid * (grid_side - 1) * (grid_side - 1);
      break;
    case PBVH_FACES:
      pbvh->cached_data.vdata = me->vdata;
      pbvh->cached_data.edata = me->edata;
      pbvh->cached_data.ldata = me->ldata;
      pbvh->cached_data.pdata = me->pdata;

      pbvh->cached_data.totvert = me->totvert;
      pbvh->cached_data.totedge = me->totedge;
      pbvh->cached_data.totloop = me->totloop;
      pbvh->cached_data.totpoly = me->totpoly;
      break;
  }

  return true;
}

static bool customdata_is_same(const CustomData *a, const CustomData *b)
{
  return memcmp(a, b, sizeof(CustomData)) == 0;
}

bool BKE_pbvh_cache_is_valid(const struct Object *ob,
                             const struct Mesh *me,
                             const PBVH *pbvh,
                             int pbvh_type)
{
  if (pbvh->invalid) {
    printf("pbvh invalid!\n");
    return false;
  }

  if (pbvh->header.type != pbvh_type) {
    return false;
  }

  bool ok = true;
  int totvert = 0, totedge = 0, totloop = 0, totpoly = 0;
  const CustomData *vdata, *edata, *ldata, *pdata;

  MultiresModifierData *mmd = NULL;

  LISTBASE_FOREACH (ModifierData *, md, &ob->modifiers) {
    if (md->type == eModifierType_Multires) {
      mmd = (MultiresModifierData *)md;
      break;
    }
  }

  if (mmd && (mmd->flags & eModifierMode_Realtime)) {
    // return false;
  }

  switch (pbvh_type) {
    case PBVH_BMESH:
      if (!pbvh->header.bm || pbvh->header.bm != pbvh->cached_data.bm) {
        return false;
      }

      totvert = pbvh->header.bm->totvert;
      totedge = pbvh->header.bm->totedge;
      totloop = pbvh->header.bm->totloop;
      totpoly = pbvh->header.bm->totface;

      vdata = &pbvh->header.bm->vdata;
      edata = &pbvh->header.bm->edata;
      ldata = &pbvh->header.bm->ldata;
      pdata = &pbvh->header.bm->pdata;
      break;
    case PBVH_FACES:
      totvert = me->totvert;
      totedge = me->totedge;
      totloop = me->totloop;
      totpoly = me->totpoly;

      vdata = &me->vdata;
      edata = &me->edata;
      ldata = &me->ldata;
      pdata = &me->pdata;
      break;
    case PBVH_GRIDS: {
      if (!mmd) {
        return false;
      }

      int grid_side = 1 + (1 << (mmd->sculptlvl - 1));

      totvert = me->totloop * grid_side * grid_side;
      totedge = me->totedge;
      totloop = me->totloop;
      totpoly = me->totloop * (grid_side - 1) * (grid_side - 1);

      vdata = &me->vdata;
      edata = &me->edata;
      ldata = &me->ldata;
      pdata = &me->pdata;
      break;
    }
  }

  ok = ok && totvert == pbvh->cached_data.totvert;
  ok = ok && totedge == pbvh->cached_data.totedge;
  ok = ok && totloop == pbvh->cached_data.totloop;
  ok = ok && totpoly == pbvh->cached_data.totpoly;

  ok = ok && customdata_is_same(vdata, &pbvh->cached_data.vdata);
  ok = ok && customdata_is_same(edata, &pbvh->cached_data.edata);
  ok = ok && customdata_is_same(ldata, &pbvh->cached_data.ldata);
  ok = ok && customdata_is_same(pdata, &pbvh->cached_data.pdata);

  return ok;
}

GHash *cached_pbvhs = NULL;
static void pbvh_clear_cached_pbvhs(PBVH *exclude)
{
  PBVH **pbvhs = NULL;
  BLI_array_staticdeclare(pbvhs, 8);

  GHashIterator iter;
  GHASH_ITER (iter, cached_pbvhs) {
    PBVH *pbvh = BLI_ghashIterator_getValue(&iter);

    if (pbvh != exclude) {
      BLI_array_append(pbvhs, pbvh);
    }
  }

  for (int i = 0; i < BLI_array_len(pbvhs); i++) {
    PBVH *pbvh = pbvhs[i];

    if (pbvh->header.bm) {
      BM_mesh_free(pbvh->header.bm);
    }

    BKE_pbvh_free(pbvh);
  }

  BLI_array_free(pbvhs);
  BLI_ghash_clear(cached_pbvhs, MEM_freeN, NULL);
}

void BKE_pbvh_clear_cache(PBVH *preserve)
{
  pbvh_clear_cached_pbvhs(NULL);
}

#define PBVH_CACHE_KEY_SIZE 1024

static void pbvh_make_cached_key(Object *ob, char out[PBVH_CACHE_KEY_SIZE])
{
  sprintf(out, "%s:%p", ob->id.name, G.main);
}

void BKE_pbvh_invalidate_cache(Object *ob)
{
  Object *ob_orig = DEG_get_original_object(ob);

  char key[PBVH_CACHE_KEY_SIZE];
  pbvh_make_cached_key(ob_orig, key);

  PBVH *pbvh = BLI_ghash_lookup(cached_pbvhs, key);

#ifdef WITH_PBVH_CACHE
  if (pbvh) {
    BKE_pbvh_cache_remove(pbvh);
  }
#endif
}

PBVH *BKE_pbvh_get_or_free_cached(Object *ob, Mesh *me, PBVHType pbvh_type)
{
  Object *ob_orig = DEG_get_original_object(ob);

  char key[PBVH_CACHE_KEY_SIZE];
  pbvh_make_cached_key(ob_orig, key);

  PBVH *pbvh = BLI_ghash_lookup(cached_pbvhs, key);

  if (!pbvh) {
    return NULL;
  }

  if (BKE_pbvh_cache_is_valid(ob, me, pbvh, pbvh_type)) {
    switch (pbvh_type) {
      case PBVH_BMESH:
        break;
      case PBVH_FACES:
        pbvh->vert_normals = BKE_mesh_vertex_normals_for_write(me);
      case PBVH_GRIDS:
        if (!pbvh->deformed) {
          pbvh->verts = me->mvert;
        }

        pbvh->mloop = me->mloop;
        pbvh->mpoly = me->mpoly;
        pbvh->vdata = &me->vdata;
        pbvh->ldata = &me->ldata;
        pbvh->pdata = &me->pdata;

        pbvh->face_sets = CustomData_get_layer(&me->pdata, CD_SCULPT_FACE_SETS);

        break;
    }

    BKE_pbvh_update_active_vcol(pbvh, me);

    return pbvh;
  }

  pbvh_clear_cached_pbvhs(NULL);
  return NULL;
}

void BKE_pbvh_set_cached(Object *ob, PBVH *pbvh)
{
  if (!pbvh) {
    return;
  }

  Object *ob_orig = DEG_get_original_object(ob);

  char key[PBVH_CACHE_KEY_SIZE];
  pbvh_make_cached_key(ob_orig, key);

  PBVH *exist = BLI_ghash_lookup(cached_pbvhs, key);

  if (pbvh->invalid) {
    printf("pbvh invalid!");
  }

  if (exist && exist->invalid) {
    printf("pbvh invalid!");
  }

  if (!exist || exist != pbvh) {
    pbvh_clear_cached_pbvhs(pbvh);

    char key[PBVH_CACHE_KEY_SIZE];
    pbvh_make_cached_key(ob_orig, key);

    BLI_ghash_insert(cached_pbvhs, BLI_strdup(key), pbvh);
  }

#ifdef WITH_PBVH_CACHE
  BKE_pbvh_cache(BKE_object_get_original_mesh(ob_orig), pbvh);
#endif
}

struct SculptPMap *BKE_pbvh_get_pmap(PBVH *pbvh)
{
  return pbvh->pmap;
}

void BKE_pbvh_set_pmap(PBVH *pbvh, SculptPMap *pmap)
{
  if (pbvh->pmap != pmap) {
    BKE_pbvh_pmap_aquire(pmap);
  }

  pbvh->pmap = pmap;
}

/** Does not free pbvh itself. */
void BKE_pbvh_cache_remove(PBVH *pbvh)
{
  char **keys = NULL;
  BLI_array_staticdeclare(keys, 32);

  GHashIterator iter;
  GHASH_ITER (iter, cached_pbvhs) {
    PBVH *pbvh2 = BLI_ghashIterator_getValue(&iter);

    if (pbvh2 == pbvh) {
      BLI_array_append(keys, (char *)BLI_ghashIterator_getKey(&iter));
      break;
    }
  }

  for (int i = 0; i < BLI_array_len(keys); i++) {
    BLI_ghash_remove(cached_pbvhs, keys[i], MEM_freeN, NULL);
  }

  BLI_array_free(keys);
}

void BKE_pbvh_set_bmesh(PBVH *pbvh, BMesh *bm)
{
  pbvh->header.bm = bm;
}

void BKE_pbvh_free_bmesh(PBVH *pbvh, BMesh *bm)
{
  if (pbvh) {
    pbvh->header.bm = NULL;
  }

  BM_mesh_free(bm);

  GHashIterator iter;
  char **keys = NULL;
  BLI_array_staticdeclare(keys, 32);

  PBVH **pbvhs = NULL;
  BLI_array_staticdeclare(pbvhs, 8);

  GHASH_ITER (iter, cached_pbvhs) {
    PBVH *pbvh2 = BLI_ghashIterator_getValue(&iter);

    if (pbvh2->header.bm == bm) {
      pbvh2->header.bm = NULL;

      if (pbvh2 != pbvh) {
        bool ok = true;

        for (int i = 0; i < BLI_array_len(pbvhs); i++) {
          if (pbvhs[i] == pbvh2) {
            ok = false;
          }
        }

        if (ok) {
          BLI_array_append(pbvhs, pbvh2);
        }
      }

      BLI_array_append(keys, BLI_ghashIterator_getKey(&iter));
    }
  }

  for (int i = 0; i < BLI_array_len(keys); i++) {
    BLI_ghash_remove(cached_pbvhs, keys[i], MEM_freeN, NULL);
  }

  for (int i = 0; i < BLI_array_len(pbvhs); i++) {
    BKE_pbvh_free(pbvhs[i]);
  }

  BLI_array_free(pbvhs);
  BLI_array_free(keys);
}

struct BMLog *BKE_pbvh_get_bm_log(PBVH *pbvh)
{
  return pbvh->bm_log;
}

void BKE_pbvh_system_init()
{
  cached_pbvhs = BLI_ghash_str_new("pbvh cache ghash");
}

void BKE_pbvh_system_exit()
{
  pbvh_clear_cached_pbvhs(NULL);
  BLI_ghash_free(cached_pbvhs, NULL, NULL);
}

SculptPMap *BKE_pbvh_make_pmap(const struct Mesh *me)
{
  SculptPMap *pmap = MEM_callocN(sizeof(*pmap), "SculptPMap");

  BKE_mesh_vert_poly_map_create(&pmap->pmap,
                                &pmap->pmap_mem,
                                BKE_mesh_verts(me),
                                BKE_mesh_edges(me),
                                BKE_mesh_polys(me),
                                BKE_mesh_loops(me),
                                me->totvert,
                                me->totpoly,
                                me->totloop,
                                false);

  pmap->refcount = 1;

  return pmap;
}

void BKE_pbvh_pmap_aquire(SculptPMap *pmap)
{
  pmap->refcount++;
}

bool BKE_pbvh_pmap_release(SculptPMap *pmap)
{
  if (!pmap) {
    return false;
  }

  pmap->refcount--;

  // if (pmap->refcount < 0) {
  //  printf("%s: error!\n", __func__);
  //}

  if (1 && pmap->refcount == 0) {
    MEM_SAFE_FREE(pmap->pmap);
    MEM_SAFE_FREE(pmap->pmap_mem);
    MEM_SAFE_FREE(pmap);

    return true;
  }

  return false;
}

bool BKE_pbvh_is_drawing(const PBVH *pbvh)
{
  return pbvh->is_drawing;
}

bool BKE_pbvh_draw_cache_invalid(const PBVH *pbvh)
{
  return pbvh->draw_cache_invalid;
}

void BKE_pbvh_is_drawing_set(PBVH *pbvh, bool val)
{
  pbvh->is_drawing = val;
}

void BKE_pbvh_node_num_loops(PBVH *pbvh, PBVHNode *node, int *r_totloop)
{
  UNUSED_VARS(pbvh);
  BLI_assert(BKE_pbvh_type(pbvh) == PBVH_FACES);

  if (r_totloop) {
    *r_totloop = node->loop_indices_num;
  }
}

void BKE_pbvh_update_active_vcol(PBVH *pbvh, const Mesh *mesh)
{
  CustomDataLayer *last_layer = pbvh->color_layer;

  Mesh me_query;
  const CustomData *vdata, *ldata;

  if (pbvh->header.type == PBVH_BMESH && pbvh->header.bm) {
    vdata = &pbvh->header.bm->vdata;
    ldata = &pbvh->header.bm->ldata;
  }
  else {
    vdata = &mesh->vdata;
    ldata = &mesh->ldata;
  }

  BKE_id_attribute_copy_domains_temp(ID_ME, vdata, NULL, ldata, NULL, NULL, &me_query.id);
  BKE_pbvh_get_color_layer(&me_query, &pbvh->color_layer, &pbvh->color_domain);

  if (pbvh->color_layer && pbvh->header.bm) {
    pbvh->cd_vcol_offset = pbvh->color_layer->offset;
  }
  else {
    pbvh->cd_vcol_offset = -1;
  }

  if (pbvh->color_layer != last_layer) {
    for (int i = 0; i < pbvh->totnode; i++) {
      PBVHNode *node = pbvh->nodes + i;

      if (node->flag & PBVH_Leaf) {
        BKE_pbvh_node_mark_update_color(node);
      }
    }
  }
}

void BKE_pbvh_ensure_node_loops(PBVH *pbvh)
{
  BLI_assert(BKE_pbvh_type(pbvh) == PBVH_FACES);

  int totloop = 0;

  /* Check if nodes already have loop indices. */
  for (int i = 0; i < pbvh->totnode; i++) {
    PBVHNode *node = pbvh->nodes + i;

    if (!(node->flag & PBVH_Leaf)) {
      continue;
    }

    if (node->loop_indices) {
      return;
    }

    totloop += node->totprim * 3;
  }

  BLI_bitmap *visit = BLI_BITMAP_NEW(totloop, __func__);

  /* Create loop indices from node loop triangles. */
  for (int i = 0; i < pbvh->totnode; i++) {
    PBVHNode *node = pbvh->nodes + i;

    if (!(node->flag & PBVH_Leaf)) {
      continue;
    }

    node->loop_indices = MEM_malloc_arrayN(node->totprim * 3, sizeof(int), __func__);
    node->loop_indices_num = 0;

    for (int j = 0; j < (int)node->totprim; j++) {
      const MLoopTri *mlt = pbvh->looptri + node->prim_indices[j];

      for (int k = 0; k < 3; k++) {
        if (!BLI_BITMAP_TEST(visit, mlt->tri[k])) {
          node->loop_indices[node->loop_indices_num++] = mlt->tri[k];
          BLI_BITMAP_ENABLE(visit, mlt->tri[k]);
        }
      }
    }
  }

  MEM_SAFE_FREE(visit);
}

bool BKE_pbvh_get_origvert(
    PBVH *pbvh, PBVHVertRef vertex, const float **r_co, float **r_no, float **r_color)
{
  MSculptVert *mv;

  switch (pbvh->header.type) {
    case PBVH_FACES:
    case PBVH_GRIDS:
      mv = pbvh->msculptverts + vertex.i;

      if (mv->stroke_id != pbvh->stroke_id) {
        mv->stroke_id = pbvh->stroke_id;
        float *mask = NULL;

        if (pbvh->header.type == PBVH_FACES) {
          copy_v3_v3(mv->origco, pbvh->verts[vertex.i].co);
          copy_v3_v3(mv->origno, pbvh->vert_normals[vertex.i]);
          mask = (float *)CustomData_get_layer(pbvh->vdata, CD_PAINT_MASK);

          if (mask) {
            mask += vertex.i;
          }
        }
        else {
          const CCGKey *key = BKE_pbvh_get_grid_key(pbvh);
          const int grid_index = vertex.i / key->grid_area;
          const int vertex_index = vertex.i - grid_index * key->grid_area;
          CCGElem *elem = BKE_pbvh_get_grids(pbvh)[grid_index];

          copy_v3_v3(mv->origco, CCG_elem_co(key, CCG_elem_offset(key, elem, vertex_index)));
          copy_v3_v3(mv->origno, CCG_elem_no(key, CCG_elem_offset(key, elem, vertex_index)));
          mask = CCG_elem_mask(key, CCG_elem_offset(key, elem, vertex_index));
        }

        if (mask) {
          mv->origmask = (ushort)(*mask * 65535.0f);
        }

        if (pbvh->color_layer) {
          BKE_pbvh_vertex_color_get(pbvh, vertex, mv->origcolor);
        }
      }
      break;
    case PBVH_BMESH: {
      BMVert *v = (BMVert *)vertex.i;
      mv = BKE_PBVH_SCULPTVERT(pbvh->cd_sculpt_vert, v);

      if (mv->stroke_id != pbvh->stroke_id) {
        mv->stroke_id = pbvh->stroke_id;

        copy_v3_v3(mv->origco, v->co);
        copy_v3_v3(mv->origno, v->no);

        if (pbvh->cd_vert_mask_offset != -1) {
          mv->origmask = (short)(BM_ELEM_CD_GET_FLOAT(v, pbvh->cd_vert_mask_offset) * 65535.0f);
        }

        if (pbvh->cd_vcol_offset != -1) {
          BKE_pbvh_vertex_color_get(pbvh, vertex, mv->origcolor);
        }
      }
      break;
    }
  }

  if (r_co) {
    *r_co = mv->origco;
  }

  if (r_no) {
    *r_no = mv->origno;
  }

  if (r_color) {
    *r_color = mv->origcolor;
  }

  return true;
}

int BKE_pbvh_debug_draw_gen_get(PBVHNode *node)
{
  return node->debug_draw_gen;
}<|MERGE_RESOLUTION|>--- conflicted
+++ resolved
@@ -33,13 +33,10 @@
 #include "BKE_pbvh.h"
 #include "BKE_subdiv_ccg.h"
 
-<<<<<<< HEAD
 #include "DEG_depsgraph_query.h"
 
+#include "DRW_pbvh.h"
 #include "PIL_time.h"
-=======
-#include "DRW_pbvh.h"
->>>>>>> 46076e48
 
 #include "PIL_time.h"
 
@@ -628,7 +625,91 @@
   pbvh->msculptverts = sverts;
 }
 
-<<<<<<< HEAD
+/* XXX investigate this global. */
+bool pbvh_show_orig_co;
+
+static void pbvh_draw_args_init(PBVH *pbvh, PBVH_GPU_Args *args, PBVHNode *node)
+{
+  memset((void *)args, 0, sizeof(*args));
+
+  args->pbvh_type = pbvh->header.type;
+  args->mesh_verts_num = pbvh->totvert;
+  args->mesh_grids_num = pbvh->totgrid;
+  args->node = node;
+
+  BKE_pbvh_node_num_verts(pbvh, node, NULL, &args->node_verts_num);
+
+  args->grid_hidden = pbvh->grid_hidden;
+  args->face_sets_color_default = pbvh->face_sets_color_default;
+  args->face_sets_color_seed = pbvh->face_sets_color_seed;
+  args->mvert = pbvh->verts;
+  args->mloop = pbvh->mloop;
+  args->mpoly = pbvh->mpoly;
+  args->mlooptri = pbvh->looptri;
+  args->flat_vcol_shading = pbvh->flat_vcol_shading;
+  args->show_orig = pbvh_show_orig_co;
+  args->updategen = node->updategen;
+
+  if (ELEM(pbvh->header.type, PBVH_FACES, PBVH_GRIDS)) {
+    args->hide_poly = pbvh->pdata ?
+                          CustomData_get_layer_named(pbvh->pdata, CD_PROP_BOOL, ".hide_poly") :
+                          NULL;
+  }
+
+  switch (pbvh->header.type) {
+    case PBVH_FACES:
+      args->mesh_faces_num = pbvh->mesh->totpoly;
+      args->vdata = pbvh->vdata;
+      args->ldata = pbvh->ldata;
+      args->pdata = pbvh->pdata;
+      args->totprim = node->totprim;
+      args->me = pbvh->mesh;
+      args->mpoly = pbvh->mpoly;
+      args->vert_normals = pbvh->vert_normals;
+
+      args->prim_indices = node->prim_indices;
+      args->face_sets = pbvh->face_sets;
+      break;
+    case PBVH_GRIDS:
+      args->vdata = pbvh->vdata;
+      args->ldata = pbvh->ldata;
+      args->pdata = pbvh->pdata;
+      args->ccg_key = pbvh->gridkey;
+      args->me = pbvh->mesh;
+      args->totprim = node->totprim;
+      args->grid_indices = node->prim_indices;
+      args->subdiv_ccg = pbvh->subdiv_ccg;
+      args->face_sets = pbvh->face_sets;
+      args->mpoly = pbvh->mpoly;
+
+      args->mesh_grids_num = pbvh->totgrid;
+      args->grids = pbvh->grids;
+      args->gridfaces = pbvh->gridfaces;
+      args->grid_flag_mats = pbvh->grid_flag_mats;
+      args->vert_normals = pbvh->vert_normals;
+
+      args->face_sets = pbvh->face_sets;
+      break;
+    case PBVH_BMESH:
+      args->bm = pbvh->header.bm;
+      args->me = pbvh->mesh;
+      args->vdata = &args->bm->vdata;
+      args->ldata = &args->bm->ldata;
+      args->pdata = &args->bm->pdata;
+      args->bm_faces = node->bm_faces;
+      args->bm_other_verts = node->bm_other_verts;
+      args->bm_unique_vert = node->bm_unique_verts;
+      args->totprim = BLI_table_gset_len(node->bm_faces);
+      args->cd_mask_layer = CustomData_get_offset(&pbvh->header.bm->vdata, CD_PAINT_MASK);
+
+      args->tribuf = node->tribuf;
+      args->tri_buffers = node->tri_buffers;
+      args->tot_tri_buffers = node->tot_tri_buffers;
+
+      break;
+  }
+}
+
 ATTR_NO_OPT void BKE_pbvh_build_mesh(PBVH *pbvh,
                                      Mesh *mesh,
                                      const MPoly *mpoly,
@@ -644,93 +725,6 @@
                                      bool fast_draw,
                                      float *face_areas,
                                      SculptPMap *pmap)
-=======
-static void pbvh_draw_args_init(PBVH *pbvh, PBVH_GPU_Args *args, PBVHNode *node)
-{
-  memset((void *)args, 0, sizeof(*args));
-
-  args->pbvh_type = pbvh->header.type;
-  args->mesh_verts_num = pbvh->totvert;
-  args->mesh_grids_num = pbvh->totgrid;
-  args->node = node;
-
-  BKE_pbvh_node_num_verts(pbvh, node, NULL, &args->node_verts_num);
-
-  args->grid_hidden = pbvh->grid_hidden;
-  args->face_sets_color_default = pbvh->face_sets_color_default;
-  args->face_sets_color_seed = pbvh->face_sets_color_seed;
-  args->mvert = pbvh->verts;
-  args->mloop = pbvh->mloop;
-  args->mpoly = pbvh->mpoly;
-  args->mlooptri = pbvh->looptri;
-
-  if (ELEM(pbvh->header.type, PBVH_FACES, PBVH_GRIDS)) {
-    args->hide_poly = pbvh->pdata ?
-                          CustomData_get_layer_named(pbvh->pdata, CD_PROP_BOOL, ".hide_poly") :
-                          NULL;
-  }
-
-  switch (pbvh->header.type) {
-    case PBVH_FACES:
-      args->mesh_faces_num = pbvh->mesh->totpoly;
-      args->vdata = pbvh->vdata;
-      args->ldata = pbvh->ldata;
-      args->pdata = pbvh->pdata;
-      args->totprim = node->totprim;
-      args->me = pbvh->mesh;
-      args->mpoly = pbvh->mpoly;
-      args->vert_normals = pbvh->vert_normals;
-
-      args->prim_indices = node->prim_indices;
-      args->face_sets = pbvh->face_sets;
-      break;
-    case PBVH_GRIDS:
-      args->vdata = pbvh->vdata;
-      args->ldata = pbvh->ldata;
-      args->pdata = pbvh->pdata;
-      args->ccg_key = pbvh->gridkey;
-      args->me = pbvh->mesh;
-      args->totprim = node->totprim;
-      args->grid_indices = node->prim_indices;
-      args->subdiv_ccg = pbvh->subdiv_ccg;
-      args->face_sets = pbvh->face_sets;
-      args->mpoly = pbvh->mpoly;
-
-      args->mesh_grids_num = pbvh->totgrid;
-      args->grids = pbvh->grids;
-      args->gridfaces = pbvh->gridfaces;
-      args->grid_flag_mats = pbvh->grid_flag_mats;
-      args->vert_normals = pbvh->vert_normals;
-
-      args->face_sets = pbvh->face_sets;
-      break;
-    case PBVH_BMESH:
-      args->bm = pbvh->header.bm;
-      args->vdata = &args->bm->vdata;
-      args->ldata = &args->bm->ldata;
-      args->pdata = &args->bm->pdata;
-      args->bm_faces = node->bm_faces;
-      args->bm_other_verts = node->bm_other_verts;
-      args->bm_unique_vert = node->bm_unique_verts;
-      args->totprim = BLI_gset_len(node->bm_faces);
-      args->cd_mask_layer = CustomData_get_offset(&pbvh->header.bm->vdata, CD_PAINT_MASK);
-
-      break;
-  }
-}
-
-void BKE_pbvh_build_mesh(PBVH *pbvh,
-                         Mesh *mesh,
-                         const MPoly *mpoly,
-                         const MLoop *mloop,
-                         MVert *verts,
-                         int totvert,
-                         struct CustomData *vdata,
-                         struct CustomData *ldata,
-                         struct CustomData *pdata,
-                         const MLoopTri *looptri,
-                         int looptri_num)
->>>>>>> 46076e48
 {
   BBC *prim_bbc = NULL;
   BB cb;
@@ -877,14 +871,9 @@
     PBVHNode *node = &pbvh->nodes[i];
 
     if (node->flag & PBVH_Leaf) {
-<<<<<<< HEAD
-      pbvh_free_draw_buffers(pbvh, node);
-
-=======
       if (node->draw_batches) {
         DRW_pbvh_node_free(node->draw_batches);
       }
->>>>>>> 46076e48
       if (node->vert_indices) {
         MEM_freeN((void *)node->vert_indices);
       }
@@ -939,26 +928,12 @@
 
   MEM_SAFE_FREE(pbvh->vert_bitmap);
 
-<<<<<<< HEAD
   BKE_pbvh_pmap_release(pbvh->pmap);
   pbvh->pmap = NULL;
 
   pbvh->invalid = true;
 
-  if (pbvh->vbo_id) {
-    GPU_pbvh_free_format(pbvh->vbo_id);
-  }
-
-=======
->>>>>>> 46076e48
   MEM_freeN(pbvh);
-}
-
-void BKE_pbvh_need_full_render_set(PBVH *pbvh, bool state)
-{
-  if (pbvh->vbo_id) {
-    GPU_pbvh_need_full_render_set(pbvh->vbo_id, state);
-  }
 }
 
 static void pbvh_iter_begin(PBVHIter *iter,
@@ -1254,13 +1229,10 @@
   float (*vnors)[3];
   int flag;
   bool show_sculpt_face_sets;
-<<<<<<< HEAD
   bool flat_vcol_shading;
   Mesh *mesh;
-=======
   PBVHAttrReq *attrs;
   int attrs_num;
->>>>>>> 46076e48
 } PBVHUpdateData;
 
 static void pbvh_update_normals_clear_task_cb(void *__restrict userdata,
@@ -1572,136 +1544,21 @@
   }
 
   if (node->flag & PBVH_RebuildDrawBuffers) {
-<<<<<<< HEAD
-    node->updategen++;
-
-    switch (pbvh->header.type) {
-      case PBVH_GRIDS: {
-        bool smooth = node->totprim > 0 ?
-                          pbvh->grid_flag_mats[node->prim_indices[0]].flag & ME_SMOOTH :
-                          false;
-
-        node->draw_buffers = GPU_pbvh_grid_buffers_build(node->totprim, pbvh->grid_hidden, smooth);
-        break;
-      }
-      case PBVH_FACES:
-        node->draw_buffers = GPU_pbvh_mesh_buffers_build(pbvh->vbo_id,
-                                                         pbvh->mesh,
-                                                         pbvh->mpoly,
-                                                         pbvh->mloop,
-                                                         pbvh->looptri,
-                                                         node->prim_indices,
-                                                         node->totprim);
-        break;
-      case PBVH_BMESH: {
-        BKE_pbvh_bmesh_check_tris(pbvh, node);
-
-        node->tot_mat_draw_buffers = node->tot_tri_buffers;
-
-        if (node->tot_tri_buffers) {
-          node->mat_draw_buffers = MEM_malloc_arrayN(
-              node->tot_tri_buffers, sizeof(void *), "node->mat_draw_buffers");
-        }
-
-        for (int i = 0; i < node->tot_tri_buffers; i++) {
-          node->mat_draw_buffers[i] = GPU_pbvh_bmesh_buffers_build(
-              pbvh->vbo_id, pbvh->flags & PBVH_DYNTOPO_SMOOTH_SHADING);
-        }
-
-        break;
-      }
-    }
-=======
     PBVH_GPU_Args args;
     pbvh_draw_args_init(pbvh, &args, node);
 
     node->draw_batches = DRW_pbvh_node_create(&args);
->>>>>>> 46076e48
   }
 
   if (node->flag & PBVH_UpdateDrawBuffers) {
     node->updategen++;
     node->debug_draw_gen++;
 
-<<<<<<< HEAD
-    const int update_flags = pbvh_get_buffers_update_flags(pbvh);
-    switch (pbvh->header.type) {
-      case PBVH_GRIDS:
-        GPU_pbvh_grid_buffers_update(pbvh->vbo_id,
-                                     node->draw_buffers,
-                                     pbvh->subdiv_ccg,
-                                     pbvh->grids,
-                                     pbvh->grid_flag_mats,
-                                     node->prim_indices,
-                                     node->totprim,
-                                     pbvh->face_sets,
-                                     pbvh->face_sets_color_seed,
-                                     pbvh->face_sets_color_default,
-                                     &pbvh->gridkey,
-                                     update_flags);
-        break;
-      case PBVH_FACES: {
-        /* Pass vertices separately because they may be not be the same as the mesh's vertices,
-         * and pass normals separately because they are managed by the PBVH. */
-        GPU_pbvh_mesh_buffers_update(pbvh->vbo_id,
-                                     node->draw_buffers,
-                                     pbvh->mesh,
-                                     pbvh->verts,
-                                     CustomData_get_layer(pbvh->vdata, CD_PAINT_MASK),
-                                     CustomData_get_layer(pbvh->pdata, CD_SCULPT_FACE_SETS),
-                                     pbvh->face_sets_color_seed,
-                                     pbvh->face_sets_color_default,
-                                     update_flags,
-                                     pbvh->vert_normals);
-      } break;
-      case PBVH_BMESH:
-        if (BKE_pbvh_bmesh_check_tris(pbvh, node)) {
-          pbvh_free_draw_buffers(pbvh, node);
-          node->tot_mat_draw_buffers = node->tot_tri_buffers;
-
-          pbvh_bmesh_check_other_verts(node);
-
-          if (node->tot_tri_buffers) {
-            node->mat_draw_buffers = MEM_malloc_arrayN(
-                node->tot_tri_buffers, sizeof(void *), "node->mat_draw_buffers");
-
-            for (int i = 0; i < node->tot_tri_buffers; i++) {
-              node->mat_draw_buffers[i] = GPU_pbvh_bmesh_buffers_build(
-                  pbvh->vbo_id, pbvh->flags & PBVH_DYNTOPO_SMOOTH_SHADING);
-            }
-          }
-        }
-
-        for (int i = 0; i < node->tot_mat_draw_buffers; i++) {
-          if (i >= node->tot_tri_buffers) {
-            printf("node->tot_mat_draw_buffers >= node->tot_tri_buffers! %d %d\n",
-                   node->tot_mat_draw_buffers,
-                   node->tot_tri_buffers);
-            continue;
-          }
-
-          PBVHGPUBuildArgs args = {
-              .buffers = node->mat_draw_buffers[i],
-              .bm = pbvh->header.bm,
-              .bm_faces = node->bm_faces,
-              .bm_unique_verts = node->bm_unique_verts,
-              .bm_other_verts = node->bm_other_verts,
-              .tribuf = node->tri_buffers + i,
-              .update_flags = update_flags,
-              .cd_vert_node_offset = pbvh->cd_vert_node_offset,
-              .face_sets_color_seed = pbvh->face_sets_color_seed,
-              .face_sets_color_default = pbvh->face_sets_color_default,
-              .flat_vcol = data->flat_vcol_shading,
-              .mat_nr = node->tri_buffers[i].mat_nr,
-              .active_vcol_domain = pbvh->color_domain,
-              .active_vcol_type = pbvh->color_layer ? pbvh->color_layer->type : -1,
-              .active_vcol_layer = pbvh->color_layer,
-              .render_vcol_layer = render_vcol_layer};
-
-          GPU_pbvh_bmesh_buffers_update(pbvh->vbo_id, &args);
-        }
-
-        break;
+    if (node->draw_batches) {
+      PBVH_GPU_Args args;
+
+      pbvh_draw_args_init(pbvh, &args, node);
+      DRW_pbvh_node_update(node->draw_batches, &args);
     }
   }
 }
@@ -1723,110 +1580,17 @@
   pbvh->flat_vcol_shading = value;
 }
 
-void pbvh_free_draw_buffers(PBVH *pbvh, PBVHNode *node)
-{
-  if (node->draw_buffers) {
-    GPU_pbvh_buffers_free(node->draw_buffers);
-    node->draw_buffers = NULL;
-    pbvh->draw_cache_invalid = true;
-  }
-
-  for (int i = 0; i < node->tot_mat_draw_buffers; i++) {
-    GPU_pbvh_buffers_free(node->mat_draw_buffers[i]);
-    pbvh->draw_cache_invalid = true;
-  }
-
-  MEM_SAFE_FREE(node->mat_draw_buffers);
-
-  node->mat_draw_buffers = NULL;
-  node->tot_mat_draw_buffers = 0;
-}
-
-void pbvh_update_free_all_draw_buffers(PBVH *pbvh, PBVHNode *node)
-{
-  if (pbvh->header.type == PBVH_GRIDS) {
-    GPU_pbvh_grid_buffers_update_free(
-        pbvh->vbo_id, node->draw_buffers, pbvh->grid_flag_mats, node->prim_indices);
-  }
-  else if (pbvh->header.type == PBVH_BMESH) {
-    for (int i = 0; i < node->tot_mat_draw_buffers; i++) {
-      GPU_pbvh_bmesh_buffers_update_free(pbvh->vbo_id, node->mat_draw_buffers[i]);
-    }
-  }
-}
-
-static void pbvh_check_draw_layout(PBVH *pbvh, bool full_render)
-{
-  const CustomData *vdata;
-  const CustomData *ldata;
-
-  if (!pbvh->vbo_id) {
-    pbvh->vbo_id = GPU_pbvh_make_format();
-  }
-
-  switch (pbvh->header.type) {
-    case PBVH_BMESH:
-      if (!pbvh->header.bm) {
-        /* BMesh hasn't been created yet */
-        return;
-      }
-
-      vdata = &pbvh->header.bm->vdata;
-      ldata = &pbvh->header.bm->ldata;
-      break;
-    case PBVH_FACES:
-      vdata = pbvh->vdata;
-      ldata = pbvh->ldata;
-      break;
-    case PBVH_GRIDS:
-      ldata = vdata = NULL;
-      break;
-  }
-
-  /* Rebuild all draw buffers if attribute layout changed.
-   *
-   * NOTE: The optimization where we only send active attributes
-   * to the GPU in workbench mode is disabled due to bugs
-   * (there's no guarantee there isn't another EEVEE viewport which would
-   *  free the draw buffers and corrupt the draw cache).
-   */
-  if (GPU_pbvh_attribute_names_update(
-          pbvh->header.type, pbvh->vbo_id, vdata, ldata, !full_render)) {
-    /* attribute layout changed; force rebuild */
-    for (int i = 0; i < pbvh->totnode; i++) {
-      PBVHNode *node = pbvh->nodes + i;
-
-      if (node->flag & PBVH_Leaf) {
-        node->flag |= PBVH_RebuildDrawBuffers | PBVH_UpdateDrawBuffers | PBVH_UpdateRedraw;
-      }
-    }
-=======
-    if (node->draw_batches) {
-      PBVH_GPU_Args args;
-
-      pbvh_draw_args_init(pbvh, &args, node);
-      DRW_pbvh_node_update(node->draw_batches, &args);
-    }
-  }
-}
-
 void pbvh_free_draw_buffers(PBVH *UNUSED(pbvh), PBVHNode *node)
 {
   if (node->draw_batches) {
     DRW_pbvh_node_free(node->draw_batches);
     node->draw_batches = NULL;
->>>>>>> 46076e48
   }
 }
 
 static void pbvh_update_draw_buffers(
     PBVH *pbvh, Mesh *me, PBVHNode **nodes, int totnode, int update_flag)
 {
-<<<<<<< HEAD
-  if (!pbvh->vbo_id) {
-    pbvh->vbo_id = GPU_pbvh_make_format();
-  }
-=======
   const CustomData *vdata;
 
   switch (pbvh->header.type) {
@@ -1846,7 +1610,6 @@
       break;
   }
   UNUSED_VARS(vdata);
->>>>>>> 46076e48
 
   if ((update_flag & PBVH_RebuildDrawBuffers) || ELEM(pbvh->header.type, PBVH_GRIDS, PBVH_BMESH)) {
     /* Free buffers uses OpenGL, so not in parallel. */
@@ -1855,16 +1618,11 @@
       if (node->flag & PBVH_RebuildDrawBuffers) {
         pbvh_free_draw_buffers(pbvh, node);
       }
-<<<<<<< HEAD
-      else if ((node->flag & PBVH_UpdateDrawBuffers)) {
-        pbvh_update_free_all_draw_buffers(pbvh, node);
-=======
       else if ((node->flag & PBVH_UpdateDrawBuffers) && node->draw_batches) {
         PBVH_GPU_Args args;
 
         pbvh_draw_args_init(pbvh, &args, node);
         DRW_pbvh_update_pre(node->draw_batches, &args);
->>>>>>> 46076e48
       }
     }
   }
@@ -1882,18 +1640,8 @@
 
     if (node->flag & PBVH_UpdateDrawBuffers) {
       /* Flush buffers uses OpenGL, so not in parallel. */
-<<<<<<< HEAD
-      if (node->draw_buffers) {
-        GPU_pbvh_buffers_update_flush(node->draw_buffers);
-      }
-
-      for (int i = 0; i < node->tot_mat_draw_buffers; i++) {
-        GPU_pbvh_buffers_update_flush(node->mat_draw_buffers[i]);
-=======
-
       if (node->draw_batches) {
         DRW_pbvh_node_gpu_flush(node->draw_batches);
->>>>>>> 46076e48
       }
     }
 
@@ -3389,21 +3137,13 @@
                       PBVHFrustumPlanes *draw_frustum,
                       void (*draw_fn)(void *user_data, PBVHBatches *batches, PBVH_GPU_Args *args),
                       void *user_data,
-<<<<<<< HEAD
-                      bool full_render)
-=======
                       bool UNUSED(full_render),
                       PBVHAttrReq *attrs,
                       int attrs_num)
->>>>>>> 46076e48
 {
   PBVHNode **nodes;
   int totnode;
   int update_flag = 0;
-
-  if (pbvh->vbo_id) {
-    full_render |= GPU_pbvh_need_full_render_get(pbvh->vbo_id);
-  }
 
   pbvh->draw_cache_invalid = false;
 
@@ -3423,41 +3163,10 @@
     update_flag = PBVH_RebuildDrawBuffers | PBVH_UpdateDrawBuffers;
   }
 
-<<<<<<< HEAD
-  pbvh_check_draw_layout(pbvh, full_render);
-
-=======
->>>>>>> 46076e48
   /* Update draw buffers. */
   if (totnode != 0 && (update_flag & (PBVH_RebuildDrawBuffers | PBVH_UpdateDrawBuffers))) {
     // check that need_full_render is set to GPU_pbvh_need_full_render_get(),
-    // but only if nodes need updating
-
-    if (pbvh->header.type != PBVH_GRIDS &&
-        pbvh->need_full_render != GPU_pbvh_need_full_render_get(pbvh->vbo_id)) {
-      // update all nodes
-      MEM_SAFE_FREE(nodes);
-
-      printf("Rebuilding PBVH draw buffers...\n");
-
-      for (int i = 0; i < pbvh->totnode; i++) {
-        PBVHNode *node = pbvh->nodes + i;
-
-        node->flag |= PBVH_UpdateDrawBuffers | PBVH_RebuildDrawBuffers;
-      }
-
-      pbvh->need_full_render = GPU_pbvh_need_full_render_get(pbvh->vbo_id);
-      BKE_pbvh_draw_cb(pbvh,
-                       me,
-                       update_only_visible,
-                       update_frustum,
-                       draw_frustum,
-                       draw_fn,
-                       user_data,
-                       full_render);
-      return;
-    }
-
+    // but only if nodes need updating}
     pbvh_update_draw_buffers(pbvh, me, nodes, totnode, update_flag);
   }
   MEM_SAFE_FREE(nodes);
@@ -3471,27 +3180,14 @@
   for (int i = 0; i < totnode; i++) {
     PBVHNode *node = nodes[i];
     if (!(node->flag & PBVH_FullyHidden)) {
-<<<<<<< HEAD
-      if (node->draw_buffers) {
-        draw_fn(user_data, node->draw_buffers);
-      }
-
-      for (int i = 0; i < node->tot_mat_draw_buffers; i++) {
-        draw_fn(user_data, node->mat_draw_buffers[i]);
-      }
-=======
       pbvh_draw_args_init(pbvh, &args, node);
 
       draw_fn(user_data, node->draw_batches, &args);
->>>>>>> 46076e48
     }
   }
 
   MEM_SAFE_FREE(nodes);
 }
-
-// bad global from gpu_buffers.c
-extern bool pbvh_show_orig_co;
 
 void BKE_pbvh_draw_debug_cb(PBVH *pbvh,
                             void (*draw_fn)(PBVHNode *node,
@@ -3764,8 +3460,9 @@
       return pbvh->pdata &&
              CustomData_get_layer_named(pbvh->pdata, CD_PROP_INT32, ".sculpt_face_set") != NULL;
     case PBVH_BMESH:
-      return (pbvh->header.bm &&
-              CustomData_get_layer(&pbvh->header.bm->pdata, CD_SCULPT_FACE_SETS));
+      return (pbvh->header.bm && CustomData_get_named_layer_index(&pbvh->header.bm->pdata,
+                                                                  CD_PROP_INT32,
+                                                                  ".sculpt_face_set") != -1);
   }
 
   return false;
@@ -5158,7 +4855,8 @@
         pbvh->ldata = &me->ldata;
         pbvh->pdata = &me->pdata;
 
-        pbvh->face_sets = CustomData_get_layer(&me->pdata, CD_SCULPT_FACE_SETS);
+        pbvh->face_sets = CustomData_get_layer_named(
+            &me->pdata, CD_PROP_INT32, ".sculpt_face_set");
 
         break;
     }
