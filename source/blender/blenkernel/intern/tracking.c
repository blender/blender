--- conflicted
+++ resolved
@@ -1248,10 +1248,7 @@
                                          ImBuf *search_ibuf, MovieTrackingMarker *marker,
                                          int num_samples_x, int num_samples_y, float pos[2])
 {
-<<<<<<< HEAD
-=======
 #ifdef WITH_LIBMV
->>>>>>> bd81afdd
 	ImBuf *pattern_ibuf;
 	double src_pixel_x[5], src_pixel_y[5];
 	double warped_position_x, warped_position_y;
@@ -1276,39 +1273,6 @@
 	}
 
 	return pattern_ibuf;
-<<<<<<< HEAD
-}
-
-ImBuf *BKE_tracking_get_pattern_imbuf(ImBuf *ibuf, MovieTrackingTrack *track, MovieTrackingMarker *marker,
-									  int anchored, int disable_channels)
-{
-	ImBuf *pattern_ibuf, *search_ibuf;
-	float pat_min[2], pat_max[2];
-	int num_samples_x, num_samples_y;
-
-	BKE_tracking_marker_pattern_minmax(marker, pat_min, pat_max);
-
-	num_samples_x = (pat_max[0] - pat_min[0]) * ibuf->x;
-	num_samples_y = (pat_max[1] - pat_min[1]) * ibuf->y;
-
-	search_ibuf = BKE_tracking_get_search_imbuf(ibuf, track, marker, anchored, disable_channels);
-
-	pattern_ibuf = BKE_tracking_sample_pattern_imbuf(ibuf->x, ibuf->y, search_ibuf, marker,
-	                                                 num_samples_x, num_samples_y, NULL);
-
-	IMB_freeImBuf(search_ibuf);
-
-	return pattern_ibuf;
-}
-
-ImBuf *BKE_tracking_get_search_imbuf(ImBuf *ibuf, MovieTrackingTrack *track, MovieTrackingMarker *marker,
-                                     int anchored, int disable_channels)
-{
-	ImBuf *searchibuf;
-	int x, y, w, h;
-	float search_origin[2];
-
-=======
 #else
 	ImBuf *pattern_ibuf;
 
@@ -1361,7 +1325,6 @@
 	int x, y, w, h;
 	float search_origin[2];
 
->>>>>>> bd81afdd
 	get_search_origin_frame_pixel(ibuf->x, ibuf->y, marker, search_origin);
 
 	x = search_origin[0];
