/* SPDX-FileCopyrightText: 2023 Blender Authors
 *
 * SPDX-License-Identifier: GPL-2.0-or-later */

/** \file
 * \ingroup bke
 */

#include "MEM_guardedalloc.h"

#include "BLI_utildefines.h"

#include "BLI_alloca.h"
#include "BLI_bitmap.h"
#include "BLI_ghash.h"
#include "BLI_listbase.h"
#include "BLI_math_geom.h"
#include "BLI_math_matrix.h"
#include "BLI_math_vector.h"
#include "BLI_math_vector.hh"
#include "BLI_offset_indices.hh"
#include "BLI_rand.h"
#include "BLI_string.h"
#include "BLI_task.h"
#include "BLI_timeit.hh"

#include "BLI_index_range.hh"
#include "BLI_map.hh"
#include "BLI_math_vector_types.hh"
#include "BLI_set.hh"
#include "BLI_span.hh"
#include "BLI_task.hh"
#include "BLI_timeit.hh"
#include "BLI_utildefines.h"
#include "BLI_vector.hh"
#include "BLI_vector_set.hh"

#include "DNA_mesh_types.h"
#include "DNA_meshdata_types.h"
#include "DNA_modifier_types.h"
#include "DNA_object_types.h"
#include "DNA_scene_types.h"

#include "BKE_attribute.hh"
#include "BKE_ccg.h"
#include "BKE_main.h"
#include "BKE_mesh.hh"
#include "BKE_mesh_mapping.hh"
#include "BKE_paint.hh"
#include "BKE_pbvh_api.hh"
#include "BKE_subdiv_ccg.hh"

#include "DEG_depsgraph_query.h"

#include "DRW_pbvh.hh"

#include "PIL_time.h"

#include "bmesh.h"

#include "atomic_ops.h"

#include "pbvh_intern.hh"

#include <limits.h>
#include <utility>

using blender::float3;
using blender::IndexRange;
using blender::Map;
using blender::MutableSpan;
using blender::OffsetIndices;
using blender::Set;
using blender::Span;
using blender::Vector;
using blender::bke::dyntopo::DyntopoSet;

#define LEAF_LIMIT 10000

/* Uncomment to test if triangles of the same face are
 * properly clustered into single nodes.
 */
//#define TEST_PBVH_FACE_SPLIT

/* Uncomment to test that faces are only assigned to one PBVHNode */
//#define VALIDATE_UNIQUE_NODE_FACES

//#define PERFCNTRS

typedef struct PBVHStack {
  PBVHNode *node;
  bool revisiting;
} PBVHStack;

typedef struct PBVHIter {
  PBVH *pbvh;
  blender::FunctionRef<bool(PBVHNode &)> scb;

  PBVHStack *stack;
  int stacksize;

  PBVHStack stackfixed[PBVH_STACK_FIXED_DEPTH];
  int stackspace;
} PBVHIter;

void BB_zero(BB *bb)
{
  bb->bmin[0] = bb->bmin[1] = bb->bmin[2] = 0.0f;
  bb->bmax[0] = bb->bmax[1] = bb->bmax[2] = 0.0f;
}

void BB_reset(BB *bb)
{
  bb->bmin[0] = bb->bmin[1] = bb->bmin[2] = FLT_MAX;
  bb->bmax[0] = bb->bmax[1] = bb->bmax[2] = -FLT_MAX;
}

void BB_intersect(BB *r_out, BB *a, BB *b)
{
  for (int i = 0; i < 3; i++) {
    r_out->bmin[i] = max_ff(a->bmin[i], b->bmin[i]);
    r_out->bmax[i] = min_ff(a->bmax[i], b->bmax[i]);

    if (r_out->bmax[i] < r_out->bmin[i]) {
      r_out->bmax[i] = r_out->bmin[i] = 0.0f;
    }
  }
}

float BB_volume(const BB *bb)
{
  float dx = bb->bmax[0] - bb->bmin[0];
  float dy = bb->bmax[1] - bb->bmin[1];
  float dz = bb->bmax[2] - bb->bmin[2];

  return dx * dy * dz;
}

/* Expand the bounding box to include a new coordinate */
void BB_expand(BB *bb, const float co[3])
{
  for (int i = 0; i < 3; i++) {
    bb->bmin[i] = min_ff(bb->bmin[i], co[i]);
    bb->bmax[i] = max_ff(bb->bmax[i], co[i]);
  }
}

void BB_expand_with_bb(BB *bb, const BB *bb2)
{
  for (int i = 0; i < 3; i++) {
    bb->bmin[i] = min_ff(bb->bmin[i], bb2->bmin[i]);
    bb->bmax[i] = max_ff(bb->bmax[i], bb2->bmax[i]);
  }
}

int BB_widest_axis(const BB *bb)
{
  float dim[3];

  for (int i = 0; i < 3; i++) {
    dim[i] = bb->bmax[i] - bb->bmin[i];
  }

  if (dim[0] > dim[1]) {
    if (dim[0] > dim[2]) {
      return 0;
    }

    return 2;
  }

  if (dim[1] > dim[2]) {
    return 1;
  }

  return 2;
}

void BBC_update_centroid(BBC *bbc)
{
  for (int i = 0; i < 3; i++) {
    bbc->bcentroid[i] = (bbc->bmin[i] + bbc->bmax[i]) * 0.5f;
  }
}

/* Not recursive */
static void update_node_vb(PBVH *pbvh, PBVHNode *node, int updateflag)
{
  auto not_leaf_or_has_faces = [&](PBVHNode *node) {
    if (!(node->flag & PBVH_Leaf)) {
      return true;
    }

    return bool(node->bm_faces ? node->bm_faces->size() : node->prim_indices.size());
  };

  if (!(updateflag & (PBVH_UpdateBB | PBVH_UpdateOriginalBB))) {
    return;
  }

  /* cannot clear flag here, causes leaky pbvh */
  // node->flag &= ~(updateflag & (PBVH_UpdateBB | PBVH_UpdateOriginalBB));

  BB vb;
  BB orig_vb;

  BB_reset(&vb);
  BB_reset(&orig_vb);

  bool do_orig = true;    // XXX updateflag & PBVH_UpdateOriginalBB;
  bool do_normal = true;  // XXX updateflag & PBVH_UpdateBB;

  if (node->flag & PBVH_Leaf) {
    PBVHVertexIter vd;

    BKE_pbvh_vertex_iter_begin (pbvh, node, vd, PBVH_ITER_ALL) {
      if (do_normal) {
        BB_expand(&vb, vd.co);
      }

      if (do_orig) {
        const float *origco = pbvh->header.type == PBVH_BMESH ?
                                  BM_ELEM_CD_PTR<const float *>(vd.bm_vert, pbvh->cd_origco) :
                                  reinterpret_cast<const float *>(&pbvh->origco[vd.index]);

        /* XXX check stroke id here and use v->co? */
        BB_expand(&orig_vb, origco);
      }
    }
    BKE_pbvh_vertex_iter_end;

    if (!not_leaf_or_has_faces(node)) {
      zero_v3(vb.bmin);
      zero_v3(vb.bmax);
      zero_v3(orig_vb.bmin);
      zero_v3(orig_vb.bmax);
    }
  }
  else {
    bool ok = false;

    if (not_leaf_or_has_faces(&pbvh->nodes[node->children_offset])) {
      if (do_normal) {
        BB_expand_with_bb(&vb, &pbvh->nodes[node->children_offset].vb);
      }
      if (do_orig) {
        BB_expand_with_bb(&orig_vb, &pbvh->nodes[node->children_offset].orig_vb);
      }

      ok = true;
    }

    if (not_leaf_or_has_faces(&pbvh->nodes[node->children_offset + 1])) {
      if (do_normal) {
        BB_expand_with_bb(&vb, &pbvh->nodes[node->children_offset + 1].vb);
      }
      if (do_orig) {
        BB_expand_with_bb(&orig_vb, &pbvh->nodes[node->children_offset + 1].orig_vb);
      }

      ok = true;
    }

    if (!ok) {
      BB_zero(&vb);
      BB_zero(&orig_vb);
    }
  }

  if (do_normal) {
    node->vb = vb;
  }

  if (do_orig) {
#if 0
    float size[3];

    sub_v3_v3v3(size, orig_vb.bmax, orig_vb.bmin);
    mul_v3_fl(size, 0.05);

    sub_v3_v3(orig_vb.bmin, size);
    add_v3_v3(orig_vb.bmax, size);
#endif
    node->orig_vb = orig_vb;
  }
}

// void BKE_pbvh_node_BB_reset(PBVHNode *node)
//{
//  BB_reset(&node->vb);
//}
//
// void BKE_pbvh_node_BB_expand(PBVHNode *node, float co[3])
//{
//  BB_expand(&node->vb, co);
//}

static bool face_materials_match(const int *material_indices,
                                 const bool *sharp_faces,
                                 const int a,
                                 const int b)
{
  if (material_indices) {
    if (material_indices[a] != material_indices[b]) {
      return false;
    }
  }
  if (sharp_faces) {
    if (sharp_faces[a] != sharp_faces[b]) {
      return false;
    }
  }
  return true;
}

static bool grid_materials_match(const DMFlagMat *f1, const DMFlagMat *f2)
{
  return (f1->sharp == f2->sharp) && (f1->mat_nr == f2->mat_nr);
}

/* Adapted from BLI_kdopbvh.c */
/* Returns the index of the first element on the right of the partition */
static int partition_indices_faces(blender::MutableSpan<int> prim_indices,
                                   int *prim_scratch,
                                   int lo,
                                   int hi,
                                   int axis,
                                   float mid,
                                   const Span<BBC> prim_bbc,
                                   const Span<int> looptri_faces)
{
  for (int i = lo; i < hi; i++) {
    prim_scratch[i - lo] = prim_indices[i];
  }

  int lo2 = lo, hi2 = hi - 1;
  int i1 = lo, i2 = 0;

  while (i1 < hi) {
    const int face_i = looptri_faces[prim_scratch[i2]];
    bool side = prim_bbc[prim_scratch[i2]].bcentroid[axis] >= mid;

    while (i1 < hi && looptri_faces[prim_scratch[i2]] == face_i) {
      prim_indices[side ? hi2-- : lo2++] = prim_scratch[i2];
      i1++;
      i2++;
    }
  }

  return lo2;
}

static int partition_indices_grids(blender::MutableSpan<int> prim_indices,
                                   int *prim_scratch,
                                   int lo,
                                   int hi,
                                   int axis,
                                   float mid,
                                   const Span<BBC> prim_bbc,
                                   SubdivCCG *subdiv_ccg)
{
  for (int i = lo; i < hi; i++) {
    prim_scratch[i - lo] = prim_indices[i];
  }

  int lo2 = lo, hi2 = hi - 1;
  int i1 = lo, i2 = 0;

  while (i1 < hi) {
    int face_i = BKE_subdiv_ccg_grid_to_face_index(subdiv_ccg, prim_scratch[i2]);
    bool side = prim_bbc[prim_scratch[i2]].bcentroid[axis] >= mid;

    while (i1 < hi && BKE_subdiv_ccg_grid_to_face_index(subdiv_ccg, prim_scratch[i2]) == face_i) {
      prim_indices[side ? hi2-- : lo2++] = prim_scratch[i2];
      i1++;
      i2++;
    }
  }

  return lo2;
}

/* Returns the index of the first element on the right of the partition */
static int partition_indices_material(
    PBVH *pbvh, const int *material_indices, const bool *sharp_faces, int lo, int hi)
{
  const Span<int> looptri_faces = pbvh->looptri_faces;
  const DMFlagMat *flagmats = pbvh->grid_flag_mats;
  MutableSpan<int> indices = pbvh->prim_indices;
  int i = lo, j = hi;

  for (;;) {
    if (!pbvh->looptri_faces.is_empty()) {
      const int first = looptri_faces[pbvh->prim_indices[lo]];
      for (; face_materials_match(material_indices, sharp_faces, first, looptri_faces[indices[i]]);
           i++) {
        /* pass */
      }
      for (;
           !face_materials_match(material_indices, sharp_faces, first, looptri_faces[indices[j]]);
           j--) {
        /* pass */
      }
    }
    else {
      const DMFlagMat *first = &flagmats[pbvh->prim_indices[lo]];
      for (; grid_materials_match(first, &flagmats[indices[i]]); i++) {
        /* pass */
      }
      for (; !grid_materials_match(first, &flagmats[indices[j]]); j--) {
        /* pass */
      }
    }

    if (!(i < j)) {
      return i;
    }

    std::swap(pbvh->prim_indices[i], pbvh->prim_indices[j]);
    i++;
  }
}

void pbvh_grow_nodes(PBVH *pbvh, int totnode)
{
  pbvh->nodes.resize(totnode);
  pbvh->nodes[pbvh->nodes.size() - 1].id = pbvh->nodes.size();
}

/* Add a vertex to the map, with a positive value for unique vertices and
 * a negative value for additional vertices */
static int map_insert_vert(
    PBVH *pbvh, blender::Map<int, int> &map, int *face_verts, int *uniq_verts, int vertex)
{
  return map.lookup_or_add_cb(vertex, [&]() {
    int value;
    if (!pbvh->vert_bitmap[vertex]) {
      pbvh->vert_bitmap[vertex] = true;
      value = *uniq_verts;
      (*uniq_verts)++;
    }
    else {
      value = ~(*face_verts);
      (*face_verts)++;
    }
    return value;
  });
}

/* Find vertices used by the faces in this node and update the draw buffers */
static void build_mesh_leaf_node(PBVH *pbvh, PBVHNode *node)
{
  node->uniq_verts = node->face_verts = 0;
  const Span<int> prim_indices = node->prim_indices;

  /* reserve size is rough guess */
  blender::Map<int, int> map;
  map.reserve(prim_indices.size());

  node->face_vert_indices.reinitialize(prim_indices.size());

  for (const int i : prim_indices.index_range()) {
    const MLoopTri &tri = pbvh->looptri[prim_indices[i]];
    for (int j = 0; j < 3; j++) {
      node->face_vert_indices[i][j] = map_insert_vert(
          pbvh, map, &node->face_verts, &node->uniq_verts, pbvh->corner_verts[tri.tri[j]]);
    }
  }

  node->vert_indices.reinitialize(node->uniq_verts + node->face_verts);

  /* Build the vertex list, unique verts first */
  for (const blender::MapItem<int, int> item : map.items()) {
    int value = item.value;
    if (value < 0) {
      value = -value + node->uniq_verts - 1;
    }

    node->vert_indices[value] = item.key;
  }

  for (const int i : prim_indices.index_range()) {
    for (int j = 0; j < 3; j++) {
      if (node->face_vert_indices[i][j] < 0) {
        node->face_vert_indices[i][j] = -node->face_vert_indices[i][j] + node->uniq_verts - 1;
      }
    }
  }

  const bool fully_hidden = pbvh->hide_poly &&
                            std::all_of(
                                prim_indices.begin(), prim_indices.end(), [&](const int tri) {
                                  const int face = pbvh->looptri_faces[tri];
                                  return pbvh->hide_poly[face];
                                });
  BKE_pbvh_node_fully_hidden_set(node, fully_hidden);
  BKE_pbvh_node_mark_rebuild_draw(node);
  BKE_pbvh_vert_tag_update_normal_tri_area(node);
}

static void update_vb(PBVH *pbvh, PBVHNode *node, const Span<BBC> prim_bbc, int offset, int count)
{
  BB_reset(&node->vb);
  for (int i = offset + count - 1; i >= offset; i--) {
    BB_expand_with_bb(&node->vb, (BB *)(&prim_bbc[pbvh->prim_indices[i]]));
  }
  node->orig_vb = node->vb;
}

int BKE_pbvh_count_grid_quads(BLI_bitmap **grid_hidden,
                              const int *grid_indices,
                              int totgrid,
                              int gridsize,
                              int display_gridsize)
{
  const int gridarea = (gridsize - 1) * (gridsize - 1);
  int totquad = 0;

  /* grid hidden layer is present, so have to check each grid for
   * visibility */

  int depth1 = (int)(log2((double)gridsize - 1.0) + DBL_EPSILON);
  int depth2 = (int)(log2((double)display_gridsize - 1.0) + DBL_EPSILON);

  int skip = depth2 < depth1 ? 1 << (depth1 - depth2 - 1) : 1;

  for (int i = 0; i < totgrid; i++) {
    const BLI_bitmap *gh = grid_hidden[grid_indices[i]];

    if (gh) {
      /* grid hidden are present, have to check each element */
      for (int y = 0; y < gridsize - skip; y += skip) {
        for (int x = 0; x < gridsize - skip; x += skip) {
          if (!paint_is_grid_face_hidden(gh, gridsize, x, y)) {
            totquad++;
          }
        }
      }
    }
    else {
      totquad += gridarea;
    }
  }

  return totquad;
}

static void build_grid_leaf_node(PBVH *pbvh, PBVHNode *node)
{
  int totquads = BKE_pbvh_count_grid_quads(pbvh->grid_hidden,
                                           node->prim_indices.data(),
                                           node->prim_indices.size(),
                                           pbvh->gridkey.grid_size,
                                           pbvh->gridkey.grid_size);
  BKE_pbvh_node_fully_hidden_set(node, (totquads == 0));
  BKE_pbvh_node_mark_rebuild_draw(node);
  BKE_pbvh_vert_tag_update_normal_tri_area(node);
}

static void build_leaf(PBVH *pbvh, int node_index, const Span<BBC> prim_bbc, int offset, int count)
{
  pbvh->nodes[node_index].flag |= PBVH_Leaf;

  pbvh->nodes[node_index].prim_indices = pbvh->prim_indices.as_span().slice(offset, count);

  /* Still need vb for searches */
  update_vb(pbvh, &pbvh->nodes[node_index], prim_bbc, offset, count);

  if (!pbvh->looptri_faces.is_empty()) {
    build_mesh_leaf_node(pbvh, &pbvh->nodes[node_index]);
  }
  else {
    build_grid_leaf_node(pbvh, &pbvh->nodes[node_index]);
  }
}

/* Return zero if all primitives in the node can be drawn with the
 * same material (including flat/smooth shading), non-zero otherwise */
static bool leaf_needs_material_split(
    PBVH *pbvh, const int *material_indices, const bool *sharp_faces, int offset, int count)
{
  if (count <= 1) {
    return false;
  }

  if (!pbvh->looptri_faces.is_empty()) {
    const int first = pbvh->looptri_faces[pbvh->prim_indices[offset]];
    for (int i = offset + count - 1; i > offset; i--) {
      int prim = pbvh->prim_indices[i];
      if (!face_materials_match(material_indices, sharp_faces, first, pbvh->looptri_faces[prim])) {
        return true;
      }
    }
  }
  else {
    const DMFlagMat *first = &pbvh->grid_flag_mats[pbvh->prim_indices[offset]];

    for (int i = offset + count - 1; i > offset; i--) {
      int prim = pbvh->prim_indices[i];
      if (!grid_materials_match(first, &pbvh->grid_flag_mats[prim])) {
        return true;
      }
    }
  }

  return false;
}

#ifdef TEST_PBVH_FACE_SPLIT
static void test_face_boundaries(PBVH *pbvh)
{
  int faces_num = BKE_pbvh_num_faces(pbvh);
  int *node_map = MEM_calloc_arrayN(faces_num, sizeof(int), __func__);
  for (int i = 0; i < faces_num; i++) {
    node_map[i] = -1;
  }

  for (int i = 0; i < pbvh->nodes.size(); i++) {
    PBVHNode *node = pbvh->nodes + i;

    if (!(node->flag & PBVH_Leaf)) {
      continue;
    }

    switch (BKE_pbvh_type(pbvh)) {
      case PBVH_FACES: {
        for (int j = 0; j < node->totprim; j++) {
          int face_i = pbvh->looptri_faces[node->prim_indices[j]];

          if (node_map[face_i] >= 0 && node_map[face_i] != i) {
            int old_i = node_map[face_i];
            int prim_i = node->prim_indices - pbvh->prim_indices + j;

            printf("PBVH split error; face: %d, prim_i: %d, node1: %d, node2: %d, totprim: %d\n",
                   face_i,
                   prim_i,
                   old_i,
                   i,
                   node->totprim);
          }

          node_map[face_i] = i;
        }
        break;
      }
      case PBVH_GRIDS:
        break;
      case PBVH_BMESH:
        break;
    }
  }

  MEM_SAFE_FREE(node_map);
}
#endif

/* Recursively build a node in the tree
 *
 * vb is the voxel box around all of the primitives contained in
 * this node.
 *
 * cb is the bounding box around all the centroids of the primitives
 * contained in this node
 *
 * offset and start indicate a range in the array of primitive indices
 */

static void build_sub(PBVH *pbvh,
                      const int *material_indices,
                      const bool *sharp_faces,
                      int node_index,
                      BB *cb,
                      const Span<BBC> prim_bbc,
                      int offset,
                      int count,
                      int *prim_scratch,
                      int depth)
{
  int end;
  BB cb_backing;

  if (!prim_scratch) {
    prim_scratch = (int *)MEM_malloc_arrayN(pbvh->totprim, sizeof(int), __func__);
  }

  /* Decide whether this is a leaf or not */
  const bool below_leaf_limit = count <= pbvh->leaf_limit || depth == PBVH_STACK_FIXED_DEPTH - 1;
  if (below_leaf_limit) {
    if (!leaf_needs_material_split(pbvh, material_indices, sharp_faces, offset, count) ||
        depth >= PBVH_STACK_FIXED_DEPTH - 1)
    {
      build_leaf(pbvh, node_index, prim_bbc, offset, count);

      if (node_index == 0) {
        MEM_SAFE_FREE(prim_scratch);
      }

      return;
    }
  }

  /* Add two child nodes */
  pbvh->nodes[node_index].children_offset = pbvh->nodes.size();
  pbvh_grow_nodes(pbvh, pbvh->nodes.size() + 2);

  /* Update parent node bounding box */
  update_vb(pbvh, &pbvh->nodes[node_index], prim_bbc, offset, count);

  if (!below_leaf_limit) {
    /* Find axis with widest range of primitive centroids */
    if (!cb) {
      cb = &cb_backing;
      BB_reset(cb);
      for (int i = offset + count - 1; i >= offset; i--) {
        BB_expand(cb, prim_bbc[pbvh->prim_indices[i]].bcentroid);
      }
    }
    const int axis = BB_widest_axis(cb);

    /* Partition primitives along that axis */
    if (pbvh->header.type == PBVH_FACES) {
      end = partition_indices_faces(pbvh->prim_indices,
                                    prim_scratch,
                                    offset,
                                    offset + count,
                                    axis,
                                    (cb->bmax[axis] + cb->bmin[axis]) * 0.5f,
                                    prim_bbc,
                                    pbvh->looptri_faces);
    }
    else {
      end = partition_indices_grids(pbvh->prim_indices,
                                    prim_scratch,
                                    offset,
                                    offset + count,
                                    axis,
                                    (cb->bmax[axis] + cb->bmin[axis]) * 0.5f,
                                    prim_bbc,
                                    pbvh->subdiv_ccg);
    }
  }
  else {
    /* Partition primitives by material */
    end = partition_indices_material(
        pbvh, material_indices, sharp_faces, offset, offset + count - 1);
  }

  /* Build children */
  build_sub(pbvh,
            material_indices,
            sharp_faces,
            pbvh->nodes[node_index].children_offset,
            nullptr,
            prim_bbc,
            offset,
            end - offset,
            prim_scratch,
            depth + 1);
  build_sub(pbvh,
            material_indices,
            sharp_faces,
            pbvh->nodes[node_index].children_offset + 1,
            nullptr,
            prim_bbc,
            end,
            offset + count - end,
            prim_scratch,
            depth + 1);

  if (node_index == 0) {
    MEM_SAFE_FREE(prim_scratch);
  }
}

static void pbvh_build(PBVH *pbvh,
                       const int *material_indices,
                       const bool *sharp_faces,
                       BB *cb,
                       const Span<BBC> prim_bbc,
                       int totprim)
{
  if (totprim != pbvh->totprim) {
    pbvh->totprim = totprim;
    pbvh->nodes.clear_and_shrink();

    pbvh->prim_indices.reinitialize(totprim);
    std::iota(pbvh->prim_indices.begin(), pbvh->prim_indices.end(), 0);
  }

  pbvh->nodes.resize(1);

  build_sub(pbvh, material_indices, sharp_faces, 0, cb, prim_bbc, 0, totprim, nullptr, 0);
}

void BKE_pbvh_set_face_areas(PBVH *pbvh, float *face_areas)
{
  pbvh->face_areas = face_areas;
}

void BKE_pbvh_show_orig_set(PBVH *pbvh, bool show_orig)
{
  pbvh->show_orig = show_orig;
}

bool BKE_pbvh_show_orig_get(PBVH *pbvh)
{
  return pbvh->show_orig;
}

static void pbvh_draw_args_init(PBVH *pbvh, PBVH_GPU_Args *args, PBVHNode *node)
{
  memset((void *)args, 0, sizeof(*args));

  args->pbvh_type = pbvh->header.type;
  args->mesh_grids_num = pbvh->totgrid;
  args->node = node;
  args->origco = pbvh->origco;
  args->origno = pbvh->origno;

  args->grid_hidden = pbvh->grid_hidden;
  args->face_sets_color_default = pbvh->face_sets_color_default;
  args->face_sets_color_seed = pbvh->face_sets_color_seed;
  args->vert_positions = pbvh->vert_positions;
  if (pbvh->mesh) {
    args->corner_verts = pbvh->corner_verts;
    args->corner_edges = pbvh->mesh->corner_edges();
  }
  args->faces = pbvh->faces;
  args->mlooptri = pbvh->looptri;
  args->updategen = node->updategen;

  if (ELEM(pbvh->header.type, PBVH_FACES, PBVH_GRIDS)) {
    args->hide_poly = pbvh->face_data ? static_cast<const bool *>(CustomData_get_layer_named(
                                            pbvh->face_data, CD_PROP_BOOL, ".hide_poly")) :
                                        nullptr;
  }

  switch (pbvh->header.type) {
    case PBVH_FACES:
      args->vert_data = pbvh->vert_data;
      args->loop_data = pbvh->loop_data;
      args->face_data = pbvh->face_data;
      args->me = pbvh->mesh;
      args->faces = pbvh->faces;
      args->vert_normals = pbvh->vert_normals;
      args->face_normals = pbvh->face_normals;

      args->active_color = pbvh->mesh->active_color_attribute;
      args->render_color = pbvh->mesh->default_color_attribute;

      args->prim_indices = node->prim_indices;
      args->face_sets = pbvh->face_sets;
      args->looptri_faces = pbvh->looptri_faces;
      break;
    case PBVH_GRIDS:
      args->vert_data = pbvh->vert_data;
      args->loop_data = pbvh->loop_data;
      args->face_data = pbvh->face_data;
      args->ccg_key = pbvh->gridkey;
      args->me = pbvh->mesh;
      args->grid_indices = node->prim_indices;
      args->subdiv_ccg = pbvh->subdiv_ccg;
      args->face_sets = pbvh->face_sets;
      args->faces = pbvh->faces;

      args->active_color = pbvh->mesh->active_color_attribute;
      args->render_color = pbvh->mesh->default_color_attribute;

      args->mesh_grids_num = pbvh->totgrid;
      args->grids = pbvh->grids;
      args->grid_flag_mats = pbvh->grid_flag_mats;
      args->vert_normals = pbvh->vert_normals;

      args->face_sets = pbvh->face_sets;
      args->looptri_faces = pbvh->looptri_faces;
      break;
    case PBVH_BMESH:
      args->bm = pbvh->header.bm;
      args->active_color = pbvh->mesh->active_color_attribute;
      args->render_color = pbvh->mesh->default_color_attribute;

      args->vert_data = &args->bm->vdata;
      args->loop_data = &args->bm->ldata;
      args->face_data = &args->bm->pdata;
      args->bm_faces = node->bm_faces;
      args->bm_other_verts = node->bm_other_verts;
      args->bm_unique_verts = node->bm_unique_verts;
      args->cd_mask_layer = CustomData_get_offset(&pbvh->header.bm->vdata, CD_PAINT_MASK);

      args->tribuf = node->tribuf;
      args->tri_buffers = node->tri_buffers->data();
      args->tot_tri_buffers = node->tri_buffers->size();

      args->show_orig = pbvh->show_orig;
      break;
  }
}

#ifdef VALIDATE_UNIQUE_NODE_FACES
static void pbvh_validate_node_prims(PBVH *pbvh)
{
  int totface = 0;

  if (pbvh->header.type == PBVH_BMESH) {
    return;
  }

  for (int i = 0; i < pbvh->nodes.size(); i++) {
    PBVHNode *node = pbvh->nodes + i;

    if (!(node->flag & PBVH_Leaf)) {
      continue;
    }

    for (int j = 0; j < node->totprim; j++) {
      int face_i;

      if (pbvh->header.type == PBVH_FACES) {
        face_i = pbvh->looptri_faces[node->prim_indices[j]];
      }
      else {
        face_i = BKE_subdiv_ccg_grid_to_face_index(pbvh->subdiv_ccg, node->prim_indices[j]);
      }

      totface = max_ii(totface, face_i + 1);
    }
  }

  int *facemap = (int *)MEM_malloc_arrayN(totface, sizeof(*facemap), __func__);

  for (int i = 0; i < totface; i++) {
    facemap[i] = -1;
  }

  for (int i = 0; i < pbvh->nodes.size(); i++) {
    PBVHNode *node = pbvh->nodes + i;

    if (!(node->flag & PBVH_Leaf)) {
      continue;
    }

    for (int j = 0; j < node->totprim; j++) {
      int face_i;

      if (pbvh->header.type == PBVH_FACES) {
        face_i = pbvh->looptri_faces[node->prim_indices[j]];
      }
      else {
        face_i = BKE_subdiv_ccg_grid_to_face_index(pbvh->subdiv_ccg, node->prim_indices[j]);
      }

      if (facemap[face_i] != -1 && facemap[face_i] != i) {
        printf("%s: error: face spanned multiple nodes (old: %d new: %d)\n",
               __func__,
               facemap[face_i],
               i);
      }

      facemap[face_i] = i;
    }
  }
  MEM_SAFE_FREE(facemap);
}
#endif

void BKE_pbvh_update_mesh_pointers(PBVH *pbvh, Mesh *mesh)
{
  BLI_assert(pbvh->header.type == PBVH_FACES);

  pbvh->faces = mesh->faces();
  pbvh->edges = mesh->edges();
  pbvh->corner_verts = mesh->corner_verts();
  pbvh->corner_edges = mesh->corner_edges();
  pbvh->looptri_faces = mesh->looptri_faces();

  pbvh->seam_edges = static_cast<const bool *>(
      CustomData_get_layer_named(&mesh->edge_data, CD_PROP_BOOL, ".uv_seam"));
  pbvh->sharp_edges = static_cast<const bool *>(
      CustomData_get_layer_named(&mesh->edge_data, CD_PROP_BOOL, "sharp_edge"));

  if (!pbvh->deformed) {
    /* Deformed positions not matching the original mesh are owned directly by the PBVH, and are
     * set separately by #BKE_pbvh_vert_coords_apply. */
    pbvh->vert_positions = mesh->vert_positions_for_write();
  }

  pbvh->face_areas = static_cast<float *>(CustomData_get_layer_named_for_write(
      &mesh->face_data, CD_PROP_FLOAT2, SCULPT_ATTRIBUTE_NAME(face_areas), mesh->faces_num));

  BKE_pbvh_update_hide_attributes_from_mesh(pbvh);

  /* Make sure cached normals start out calculated. */
  pbvh->vert_normals = mesh->vert_normals();
  pbvh->face_normals = mesh->face_normals();

  pbvh->vert_data = &mesh->vert_data;
  pbvh->loop_data = &mesh->loop_data;
  pbvh->face_data = &mesh->face_data;
}

void BKE_pbvh_build_mesh(PBVH *pbvh, Mesh *mesh)
{
  const int totvert = mesh->totvert;
  const int looptri_num = poly_to_tri_count(mesh->faces_num, mesh->totloop);
  MutableSpan<float3> vert_positions = mesh->vert_positions_for_write();
  const blender::OffsetIndices<int> faces = mesh->faces();
  const Span<int> corner_verts = mesh->corner_verts();

  pbvh->faces = mesh->faces();
  pbvh->corner_verts = mesh->corner_verts();
  pbvh->corner_edges = mesh->corner_edges();
  pbvh->edges = mesh->edges();
  pbvh->seam_edges = static_cast<const bool *>(
      CustomData_get_layer_named(&mesh->edge_data, CD_PROP_BOOL, ".uv_seam"));
  pbvh->sharp_edges = static_cast<const bool *>(
      CustomData_get_layer_named(&mesh->edge_data, CD_PROP_BOOL, "sharp_edge"));
  pbvh->totloop = mesh->totloop;
  pbvh->face_sets = static_cast<int *>(CustomData_get_layer_named_for_write(
      &mesh->face_data, CD_PROP_INT32, SCULPT_ATTRIBUTE_NAME(face_set), mesh->faces_num));

  pbvh->looptri.reinitialize(looptri_num);

  blender::bke::mesh::looptris_calc(vert_positions, faces, corner_verts, pbvh->looptri);

  pbvh->mesh = mesh;
  pbvh->header.type = PBVH_FACES;

  BKE_pbvh_update_mesh_pointers(pbvh, mesh);

  /* Those are not set in #BKE_pbvh_update_mesh_pointers because they are owned by the #PBVH. */
  pbvh->vert_bitmap = blender::Array<bool>(totvert, false);
  pbvh->totvert = totvert;

#ifdef TEST_PBVH_FACE_SPLIT
  /* Use lower limit to increase probability of
   * edge cases.
   */
  pbvh->leaf_limit = 100;
#else
  pbvh->leaf_limit = LEAF_LIMIT;
#endif

  pbvh->faces_num = mesh->faces_num;

  pbvh->face_sets_color_seed = mesh->face_sets_color_seed;
  pbvh->face_sets_color_default = mesh->face_sets_color_default;

  /* For each face, store the AABB and the AABB centroid */

  blender::Array<BBC> prim_bbc(looptri_num);
  BB cb;
  BB_reset(&cb);
  cb = blender::threading::parallel_reduce(
      pbvh->looptri.index_range(),
      1024,
      cb,
      [&](const blender::IndexRange range, const BB &init) {
        BB current = init;
        for (const int i : range) {
          const MLoopTri &lt = pbvh->looptri[i];
          BBC *bbc = &prim_bbc[i];
          BB_reset((BB *)bbc);
          for (int j = 0; j < 3; j++) {
            BB_expand((BB *)bbc, vert_positions[pbvh->corner_verts[lt.tri[j]]]);
          }
          BBC_update_centroid(bbc);
          BB_expand(&current, bbc->bcentroid);
        }
        return current;
      },
      [](const BB &a, const BB &b) {
        BB current = a;
        BB_expand_with_bb(&current, &b);
        return current;
      });

  if (looptri_num) {
    const int *material_indices = static_cast<const int *>(
        CustomData_get_layer_named(&mesh->face_data, CD_PROP_INT32, "material_index"));
    const bool *sharp_faces = (const bool *)CustomData_get_layer_named(
        &mesh->face_data, CD_PROP_BOOL, "sharp_face");
    pbvh_build(pbvh, material_indices, sharp_faces, &cb, prim_bbc, looptri_num);

#ifdef TEST_PBVH_FACE_SPLIT
    test_face_boundaries(pbvh);
#endif
  }

  /* Clear the bitmap so it can be used as an update tag later on. */
  pbvh->vert_bitmap.fill(false);

  BKE_pbvh_update_active_vcol(pbvh, mesh);

#ifdef VALIDATE_UNIQUE_NODE_FACES
  pbvh_validate_node_prims(pbvh);
#endif
}

void BKE_pbvh_build_grids(PBVH *pbvh,
                          CCGElem **grids,
                          int totgrid,
                          CCGKey *key,
                          blender::Span<int> grid_to_face_map,
                          DMFlagMat *flagmats,
                          BLI_bitmap **grid_hidden,
                          float *face_areas,
                          Mesh *me,
                          SubdivCCG *subdiv_ccg)
{
  const int gridsize = key->grid_size;

  pbvh->header.type = PBVH_GRIDS;
  pbvh->face_areas = face_areas;
  pbvh->grids = grids;
  pbvh->grid_to_face_map = grid_to_face_map;
  pbvh->grid_flag_mats = flagmats;
  pbvh->totgrid = totgrid;
  pbvh->totloop = me->totloop;
  pbvh->gridkey = *key;
  pbvh->grid_hidden = grid_hidden;
  pbvh->subdiv_ccg = subdiv_ccg;
  pbvh->faces_num = me->faces_num;

  /* Find maximum number of grids per face. */
  int max_grids = 1;
  const blender::OffsetIndices faces = me->faces();
  for (const int i : faces.index_range()) {
    max_grids = max_ii(max_grids, faces[i].size());
  }

  /* Ensure leaf limit is at least 4 so there's room
   * to split at original face boundaries.
   * Fixes #102209.
   */
  pbvh->leaf_limit = max_ii(LEAF_LIMIT / (gridsize * gridsize), max_grids);

  /* We need the base mesh attribute layout for PBVH draw. */
  pbvh->vert_data = &me->vert_data;
  pbvh->loop_data = &me->loop_data;
  pbvh->face_data = &me->face_data;

  pbvh->faces = faces;
  pbvh->edges = me->edges();
  pbvh->corner_verts = me->corner_verts();
  pbvh->corner_edges = me->corner_edges();
  pbvh->seam_edges = static_cast<const bool *>(
      CustomData_get_layer_named(&me->edge_data, CD_PROP_BOOL, ".uv_seam"));
  pbvh->sharp_edges = static_cast<const bool *>(
      CustomData_get_layer_named(&me->edge_data, CD_PROP_BOOL, "sharp_edge"));

  /* We also need the base mesh for PBVH draw. */
  pbvh->mesh = me;

  /* For each grid, store the AABB and the AABB centroid */
  blender::Array<BBC> prim_bbc(totgrid);
  BB cb;
  BB_reset(&cb);

  cb = blender::threading::parallel_reduce(
      blender::IndexRange(totgrid),
      1024,
      cb,
      [&](const blender::IndexRange range, const BB &init) {
        BB current = init;
        for (const int i : range) {
          CCGElem *grid = grids[i];
          BBC *bbc = &prim_bbc[i];
          BB_reset((BB *)bbc);
          for (int j = 0; j < gridsize * gridsize; j++) {
            BB_expand((BB *)bbc, CCG_elem_offset_co(key, grid, j));
          }
          BBC_update_centroid(bbc);
          BB_expand(&current, bbc->bcentroid);
        }
        return current;
      },
      [](const BB &a, const BB &b) {
        BB current = a;
        BB_expand_with_bb(&current, &b);
        return current;
      });

  if (totgrid) {
    const int *material_indices = static_cast<const int *>(
        CustomData_get_layer_named(&me->face_data, CD_PROP_INT32, "material_index"));
    const bool *sharp_faces = (const bool *)CustomData_get_layer_named(
        &me->face_data, CD_PROP_BOOL, "sharp_face");
    pbvh_build(pbvh, material_indices, sharp_faces, &cb, prim_bbc, totgrid);

#ifdef TEST_PBVH_FACE_SPLIT
    test_face_boundaries(pbvh);
#endif
  }

#ifdef VALIDATE_UNIQUE_NODE_FACES
  pbvh_validate_node_prims(pbvh);
#endif
}

PBVH *BKE_pbvh_new(PBVHType type)
{
  PBVH *pbvh = MEM_new<PBVH>(__func__);
  pbvh->draw_cache_invalid = true;
  pbvh->header.type = type;

  /* Initialize this to true, instead of waiting for a draw engine
   * to set it.  Prevents a crash in draw manager instancing code.
   */
  pbvh->is_drawing = true;
  return pbvh;
}

void BKE_pbvh_free(PBVH *pbvh)
{
  for (PBVHNode &node : pbvh->nodes) {
    if (node.flag & PBVH_Leaf) {
      if (node.draw_batches) {
        DRW_pbvh_node_free(node.draw_batches);
      }
      if (node.bm_faces) {
        MEM_delete<DyntopoSet<BMFace>>(node.bm_faces);
      }
      if (node.bm_unique_verts) {
        MEM_delete<DyntopoSet<BMVert>>(node.bm_unique_verts);
      }
      if (node.bm_other_verts) {
        MEM_delete<DyntopoSet<BMVert>>(node.bm_other_verts);
      }

      if (node.tribuf || node.tri_buffers) {
        BKE_pbvh_bmesh_free_tris(pbvh, &node);
      }

      if (node.flag & (PBVH_Leaf | PBVH_TexLeaf)) {
        pbvh_node_pixels_free(&node);
      }
    }
  }

  pbvh_pixels_free(pbvh);
  MEM_delete(pbvh);
}

static void pbvh_iter_begin(PBVHIter *iter, PBVH *pbvh, blender::FunctionRef<bool(PBVHNode &)> scb)
{
  iter->pbvh = pbvh;
  iter->scb = scb;

  iter->stack = iter->stackfixed;
  iter->stackspace = PBVH_STACK_FIXED_DEPTH;

  iter->stack[0].node = &pbvh->nodes.first();
  iter->stack[0].revisiting = false;
  iter->stacksize = 1;
}

static void pbvh_iter_end(PBVHIter *iter)
{
  if (iter->stackspace > PBVH_STACK_FIXED_DEPTH) {
    MEM_freeN(iter->stack);
  }
}

static void pbvh_stack_push(PBVHIter *iter, PBVHNode *node, bool revisiting)
{
  if (UNLIKELY(iter->stacksize == iter->stackspace)) {
    iter->stackspace *= 2;
    if (iter->stackspace != (PBVH_STACK_FIXED_DEPTH * 2)) {
      iter->stack = (PBVHStack *)MEM_reallocN(iter->stack, sizeof(PBVHStack) * iter->stackspace);
    }
    else {
      iter->stack = (PBVHStack *)MEM_mallocN(sizeof(PBVHStack) * iter->stackspace, "PBVHStack");
      memcpy((void *)iter->stack, (void *)iter->stackfixed, sizeof(PBVHStack) * iter->stacksize);
    }
  }

  iter->stack[iter->stacksize].node = node;
  iter->stack[iter->stacksize].revisiting = revisiting;
  iter->stacksize++;
}

static PBVHNode *pbvh_iter_next(PBVHIter *iter, PBVHNodeFlags leaf_flag = PBVH_Leaf)
{
  /* purpose here is to traverse tree, visiting child nodes before their
   * parents, this order is necessary for e.g. computing bounding boxes */

  while (iter->stacksize) {
    /* pop node */
    iter->stacksize--;
    PBVHNode *node = iter->stack[iter->stacksize].node;

    /* on a mesh with no faces this can happen
     * can remove this check if we know meshes have at least 1 face */
    if (node == nullptr) {
      return nullptr;
    }

    bool revisiting = iter->stack[iter->stacksize].revisiting;

    /* revisiting node already checked */
    if (revisiting) {
      return node;
    }

    if (iter->scb && !iter->scb(*node)) {
      continue; /* don't traverse, outside of search zone */
    }

    if (node->flag & leaf_flag) {
      /* immediately hit leaf node */
      return node;
    }

    /* come back later when children are done */
    pbvh_stack_push(iter, node, true);

    /* push two child nodes on the stack */
    pbvh_stack_push(iter, &iter->pbvh->nodes[node->children_offset + 1], false);
    pbvh_stack_push(iter, &iter->pbvh->nodes[node->children_offset], false);
  }

  return nullptr;
}

static PBVHNode *pbvh_iter_next_occluded(PBVHIter *iter)
{
  while (iter->stacksize) {
    /* pop node */
    iter->stacksize--;
    PBVHNode *node = iter->stack[iter->stacksize].node;

    /* on a mesh with no faces this can happen
     * can remove this check if we know meshes have at least 1 face */
    if (node == nullptr) {
      return nullptr;
    }

    float ff = dot_v3v3(node->vb.bmin, node->vb.bmax);
    if (isnan(ff) || !isfinite(ff)) {
      printf("%s: nan! totf: %d totv: %d\n",
             __func__,
             node->bm_faces ? node->bm_faces->size() : 0,
             node->bm_unique_verts ? node->bm_unique_verts->size() : 0);
    }

    if (iter->scb && !iter->scb(*node)) {
      continue; /* don't traverse, outside of search zone */
    }

    if (node->flag & PBVH_Leaf) {
      /* immediately hit leaf node */
      return node;
    }

    pbvh_stack_push(iter, &iter->pbvh->nodes[node->children_offset + 1], false);
    pbvh_stack_push(iter, &iter->pbvh->nodes[node->children_offset], false);
  }

  return nullptr;
}

struct node_tree {
  PBVHNode *data;

  struct node_tree *left;
  struct node_tree *right;
};

static void node_tree_insert(node_tree *tree, node_tree *new_node)
{
  if (new_node->data->tmin < tree->data->tmin) {
    if (tree->left) {
      node_tree_insert(tree->left, new_node);
    }
    else {
      tree->left = new_node;
    }
  }
  else {
    if (tree->right) {
      node_tree_insert(tree->right, new_node);
    }
    else {
      tree->right = new_node;
    }
  }
}

static void traverse_tree(node_tree *tree,
                          BKE_pbvh_HitOccludedCallback hcb,
                          void *hit_data,
                          float *tmin)
{
  if (tree->left) {
    traverse_tree(tree->left, hcb, hit_data, tmin);
  }

  hcb(tree->data, hit_data, tmin);

  if (tree->right) {
    traverse_tree(tree->right, hcb, hit_data, tmin);
  }
}

static void free_tree(node_tree *tree)
{
  if (tree->left) {
    free_tree(tree->left);
    tree->left = nullptr;
  }

  if (tree->right) {
    free_tree(tree->right);
    tree->right = nullptr;
  }

  free(tree);
}

float BKE_pbvh_node_get_tmin(PBVHNode *node)
{
  return node->tmin;
}

void BKE_pbvh_search_callback(PBVH *pbvh,
                              blender::FunctionRef<bool(PBVHNode &)> scb,
                              BKE_pbvh_HitCallback hcb,
                              void *hit_data)
{
  if (pbvh->nodes.is_empty()) {
    return;
  }
  PBVHIter iter;
  PBVHNode *node;

  pbvh_iter_begin(&iter, pbvh, scb);

  while ((node = pbvh_iter_next(&iter, PBVH_Leaf))) {
    if (node->flag & PBVH_Leaf) {
      hcb(node, hit_data);
    }
  }

  pbvh_iter_end(&iter);
}

static void BKE_pbvh_search_callback_occluded(PBVH *pbvh,
                                              blender::FunctionRef<bool(PBVHNode &)> scb,
                                              BKE_pbvh_HitOccludedCallback hcb,
                                              void *hit_data)
{
  if (pbvh->nodes.is_empty()) {
    return;
  }
  PBVHIter iter;
  PBVHNode *node;
  node_tree *tree = nullptr;

  pbvh_iter_begin(&iter, pbvh, scb);

  while ((node = pbvh_iter_next_occluded(&iter))) {
    if (node->flag & PBVH_Leaf) {
      node_tree *new_node = (node_tree *)malloc(sizeof(node_tree));

      new_node->data = node;

      new_node->left = nullptr;
      new_node->right = nullptr;

      if (tree) {
        node_tree_insert(tree, new_node);
      }
      else {
        tree = new_node;
      }
    }
  }

  pbvh_iter_end(&iter);

  if (tree) {
    float tmin = FLT_MAX;
    traverse_tree(tree, hcb, hit_data, &tmin);
    free_tree(tree);
  }
}

static bool update_search(PBVHNode *node, const int flag)
{
  if (node->flag & PBVH_Leaf) {
    return (node->flag & flag) != 0;
  }

  return true;
}

struct PBVHUpdateData {
  PBVH *pbvh;
  Mesh *mesh;
  Span<PBVHNode *> nodes;

  int flag = 0;
  bool show_sculpt_face_sets = false;
  PBVHAttrReq *attrs = nullptr;
  int attrs_num = 0;

  PBVHUpdateData(PBVH *pbvh_, Span<PBVHNode *> nodes_) : pbvh(pbvh_), nodes(nodes_) {}
};

static void pbvh_faces_update_normals(PBVH *pbvh, Span<PBVHNode *> nodes, Mesh &mesh)
{
  using namespace blender;
  using namespace blender::bke;
  const Span<float3> positions = pbvh->vert_positions;
  const OffsetIndices faces = pbvh->faces;
  const Span<int> corner_verts = pbvh->corner_verts;

  MutableSpan<bool> update_tags = pbvh->vert_bitmap;

  VectorSet<int> faces_to_update;
  for (const PBVHNode *node : nodes) {
    for (const int vert : node->vert_indices.as_span().take_front(node->uniq_verts)) {
      if (update_tags[vert]) {
        faces_to_update.add_multiple(pbvh->pmap[vert]);
      }
    }
  }

  if (faces_to_update.is_empty()) {
    return;
  }

  VectorSet<int> verts_to_update;
  threading::parallel_invoke(
      [&]() {
        mesh.runtime->face_normals_cache.update([&](Vector<float3> &r_data) {
          threading::parallel_for(faces_to_update.index_range(), 512, [&](const IndexRange range) {
            for (const int i : faces_to_update.as_span().slice(range)) {
              r_data[i] = mesh::face_normal_calc(positions, corner_verts.slice(faces[i]));
            }
          });
        });
      },
      [&]() {
        /* Update all normals connected to affected faces, even if not explicitly tagged. */
        verts_to_update.reserve(faces_to_update.size());
        for (const int face : faces_to_update) {
          verts_to_update.add_multiple(corner_verts.slice(faces[face]));
        }

        for (const int vert : verts_to_update) {
          update_tags[vert] = false;
        }
        for (PBVHNode *node : nodes) {
          node->flag &= ~PBVH_UpdateNormals;
        }
      });

  const Span<float3> face_normals = mesh.face_normals();
  mesh.runtime->vert_normals_cache.update([&](Vector<float3> &r_data) {
    threading::parallel_for(verts_to_update.index_range(), 1024, [&](const IndexRange range) {
      for (const int vert : verts_to_update.as_span().slice(range)) {
        float3 normal(0.0f);
        for (const int face : pbvh->pmap[vert]) {
          normal += face_normals[face];
        }
        r_data[vert] = math::normalize(normal);
      }
    });
  });
}

static void node_update_mask_redraw(PBVH &pbvh, PBVHNode &node)
{
  if (!(node.flag & PBVH_UpdateMask)) {
    return;
  }
  node.flag &= ~PBVH_UpdateMask;

  bool has_unmasked = false;
  bool has_masked = true;
  if (node.flag & PBVH_Leaf) {
    PBVHVertexIter vd;

    BKE_pbvh_vertex_iter_begin (&pbvh, &node, vd, PBVH_ITER_ALL) {
      if (vd.mask && *vd.mask < 1.0f) {
        has_unmasked = true;
      }
      if (vd.mask && *vd.mask > 0.0f) {
        has_masked = false;
      }
    }
    BKE_pbvh_vertex_iter_end;
  }
  else {
    has_unmasked = true;
    has_masked = true;
  }
  BKE_pbvh_node_fully_masked_set(&node, !has_unmasked);
  BKE_pbvh_node_fully_unmasked_set(&node, has_masked);
}

static void node_update_bounds(PBVH &pbvh, PBVHNode &node, const PBVHNodeFlags flag)
{
  if ((flag & PBVH_UpdateBB) && (node.flag & PBVH_UpdateBB)) {
    /* don't clear flag yet, leave it for flushing later */
    /* Note that bvh usage is read-only here, so no need to thread-protect it. */
    update_node_vb(&pbvh, &node, flag);
  }

  if ((flag & PBVH_UpdateOriginalBB) && (node.flag & PBVH_UpdateOriginalBB)) {
    node.orig_vb = node.vb;
  }

  if ((flag & PBVH_UpdateRedraw) && (node.flag & PBVH_UpdateRedraw)) {
    node.flag &= ~PBVH_UpdateRedraw;
  }
}

static void pbvh_update_BB_redraw(PBVH *pbvh, Span<PBVHNode *> nodes, int flag)
{
  using namespace blender;
  threading::parallel_for(nodes.index_range(), 1, [&](const IndexRange range) {
    for (PBVHNode *node : nodes.slice(range)) {
      node_update_bounds(*pbvh, *node, PBVHNodeFlags(flag));
    }
  });
}

bool BKE_pbvh_get_color_layer(PBVH *pbvh,
                              Mesh *me,
                              CustomDataLayer **r_layer,
                              eAttrDomain *r_domain)
{
  CustomDataLayer *layer = BKE_id_attribute_search(
      &me->id, me->active_color_attribute, CD_MASK_COLOR_ALL, ATTR_DOMAIN_MASK_COLOR);

  if (!layer || !ELEM(layer->type, CD_PROP_COLOR, CD_PROP_BYTE_COLOR)) {
    *r_layer = nullptr;
    *r_domain = ATTR_DOMAIN_POINT;
    return false;
  }

  eAttrDomain domain = BKE_id_attribute_domain(&me->id, layer);

  if (!ELEM(domain, ATTR_DOMAIN_POINT, ATTR_DOMAIN_CORNER)) {
    *r_layer = nullptr;
    *r_domain = ATTR_DOMAIN_POINT;
    return false;
  }

  if (pbvh && BKE_pbvh_type(pbvh) == PBVH_BMESH) {
    CustomData *data;

    if (domain == ATTR_DOMAIN_POINT) {
      data = &pbvh->header.bm->vdata;
    }
    else if (domain == ATTR_DOMAIN_CORNER) {
      data = &pbvh->header.bm->ldata;
    }
    else {
      *r_layer = nullptr;
      *r_domain = ATTR_DOMAIN_POINT;

      BLI_assert_unreachable();
      return false;
    }

    int layer_i = CustomData_get_named_layer_index(
        data, eCustomDataType(layer->type), layer->name);
    if (layer_i == -1) {
      printf("%s: bmesh lacks color attribute %s\n", __func__, layer->name);

      *r_layer = nullptr;
      *r_domain = ATTR_DOMAIN_POINT;
      return false;
    }

    layer = &data->layers[layer_i];
  }

  *r_layer = layer;
  *r_domain = domain;

  return true;
}

static void node_update_draw_buffers(PBVH &pbvh, PBVHNode &node)
{
  /* Create and update draw buffers. The functions called here must not
   * do any OpenGL calls. Flags are not cleared immediately, that happens
   * after GPU_pbvh_buffer_flush() which does the final OpenGL calls. */

  if (node.flag & PBVH_RebuildDrawBuffers) {
    PBVH_GPU_Args args;
    pbvh_draw_args_init(&pbvh, &args, &node);
    node.draw_batches = DRW_pbvh_node_create(args);
  }

  if (node.flag & PBVH_UpdateDrawBuffers) {
    node.updategen++;
    node.debug_draw_gen++;

    if (node.draw_batches) {
      PBVH_GPU_Args args;
      pbvh_draw_args_init(&pbvh, &args, &node);
      DRW_pbvh_node_update(node.draw_batches, args);
    }
  }
}

void pbvh_free_draw_buffers(PBVH * /* pbvh */, PBVHNode *node)
{
  if (node->draw_batches) {
    DRW_pbvh_node_free(node->draw_batches);
    node->draw_batches = nullptr;
  }
}

static void pbvh_update_draw_buffers(PBVH *pbvh,
                                     Mesh * /*me*/,
                                     Span<PBVHNode *> nodes,
                                     int update_flag)
{
  using namespace blender;
  if (pbvh->header.type == PBVH_BMESH && !pbvh->header.bm) {
    /* BMesh hasn't been created yet */
    return;
  }

  if ((update_flag & PBVH_RebuildDrawBuffers) || ELEM(pbvh->header.type, PBVH_GRIDS, PBVH_BMESH)) {
    /* Free buffers uses OpenGL, so not in parallel. */
    for (PBVHNode *node : nodes) {
      if (node->flag & PBVH_RebuildDrawBuffers) {
        pbvh_free_draw_buffers(pbvh, node);
      }
      else if ((node->flag & PBVH_UpdateDrawBuffers) && node->draw_batches) {
        PBVH_GPU_Args args;

        pbvh_draw_args_init(pbvh, &args, node);
        DRW_pbvh_update_pre(node->draw_batches, args);
      }
    }
  }

  /* Parallel creation and update of draw buffers. */

  threading::parallel_for(nodes.index_range(), 1, [&](const IndexRange range) {
    for (PBVHNode *node : nodes.slice(range)) {
      node_update_draw_buffers(*pbvh, *node);
    }
  });

  /* Flush buffers uses OpenGL, so not in parallel. */
  for (PBVHNode *node : nodes) {
    if (node->flag & PBVH_UpdateDrawBuffers) {
      if (node->draw_batches) {
        DRW_pbvh_node_gpu_flush(node->draw_batches);
      }
    }

    node->flag &= ~(PBVH_RebuildDrawBuffers | PBVH_UpdateDrawBuffers);
  }
}

static int pbvh_flush_bb(PBVH *pbvh, PBVHNode *node, int flag)
{
  int update = 0;

  /* Difficult to multi-thread well, we just do single threaded recursive. */
  if (node->flag & PBVH_Leaf) {
    if (flag & PBVH_UpdateBB) {
      update |= (node->flag & PBVH_UpdateBB);
      node->flag &= ~PBVH_UpdateBB;
    }

    if (flag & PBVH_UpdateOriginalBB) {
      update |= (node->flag & PBVH_UpdateOriginalBB);
      node->flag &= ~PBVH_UpdateOriginalBB;
    }

    return update;
  }

  update |= pbvh_flush_bb(pbvh, &pbvh->nodes[node->children_offset], flag);
  update |= pbvh_flush_bb(pbvh, &pbvh->nodes[node->children_offset + 1], flag);

  update_node_vb(pbvh, node, update);

  return update;
}

void BKE_pbvh_update_bounds(PBVH *pbvh, int flag)
{
  if (pbvh->nodes.is_empty()) {
    return;
  }

  Vector<PBVHNode *> nodes = blender::bke::pbvh::search_gather(
      pbvh, [&](PBVHNode &node) { return update_search(&node, flag); });

  if (flag & (PBVH_UpdateBB | PBVH_UpdateOriginalBB | PBVH_UpdateRedraw)) {
    pbvh_update_BB_redraw(pbvh, nodes, flag);
  }

  if (flag & (PBVH_UpdateBB | PBVH_UpdateOriginalBB)) {
    pbvh_flush_bb(pbvh, &pbvh->nodes.first(), flag);
  }
}

void BKE_pbvh_update_vertex_data(PBVH *pbvh, int flag)
{
  using namespace blender;
  if (pbvh->nodes.is_empty()) {
    return;
  }

  Vector<PBVHNode *> nodes = blender::bke::pbvh::search_gather(
      pbvh, [&](PBVHNode &node) { return update_search(&node, flag); });

  if (flag & (PBVH_UpdateMask)) {
    threading::parallel_for(nodes.index_range(), 1, [&](const IndexRange range) {
      for (PBVHNode *node : nodes.as_span().slice(range)) {
        node_update_mask_redraw(*pbvh, *node);
      }
    });
  }

  if (flag & (PBVH_UpdateColor)) {
    for (PBVHNode *node : nodes) {
      node->flag |= PBVH_UpdateRedraw | PBVH_UpdateDrawBuffers | PBVH_UpdateColor;
    }
  }
}

static void pbvh_faces_node_visibility_update(PBVH *pbvh, PBVHNode *node)
{
  if (pbvh->hide_vert == nullptr) {
    BKE_pbvh_node_fully_hidden_set(node, false);
    return;
  }
  for (const int vert : node->vert_indices) {
    if (!(pbvh->hide_vert[vert])) {
      BKE_pbvh_node_fully_hidden_set(node, false);
      return;
    }
  }

  BKE_pbvh_node_fully_hidden_set(node, true);
}

static void pbvh_grids_node_visibility_update(PBVH *pbvh, PBVHNode *node)
{
  CCGElem **grids;
  BLI_bitmap **grid_hidden;
  const int *grid_indices;
  int totgrid, i;

  BKE_pbvh_node_get_grids(pbvh, node, &grid_indices, &totgrid, nullptr, nullptr, &grids);
  grid_hidden = BKE_pbvh_grid_hidden(pbvh);
  CCGKey key = *BKE_pbvh_get_grid_key(pbvh);

  for (i = 0; i < totgrid; i++) {
    int g = grid_indices[i], x, y;
    BLI_bitmap *gh = grid_hidden[g];

    if (!gh) {
      BKE_pbvh_node_fully_hidden_set(node, false);
      return;
    }

    for (y = 0; y < key.grid_size; y++) {
      for (x = 0; x < key.grid_size; x++) {
        if (!BLI_BITMAP_TEST(gh, y * key.grid_size + x)) {
          BKE_pbvh_node_fully_hidden_set(node, false);
          return;
        }
      }
    }
  }
  BKE_pbvh_node_fully_hidden_set(node, true);
}

static void pbvh_bmesh_node_visibility_update(PBVHNode *node)
{
  for (BMVert *v : *node->bm_unique_verts) {
    if (!BM_elem_flag_test(v, BM_ELEM_HIDDEN)) {
      BKE_pbvh_node_fully_hidden_set(node, false);
      return;
    }
  }

  for (BMVert *v : *node->bm_other_verts) {
    if (!BM_elem_flag_test(v, BM_ELEM_HIDDEN)) {
      BKE_pbvh_node_fully_hidden_set(node, false);
      return;
    }
  }

  BKE_pbvh_node_fully_hidden_set(node, true);
}

static void node_update_visibility(PBVH &pbvh, PBVHNode &node)
{
  if (!(node.flag & PBVH_UpdateVisibility)) {
    return;
  }
  node.flag &= ~PBVH_UpdateVisibility;
  switch (BKE_pbvh_type(&pbvh)) {
    case PBVH_FACES:
      pbvh_faces_node_visibility_update(&pbvh, &node);
      break;
    case PBVH_GRIDS:
      pbvh_grids_node_visibility_update(&pbvh, &node);
      break;
    case PBVH_BMESH:
      pbvh_bmesh_node_visibility_update(&node);
      break;
  }
}

void BKE_pbvh_update_visibility(PBVH *pbvh)
{
  using namespace blender;
  if (pbvh->nodes.is_empty()) {
    return;
  }

  Vector<PBVHNode *> nodes = blender::bke::pbvh::search_gather(
      pbvh, [&](PBVHNode &node) { return update_search(&node, PBVH_UpdateVisibility); });

  threading::parallel_for(nodes.index_range(), 1, [&](const IndexRange range) {
    for (PBVHNode *node : nodes.as_span().slice(range)) {
      node_update_visibility(*pbvh, *node);
    }
  });
}

void BKE_pbvh_redraw_BB(PBVH *pbvh, float bb_min[3], float bb_max[3])
{
  if (pbvh->nodes.is_empty()) {
    return;
  }
  PBVHIter iter;
  PBVHNode *node;
  BB bb;

  BB_reset(&bb);

  pbvh_iter_begin(&iter, pbvh, {});

  while ((node = pbvh_iter_next(&iter))) {
    if (node->flag & PBVH_UpdateRedraw) {
      BB_expand_with_bb(&bb, &node->vb);
    }
  }

  pbvh_iter_end(&iter);

  copy_v3_v3(bb_min, bb.bmin);
  copy_v3_v3(bb_max, bb.bmax);
}

void BKE_pbvh_get_grid_updates(PBVH *pbvh, bool clear, void ***r_gridfaces, int *r_totface)
{
  if (pbvh->nodes.is_empty()) {
    return;
  }
  GSet *face_set = BLI_gset_ptr_new(__func__);
  PBVHNode *node;
  PBVHIter iter;

  pbvh_iter_begin(&iter, pbvh, {});

<<<<<<< HEAD
  while ((node = pbvh_iter_next(&iter))) {
=======
  SubdivCCGFace *all_faces = pbvh->subdiv_ccg->faces;
  while ((node = pbvh_iter_next(&iter, PBVH_Leaf))) {
>>>>>>> 2228006d
    if (node->flag & PBVH_UpdateNormals) {
      for (const int grid : node->prim_indices) {
        void *face = &all_faces[pbvh->grid_to_face_map[grid]];
        BLI_gset_add(face_set, face);
      }

      if (clear) {
        node->flag &= ~PBVH_UpdateNormals;
      }
    }
  }

  pbvh_iter_end(&iter);

  const int tot = BLI_gset_len(face_set);
  if (tot == 0) {
    *r_totface = 0;
    *r_gridfaces = nullptr;
    BLI_gset_free(face_set, nullptr);
    return;
  }

  void **faces = (void **)MEM_mallocN(sizeof(*faces) * tot, "PBVH Grid Faces");

  GSetIterator gs_iter;
  int i;
  GSET_ITER_INDEX (gs_iter, face_set, i) {
    faces[i] = BLI_gsetIterator_getKey(&gs_iter);
  }

  BLI_gset_free(face_set, nullptr);

  *r_totface = tot;
  *r_gridfaces = faces;
}

/***************************** PBVH Access ***********************************/

bool BKE_pbvh_has_faces(const PBVH *pbvh)
{
  if (pbvh->header.type == PBVH_BMESH) {
    return (pbvh->header.bm->totface != 0);
  }

  return (pbvh->totprim != 0);
}

void BKE_pbvh_bounding_box(const PBVH *pbvh, float min[3], float max[3])
{
  if (pbvh->nodes.is_empty()) {
    zero_v3(min);
    zero_v3(max);
    return;
  }
  const BB *bb = &pbvh->nodes[0].vb;
  copy_v3_v3(min, bb->bmin);
  copy_v3_v3(max, bb->bmax);
}

BLI_bitmap **BKE_pbvh_grid_hidden(const PBVH *pbvh)
{
  BLI_assert(pbvh->header.type == PBVH_GRIDS);
  return pbvh->grid_hidden;
}

const CCGKey *BKE_pbvh_get_grid_key(const PBVH *pbvh)
{
  BLI_assert(pbvh->header.type == PBVH_GRIDS);
  return &pbvh->gridkey;
}

struct CCGElem **BKE_pbvh_get_grids(const PBVH *pbvh)
{
  BLI_assert(pbvh->header.type == PBVH_GRIDS);
  return pbvh->grids;
}

BLI_bitmap **BKE_pbvh_get_grid_visibility(const PBVH *pbvh)
{
  BLI_assert(pbvh->header.type == PBVH_GRIDS);
  return pbvh->grid_hidden;
}

int BKE_pbvh_get_grid_num_verts(const PBVH *pbvh)
{
  BLI_assert(pbvh->header.type == PBVH_GRIDS);
  return pbvh->totgrid * pbvh->gridkey.grid_area;
}

int BKE_pbvh_get_grid_num_faces(const PBVH *pbvh)
{
  BLI_assert(pbvh->header.type == PBVH_GRIDS);
  return pbvh->totgrid * (pbvh->gridkey.grid_size - 1) * (pbvh->gridkey.grid_size - 1);
}

/***************************** Node Access ***********************************/

void BKE_pbvh_node_mark_original_update(PBVHNode *node)
{
  node->flag |= PBVH_UpdateOriginalBB;
}

void BKE_pbvh_node_mark_update(PBVHNode *node)
{
  node->flag |= PBVH_UpdateNormals | PBVH_UpdateBB | PBVH_UpdateOriginalBB |
                PBVH_UpdateDrawBuffers | PBVH_UpdateRedraw | PBVH_UpdateCurvatureDir |
                PBVH_RebuildPixels | PBVH_UpdateTriAreas;
}

void BKE_pbvh_node_mark_update_mask(PBVHNode *node)
{
  node->flag |= PBVH_UpdateMask | PBVH_UpdateDrawBuffers | PBVH_UpdateRedraw;
}

void BKE_pbvh_node_mark_update_color(PBVHNode *node)
{
  node->flag |= PBVH_UpdateColor | PBVH_UpdateDrawBuffers | PBVH_UpdateRedraw;
}

void BKE_pbvh_node_mark_update_face_sets(PBVHNode *node)
{
  node->flag |= PBVH_UpdateDrawBuffers | PBVH_UpdateRedraw;
}

void BKE_pbvh_mark_rebuild_pixels(PBVH *pbvh)
{
  for (PBVHNode &node : pbvh->nodes) {
    if (node.flag & PBVH_Leaf) {
      node.flag |= PBVH_RebuildPixels;
    }
  }
}

void BKE_pbvh_node_mark_update_visibility(PBVHNode *node)
{
  node->flag |= PBVH_UpdateVisibility | PBVH_RebuildDrawBuffers | PBVH_UpdateDrawBuffers |
                PBVH_UpdateRedraw | PBVH_UpdateTris | PBVH_UpdateTriAreas;
}

void BKE_pbvh_vert_tag_update_normal_visibility(PBVHNode *node)
{
  node->flag |= PBVH_UpdateVisibility | PBVH_RebuildDrawBuffers | PBVH_UpdateDrawBuffers |
                PBVH_UpdateRedraw | PBVH_UpdateCurvatureDir | PBVH_UpdateTris |
                PBVH_UpdateTriAreas;
}

void BKE_pbvh_node_mark_rebuild_draw(PBVHNode *node)
{
  node->flag |= PBVH_RebuildDrawBuffers | PBVH_UpdateDrawBuffers | PBVH_UpdateRedraw |
                PBVH_UpdateCurvatureDir | PBVH_UpdateTriAreas;
}

void BKE_pbvh_node_mark_redraw(PBVHNode *node)
{
  node->flag |= PBVH_UpdateDrawBuffers | PBVH_UpdateRedraw;
}

void BKE_pbvh_node_mark_normals_update(PBVHNode *node)
{
  node->flag |= PBVH_UpdateNormals | PBVH_UpdateCurvatureDir;
}

void BKE_pbvh_node_mark_curvature_update(PBVHNode *node)
{
  node->flag |= PBVH_UpdateCurvatureDir;
}

void BKE_pbvh_curvature_update_set(PBVHNode *node, bool state)
{
  if (state) {
    node->flag |= PBVH_UpdateCurvatureDir;
  }
  else {
    node->flag &= ~PBVH_UpdateCurvatureDir;
  }
}

bool BKE_pbvh_curvature_update_get(PBVHNode *node)
{
  return node->flag & PBVH_UpdateCurvatureDir;
}

void BKE_pbvh_node_fully_hidden_set(PBVHNode *node, int fully_hidden)
{
  BLI_assert(node->flag & PBVH_Leaf);

  if (fully_hidden) {
    node->flag |= PBVH_FullyHidden;
  }
  else {
    node->flag &= ~PBVH_FullyHidden;
  }
}

bool BKE_pbvh_node_fully_hidden_get(PBVHNode *node)
{
  return (node->flag & PBVH_Leaf) && (node->flag & PBVH_FullyHidden);
}

void BKE_pbvh_node_fully_masked_set(PBVHNode *node, int fully_masked)
{
  BLI_assert(node->flag & PBVH_Leaf);

  if (fully_masked) {
    node->flag |= PBVH_FullyMasked;
  }
  else {
    node->flag &= ~PBVH_FullyMasked;
  }
}

bool BKE_pbvh_node_fully_masked_get(PBVHNode *node)
{
  return (node->flag & PBVH_Leaf) && (node->flag & PBVH_FullyMasked);
}

void BKE_pbvh_node_fully_unmasked_set(PBVHNode *node, int fully_masked)
{
  BLI_assert(node->flag & PBVH_Leaf);

  if (fully_masked) {
    node->flag |= PBVH_FullyUnmasked;
  }
  else {
    node->flag &= ~PBVH_FullyUnmasked;
  }
}

bool BKE_pbvh_node_fully_unmasked_get(PBVHNode *node)
{
  return (node->flag & PBVH_Leaf) && (node->flag & PBVH_FullyUnmasked);
}

void BKE_pbvh_vert_tag_update_normal(PBVH *pbvh, PBVHVertRef vertex)
{
  BLI_assert(pbvh->header.type == PBVH_FACES);
  pbvh->vert_bitmap[vertex.i] = true;
}

void BKE_pbvh_node_get_loops(PBVH *pbvh,
                             PBVHNode *node,
                             const int **r_loop_indices,
                             const int **r_corner_verts)
{
  BLI_assert(BKE_pbvh_type(pbvh) == PBVH_FACES);

  if (r_loop_indices) {
    *r_loop_indices = node->loop_indices.data();
  }

  if (r_corner_verts) {
    *r_corner_verts = pbvh->corner_verts.data();
  }
}

int BKE_pbvh_num_faces(const PBVH *pbvh)
{
  switch (pbvh->header.type) {
    case PBVH_GRIDS:
    case PBVH_FACES:
      return pbvh->faces_num;
    case PBVH_BMESH:
      return pbvh->header.bm->totface;
  }

  BLI_assert_unreachable();
  return 0;
}

const int *BKE_pbvh_node_get_vert_indices(PBVHNode *node)
{
  return node->vert_indices.data();
}

void BKE_pbvh_node_num_verts(PBVH *pbvh, PBVHNode *node, int *r_uniquevert, int *r_totvert)
{
  int tot;

  switch (pbvh->header.type) {
    case PBVH_GRIDS:
      tot = node->prim_indices.size() * pbvh->gridkey.grid_area;
      if (r_totvert) {
        *r_totvert = tot;
      }
      if (r_uniquevert) {
        *r_uniquevert = tot;
      }
      break;
    case PBVH_FACES:
      if (r_totvert) {
        *r_totvert = node->uniq_verts + node->face_verts;
      }
      if (r_uniquevert) {
        *r_uniquevert = node->uniq_verts;
      }
      break;
    case PBVH_BMESH:
      // not a leaf? return zero
      if (!(node->flag & PBVH_Leaf)) {
        if (r_totvert) {
          *r_totvert = 0;
        }

        if (r_uniquevert) {
          *r_uniquevert = 0;
        }

        return;
      }

      pbvh_bmesh_check_other_verts(node);

      tot = node->bm_unique_verts->size();
      if (r_totvert) {
        *r_totvert = tot + node->bm_other_verts->size();
      }
      if (r_uniquevert) {
        *r_uniquevert = tot;
      }
      break;
  }
}

void BKE_pbvh_node_get_grids(PBVH *pbvh,
                             PBVHNode *node,
                             const int **r_grid_indices,
                             int *r_totgrid,
                             int *r_maxgrid,
                             int *r_gridsize,
                             CCGElem ***r_griddata)
{
  switch (pbvh->header.type) {
    case PBVH_GRIDS:
      if (r_grid_indices) {
        *r_grid_indices = node->prim_indices.data();
      }
      if (r_totgrid) {
        *r_totgrid = node->prim_indices.size();
      }
      if (r_maxgrid) {
        *r_maxgrid = pbvh->totgrid;
      }
      if (r_gridsize) {
        *r_gridsize = pbvh->gridkey.grid_size;
      }
      if (r_griddata) {
        *r_griddata = pbvh->grids;
      }
      break;
    case PBVH_FACES:
    case PBVH_BMESH:
      if (r_grid_indices) {
        *r_grid_indices = nullptr;
      }
      if (r_totgrid) {
        *r_totgrid = 0;
      }
      if (r_maxgrid) {
        *r_maxgrid = 0;
      }
      if (r_gridsize) {
        *r_gridsize = 0;
      }
      if (r_griddata) {
        *r_griddata = nullptr;
      }
      break;
  }
}

void BKE_pbvh_node_get_BB(PBVHNode *node, float bb_min[3], float bb_max[3])
{
  copy_v3_v3(bb_min, node->vb.bmin);
  copy_v3_v3(bb_max, node->vb.bmax);
}

void BKE_pbvh_node_get_original_BB(PBVHNode *node, float bb_min[3], float bb_max[3])
{
  copy_v3_v3(bb_min, node->orig_vb.bmin);
  copy_v3_v3(bb_max, node->orig_vb.bmax);
}

void BKE_pbvh_node_get_proxies(PBVHNode *node, PBVHProxyNode **proxies, int *proxy_count)
{
  if (node->proxy_count > 0) {
    if (proxies) {
      *proxies = node->proxies;
    }
    if (proxy_count) {
      *proxy_count = node->proxy_count;
    }
  }
  else {
    if (proxies) {
      *proxies = nullptr;
    }
    if (proxy_count) {
      *proxy_count = 0;
    }
  }
}

bool BKE_pbvh_node_has_vert_with_normal_update_tag(PBVH *pbvh, PBVHNode *node)
{
  BLI_assert(pbvh->header.type == PBVH_FACES);
  for (const int vert : node->vert_indices) {
    if (pbvh->vert_bitmap[vert]) {
      return true;
    }
  }
  return false;
}

/********************************* Ray-cast ***********************************/

typedef struct {
  struct IsectRayAABB_Precalc ray;
  bool original;
  int stroke_id;
} RaycastData;

static bool ray_aabb_intersect(PBVHNode *node, RaycastData *rcd)
{
  const float *bb_min, *bb_max;

  if (rcd->original) {
    /* BKE_pbvh_node_get_original_BB */
    bb_min = node->orig_vb.bmin;
    bb_max = node->orig_vb.bmax;
  }
  else {
    /* BKE_pbvh_node_get_BB */
    bb_min = node->vb.bmin;
    bb_max = node->vb.bmax;
  }

  return isect_ray_aabb_v3(&rcd->ray, bb_min, bb_max, &node->tmin);
}

void BKE_pbvh_raycast(PBVH *pbvh,
                      BKE_pbvh_HitOccludedCallback cb,
                      void *data,
                      const float ray_start[3],
                      const float ray_normal[3],
                      bool original,
                      int stroke_id)
{
  RaycastData rcd;

  isect_ray_aabb_v3_precalc(&rcd.ray, ray_start, ray_normal);

  rcd.original = original;
  rcd.stroke_id = stroke_id;
  pbvh->stroke_id = stroke_id;

  BKE_pbvh_search_callback_occluded(
      pbvh, [&](PBVHNode &node) { return ray_aabb_intersect(&node, &rcd); }, cb, data);
}

bool ray_face_intersection_quad(const float ray_start[3],
                                struct IsectRayPrecalc *isect_precalc,
                                const float t0[3],
                                const float t1[3],
                                const float t2[3],
                                const float t3[3],
                                float *depth)
{
  float depth_test;

  if ((isect_ray_tri_watertight_v3(ray_start, isect_precalc, t0, t1, t2, &depth_test, nullptr) &&
       (depth_test < *depth)) ||
      (isect_ray_tri_watertight_v3(ray_start, isect_precalc, t0, t2, t3, &depth_test, nullptr) &&
       (depth_test < *depth)))
  {
    *depth = depth_test;
    return true;
  }

  return false;
}

bool ray_face_intersection_tri(const float ray_start[3],
                               struct IsectRayPrecalc *isect_precalc,
                               const float t0[3],
                               const float t1[3],
                               const float t2[3],
                               float *depth)
{
  float depth_test;
  if (isect_ray_tri_watertight_v3(ray_start, isect_precalc, t0, t1, t2, &depth_test, nullptr) &&
      (depth_test < *depth))
  {
    *depth = depth_test;
    return true;
  }

  return false;
}

static bool ray_update_depth_and_hit_count(const float depth_test,
                                           float *r_depth,
                                           float *r_back_depth,
                                           int *hit_count)
{
  (*hit_count)++;
  if (depth_test < *r_depth) {
    *r_back_depth = *r_depth;
    *r_depth = depth_test;
    return true;
  }
  else if (depth_test > *r_depth && depth_test <= *r_back_depth) {
    *r_back_depth = depth_test;
    return false;
  }

  return false;
}

static bool ray_face_intersection_depth_quad(const float ray_start[3],
                                             struct IsectRayPrecalc *isect_precalc,
                                             const float t0[3],
                                             const float t1[3],
                                             const float t2[3],
                                             const float t3[3],
                                             float *r_depth,
                                             float *r_back_depth,
                                             int *hit_count)
{
  float depth_test;
  if (!(isect_ray_tri_watertight_v3(ray_start, isect_precalc, t0, t1, t2, &depth_test, nullptr) ||
        isect_ray_tri_watertight_v3(ray_start, isect_precalc, t0, t2, t3, &depth_test, nullptr)))
  {
    return false;
  }
  return ray_update_depth_and_hit_count(depth_test, r_depth, r_back_depth, hit_count);
}

bool ray_face_intersection_depth_tri(const float ray_start[3],
                                     struct IsectRayPrecalc *isect_precalc,
                                     const float t0[3],
                                     const float t1[3],
                                     const float t2[3],
                                     float *r_depth,
                                     float *r_back_depth,
                                     int *hit_count)
{
  float depth_test;

  if (!isect_ray_tri_watertight_v3(ray_start, isect_precalc, t0, t1, t2, &depth_test, nullptr)) {
    return false;
  }
  return ray_update_depth_and_hit_count(depth_test, r_depth, r_back_depth, hit_count);
}

/* Take advantage of the fact we know this won't be an intersection.
 * Just handle ray-tri edges. */
static float dist_squared_ray_to_tri_v3_fast(const float ray_origin[3],
                                             const float ray_direction[3],
                                             const float v0[3],
                                             const float v1[3],
                                             const float v2[3],
                                             float r_point[3],
                                             float *r_depth)
{
  const float *tri[3] = {v0, v1, v2};
  float dist_sq_best = FLT_MAX;
  for (int i = 0, j = 2; i < 3; j = i++) {
    float point_test[3], depth_test = FLT_MAX;
    const float dist_sq_test = dist_squared_ray_to_seg_v3(
        ray_origin, ray_direction, tri[i], tri[j], point_test, &depth_test);
    if (dist_sq_test < dist_sq_best || i == 0) {
      copy_v3_v3(r_point, point_test);
      *r_depth = depth_test;
      dist_sq_best = dist_sq_test;
    }
  }
  return dist_sq_best;
}

bool ray_face_nearest_quad(const float ray_start[3],
                           const float ray_normal[3],
                           const float t0[3],
                           const float t1[3],
                           const float t2[3],
                           const float t3[3],
                           float *depth,
                           float *dist_sq)
{
  float dist_sq_test;
  float co[3], depth_test;

  if ((dist_sq_test = dist_squared_ray_to_tri_v3_fast(
           ray_start, ray_normal, t0, t1, t2, co, &depth_test)) < *dist_sq)
  {
    *dist_sq = dist_sq_test;
    *depth = depth_test;
    if ((dist_sq_test = dist_squared_ray_to_tri_v3_fast(
             ray_start, ray_normal, t0, t2, t3, co, &depth_test)) < *dist_sq)
    {
      *dist_sq = dist_sq_test;
      *depth = depth_test;
    }
    return true;
  }

  return false;
}

bool ray_face_nearest_tri(const float ray_start[3],
                          const float ray_normal[3],
                          const float t0[3],
                          const float t1[3],
                          const float t2[3],
                          float *depth,
                          float *dist_sq)
{
  float dist_sq_test;
  float co[3], depth_test;

  if ((dist_sq_test = dist_squared_ray_to_tri_v3_fast(
           ray_start, ray_normal, t0, t1, t2, co, &depth_test)) < *dist_sq)
  {
    *dist_sq = dist_sq_test;
    *depth = depth_test;
    return true;
  }

  return false;
}

static bool pbvh_faces_node_raycast(PBVH *pbvh,
                                    const PBVHNode *node,
                                    float (*origco)[3],
                                    const float ray_start[3],
                                    const float ray_normal[3],
                                    struct IsectRayPrecalc *isect_precalc,
                                    int *hit_count,
                                    float *depth,
                                    float *depth_back,
                                    PBVHVertRef *r_active_vertex,
                                    PBVHFaceRef *r_active_face,
                                    float *r_face_normal,
                                    int /*stroke_id*/)
{
  const Span<float3> positions = pbvh->vert_positions;
  const Span<int> corner_verts = pbvh->corner_verts;
  bool hit = false;
  float nearest_vertex_co[3] = {0.0f};

  for (const int i : node->prim_indices.index_range()) {
    const int looptri_i = node->prim_indices[i];
    const MLoopTri *lt = &pbvh->looptri[looptri_i];
    const blender::int3 face_verts = node->face_vert_indices[i];

    if (pbvh->hide_poly && pbvh->hide_poly[pbvh->looptri_faces[looptri_i]]) {
      continue;
    }

    const float *co[3];
    if (origco) {
      /* Intersect with backed up original coordinates. */
      co[0] = origco[face_verts[0]];
      co[1] = origco[face_verts[1]];
      co[2] = origco[face_verts[2]];
    }
    else {
      /* intersect with current coordinates */
      co[0] = positions[corner_verts[lt->tri[0]]];
      co[1] = positions[corner_verts[lt->tri[1]]];
      co[2] = positions[corner_verts[lt->tri[2]]];
    }

    if (!ray_face_intersection_depth_tri(
            ray_start, isect_precalc, co[0], co[1], co[2], depth, depth_back, hit_count))
    {
      continue;
    }

    hit = true;

    if (r_face_normal) {
      normal_tri_v3(r_face_normal, co[0], co[1], co[2]);
    }

    if (r_active_vertex) {
      float location[3] = {0.0f};
      madd_v3_v3v3fl(location, ray_start, ray_normal, *depth);
      for (int j = 0; j < 3; j++) {
        /* Always assign nearest_vertex_co in the first iteration to avoid comparison against
         * uninitialized values. This stores the closest vertex in the current intersecting
         * triangle. */
        if (j == 0 ||
            len_squared_v3v3(location, co[j]) < len_squared_v3v3(location, nearest_vertex_co)) {
          copy_v3_v3(nearest_vertex_co, co[j]);
          r_active_vertex->i = corner_verts[lt->tri[j]];
          r_active_face->i = pbvh->looptri_faces[looptri_i];
        }
      }
    }
  }

  return hit;
}

static bool pbvh_grids_node_raycast(PBVH *pbvh,
                                    PBVHNode *node,
                                    float (*origco)[3],
                                    const float ray_start[3],
                                    const float ray_normal[3],
                                    struct IsectRayPrecalc *isect_precalc,
                                    int *hit_count,
                                    float *depth,
                                    float *back_depth,

                                    PBVHVertRef *r_active_vertex,
                                    PBVHFaceRef *r_active_grid,
                                    float *r_face_normal)
{
  const int totgrid = node->prim_indices.size();
  const int gridsize = pbvh->gridkey.grid_size;
  bool hit = false;
  float nearest_vertex_co[3] = {0.0};
  const CCGKey *gridkey = &pbvh->gridkey;

  for (int i = 0; i < totgrid; i++) {
    const int grid_index = node->prim_indices[i];
    CCGElem *grid = pbvh->grids[grid_index];
    BLI_bitmap *gh;

    if (!grid) {
      continue;
    }

    gh = pbvh->grid_hidden[grid_index];

    for (int y = 0; y < gridsize - 1; y++) {
      for (int x = 0; x < gridsize - 1; x++) {
        /* check if grid face is hidden */
        if (gh) {
          if (paint_is_grid_face_hidden(gh, gridsize, x, y)) {
            continue;
          }
        }

        const float *co[4];
        if (origco) {
          co[0] = origco[(y + 1) * gridsize + x];
          co[1] = origco[(y + 1) * gridsize + x + 1];
          co[2] = origco[y * gridsize + x + 1];
          co[3] = origco[y * gridsize + x];
        }
        else {
          co[0] = CCG_grid_elem_co(gridkey, grid, x, y + 1);
          co[1] = CCG_grid_elem_co(gridkey, grid, x + 1, y + 1);
          co[2] = CCG_grid_elem_co(gridkey, grid, x + 1, y);
          co[3] = CCG_grid_elem_co(gridkey, grid, x, y);
        }

        if (!ray_face_intersection_depth_quad(ray_start,
                                              isect_precalc,
                                              co[0],
                                              co[1],
                                              co[2],
                                              co[3],
                                              depth,
                                              back_depth,
                                              hit_count))
        {
          continue;
        }
        hit = true;

        if (r_face_normal) {
          normal_quad_v3(r_face_normal, co[0], co[1], co[2], co[3]);
        }

        if (r_active_vertex) {
          float location[3] = {0.0};
          madd_v3_v3v3fl(location, ray_start, ray_normal, *depth);

          const int x_it[4] = {0, 1, 1, 0};
          const int y_it[4] = {1, 1, 0, 0};

          for (int j = 0; j < 4; j++) {
            /* Always assign nearest_vertex_co in the first iteration to avoid comparison against
             * uninitialized values. This stores the closest vertex in the current intersecting
             * quad. */
            if (j == 0 || len_squared_v3v3(location, co[j]) <
                              len_squared_v3v3(location, nearest_vertex_co)) {
              copy_v3_v3(nearest_vertex_co, co[j]);

              r_active_vertex->i = gridkey->grid_area * grid_index +
                                   (y + y_it[j]) * gridkey->grid_size + (x + x_it[j]);
            }
          }
        }

        if (r_active_grid) {
          r_active_grid->i = grid_index;
        }
      }
    }

    if (origco) {
      origco += gridsize * gridsize;
    }
  }

  return hit;
}

bool BKE_pbvh_node_raycast(SculptSession *ss,
                           PBVH *pbvh,
                           PBVHNode *node,
                           float (*origco)[3],
                           bool use_origco,
                           const float ray_start[3],
                           const float ray_normal[3],
                           struct IsectRayPrecalc *isect_precalc,
                           int *hit_count,
                           float *depth,
                           float *back_depth,
                           PBVHVertRef *active_vertex,
                           PBVHFaceRef *active_face_grid,
                           float *face_normal,
                           int stroke_id)
{
  bool hit = false;

  if (node->flag & PBVH_FullyHidden) {
    return false;
  }

  switch (pbvh->header.type) {
    case PBVH_FACES:
      hit |= pbvh_faces_node_raycast(pbvh,
                                     node,
                                     origco,
                                     ray_start,
                                     ray_normal,
                                     isect_precalc,
                                     hit_count,
                                     depth,
                                     back_depth,
                                     active_vertex,
                                     active_face_grid,
                                     face_normal,
                                     stroke_id);

      break;
    case PBVH_GRIDS:
      hit |= pbvh_grids_node_raycast(pbvh,
                                     node,
                                     origco,
                                     ray_start,
                                     ray_normal,
                                     isect_precalc,
                                     hit_count,
                                     depth,
                                     back_depth,
                                     active_vertex,
                                     active_face_grid,
                                     face_normal);
      break;
    case PBVH_BMESH:
      hit = pbvh_bmesh_node_raycast(ss,
                                    pbvh,
                                    node,
                                    ray_start,
                                    ray_normal,
                                    isect_precalc,
                                    hit_count,
                                    depth,
                                    back_depth,
                                    use_origco,
                                    active_vertex,
                                    active_face_grid,
                                    face_normal,
                                    stroke_id);
      break;
  }

  return hit;
}

void BKE_pbvh_clip_ray_ortho(
    PBVH *pbvh, bool original, float ray_start[3], float ray_end[3], float ray_normal[3])
{
  if (pbvh->nodes.is_empty()) {
    return;
  }
  float rootmin_start, rootmin_end;
  float bb_min_root[3], bb_max_root[3], bb_center[3], bb_diff[3];
  IsectRayAABB_Precalc ray;
  float ray_normal_inv[3];
  float offset = 1.0f + 1e-3f;
  const float offset_vec[3] = {1e-3f, 1e-3f, 1e-3f};

  if (original) {
    BKE_pbvh_node_get_original_BB(&pbvh->nodes.first(), bb_min_root, bb_max_root);
  }
  else {
    BKE_pbvh_node_get_BB(&pbvh->nodes.first(), bb_min_root, bb_max_root);
  }

  /* Calc rough clipping to avoid overflow later. See #109555. */
  float mat[3][3];
  axis_dominant_v3_to_m3(mat, ray_normal);
  float a[3], b[3], min[3] = {FLT_MAX, FLT_MAX, FLT_MAX}, max[3] = {FLT_MIN, FLT_MIN, FLT_MIN};

  /* Compute AABB bounds rotated along ray_normal.*/
  copy_v3_v3(a, bb_min_root);
  copy_v3_v3(b, bb_max_root);
  mul_m3_v3(mat, a);
  mul_m3_v3(mat, b);
  minmax_v3v3_v3(min, max, a);
  minmax_v3v3_v3(min, max, b);

  float cent[3];

  /* Find midpoint of aabb on ray. */
  mid_v3_v3v3(cent, bb_min_root, bb_max_root);
  float t = line_point_factor_v3(cent, ray_start, ray_end);
  interp_v3_v3v3(cent, ray_start, ray_end, t);

  /* Compute rough interval. */
  float dist = max[2] - min[2];
  madd_v3_v3v3fl(ray_start, cent, ray_normal, -dist);
  madd_v3_v3v3fl(ray_end, cent, ray_normal, dist);

  /* Slightly offset min and max in case we have a zero width node
   * (due to a plane mesh for instance), or faces very close to the bounding box boundary. */
  mid_v3_v3v3(bb_center, bb_max_root, bb_min_root);
  /* Diff should be same for both min/max since it's calculated from center. */
  sub_v3_v3v3(bb_diff, bb_max_root, bb_center);
  /* Handles case of zero width bb. */
  add_v3_v3(bb_diff, offset_vec);
  madd_v3_v3v3fl(bb_max_root, bb_center, bb_diff, offset);
  madd_v3_v3v3fl(bb_min_root, bb_center, bb_diff, -offset);

  /* Final projection of start ray. */
  isect_ray_aabb_v3_precalc(&ray, ray_start, ray_normal);
  if (!isect_ray_aabb_v3(&ray, bb_min_root, bb_max_root, &rootmin_start)) {
    return;
  }

  /* Final projection of end ray. */
  mul_v3_v3fl(ray_normal_inv, ray_normal, -1.0);
  isect_ray_aabb_v3_precalc(&ray, ray_end, ray_normal_inv);
  /* Unlikely to fail exiting if entering succeeded, still keep this here. */
  if (!isect_ray_aabb_v3(&ray, bb_min_root, bb_max_root, &rootmin_end)) {
    return;
  }

  /*
   * As a last-ditch effort to correct floating point overflow compute
   * and add an epsilon if rootmin_start == rootmin_end.
   */

  float epsilon = (std::nextafter(rootmin_start, rootmin_start + 1000.0f) - rootmin_start) *
                  5000.0f;

  if (rootmin_start == rootmin_end) {
    rootmin_start -= epsilon;
    rootmin_end += epsilon;
  }

  madd_v3_v3v3fl(ray_start, ray_start, ray_normal, rootmin_start);
  madd_v3_v3v3fl(ray_end, ray_end, ray_normal_inv, rootmin_end);
}

/* -------------------------------------------------------------------- */

typedef struct {
  struct DistRayAABB_Precalc dist_ray_to_aabb_precalc;
  bool original;
} FindNearestRayData;

static bool nearest_to_ray_aabb_dist_sq(PBVHNode *node, FindNearestRayData *rcd)
{
  const float *bb_min, *bb_max;

  if (rcd->original) {
    /* BKE_pbvh_node_get_original_BB */
    bb_min = node->orig_vb.bmin;
    bb_max = node->orig_vb.bmax;
  }
  else {
    /* BKE_pbvh_node_get_BB */
    bb_min = node->vb.bmin;
    bb_max = node->vb.bmax;
  }

  float co_dummy[3], depth;
  node->tmin = dist_squared_ray_to_aabb_v3(
      &rcd->dist_ray_to_aabb_precalc, bb_min, bb_max, co_dummy, &depth);
  /* Ideally we would skip distances outside the range. */
  return depth > 0.0f;
}

void BKE_pbvh_find_nearest_to_ray(PBVH *pbvh,
                                  BKE_pbvh_SearchNearestCallback cb,
                                  void *data,
                                  const float ray_start[3],
                                  const float ray_normal[3],
                                  bool original)
{
  FindNearestRayData ncd;

  dist_squared_ray_to_aabb_v3_precalc(&ncd.dist_ray_to_aabb_precalc, ray_start, ray_normal);
  ncd.original = original;

  BKE_pbvh_search_callback_occluded(
      pbvh, [&](PBVHNode &node) { return nearest_to_ray_aabb_dist_sq(&node, &ncd); }, cb, data);
}

static bool pbvh_faces_node_nearest_to_ray(PBVH *pbvh,
                                           const PBVHNode *node,
                                           float (*origco)[3],
                                           const float ray_start[3],
                                           const float ray_normal[3],
                                           float *depth,
                                           float *dist_sq)
{
  const Span<float3> positions = pbvh->vert_positions;
  const Span<int> corner_verts = pbvh->corner_verts;
  bool hit = false;

  for (const int i : node->prim_indices.index_range()) {
    const int looptri_i = node->prim_indices[i];
    const MLoopTri *lt = &pbvh->looptri[looptri_i];
    const blender::int3 face_verts = node->face_vert_indices[i];

    if (pbvh->hide_poly && pbvh->hide_poly[pbvh->looptri_faces[looptri_i]]) {
      continue;
    }

    if (origco) {
      /* Intersect with backed-up original coordinates. */
      hit |= ray_face_nearest_tri(ray_start,
                                  ray_normal,
                                  origco[face_verts[0]],
                                  origco[face_verts[1]],
                                  origco[face_verts[2]],
                                  depth,
                                  dist_sq);
    }
    else {
      /* intersect with current coordinates */
      hit |= ray_face_nearest_tri(ray_start,
                                  ray_normal,
                                  positions[corner_verts[lt->tri[0]]],
                                  positions[corner_verts[lt->tri[1]]],
                                  positions[corner_verts[lt->tri[2]]],
                                  depth,
                                  dist_sq);
    }
  }

  return hit;
}

static bool pbvh_grids_node_nearest_to_ray(PBVH *pbvh,
                                           PBVHNode *node,
                                           float (*origco)[3],
                                           const float ray_start[3],
                                           const float ray_normal[3],
                                           float *depth,
                                           float *dist_sq)
{
  const int totgrid = node->prim_indices.size();
  const int gridsize = pbvh->gridkey.grid_size;
  bool hit = false;

  for (int i = 0; i < totgrid; i++) {
    CCGElem *grid = pbvh->grids[node->prim_indices[i]];
    BLI_bitmap *gh;

    if (!grid) {
      continue;
    }

    gh = pbvh->grid_hidden[node->prim_indices[i]];

    for (int y = 0; y < gridsize - 1; y++) {
      for (int x = 0; x < gridsize - 1; x++) {
        /* check if grid face is hidden */
        if (gh) {
          if (paint_is_grid_face_hidden(gh, gridsize, x, y)) {
            continue;
          }
        }

        if (origco) {
          hit |= ray_face_nearest_quad(ray_start,
                                       ray_normal,
                                       origco[y * gridsize + x],
                                       origco[y * gridsize + x + 1],
                                       origco[(y + 1) * gridsize + x + 1],
                                       origco[(y + 1) * gridsize + x],
                                       depth,
                                       dist_sq);
        }
        else {
          hit |= ray_face_nearest_quad(ray_start,
                                       ray_normal,
                                       CCG_grid_elem_co(&pbvh->gridkey, grid, x, y),
                                       CCG_grid_elem_co(&pbvh->gridkey, grid, x + 1, y),
                                       CCG_grid_elem_co(&pbvh->gridkey, grid, x + 1, y + 1),
                                       CCG_grid_elem_co(&pbvh->gridkey, grid, x, y + 1),
                                       depth,
                                       dist_sq);
        }
      }
    }

    if (origco) {
      origco += gridsize * gridsize;
    }
  }

  return hit;
}

bool BKE_pbvh_node_find_nearest_to_ray(SculptSession *ss,
                                       PBVH *pbvh,
                                       PBVHNode *node,
                                       float (*origco)[3],
                                       bool use_origco,
                                       const float ray_start[3],
                                       const float ray_normal[3],
                                       float *depth,
                                       float *dist_sq,
                                       int stroke_id)
{
  bool hit = false;

  if (node->flag & PBVH_FullyHidden) {
    return false;
  }

  switch (pbvh->header.type) {
    case PBVH_FACES:
      hit |= pbvh_faces_node_nearest_to_ray(
          pbvh, node, origco, ray_start, ray_normal, depth, dist_sq);
      break;
    case PBVH_GRIDS:
      hit |= pbvh_grids_node_nearest_to_ray(
          pbvh, node, origco, ray_start, ray_normal, depth, dist_sq);
      break;
    case PBVH_BMESH:
      hit = pbvh_bmesh_node_nearest_to_ray(
          ss, pbvh, node, ray_start, ray_normal, depth, dist_sq, use_origco, stroke_id);
      break;
  }

  return hit;
}

typedef enum {
  ISECT_INSIDE,
  ISECT_OUTSIDE,
  ISECT_INTERSECT,
} PlaneAABBIsect;

/* Adapted from:
 * http://www.gamedev.net/community/forums/topic.asp?topic_id=512123
 * Returns true if the AABB is at least partially within the frustum
 * (ok, not a real frustum), false otherwise.
 */
static PlaneAABBIsect test_frustum_aabb(const float bb_min[3],
                                        const float bb_max[3],
                                        PBVHFrustumPlanes *frustum)
{
  PlaneAABBIsect ret = ISECT_INSIDE;
  float(*planes)[4] = frustum->planes;

  for (int i = 0; i < frustum->num_planes; i++) {
    float vmin[3], vmax[3];

    for (int axis = 0; axis < 3; axis++) {
      if (planes[i][axis] < 0) {
        vmin[axis] = bb_min[axis];
        vmax[axis] = bb_max[axis];
      }
      else {
        vmin[axis] = bb_max[axis];
        vmax[axis] = bb_min[axis];
      }
    }

    if (dot_v3v3(planes[i], vmin) + planes[i][3] < 0) {
      return ISECT_OUTSIDE;
    }
    if (dot_v3v3(planes[i], vmax) + planes[i][3] <= 0) {
      ret = ISECT_INTERSECT;
    }
  }

  return ret;
}

bool BKE_pbvh_node_frustum_contain_AABB(PBVHNode *node, PBVHFrustumPlanes *data)
{
  const float *bb_min, *bb_max;
  /* BKE_pbvh_node_get_BB */
  bb_min = node->vb.bmin;
  bb_max = node->vb.bmax;

  return test_frustum_aabb(bb_min, bb_max, data) != ISECT_OUTSIDE;
}

bool BKE_pbvh_node_frustum_exclude_AABB(PBVHNode *node, PBVHFrustumPlanes *data)
{
  const float *bb_min, *bb_max;
  /* BKE_pbvh_node_get_BB */
  bb_min = node->vb.bmin;
  bb_max = node->vb.bmax;

  return test_frustum_aabb(bb_min, bb_max, data) != ISECT_INSIDE;
}

void BKE_pbvh_update_normals(PBVH *pbvh, struct SubdivCCG *subdiv_ccg)
{
  /* Update normals */

  if (pbvh->header.type == PBVH_BMESH) {
    for (int i = 0; i < pbvh->nodes.size(); i++) {
      if (pbvh->nodes[i].flag & PBVH_Leaf) {
        BKE_pbvh_bmesh_check_tris(pbvh, &pbvh->nodes[i]);
      }
    }
  }

  Vector<PBVHNode *> nodes = blender::bke::pbvh::search_gather(
      pbvh, [&](PBVHNode &node) { return update_search(&node, PBVH_UpdateNormals); });

  if (pbvh->header.type == PBVH_BMESH) {
    pbvh_bmesh_normals_update(pbvh, nodes);
  }
  else if (pbvh->header.type == PBVH_FACES) {
    pbvh_faces_update_normals(pbvh, nodes, *pbvh->mesh);
  }
  else if (pbvh->header.type == PBVH_GRIDS) {
    CCGFace **faces;
    int num_faces;
    BKE_pbvh_get_grid_updates(pbvh, true, (void ***)&faces, &num_faces);
    if (num_faces > 0) {
      BKE_subdiv_ccg_update_normals(subdiv_ccg, faces, num_faces);
      MEM_freeN(faces);
    }
  }
}

void BKE_pbvh_face_sets_color_set(PBVH *pbvh, int seed, int color_default)
{
  pbvh->face_sets_color_seed = seed;
  pbvh->face_sets_color_default = color_default;
}

/**
 * PBVH drawing, updating draw buffers as needed and culling any nodes outside
 * the specified frustum.
 */
typedef struct PBVHDrawSearchData {
  PBVHFrustumPlanes *frustum;
  int accum_update_flag;
  PBVHAttrReq *attrs;
  int attrs_num;
} PBVHDrawSearchData;

static bool pbvh_draw_search(PBVHNode *node, PBVHDrawSearchData *data)
{
  if (data->frustum && !BKE_pbvh_node_frustum_contain_AABB(node, data->frustum)) {
    return false;
  }

  data->accum_update_flag |= node->flag;
  return true;
}

void BKE_pbvh_draw_cb(PBVH *pbvh,
                      Mesh *me,
                      bool update_only_visible,
                      PBVHFrustumPlanes *update_frustum,
                      PBVHFrustumPlanes *draw_frustum,
                      void (*draw_fn)(void *user_data,
                                      PBVHBatches *batches,
                                      const PBVH_GPU_Args &args),
                      void *user_data,
                      bool /* full_render */,
                      PBVHAttrReq *attrs,
                      int attrs_num)
{
  Vector<PBVHNode *> nodes;
  int update_flag = 0;

  pbvh->draw_cache_invalid = false;

  /* Search for nodes that need updates. */
  if (update_only_visible) {
    /* Get visible nodes with draw updates. */
    PBVHDrawSearchData data = {};
    data.frustum = update_frustum;
    data.accum_update_flag = 0;
    data.attrs = attrs;
    data.attrs_num = attrs_num;
    nodes = blender::bke::pbvh::search_gather(
        pbvh, [&](PBVHNode &node) { return pbvh_draw_search(&node, &data); });
    update_flag = data.accum_update_flag;
  }
  else {
    /* Get all nodes with draw updates, also those outside the view. */
    const int search_flag = PBVH_RebuildDrawBuffers | PBVH_UpdateDrawBuffers;
    nodes = blender::bke::pbvh::search_gather(
        pbvh, [&](PBVHNode &node) { return update_search(&node, search_flag); });
    update_flag = PBVH_RebuildDrawBuffers | PBVH_UpdateDrawBuffers;
  }

  /* Update draw buffers. */
  if (!nodes.is_empty() && (update_flag & (PBVH_RebuildDrawBuffers | PBVH_UpdateDrawBuffers))) {
    pbvh_update_draw_buffers(pbvh, me, nodes, update_flag);
  }

  /* Draw visible nodes. */
  PBVHDrawSearchData draw_data = {};
  draw_data.frustum = draw_frustum;
  draw_data.accum_update_flag = 0;
  nodes = blender::bke::pbvh::search_gather(
      pbvh, [&](PBVHNode &node) { return pbvh_draw_search(&node, &draw_data); });

  PBVH_GPU_Args args;

  for (PBVHNode *node : nodes) {
    if (!(node->flag & PBVH_FullyHidden)) {
      pbvh_draw_args_init(pbvh, &args, node);
      draw_fn(user_data, node->draw_batches, args);
    }
  }
}

void BKE_pbvh_draw_debug_cb(PBVH *pbvh,
                            void (*draw_fn)(PBVHNode *node,
                                            void *user_data,
                                            const float bmin[3],
                                            const float bmax[3],
                                            PBVHNodeFlags flag),
                            void *user_data)
{
  PBVHNodeFlags flag = PBVH_Leaf;

  for (PBVHNode &node : pbvh->nodes) {
    if (node.flag & PBVH_TexLeaf) {
      flag = PBVH_TexLeaf;
      break;
    }
  }

  for (PBVHNode &node : pbvh->nodes) {
    if (!(node.flag & flag)) {
      continue;
    }

    draw_fn(&node, user_data, node.vb.bmin, node.vb.bmax, node.flag);
  }
}

void BKE_pbvh_grids_update(PBVH *pbvh,
                           CCGElem **grids,
                           blender::Span<int> grid_to_face_map,
                           DMFlagMat *flagmats,
                           BLI_bitmap **grid_hidden,
                           CCGKey *key)
{
  pbvh->gridkey = *key;
  pbvh->grids = grids;
  pbvh->grid_to_face_map = grid_to_face_map;

  if (flagmats != pbvh->grid_flag_mats || pbvh->grid_hidden != grid_hidden) {
    pbvh->grid_flag_mats = flagmats;
    pbvh->grid_hidden = grid_hidden;

    for (PBVHNode &node : pbvh->nodes) {
      BKE_pbvh_node_mark_rebuild_draw(&node);
    }
  }
}

float (*BKE_pbvh_vert_coords_alloc(PBVH *pbvh))[3]
{
  float(*vertCos)[3] = nullptr;

  if (!pbvh->vert_positions.is_empty()) {
    vertCos = static_cast<float(*)[3]>(
        MEM_malloc_arrayN(pbvh->totvert, sizeof(float[3]), __func__));
    memcpy(vertCos, pbvh->vert_positions.data(), sizeof(float[3]) * pbvh->totvert);
  }

  return vertCos;
}

void BKE_pbvh_vert_coords_apply(PBVH *pbvh, const float (*vertCos)[3], const int totvert)
{
  if (totvert != pbvh->totvert) {
    BLI_assert_msg(0, "PBVH: Given deforming vcos number does not match PBVH vertex number!");
    return;
  }

  if (!pbvh->deformed) {
    if (!pbvh->vert_positions.is_empty()) {
      /* if pbvh is not already deformed, verts/faces points to the */
      /* original data and applying new coords to this arrays would lead to */
      /* unneeded deformation -- duplicate verts/faces to avoid this */
      pbvh->vert_positions_deformed = blender::Array<float3>(pbvh->vert_positions.as_span());
      pbvh->vert_positions = pbvh->vert_positions_deformed;

      /* No need to dupalloc pbvh->looptri, this one is 'totally owned' by pbvh,
       * it's never some mesh data. */

      pbvh->deformed = true;
    }
  }

  if (!pbvh->vert_positions.is_empty()) {
    MutableSpan<float3> positions = pbvh->vert_positions;
    /* copy new verts coords */
    for (int a = 0; a < pbvh->totvert; a++) {
      /* no need for float comparison here (memory is exactly equal or not) */
      if (memcmp(positions[a], vertCos[a], sizeof(float[3])) != 0) {
        copy_v3_v3(positions[a], vertCos[a]);
        BKE_pbvh_vert_tag_update_normal(pbvh, BKE_pbvh_make_vref(a));
      }
    }

    for (PBVHNode &node : pbvh->nodes) {
      BKE_pbvh_node_mark_update(&node);
    }

    BKE_pbvh_update_bounds(pbvh, PBVH_UpdateBB | PBVH_UpdateOriginalBB);
  }
}

bool BKE_pbvh_is_deformed(PBVH *pbvh)
{
  return pbvh->deformed;
}
/* Proxies */

PBVHProxyNode *BKE_pbvh_node_add_proxy(PBVH *pbvh, PBVHNode *node)
{
  int index, totverts;

  index = node->proxy_count;

  node->proxy_count++;

  if (node->proxies) {
    node->proxies = (PBVHProxyNode *)MEM_reallocN(node->proxies,
                                                  node->proxy_count * sizeof(PBVHProxyNode));
  }
  else {
    node->proxies = (PBVHProxyNode *)MEM_mallocN(sizeof(PBVHProxyNode), "PBVHNodeProxy");
  }

  BKE_pbvh_node_num_verts(pbvh, node, &totverts, nullptr);
  node->proxies[index].co = (float(*)[3])MEM_callocN(sizeof(float[3]) * totverts,
                                                     "PBVHNodeProxy.co");

  return node->proxies + index;
}

void BKE_pbvh_node_free_proxies(PBVHNode *node)
{
  for (int p = 0; p < node->proxy_count; p++) {
    MEM_freeN(node->proxies[p].co);
    node->proxies[p].co = nullptr;
  }

  MEM_SAFE_FREE(node->proxies);
  node->proxies = nullptr;

  node->proxy_count = 0;
}

void pbvh_vertex_iter_init(PBVH *pbvh, PBVHNode *node, PBVHVertexIter *vi, int mode)
{
  CCGElem **grids;
  const int *grid_indices;
  int totgrid, gridsize, uniq_verts, totvert;

  vi->grid = nullptr;
  vi->no = nullptr;
  vi->fno = nullptr;
  vi->vert_positions = {};
  vi->vertex.i = 0LL;
  vi->index = 0;

  BKE_pbvh_node_get_grids(pbvh, node, &grid_indices, &totgrid, nullptr, &gridsize, &grids);
  BKE_pbvh_node_num_verts(pbvh, node, &uniq_verts, &totvert);
  vi->key = pbvh->gridkey;

  vi->grids = grids;
  vi->grid_indices = grid_indices;
  vi->totgrid = (grids) ? totgrid : 1;
  vi->gridsize = gridsize;

  if (mode == PBVH_ITER_ALL) {
    vi->totvert = totvert;
  }
  else {
    vi->totvert = uniq_verts;
  }
  vi->vert_indices = node->vert_indices.data();
  vi->vert_positions = pbvh->vert_positions;
  vi->is_mesh = !pbvh->vert_positions.is_empty();

  if (pbvh->header.type == PBVH_BMESH) {
    if (mode == PBVH_ITER_ALL) {
      pbvh_bmesh_check_other_verts(node);
    }

    vi->vert_positions = {};

    vi->bi = 0;
    vi->bm_cur_set = 0;
    vi->bm_unique_verts = node->bm_unique_verts;
    vi->bm_other_verts = node->bm_other_verts;
    vi->bm_iter = node->bm_unique_verts->begin();
    vi->bm_iter_end = node->bm_unique_verts->end();

    vi->bm_vdata = &pbvh->header.bm->vdata;
    vi->bm_vert = nullptr;

    vi->cd_vert_mask_offset = CustomData_get_offset(vi->bm_vdata, CD_PAINT_MASK);
  }

  vi->gh = nullptr;
  if (vi->grids && mode == PBVH_ITER_UNIQUE) {
    vi->grid_hidden = pbvh->grid_hidden;
  }

  vi->mask = nullptr;
  if (pbvh->header.type == PBVH_FACES) {
    vi->vert_normals = pbvh->vert_normals;
    vi->hide_vert = pbvh->hide_vert;

    vi->vmask = static_cast<float *>(
        CustomData_get_layer_for_write(pbvh->vert_data, CD_PAINT_MASK, pbvh->mesh->totvert));
  }
}

bool pbvh_has_mask(const PBVH *pbvh)
{
  switch (pbvh->header.type) {
    case PBVH_GRIDS:
      return (pbvh->gridkey.has_mask != 0);
    case PBVH_FACES:
      return (pbvh->vert_data && CustomData_get_layer(pbvh->vert_data, CD_PAINT_MASK));
    case PBVH_BMESH:
      return (pbvh->header.bm &&
              (CustomData_get_offset(&pbvh->header.bm->vdata, CD_PAINT_MASK) != -1));
  }

  return false;
}

bool pbvh_has_face_sets(PBVH *pbvh)
{
  switch (pbvh->header.type) {
    case PBVH_GRIDS:
    case PBVH_FACES:
      return pbvh->face_data && CustomData_get_layer_named(
                                    pbvh->face_data, CD_PROP_INT32, ".sculpt_face_set") != nullptr;
    case PBVH_BMESH:
      return CustomData_get_offset_named(
                 &pbvh->header.bm->pdata, CD_PROP_INT32, ".sculpt_face_set") != -1;
  }

  return false;
}

void BKE_pbvh_set_frustum_planes(PBVH *pbvh, PBVHFrustumPlanes *planes)
{
  pbvh->num_planes = planes->num_planes;
  for (int i = 0; i < pbvh->num_planes; i++) {
    copy_v4_v4(pbvh->planes[i], planes->planes[i]);
  }
}

void BKE_pbvh_get_frustum_planes(PBVH *pbvh, PBVHFrustumPlanes *planes)
{
  planes->num_planes = pbvh->num_planes;
  for (int i = 0; i < planes->num_planes; i++) {
    copy_v4_v4(planes->planes[i], pbvh->planes[i]);
  }
}

#include "BKE_global.h"
void BKE_pbvh_parallel_range_settings(TaskParallelSettings *settings,
                                      bool use_threading,
                                      int totnode)
{
  memset(settings, 0, sizeof(*settings));
  settings->use_threading = use_threading && totnode > 1 && G.debug_value != 890;
}

float (*BKE_pbvh_get_vert_positions(const PBVH *pbvh))[3]
{
  BLI_assert(pbvh->header.type == PBVH_FACES);
  return reinterpret_cast<float(*)[3]>(pbvh->vert_positions.data());
}

const float (*BKE_pbvh_get_vert_normals(const PBVH *pbvh))[3]
{
  BLI_assert(pbvh->header.type == PBVH_FACES);
  return reinterpret_cast<const float(*)[3]>(pbvh->vert_normals.data());
}

const bool *BKE_pbvh_get_vert_hide(const PBVH *pbvh)
{
  BLI_assert(pbvh->header.type == PBVH_FACES);
  return pbvh->hide_vert;
}

const bool *BKE_pbvh_get_poly_hide(const PBVH *pbvh)
{
  BLI_assert(ELEM(pbvh->header.type, PBVH_FACES, PBVH_GRIDS));
  return pbvh->hide_poly;
}

bool *BKE_pbvh_get_vert_hide_for_write(PBVH *pbvh)
{
  BLI_assert(pbvh->header.type == PBVH_FACES);
  if (pbvh->hide_vert) {
    return pbvh->hide_vert;
  }
  pbvh->hide_vert = static_cast<bool *>(CustomData_get_layer_named_for_write(
      &pbvh->mesh->vert_data, CD_PROP_BOOL, ".hide_vert", pbvh->mesh->totvert));
  if (pbvh->hide_vert) {
    return pbvh->hide_vert;
  }
  pbvh->hide_vert = static_cast<bool *>(CustomData_add_layer_named(
      &pbvh->mesh->vert_data, CD_PROP_BOOL, CD_SET_DEFAULT, pbvh->mesh->totvert, ".hide_vert"));
  return pbvh->hide_vert;
}

void BKE_pbvh_subdiv_ccg_set(PBVH *pbvh, SubdivCCG *subdiv_ccg)
{
  pbvh->subdiv_ccg = subdiv_ccg;
  pbvh->gridfaces = (void **)subdiv_ccg->grid_faces;
  pbvh->grid_hidden = subdiv_ccg->grid_hidden;
  pbvh->grid_flag_mats = subdiv_ccg->grid_flag_mats;
  pbvh->grids = subdiv_ccg->grids;
}

void BKE_pbvh_face_sets_set(PBVH *pbvh, int *face_sets)
{
  pbvh->face_sets = face_sets;
}

void BKE_pbvh_update_hide_attributes_from_mesh(PBVH *pbvh)
{
  if (pbvh->header.type == PBVH_FACES) {
    pbvh->hide_vert = static_cast<bool *>(CustomData_get_layer_named_for_write(
        &pbvh->mesh->vert_data, CD_PROP_BOOL, ".hide_vert", pbvh->mesh->totvert));
    pbvh->hide_poly = static_cast<bool *>(CustomData_get_layer_named_for_write(
        &pbvh->mesh->face_data, CD_PROP_BOOL, ".hide_poly", pbvh->mesh->faces_num));
  }
}

int BKE_pbvh_get_node_index(PBVH *pbvh, PBVHNode *node)
{
  return (int)(node - &pbvh->nodes[0]);
}

int BKE_pbvh_get_totnodes(PBVH *pbvh)
{
  return pbvh->nodes.size();
}

int BKE_pbvh_get_node_id(PBVH * /*pbvh*/, PBVHNode *node)
{
  return node->id;
}

PBVHNode *BKE_pbvh_node_from_index(PBVH *pbvh, int node_i)
{
  return &pbvh->nodes[node_i];
}

PBVHNode *BKE_pbvh_get_node(PBVH *pbvh, int node)
{
  return &pbvh->nodes[node];
}

void BKE_pbvh_vert_tag_update_normal_triangulation(PBVHNode *node)
{
  node->flag |= PBVH_UpdateTris;
}

void BKE_pbvh_vert_tag_update_normal_tri_area(PBVHNode *node)
{
  node->flag |= PBVH_UpdateTriAreas;
}

/* must be called outside of threads */
void BKE_pbvh_face_areas_begin(PBVH *pbvh)
{
  pbvh->face_area_i ^= 1;
}

void BKE_pbvh_update_all_tri_areas(PBVH *pbvh)
{
  /* swap read/write face area buffers */
  pbvh->face_area_i ^= 1;

  for (int i = 0; i < pbvh->nodes.size(); i++) {
    PBVHNode *node = &pbvh->nodes[i];
    if (node->flag & PBVH_Leaf) {
      node->flag |= PBVH_UpdateTriAreas;
#if 0
      // ensure node triangulations are valid
      // so we don't end up doing it inside brush threads
      BKE_pbvh_bmesh_check_tris(pbvh, node);
#endif
    }
  }
}

void BKE_pbvh_check_tri_areas(PBVH *pbvh, PBVHNode *node)
{
  if (!(node->flag & PBVH_UpdateTriAreas)) {
    return;
  }

  if (pbvh->header.type == PBVH_BMESH) {
    if (node->flag & PBVH_UpdateTris) {
      BKE_pbvh_bmesh_check_tris(pbvh, node);
    }

    if (!node->tribuf || !node->tribuf->tris.size()) {
      return;
    }
  }

  node->flag &= ~PBVH_UpdateTriAreas;

  const int cur_i = pbvh->face_area_i ^ 1;

  switch (BKE_pbvh_type(pbvh)) {
    case PBVH_FACES: {
      for (int i = 0; i < (int)node->prim_indices.size(); i++) {
        const int poly = pbvh->looptri_faces[node->prim_indices[i]];

        if (pbvh->hide_poly && pbvh->hide_poly[poly]) {
          /* Skip hidden faces. */
          continue;
        }

        pbvh->face_areas[poly * 2 + cur_i] = 0.0f;
      }

      for (int i = 0; i < (int)node->prim_indices.size(); i++) {
        const MLoopTri *lt = &pbvh->looptri[node->prim_indices[i]];
        const int poly = pbvh->looptri_faces[node->prim_indices[i]];

        if (pbvh->hide_poly && pbvh->hide_poly[poly]) {
          /* Skip hidden faces. */
          continue;
        }

        float area = area_tri_v3(pbvh->vert_positions[pbvh->corner_verts[lt->tri[0]]],
                                 pbvh->vert_positions[pbvh->corner_verts[lt->tri[1]]],
                                 pbvh->vert_positions[pbvh->corner_verts[lt->tri[2]]]);

        pbvh->face_areas[poly * 2 + cur_i] += area;

        /* sanity check on read side of read write buffer */
        if (pbvh->face_areas[poly * 2 + (cur_i ^ 1)] == 0.0f) {
          pbvh->face_areas[poly * 2 + (cur_i ^ 1)] = pbvh->face_areas[poly * 2 + cur_i];
        }
      }
      break;
    }
    case PBVH_GRIDS:
      break;
    case PBVH_BMESH: {
      const int cd_face_area = pbvh->cd_face_area;

      for (BMFace *f : *node->bm_faces) {
        float *areabuf = (float *)BM_ELEM_CD_GET_VOID_P(f, cd_face_area);
        areabuf[cur_i] = 0.0f;
      }

      for (PBVHTri &tri : node->tribuf->tris) {
        BMVert *v1 = (BMVert *)(node->tribuf->verts[tri.v[0]].i);
        BMVert *v2 = (BMVert *)(node->tribuf->verts[tri.v[1]].i);
        BMVert *v3 = (BMVert *)(node->tribuf->verts[tri.v[2]].i);
        BMFace *f = (BMFace *)tri.f.i;

        float *areabuf = (float *)BM_ELEM_CD_GET_VOID_P(f, cd_face_area);
        areabuf[cur_i] += area_tri_v3(v1->co, v2->co, v3->co);
      }

      for (BMFace *f : *node->bm_faces) {
        float *areabuf = (float *)BM_ELEM_CD_GET_VOID_P(f, cd_face_area);

        /* sanity check on read side of read write buffer */
        if (areabuf[cur_i ^ 1] == 0.0f) {
          areabuf[cur_i ^ 1] = areabuf[cur_i];
        }
      }

      break;
    }
    default:
      break;
  }
}

static void pbvh_pmap_to_edges_add(PBVH * /*pbvh*/,
                                   PBVHVertRef /*vertex*/,
                                   int **r_edges,
                                   int *r_edges_size,
                                   bool *heap_alloc,
                                   int e,
                                   int p,
                                   int *len,
                                   int **r_polys)
{
  for (int i = 0; i < *len; i++) {
    if ((*r_edges)[i] == e) {
      if ((*r_polys)[i * 2 + 1] == -1) {
        (*r_polys)[i * 2 + 1] = p;
      }
      return;
    }
  }

  if (*len >= *r_edges_size) {
    int newsize = *len + ((*len) >> 1) + 1;

    int *r_edges_new = (int *)MEM_malloc_arrayN(newsize, sizeof(*r_edges_new), "r_edges_new");
    int *r_polys_new = (int *)MEM_malloc_arrayN(newsize * 2, sizeof(*r_polys_new), "r_polys_new");

    memcpy((void *)r_edges_new, (void *)*r_edges, sizeof(int) * (*r_edges_size));
    memcpy((void *)r_polys_new, (void *)(*r_polys), sizeof(int) * 2 * (*r_edges_size));

    *r_edges_size = newsize;

    if (*heap_alloc) {
      MEM_freeN(*r_polys);
      MEM_freeN(*r_edges);
    }

    *r_edges = r_edges_new;
    *r_polys = r_polys_new;

    *heap_alloc = true;
  }

  (*r_polys)[*len * 2] = p;
  (*r_polys)[*len * 2 + 1] = -1;

  (*r_edges)[*len] = e;
  (*len)++;
}

void BKE_pbvh_pmap_to_edges(PBVH *pbvh,
                            PBVHVertRef vertex,
                            int **r_edges,
                            int *r_edges_size,
                            bool *r_heap_alloc,
                            int **r_polys)
{
  Span<int> map = pbvh->pmap[vertex.i];
  int len = 0;

  for (int i : IndexRange(map.index_range())) {
    int loopstart = pbvh->faces[map[i]].start();
    int loop_count = pbvh->faces[map[i]].size();

    const Span<int> corner_verts(&pbvh->corner_verts[loopstart], loop_count);
    const Span<int> corner_edges(&pbvh->corner_edges[loopstart], loop_count);

    if (pbvh->hide_poly && pbvh->hide_poly[map[i]]) {
      /* Skip connectivity from hidden faces. */
      continue;
    }

    for (int j : IndexRange(loop_count)) {
      if (corner_verts[j] == vertex.i) {
        pbvh_pmap_to_edges_add(pbvh,
                               vertex,
                               r_edges,
                               r_edges_size,
                               r_heap_alloc,
                               corner_edges[(j + loop_count - 1) % loop_count],
                               map[i],
                               &len,
                               r_polys);
        pbvh_pmap_to_edges_add(pbvh,
                               vertex,
                               r_edges,
                               r_edges_size,
                               r_heap_alloc,
                               corner_edges[j],
                               map[i],
                               &len,
                               r_polys);
      }
    }
  }

  *r_edges_size = len;
}

void BKE_pbvh_get_vert_face_areas(PBVH *pbvh, PBVHVertRef vertex, float *r_areas, int valence)
{
  const int cur_i = pbvh->face_area_i;

  switch (BKE_pbvh_type(pbvh)) {
    case PBVH_FACES: {
      int *edges = (int *)BLI_array_alloca(edges, 16);
      int *faces = (int *)BLI_array_alloca(faces, 32);
      bool heap_alloc = false;
      int len = 16;

      BKE_pbvh_pmap_to_edges(pbvh, vertex, &edges, &len, &heap_alloc, &faces);
      len = MIN2(len, valence);

      if (!pbvh->vemap.is_empty()) {
        /* sort face references by vemap edge ordering */
        Span<int> emap = pbvh->vemap[vertex.i];

        int *faces_old = (int *)BLI_array_alloca(faces, len * 2);
        memcpy((void *)faces_old, (void *)faces, sizeof(int) * len * 2);

        /* note that wire edges will break this, but
           should only result in incorrect weights
           and isn't worth fixing */

        for (int i = 0; i < len; i++) {
          for (int j = 0; j < len; j++) {
            if (emap[i] == edges[j]) {
              faces[i * 2] = faces_old[j * 2];
              faces[i * 2 + 1] = faces_old[j * 2 + 1];
            }
          }
        }
      }
      for (int i = 0; i < len; i++) {
        r_areas[i] = pbvh->face_areas[faces[i * 2] * 2 + cur_i];

        if (faces[i * 2 + 1] != -1) {
          r_areas[i] += pbvh->face_areas[faces[i * 2 + 1] * 2 + cur_i];
          r_areas[i] *= 0.5f;
        }
      }

      if (heap_alloc) {
        MEM_freeN(edges);
        MEM_freeN(faces);
      }

      break;
    }
    case PBVH_BMESH: {
      BMVert *v = (BMVert *)vertex.i;
      BMEdge *e = v->e;

      if (!e) {
        for (int i = 0; i < valence; i++) {
          r_areas[i] = 1.0f;
        }

        return;
      }

      const int cd_face_area = pbvh->cd_face_area;
      int j = 0;

      do {
        float w = 0.0f;
        BMVert *v2 = BM_edge_other_vert(e, v);

        if (*BM_ELEM_CD_PTR<uint8_t *>(v2, pbvh->cd_flag) & SCULPTFLAG_VERT_FSET_HIDDEN) {
          continue;
        }

        if (!e->l) {
          w = 0.0f;
        }
        else {
          float *a1 = (float *)BM_ELEM_CD_GET_VOID_P(e->l->f, cd_face_area);
          float *a2 = (float *)BM_ELEM_CD_GET_VOID_P(e->l->radial_next->f, cd_face_area);

          w += a1[cur_i] * 0.5f;
          w += a2[cur_i] * 0.5f;
        }

        if (j >= valence) {
          printf("%s: error, corrupt edge cycle, valence was %d expected %d\n",
                 __func__,
                 j + 1,
                 valence);
          uint8_t *flags = BM_ELEM_CD_PTR<uint8_t *>(v, pbvh->cd_flag);
          *flags |= SCULPTFLAG_NEED_VALENCE;
          break;
        }

        r_areas[j++] = w;
      } while ((e = BM_DISK_EDGE_NEXT(e, v)) != v->e);

      for (; j < valence; j++) {
        r_areas[j] = 1.0f;
      }

      break;
    }

    case PBVH_GRIDS: { /* estimate from edge lengths */
      int index = (int)vertex.i;

      const CCGKey *key = BKE_pbvh_get_grid_key(pbvh);
      const int grid_index = index / key->grid_area;
      const int vertex_index = index - grid_index * key->grid_area;

      SubdivCCGCoord coord = {};

      coord.grid_index = grid_index;
      coord.x = short(vertex_index % key->grid_size);
      coord.y = short(vertex_index / key->grid_size);

      SubdivCCGNeighbors neighbors;
      BKE_subdiv_ccg_neighbor_coords_get(pbvh->subdiv_ccg, &coord, false, &neighbors);

      float *co1 = CCG_elem_co(key, CCG_elem_offset(key, pbvh->grids[grid_index], vertex_index));
      float totw = 0.0f;
      int i = 0;

      for (i = 0; i < neighbors.size; i++) {
        SubdivCCGCoord *coord2 = neighbors.coords + i;

        int vertex_index2 = int(coord2->y) * key->grid_size + int(coord2->x);

        float *co2 = CCG_elem_co(
            key, CCG_elem_offset(key, pbvh->grids[coord2->grid_index], vertex_index2));
        float w = len_v3v3(co1, co2);

        r_areas[i] = w;
        totw += w;
      }

      if (neighbors.size != valence) {
        printf(
            "%s: error! neighbors.size was %d expected %d\n", __func__, neighbors.size, valence);
      }
      if (totw < 0.000001f) {
        for (int i = 0; i < neighbors.size; i++) {
          r_areas[i] = 1.0f;
        }
      }

      for (; i < valence; i++) {
        r_areas[i] = 1.0f;
      }

      break;
    }
  }
}

void BKE_pbvh_set_stroke_id(PBVH *pbvh, int stroke_id)
{
  pbvh->stroke_id = stroke_id;
}

static void pbvh_boundaries_flag_update(PBVH *pbvh)
{

  if (pbvh->header.bm) {
    BMVert *v;
    BMIter iter;

    BM_ITER_MESH (v, &iter, pbvh->header.bm, BM_VERTS_OF_MESH) {
      pbvh_boundary_update_bmesh(pbvh, v);
    }
  }
  else {
    int totvert = pbvh->totvert;

    if (BKE_pbvh_type(pbvh) == PBVH_GRIDS) {
      totvert = BKE_pbvh_get_grid_num_verts(pbvh);
    }

    for (int i = 0; i < totvert; i++) {
      pbvh->boundary_flags[i] |= SCULPT_BOUNDARY_NEEDS_UPDATE;
    }
  }
}

void BKE_pbvh_set_symmetry(PBVH *pbvh, int symmetry)
{
  if (symmetry == pbvh->symmetry) {
    return;
  }

  pbvh->symmetry = symmetry;
}

namespace blender::bke::pbvh {

Span<float3> get_poly_normals(const PBVH *pbvh)
{
  BLI_assert(pbvh->header.type == PBVH_FACES);
  return pbvh->face_normals;
}

void on_stroke_start(PBVH *pbvh)
{
  /* Load current node bounds into original bounds at stroke start.*/
  for (int i : IndexRange(pbvh->nodes.size())) {
    PBVHNode *node = &pbvh->nodes[i];

    node->orig_vb = node->vb;
  }
}

void set_vert_boundary_map(PBVH *pbvh, BLI_bitmap *vert_boundary_map)
{
  pbvh->vert_boundary_map = vert_boundary_map;
}

void update_edge_boundary_grids(int /*edge*/,
                                Span<blender::int2> /*edges*/,
                                OffsetIndices<int> /*polys*/,
                                int * /*edge_boundary_flags*/,
                                const int * /*vert_boundary_flags*/,
                                const int * /*face_sets*/,
                                const bool * /*sharp_edge*/,
                                const bool * /*seam_edge*/,
                                const GroupedSpan<int> & /*pmap*/,
                                const GroupedSpan<int> & /*epmap*/,
                                const CustomData * /*ldata*/,
                                SubdivCCG * /*subdiv_ccg*/,
                                const CCGKey * /*key*/,
                                float /*sharp_angle_limit*/,
                                blender::Span<int> /*corner_verts*/,
                                blender::Span<int> /*corner_edges*/)
{
  //
}

static void get_edge_polys(int edge,
                           const GroupedSpan<int> &pmap,
                           const GroupedSpan<int> &epmap,
                           Span<blender::int2> edges,
                           OffsetIndices<int> polys,
                           Span<int> corner_edges,
                           int *r_poly1,
                           int *r_poly2)
{
  *r_poly1 = -1;
  *r_poly2 = -1;

  if (!epmap.is_empty()) {
    Span<int> polys = epmap[edge];

    if (polys.size() > 0) {
      *r_poly1 = polys[0];
    }
    if (polys.size() > 1) {
      *r_poly1 = polys[1];
    }
  }
  else {
    int v1 = edges[edge][0];

    for (int poly : pmap[v1]) {
      for (int loop : polys[poly]) {
        if (corner_edges[loop] == edge) {
          if (*r_poly1 == -1) {
            *r_poly1 = poly;
          }
          else {
            *r_poly2 = poly;
          }
        }
      }
    }
  }
}

void update_edge_boundary_faces(int edge,
                                Span<float3> vertex_positions,
                                Span<float3> /*vertex_normals*/,
                                Span<blender::int2> edges,
                                OffsetIndices<int> polys,
                                Span<float3> poly_normals,
                                int *edge_boundary_flags,
                                const int *vert_boundary_flags,
                                const int *face_sets,
                                const bool *sharp_edge,
                                const bool *seam_edge,
                                const GroupedSpan<int> &pmap,
                                const GroupedSpan<int> &epmap,
                                const CustomData * /*ldata*/,
                                float sharp_angle_limit,
                                blender::Span<int> corner_verts,
                                blender::Span<int> corner_edges)
{
  int oldflag = edge_boundary_flags[edge];
  bool update_uv = oldflag & SCULPT_BOUNDARY_UPDATE_UV;
  bool update_sharp = oldflag & SCULPT_BOUNDARY_UPDATE_SHARP_ANGLE;
  int newflag = 0;

  if (update_sharp) {
    int poly1 = -1, poly2 = -1;

    edge_boundary_flags[edge] &= ~SCULPT_BOUNDARY_UPDATE_SHARP_ANGLE;

    get_edge_polys(edge, pmap, epmap, edges, polys, corner_edges, &poly1, &poly2);
    if (poly1 != -1 && poly2 != -1 &&
        test_sharp_faces_mesh(
            poly1, poly2, sharp_angle_limit, vertex_positions, polys, poly_normals, corner_verts))
    {
      edge_boundary_flags[edge] |= SCULPT_BOUNDARY_SHARP_ANGLE;
    }
    else {
      edge_boundary_flags[edge] &= ~SCULPT_BOUNDARY_SHARP_ANGLE;
    }
  }

  if (!update_uv) {
    newflag |= oldflag & SCULPT_BOUNDARY_UV;
  }

  if (!(oldflag & SCULPT_BOUNDARY_NEEDS_UPDATE)) {
    return;
  }

  /* Some boundary types require an edge->poly map to be fully accurate. */
  if (!epmap.is_empty()) {
    if (face_sets) {
      int fset = -1;

      for (int poly : epmap[edge]) {
        if (fset == -1) {
          fset = face_sets[poly];
        }
        else if (face_sets[poly] != fset) {
          newflag |= SCULPT_BOUNDARY_FACE_SET;
          break;
        }
      }
    }
    newflag |= epmap[edge].size() == 1 ? SCULPT_BOUNDARY_MESH : 0;
  }
  else { /* No edge->poly map; approximate from vertices (will give artifacts on corners). */
    int v1 = edges[edge][0];
    int v2 = edges[edge][1];

    int a = vert_boundary_flags[v1] &
            ~(SCULPT_BOUNDARY_UPDATE_UV | SCULPT_BOUNDARY_UPDATE_SHARP_ANGLE);
    int b = vert_boundary_flags[v2] &
            ~(SCULPT_BOUNDARY_UPDATE_UV | SCULPT_BOUNDARY_UPDATE_SHARP_ANGLE);

    newflag |= a & b;
  }

  newflag |= sharp_edge && sharp_edge[edge] ? SCULPT_BOUNDARY_SHARP_MARK : 0;
  newflag |= (seam_edge && seam_edge[edge]) ? SCULPT_BOUNDARY_SEAM : 0;

  edge_boundary_flags[edge] = newflag;
}

void set_flags_valence(PBVH *pbvh, uint8_t *flags, int *valence)
{
  pbvh->sculpt_flags = flags;
  pbvh->valence = valence;
}

void set_original(PBVH *pbvh, Span<float3> origco, Span<float3> origno)
{
  pbvh->origco = origco;
  pbvh->origno = origno;
}

void update_vert_boundary_faces(int *boundary_flags,
                                const int *face_sets,
                                const bool *hide_poly,
                                const int2 * /*medge*/,
                                const int *corner_verts,
                                const int *corner_edges,
                                OffsetIndices<int> polys,
                                const blender::GroupedSpan<int> &pmap,
                                PBVHVertRef vertex,
                                const bool *sharp_edges,
                                const bool *seam_edges,
                                uint8_t *flags,
                                int * /*valence*/)
{
  Span<int> vert_map = pmap[vertex.i];
  uint8_t *flag = flags + vertex.i;

  *flag &= ~SCULPTFLAG_VERT_FSET_HIDDEN;

  int last_fset = -1;
  int last_fset2 = -1;

  int *boundary_flag = boundary_flags + vertex.i;
  *boundary_flag = 0;

  int totsharp = 0, totseam = 0, totsharp_angle = 0;
  int visible = false;

  for (int i : vert_map.index_range()) {
    int f_i = vert_map[i];

    IndexRange poly = polys[f_i];
    const int *mc = corner_verts + poly.start();
    const int loop_count = poly.size();
    const int loopstart = poly.start();

    int j = 0;

    for (j = 0; j < loop_count; j++, mc++) {
      if (*mc == (int)vertex.i) {
        break;
      }
    }

    if (j < loop_count) {
      int e_index = corner_edges[loopstart + j];

      if (sharp_edges && sharp_edges[e_index]) {
        *boundary_flag |= SCULPT_BOUNDARY_SHARP_MARK;
        totsharp++;
      }

      if (seam_edges && seam_edges[e_index]) {
        *boundary_flag |= SCULPT_BOUNDARY_SEAM;
        totseam++;
      }
    }

    int fset = face_sets ? abs(face_sets[f_i]) : 1;

    if (!hide_poly || !hide_poly[f_i]) {
      visible = true;
    }

    if (i > 0 && fset != last_fset) {
      *boundary_flag |= SCULPT_BOUNDARY_FACE_SET;

      if (i > 1 && last_fset2 != last_fset && last_fset != -1 && last_fset2 != -1 && fset != -1 &&
          last_fset2 != fset)
      {
        *boundary_flag |= SCULPT_CORNER_FACE_SET;
      }
    }

    if (i > 0 && last_fset != fset) {
      last_fset2 = last_fset;
    }

    last_fset = fset;
  }

  if (!visible) {
    *flag |= SCULPTFLAG_VERT_FSET_HIDDEN;
  }

  if (totsharp_angle > 2) {
    *boundary_flag |= SCULPT_CORNER_SHARP_ANGLE;
  }

  if (!ELEM(totsharp, 0, 2)) {
    *boundary_flag |= SCULPT_CORNER_SHARP_MARK;
  }

  if (totseam > 2) {
    *boundary_flag |= SCULPT_CORNER_SEAM;
  }
}

static bool check_unique_face_set_in_base_mesh(const PBVH *pbvh, int vertex, bool *r_corner)
{
  if (!pbvh->face_sets) {
    return true;
  }
  int fset1 = -1, fset2 = -1, fset3 = -1;

  for (int poly : pbvh->pmap[vertex]) {
    int fset = pbvh->face_sets[poly];

    if (fset1 == -1) {
      fset1 = fset;
    }
    else if (fset2 == -1 && fset != fset1) {
      fset2 = fset;
    }
    else if (fset3 == -1 && fset != fset1 && fset != fset2) {
      fset3 = fset;
    }
  }

  *r_corner = fset3 != -1;
  return fset2 == -1;
}

static bool check_boundary_vertex_in_base_mesh(const PBVH *pbvh, int vert)
{
  return pbvh->vert_boundary_map ? BLI_BITMAP_TEST(pbvh->vert_boundary_map, vert) : false;
}

/**
 * Checks if the face sets of the adjacent faces to the edge between \a v1 and \a v2
 * in the base mesh are equal.
 */
static bool check_unique_face_set_for_edge_in_base_mesh(const PBVH *pbvh, int v1, int v2)
{
  if (!pbvh->face_sets) {
    return true;
  }

  int p1 = -1, p2 = -1;
  for (int poly : pbvh->pmap[v1]) {
    const IndexRange p = pbvh->faces[poly];

    for (int l = 0; l < p.size(); l++) {
      const int *corner_verts = &pbvh->corner_verts[p.start() + l];
      if (*corner_verts == v2) {
        if (p1 == -1) {
          p1 = poly;
          break;
        }

        if (p2 == -1) {
          p2 = poly;
          break;
        }
      }
    }
  }

  if (p1 != -1 && p2 != -1) {
    return abs(pbvh->face_sets[p1]) == (pbvh->face_sets[p2]);
  }
  return true;
}

void update_vert_boundary_grids(PBVH *pbvh, int index)
{

  int *flag = pbvh->boundary_flags + index;

  *flag = 0;

  const CCGKey *key = BKE_pbvh_get_grid_key(pbvh);
  const int grid_index = index / key->grid_area;
  const int vertex_index = index - grid_index * key->grid_area;
  SubdivCCGCoord coord{};

  coord.grid_index = grid_index;
  coord.x = vertex_index % key->grid_size;
  coord.y = vertex_index / key->grid_size;

  int v1, v2;
  const SubdivCCGAdjacencyType adjacency = BKE_subdiv_ccg_coarse_mesh_adjacency_info_get(
      pbvh->subdiv_ccg, &coord, pbvh->corner_verts, pbvh->faces, &v1, &v2);

  bool fset_corner = false;
  switch (adjacency) {
    case SUBDIV_CCG_ADJACENT_VERTEX:
      if (!check_unique_face_set_in_base_mesh(pbvh, v1, &fset_corner)) {
        *flag |= SCULPT_BOUNDARY_FACE_SET;
      }
      if (check_boundary_vertex_in_base_mesh(pbvh, v1)) {
        *flag |= SCULPT_BOUNDARY_MESH;
      }
      break;
    case SUBDIV_CCG_ADJACENT_EDGE: {
      if (!check_unique_face_set_for_edge_in_base_mesh(pbvh, v1, v2)) {
        *flag |= SCULPT_BOUNDARY_FACE_SET;
      }

      if (check_boundary_vertex_in_base_mesh(pbvh, v1) &&
          check_boundary_vertex_in_base_mesh(pbvh, v2)) {
        *flag |= SCULPT_BOUNDARY_MESH;
      }
      break;
    }
    case SUBDIV_CCG_ADJACENT_NONE:
      break;
  }

  if (fset_corner) {
    *flag |= SCULPT_CORNER_FACE_SET | SCULPT_BOUNDARY_FACE_SET;
  }
}

}  // namespace blender::bke::pbvh

void BKE_pbvh_distort_correction_set(PBVH *pbvh, eAttrCorrectMode value)
{
  /* Condition to update UV boundaries.*/
  bool update = !pbvh->distort_correction_mode != !value;
  pbvh->distort_correction_mode = value;

  if (update) {
    pbvh_boundaries_flag_update(pbvh);
  }
}

void BKE_pbvh_set_bmesh(PBVH *pbvh, BMesh *bm)
{
  pbvh->header.bm = bm;
}

BMLog *BKE_pbvh_get_bm_log(PBVH *pbvh)
{
  return pbvh->bm_log;
}

bool BKE_pbvh_is_drawing(const PBVH *pbvh)
{
  return pbvh->is_drawing;
}

bool BKE_pbvh_draw_cache_invalid(const PBVH *pbvh)
{
  return pbvh->draw_cache_invalid;
}

void BKE_pbvh_is_drawing_set(PBVH *pbvh, bool val)
{
  pbvh->is_drawing = val;
}

void BKE_pbvh_node_num_loops(PBVH *pbvh, PBVHNode *node, int *r_totloop)
{
  UNUSED_VARS(pbvh);
  BLI_assert(BKE_pbvh_type(pbvh) == PBVH_FACES);

  if (r_totloop) {
    *r_totloop = node->loop_indices.size();
  }
}

void BKE_pbvh_update_active_vcol(PBVH *pbvh, Mesh *mesh)
{
  CustomDataLayer *last_layer = pbvh->color_layer;

  BKE_pbvh_get_color_layer(pbvh, mesh, &pbvh->color_layer, &pbvh->color_domain);

  if (pbvh->color_layer) {
    pbvh->cd_vcol_offset = pbvh->color_layer->offset;
  }
  else {
    pbvh->cd_vcol_offset = -1;
  }

  if (pbvh->color_layer != last_layer) {
    for (int i = 0; i < pbvh->nodes.size(); i++) {
      PBVHNode *node = &pbvh->nodes[i];

      if (node->flag & PBVH_Leaf) {
        BKE_pbvh_node_mark_update_color(node);
      }
    }
  }
}

void BKE_pbvh_ensure_node_loops(PBVH *pbvh)
{
  BLI_assert(BKE_pbvh_type(pbvh) == PBVH_FACES);

  int totloop = 0;

  /* Check if nodes already have loop indices. */
  for (PBVHNode &node : pbvh->nodes) {
    if (!(node.flag & PBVH_Leaf)) {
      continue;
    }

    if (!node.loop_indices.is_empty()) {
      return;
    }

    totloop += node.prim_indices.size() * 3;
  }

  BLI_bitmap *visit = BLI_BITMAP_NEW(totloop, __func__);

  /* Create loop indices from node loop triangles. */
  Vector<int> loop_indices;
  for (PBVHNode &node : pbvh->nodes) {
    if (!(node.flag & PBVH_Leaf)) {
      continue;
    }

    loop_indices.clear();

    for (const int i : node.prim_indices) {
      const MLoopTri &mlt = pbvh->looptri[i];

      for (int k = 0; k < 3; k++) {
        if (!BLI_BITMAP_TEST(visit, mlt.tri[k])) {
          loop_indices.append(mlt.tri[k]);
          BLI_BITMAP_ENABLE(visit, mlt.tri[k]);
        }
      }
    }

    node.loop_indices.reinitialize(loop_indices.size());
    node.loop_indices.as_mutable_span().copy_from(loop_indices);
  }

  MEM_SAFE_FREE(visit);
}

int BKE_pbvh_debug_draw_gen_get(PBVHNode *node)
{
  return node->debug_draw_gen;
}

void BKE_pbvh_set_boundary_flags(PBVH *pbvh, int *boundary_flags)
{
  pbvh->boundary_flags = boundary_flags;
}

static void pbvh_face_iter_verts_reserve(PBVHFaceIter *fd, int verts_num)
{
  if (verts_num >= fd->verts_size_) {
    fd->verts_size_ = (verts_num + 1) << 2;

    if (fd->verts != fd->verts_reserved_) {
      MEM_SAFE_FREE(fd->verts);
    }

    fd->verts = (PBVHVertRef *)MEM_malloc_arrayN(fd->verts_size_, sizeof(void *), __func__);
  }

  fd->verts_num = verts_num;
}

BLI_INLINE int face_iter_prim_to_face(PBVHFaceIter *fd, int prim_index)
{
  if (fd->subdiv_ccg_) {
    return BKE_subdiv_ccg_grid_to_face_index(fd->subdiv_ccg_, prim_index);
  }

  return fd->looptri_faces_[prim_index];
}

static void pbvh_face_iter_step(PBVHFaceIter *fd, bool do_step)
{
  if (do_step) {
    fd->i++;
  }

  switch (fd->pbvh_type_) {
    case PBVH_BMESH: {
      if (do_step) {
        ++fd->bm_iter_;
      }

      if (fd->bm_iter_ == fd->bm_iter_end_) {
        return;
      }

      BMFace *f = *fd->bm_iter_;
      fd->face.i = (intptr_t)f;
      fd->index = f->head.index;

      if (fd->cd_face_set_ != -1) {
        fd->face_set = (int *)BM_ELEM_CD_GET_VOID_P(f, fd->cd_face_set_);
      }

      /* TODO: BMesh doesn't use .hide_poly yet.*/
      fd->hide = nullptr;

      pbvh_face_iter_verts_reserve(fd, f->len);
      int vertex_i = 0;

      BMLoop *l = f->l_first;
      do {
        fd->verts[vertex_i++].i = (intptr_t)l->v;
      } while ((l = l->next) != f->l_first);

      break;
    }
    case PBVH_GRIDS:
    case PBVH_FACES: {
      int face_i = 0;

      if (do_step) {
        fd->prim_index_++;

        while (fd->prim_index_ < fd->node_->prim_indices.size()) {
          face_i = face_iter_prim_to_face(fd, fd->node_->prim_indices[fd->prim_index_]);

          if (face_i != fd->last_face_index_) {
            break;
          }

          fd->prim_index_++;
        }
      }
      else if (fd->prim_index_ < fd->node_->prim_indices.size()) {
        face_i = face_iter_prim_to_face(fd, fd->node_->prim_indices[fd->prim_index_]);
      }

      if (fd->prim_index_ >= fd->node_->prim_indices.size()) {
        return;
      }

      fd->last_face_index_ = face_i;
      const int poly_start = fd->face_offsets_[face_i].start();
      const int poly_size = fd->face_offsets_[face_i].size();

      fd->face.i = fd->index = face_i;

      if (fd->face_sets_) {
        fd->face_set = fd->face_sets_ + face_i;
      }
      if (fd->hide_poly_) {
        fd->hide = fd->hide_poly_ + face_i;
      }

      pbvh_face_iter_verts_reserve(fd, poly_size);

      const int *face_verts = &fd->corner_verts_[poly_start];
      const int grid_area = fd->subdiv_key_.grid_area;

      for (int i = 0; i < poly_size; i++) {
        if (fd->pbvh_type_ == PBVH_GRIDS) {
          /* Grid corners. */
          fd->verts[i].i = (poly_start + i) * grid_area + grid_area - 1;
        }
        else {
          fd->verts[i].i = face_verts[i];
        }
      }
      break;
    }
  }
}

void BKE_pbvh_face_iter_step(PBVHFaceIter *fd)
{
  pbvh_face_iter_step(fd, true);
}

void BKE_pbvh_face_iter_init(PBVH *pbvh, PBVHNode *node, PBVHFaceIter *fd)
{
  *fd = {};

  fd->node_ = node;
  fd->pbvh_type_ = BKE_pbvh_type(pbvh);
  fd->verts = fd->verts_reserved_;
  fd->verts_size_ = PBVH_FACE_ITER_VERTS_RESERVED;

  switch (BKE_pbvh_type(pbvh)) {
    case PBVH_GRIDS:
      fd->subdiv_ccg_ = pbvh->subdiv_ccg;
      fd->subdiv_key_ = pbvh->gridkey;
      ATTR_FALLTHROUGH;
    case PBVH_FACES:
      fd->face_offsets_ = pbvh->faces;
      fd->corner_verts_ = pbvh->corner_verts;
      fd->looptri_faces_ = pbvh->looptri_faces;
      fd->hide_poly_ = pbvh->hide_poly;
      fd->face_sets_ = pbvh->face_sets;
      fd->last_face_index_ = -1;

      break;
    case PBVH_BMESH:
      fd->bm = pbvh->header.bm;
      fd->cd_face_set_ = CustomData_get_offset_named(
          &pbvh->header.bm->pdata, CD_PROP_INT32, ".sculpt_face_set");

      fd->bm_iter_ = node->bm_faces->begin();
      fd->bm_iter_end_ = node->bm_faces->end();
      break;
  }

  if (!BKE_pbvh_face_iter_done(fd)) {
    pbvh_face_iter_step(fd, false);
  }
}

void BKE_pbvh_face_iter_finish(PBVHFaceIter *fd)
{
  if (fd->verts != fd->verts_reserved_) {
    MEM_SAFE_FREE(fd->verts);
  }
}

bool BKE_pbvh_face_iter_done(PBVHFaceIter *fd)
{
  switch (fd->pbvh_type_) {
    case PBVH_FACES:
    case PBVH_GRIDS:
      return fd->prim_index_ >= fd->node_->prim_indices.size();
    case PBVH_BMESH:
      return fd->bm_iter_ == fd->bm_iter_end_;
    default:
      BLI_assert_unreachable();
      return true;
  }
}

void BKE_pbvh_sync_visibility_from_verts(PBVH *pbvh, Mesh *mesh)
{
  using namespace blender;
  using namespace blender::bke;
  switch (pbvh->header.type) {
    case PBVH_FACES: {
      BKE_mesh_flush_hidden_from_verts(mesh);
      BKE_pbvh_update_hide_attributes_from_mesh(pbvh);
      break;
    }
    case PBVH_BMESH: {
      BMIter iter;
      BMVert *v;
      BMEdge *e;
      BMFace *f;

      BM_ITER_MESH (f, &iter, pbvh->header.bm, BM_FACES_OF_MESH) {
        BM_elem_flag_disable(f, BM_ELEM_HIDDEN);
      }

      BM_ITER_MESH (e, &iter, pbvh->header.bm, BM_EDGES_OF_MESH) {
        BM_elem_flag_disable(e, BM_ELEM_HIDDEN);
      }

      BM_ITER_MESH (v, &iter, pbvh->header.bm, BM_VERTS_OF_MESH) {
        if (!BM_elem_flag_test(v, BM_ELEM_HIDDEN)) {
          continue;
        }
        BMIter iter_l;
        BMLoop *l;

        BM_ITER_ELEM (l, &iter_l, v, BM_LOOPS_OF_VERT) {
          BM_elem_flag_enable(l->e, BM_ELEM_HIDDEN);
          BM_elem_flag_enable(l->f, BM_ELEM_HIDDEN);
        }
      }
      break;
    }
    case PBVH_GRIDS: {
      const OffsetIndices faces = mesh->faces();
      CCGKey key = pbvh->gridkey;

      IndexMaskMemory memory;
      const IndexMask hidden_faces = IndexMask::from_predicate(
          faces.index_range(), GrainSize(1024), memory, [&](const int i) {
            const IndexRange face = faces[i];
            return std::any_of(face.begin(), face.end(), [&](const int corner) {
              if (!pbvh->grid_hidden[corner]) {
                return false;
              }
              return BLI_BITMAP_TEST_BOOL(pbvh->grid_hidden[corner], key.grid_area - 1);
            });
          });

      MutableAttributeAccessor attributes = mesh->attributes_for_write();
      if (hidden_faces.is_empty()) {
        attributes.remove(".hide_poly");
      }
      else {
        SpanAttributeWriter<bool> hide_poly = attributes.lookup_or_add_for_write_span<bool>(
            ".hide_poly", ATTR_DOMAIN_FACE, AttributeInitConstruct());
        hide_poly.span.fill(false);
        index_mask::masked_fill(hide_poly.span, true, hidden_faces);
        hide_poly.finish();
      }

      BKE_mesh_flush_hidden_from_faces(mesh);
      BKE_pbvh_update_hide_attributes_from_mesh(pbvh);
      break;
    }
  }
}

void BKE_pbvh_flush_tri_areas(PBVH *pbvh)
{
  for (int i : IndexRange(pbvh->nodes.size())) {
    PBVHNode *node = &pbvh->nodes[i];

    if (!(node->flag & PBVH_Leaf) || !(node->flag & PBVH_UpdateTriAreas)) {
      continue;
    }

    BKE_pbvh_check_tri_areas(pbvh, node);
    node->flag |= PBVH_UpdateTriAreas;
  }

  BKE_pbvh_face_areas_begin(pbvh);

  for (int i : IndexRange(pbvh->nodes.size())) {
    PBVHNode *node = &pbvh->nodes[i];

    if (!(node->flag & PBVH_Leaf)) {
      continue;
    }

    BKE_pbvh_check_tri_areas(pbvh, node);
  }
}

namespace blender::bke::pbvh {
Vector<PBVHNode *> search_gather(PBVH *pbvh,
                                 const FunctionRef<bool(PBVHNode &)> scb,
                                 PBVHNodeFlags leaf_flag)
{
  if (pbvh->nodes.is_empty()) {
    return {};
  }

  PBVHIter iter;
  Vector<PBVHNode *> nodes;

  pbvh_iter_begin(&iter, pbvh, scb);

  PBVHNode *node;
  while ((node = pbvh_iter_next(&iter, leaf_flag))) {
    if (node->flag & leaf_flag) {
      nodes.append(node);
    }
  }

  pbvh_iter_end(&iter);
  return nodes;
}

Vector<PBVHNode *> gather_proxies(PBVH *pbvh)
{
  Vector<PBVHNode *> array;

  for (PBVHNode &node : pbvh->nodes) {
    if (node.proxy_count > 0) {
      array.append(&node);
    }
  }

  return array;
}

Vector<PBVHNode *> get_flagged_nodes(PBVH *pbvh, int flag)
{
  return blender::bke::pbvh::search_gather(
      pbvh, [&](PBVHNode &node) { return update_search(&node, flag); });
}

struct GroupedSpan<int> get_pmap(PBVH *pbvh) {
  return pbvh->pmap;
}

  void
  set_pmap(PBVH *pbvh, GroupedSpan<int> pmap)
{
  pbvh->pmap = pmap;
}

void set_vemap(PBVH *pbvh, GroupedSpan<int> vemap)
{
  pbvh->vemap = vemap;
}

static bool test_colinear_tri(int f,
                              Span<float3> positions,
                              blender::OffsetIndices<int> polys,
                              Span<int> corner_verts)
{
  Span<int> verts = corner_verts.slice(polys[f]);

  float area_limit = 0.00001f;
  area_limit = len_squared_v3v3(positions[verts[0]], positions[verts[1]]) * 0.001f;

  return area_tri_v3(positions[verts[0]], positions[verts[1]], positions[verts[2]]) <= area_limit;
}

float test_sharp_faces_mesh(int f1,
                            int f2,
                            float limit,
                            Span<float3> positions,
                            blender::OffsetIndices<int> &polys,
                            Span<float3> poly_normals,
                            Span<int> corner_verts)
{
  float angle = saacos(dot_v3v3(poly_normals[f1], poly_normals[f2]));

  /* Detect coincident triangles. */
  if (polys[f1].size() == 3 && test_colinear_tri(f1, positions, polys, corner_verts)) {
    return false;
  }
  if (polys[f2].size() == 3 && test_colinear_tri(f2, positions, polys, corner_verts)) {
    return false;
  }

  /* Try to ignore folded over edges. */
  if (angle > M_PI * 0.6) {
    return false;
  }

  return angle > limit;
}

bool check_vert_boundary(PBVH *pbvh, PBVHVertRef vertex)
{
  switch (BKE_pbvh_type(pbvh)) {
    case PBVH_BMESH: {
      if (pbvh->cd_boundary_flag == -1) {
        return false;
      }

      return pbvh_check_vert_boundary_bmesh(pbvh, reinterpret_cast<BMVert *>(vertex.i));
    }
    case PBVH_FACES: {
      if (!pbvh->boundary_flags) {
        return false;
      }
      if (pbvh->boundary_flags[vertex.i] &
          (SCULPT_BOUNDARY_NEEDS_UPDATE | SCULPT_BOUNDARY_UPDATE_UV)) {
        update_vert_boundary_faces(pbvh->boundary_flags,
                                   pbvh->face_sets,
                                   pbvh->hide_poly,
                                   nullptr,
                                   pbvh->corner_verts.data(),
                                   pbvh->corner_edges.data(),
                                   pbvh->faces,
                                   pbvh->pmap,
                                   vertex,
                                   pbvh->sharp_edges,
                                   pbvh->seam_edges,
                                   pbvh->sculpt_flags,
                                   pbvh->valence);
        return true;
      }
    }
    case PBVH_GRIDS: {
      if (!pbvh->boundary_flags) {
        return false;
      }

      if (pbvh->boundary_flags[vertex.i] &
          (SCULPT_BOUNDARY_NEEDS_UPDATE | SCULPT_BOUNDARY_UPDATE_UV)) {
        update_vert_boundary_grids(pbvh, vertex.i);
        return true;
      }
    }
  }

  return false;
}

bool check_edge_boundary(PBVH *pbvh, PBVHEdgeRef edge)
{
  switch (BKE_pbvh_type(pbvh)) {
    case PBVH_BMESH: {
      BMEdge *e = reinterpret_cast<BMEdge *>(edge.i);

      if (pbvh->cd_edge_boundary == -1) {
        return false;
      }

      if (BM_ELEM_CD_GET_INT(e, pbvh->cd_edge_boundary) &
          (SCULPT_BOUNDARY_NEEDS_UPDATE | SCULPT_BOUNDARY_UPDATE_UV))
      {
        update_edge_boundary_bmesh(e,
                                   pbvh->cd_faceset_offset,
                                   pbvh->cd_edge_boundary,
                                   pbvh->cd_flag,
                                   pbvh->cd_valence,
                                   &pbvh->header.bm->ldata,
                                   pbvh->sharp_angle_limit);
      }
    }
    case PBVH_FACES: {
      if (!pbvh->edge_boundary_flags) {
        return false;
      }
      if (pbvh->edge_boundary_flags[edge.i] &
          (SCULPT_BOUNDARY_NEEDS_UPDATE | SCULPT_BOUNDARY_UPDATE_UV)) {
        Span<float3> cos = pbvh->vert_positions;
        Span<float3> nos = pbvh->vert_normals;

        update_edge_boundary_faces(edge.i,
                                   cos,
                                   nos,
                                   pbvh->edges,
                                   pbvh->faces,
                                   pbvh->face_normals,
                                   pbvh->edge_boundary_flags,
                                   pbvh->boundary_flags,
                                   pbvh->face_sets,
                                   pbvh->sharp_edges,
                                   pbvh->seam_edges,
                                   pbvh->pmap,
                                   {},
                                   pbvh->loop_data,
                                   pbvh->sharp_angle_limit,
                                   pbvh->corner_verts,
                                   pbvh->corner_edges);
        return true;
      }

      break;
    }
    case PBVH_GRIDS: {
      if (!pbvh->edge_boundary_flags) {
        return false;
      }

      if (pbvh->edge_boundary_flags[edge.i] &
          (SCULPT_BOUNDARY_NEEDS_UPDATE | SCULPT_BOUNDARY_UPDATE_UV)) {
        update_edge_boundary_grids(edge.i,
                                   pbvh->edges,
                                   pbvh->faces,
                                   pbvh->edge_boundary_flags,
                                   pbvh->boundary_flags,
                                   pbvh->face_sets,
                                   pbvh->sharp_edges,
                                   pbvh->seam_edges,
                                   pbvh->pmap,
                                   {},
                                   pbvh->loop_data,
                                   pbvh->subdiv_ccg,
                                   BKE_pbvh_get_grid_key(pbvh),
                                   pbvh->sharp_angle_limit,
                                   pbvh->corner_verts,
                                   pbvh->corner_edges);
        return true;
      }
      break;
    }
  }

  return false;
}

}  // namespace blender::bke::pbvh<|MERGE_RESOLUTION|>--- conflicted
+++ resolved
@@ -1972,12 +1972,8 @@
 
   pbvh_iter_begin(&iter, pbvh, {});
 
-<<<<<<< HEAD
-  while ((node = pbvh_iter_next(&iter))) {
-=======
   SubdivCCGFace *all_faces = pbvh->subdiv_ccg->faces;
   while ((node = pbvh_iter_next(&iter, PBVH_Leaf))) {
->>>>>>> 2228006d
     if (node->flag & PBVH_UpdateNormals) {
       for (const int grid : node->prim_indices) {
         void *face = &all_faces[pbvh->grid_to_face_map[grid]];
@@ -3627,7 +3623,7 @@
 void BKE_pbvh_subdiv_ccg_set(PBVH *pbvh, SubdivCCG *subdiv_ccg)
 {
   pbvh->subdiv_ccg = subdiv_ccg;
-  pbvh->gridfaces = (void **)subdiv_ccg->grid_faces;
+  pbvh->grid_to_face_map = subdiv_ccg->grid_to_face_map;
   pbvh->grid_hidden = subdiv_ccg->grid_hidden;
   pbvh->grid_flag_mats = subdiv_ccg->grid_flag_mats;
   pbvh->grids = subdiv_ccg->grids;
