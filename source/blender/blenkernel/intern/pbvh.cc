/* SPDX-License-Identifier: GPL-2.0-or-later */

/** \file
 * \ingroup bke
 */

#include "MEM_guardedalloc.h"

#include "BLI_utildefines.h"

#include "BLI_alloca.h"
#include "BLI_bitmap.h"
#include "BLI_ghash.h"
#include "BLI_listbase.h"
#include "BLI_math.h"
<<<<<<< HEAD
#include "BLI_offset_indices.hh"
=======
#include "BLI_math_vector.hh"
>>>>>>> f62add82
#include "BLI_rand.h"
#include "BLI_string.h"
#include "BLI_task.h"
<<<<<<< HEAD

#include "BLI_index_range.hh"
#include "BLI_map.hh"
#include "BLI_math_vector_types.hh"
#include "BLI_set.hh"
#include "BLI_span.hh"
=======
#include "BLI_task.hh"
>>>>>>> f62add82
#include "BLI_utildefines.h"
#include "BLI_vector.hh"
#include "BLI_vector_set.hh"

#include "DNA_mesh_types.h"
#include "DNA_meshdata_types.h"
#include "DNA_modifier_types.h"
#include "DNA_object_types.h"
#include "DNA_scene_types.h"

#include "BKE_attribute.h"
#include "BKE_ccg.h"
#include "BKE_main.h"
#include "BKE_mesh.hh"
#include "BKE_mesh_mapping.h"
#include "BKE_object.h"
#include "BKE_paint.h"
#include "BKE_pbvh.h"
#include "BKE_sculpt.hh"
#include "BKE_subdiv_ccg.h"

#include "DEG_depsgraph_query.h"

#include "DRW_pbvh.hh"

#include "PIL_time.h"

#include "bmesh.h"

#include "atomic_ops.h"

#include "pbvh_intern.hh"

#include <limits.h>

using blender::float3;
using blender::IndexRange;
using blender::Map;
using blender::MutableSpan;
using blender::OffsetIndices;
using blender::Set;
using blender::Span;
using blender::Vector;

#define LEAF_LIMIT 10000

/* Uncomment to test if triangles of the same face are
 * properly clustered into single nodes.
 */
//#define TEST_PBVH_FACE_SPLIT

/* Uncomment to test that faces are only assigned to one PBVHNode */
//#define VALIDATE_UNIQUE_NODE_FACES

//#define PERFCNTRS

typedef struct PBVHStack {
  PBVHNode *node;
  bool revisiting;
} PBVHStack;

typedef struct PBVHIter {
  PBVH *pbvh;
  BKE_pbvh_SearchCallback scb;
  void *search_data;

  PBVHStack *stack;
  int stacksize;

  PBVHStack stackfixed[PBVH_STACK_FIXED_DEPTH];
  int stackspace;
} PBVHIter;

void BB_reset(BB *bb)
{
  bb->bmin[0] = bb->bmin[1] = bb->bmin[2] = FLT_MAX;
  bb->bmax[0] = bb->bmax[1] = bb->bmax[2] = -FLT_MAX;
}

void BB_intersect(BB *r_out, BB *a, BB *b)
{
  for (int i = 0; i < 3; i++) {
    r_out->bmin[i] = max_ff(a->bmin[i], b->bmin[i]);
    r_out->bmax[i] = min_ff(a->bmax[i], b->bmax[i]);

    if (r_out->bmax[i] < r_out->bmin[i]) {
      r_out->bmax[i] = r_out->bmin[i] = 0.0f;
    }
  }
}

float BB_volume(const BB *bb)
{
  float dx = bb->bmax[0] - bb->bmin[0];
  float dy = bb->bmax[1] - bb->bmin[1];
  float dz = bb->bmax[2] - bb->bmin[2];

  return dx * dy * dz;
}

/* Expand the bounding box to include a new coordinate */
void BB_expand(BB *bb, const float co[3])
{
  for (int i = 0; i < 3; i++) {
    bb->bmin[i] = min_ff(bb->bmin[i], co[i]);
    bb->bmax[i] = max_ff(bb->bmax[i], co[i]);
  }
}

void BB_expand_with_bb(BB *bb, BB *bb2)
{
  for (int i = 0; i < 3; i++) {
    bb->bmin[i] = min_ff(bb->bmin[i], bb2->bmin[i]);
    bb->bmax[i] = max_ff(bb->bmax[i], bb2->bmax[i]);
  }
}

int BB_widest_axis(const BB *bb)
{
  float dim[3];

  for (int i = 0; i < 3; i++) {
    dim[i] = bb->bmax[i] - bb->bmin[i];
  }

  if (dim[0] > dim[1]) {
    if (dim[0] > dim[2]) {
      return 0;
    }

    return 2;
  }

  if (dim[1] > dim[2]) {
    return 1;
  }

  return 2;
}

void BBC_update_centroid(BBC *bbc)
{
  for (int i = 0; i < 3; i++) {
    bbc->bcentroid[i] = (bbc->bmin[i] + bbc->bmax[i]) * 0.5f;
  }
}

/* Not recursive */
static void update_node_vb(PBVH *pbvh, PBVHNode *node, int updateflag)
{
  if (!(updateflag & (PBVH_UpdateBB | PBVH_UpdateOriginalBB))) {
    return;
  }

  /* cannot clear flag here, causes leaky pbvh */
  // node->flag &= ~(updateflag & (PBVH_UpdateBB | PBVH_UpdateOriginalBB));

  BB vb;
  BB orig_vb;

  BB_reset(&vb);
  BB_reset(&orig_vb);

  bool do_orig = true;    // XXX updateflag & PBVH_UpdateOriginalBB;
  bool do_normal = true;  // XXX updateflag & PBVH_UpdateBB;

  if (node->flag & PBVH_Leaf) {
    PBVHVertexIter vd;

    BKE_pbvh_vertex_iter_begin (pbvh, node, vd, PBVH_ITER_ALL) {
      if (do_normal) {
        BB_expand(&vb, vd.co);
      }

      if (do_orig) {
        const float *origco = pbvh->header.type == PBVH_BMESH ?
                                  BM_ELEM_CD_PTR<const float *>(vd.bm_vert, pbvh->cd_origco) :
                                  reinterpret_cast<const float *>(&pbvh->origco[vd.index]);

        /* XXX check stroke id here and use v->co? */
        BB_expand(&orig_vb, origco);
      }
    }
    BKE_pbvh_vertex_iter_end;
  }
  else {
    if (do_normal) {
      BB_expand_with_bb(&vb, &pbvh->nodes[node->children_offset].vb);
      BB_expand_with_bb(&vb, &pbvh->nodes[node->children_offset + 1].vb);
    }

    if (do_orig) {
      BB_expand_with_bb(&orig_vb, &pbvh->nodes[node->children_offset].orig_vb);
      BB_expand_with_bb(&orig_vb, &pbvh->nodes[node->children_offset + 1].orig_vb);
    }
  }

  if (do_normal) {
    node->vb = vb;
  }

  if (do_orig) {
#if 0
    float size[3];

    sub_v3_v3v3(size, orig_vb.bmax, orig_vb.bmin);
    mul_v3_fl(size, 0.05);

    sub_v3_v3(orig_vb.bmin, size);
    add_v3_v3(orig_vb.bmax, size);
#endif
    node->orig_vb = orig_vb;
  }
}

// void BKE_pbvh_node_BB_reset(PBVHNode *node)
//{
//  BB_reset(&node->vb);
//}
//
// void BKE_pbvh_node_BB_expand(PBVHNode *node, float co[3])
//{
//  BB_expand(&node->vb, co);
//}

static bool face_materials_match(const int *material_indices,
                                 const bool *sharp_faces,
                                 const int a,
                                 const int b)
{
  if (material_indices) {
    if (material_indices[a] != material_indices[b]) {
      return false;
    }
  }
  if (sharp_faces) {
    if (sharp_faces[a] != sharp_faces[b]) {
      return false;
    }
  }
  return true;
}

static bool grid_materials_match(const DMFlagMat *f1, const DMFlagMat *f2)
{
  return (f1->sharp == f2->sharp) && (f1->mat_nr == f2->mat_nr);
}

/* Adapted from BLI_kdopbvh.c */
/* Returns the index of the first element on the right of the partition */
static int partition_indices_faces(int *prim_indices,
                                   int *prim_scratch,
                                   int lo,
                                   int hi,
                                   int axis,
                                   float mid,
                                   BBC *prim_bbc,
                                   const int *looptri_polys)
{
  for (int i = lo; i < hi; i++) {
    prim_scratch[i - lo] = prim_indices[i];
  }

  int lo2 = lo, hi2 = hi - 1;
  int i1 = lo, i2 = 0;

  while (i1 < hi) {
    const int poly_i = looptri_polys[prim_scratch[i2]];
    bool side = prim_bbc[prim_scratch[i2]].bcentroid[axis] >= mid;

    while (i1 < hi && looptri_polys[prim_scratch[i2]] == poly_i) {
      prim_indices[side ? hi2-- : lo2++] = prim_scratch[i2];
      i1++;
      i2++;
    }
  }

  return lo2;
}

static int partition_indices_grids(int *prim_indices,
                                   int *prim_scratch,
                                   int lo,
                                   int hi,
                                   int axis,
                                   float mid,
                                   BBC *prim_bbc,
                                   SubdivCCG *subdiv_ccg)
{
  for (int i = lo; i < hi; i++) {
    prim_scratch[i - lo] = prim_indices[i];
  }

  int lo2 = lo, hi2 = hi - 1;
  int i1 = lo, i2 = 0;

  while (i1 < hi) {
    int poly_i = BKE_subdiv_ccg_grid_to_face_index(subdiv_ccg, prim_scratch[i2]);
    bool side = prim_bbc[prim_scratch[i2]].bcentroid[axis] >= mid;

    while (i1 < hi && BKE_subdiv_ccg_grid_to_face_index(subdiv_ccg, prim_scratch[i2]) == poly_i) {
      prim_indices[side ? hi2-- : lo2++] = prim_scratch[i2];
      i1++;
      i2++;
    }
  }

  return lo2;
}

/* Returns the index of the first element on the right of the partition */
static int partition_indices_material(
    PBVH *pbvh, const int *material_indices, const bool *sharp_faces, int lo, int hi)
{
  const int *looptri_polys = pbvh->looptri_polys;
  const DMFlagMat *flagmats = pbvh->grid_flag_mats;
  const int *indices = pbvh->prim_indices;
  int i = lo, j = hi;

  for (;;) {
    if (pbvh->looptri_polys) {
      const int first = looptri_polys[pbvh->prim_indices[lo]];
      for (; face_materials_match(material_indices, sharp_faces, first, looptri_polys[indices[i]]);
           i++) {
        /* pass */
      }
      for (;
           !face_materials_match(material_indices, sharp_faces, first, looptri_polys[indices[j]]);
           j--) {
        /* pass */
      }
    }
    else {
      const DMFlagMat *first = &flagmats[pbvh->prim_indices[lo]];
      for (; grid_materials_match(first, &flagmats[indices[i]]); i++) {
        /* pass */
      }
      for (; !grid_materials_match(first, &flagmats[indices[j]]); j--) {
        /* pass */
      }
    }

    if (!(i < j)) {
      return i;
    }

    SWAP(int, pbvh->prim_indices[i], pbvh->prim_indices[j]);
    i++;
  }
}

void pbvh_grow_nodes(PBVH *pbvh, int totnode)
{
  if (UNLIKELY(totnode > pbvh->node_mem_count)) {
    pbvh->node_mem_count = pbvh->node_mem_count + (pbvh->node_mem_count / 3);
    if (pbvh->node_mem_count < totnode) {
      pbvh->node_mem_count = totnode;
    }
    pbvh->nodes = (PBVHNode *)MEM_recallocN(pbvh->nodes, sizeof(PBVHNode) * pbvh->node_mem_count);
  }

  pbvh->totnode = totnode;

  for (int i = 0; i < pbvh->totnode; i++) {
    PBVHNode *node = pbvh->nodes + i;

    if (!node->id) {
      node->id = ++pbvh->idgen;
    }
  }
}

/* Add a vertex to the map, with a positive value for unique vertices and
 * a negative value for additional vertices */
static int map_insert_vert(PBVH *pbvh, GHash *map, uint *face_verts, uint *uniq_verts, int vertex)
{
  void *key, **value_p;

  key = POINTER_FROM_INT(vertex);
  if (!BLI_ghash_ensure_p(map, key, &value_p)) {
    int value_i;
    if (!pbvh->vert_bitmap[vertex]) {
      pbvh->vert_bitmap[vertex] = true;
      value_i = *uniq_verts;
      (*uniq_verts)++;
    }
    else {
      value_i = ~(*face_verts);
      (*face_verts)++;
    }
    *value_p = POINTER_FROM_INT(value_i);
    return value_i;
  }

  return POINTER_AS_INT(*value_p);
}

/* Find vertices used by the faces in this node and update the draw buffers */
static void build_mesh_leaf_node(PBVH *pbvh, PBVHNode *node)
{
  bool has_visible = false;

  node->uniq_verts = node->face_verts = 0;
  const int totface = node->totprim;

  /* reserve size is rough guess */
  GHash *map = BLI_ghash_int_new_ex("build_mesh_leaf_node gh", 2 * totface);

  int(*face_vert_indices)[3] = (int(*)[3])MEM_mallocN(sizeof(int[3]) * totface,
                                                      "bvh node face vert indices");

  node->face_vert_indices = (const int(*)[3])face_vert_indices;

  for (int i = 0; i < totface; i++) {
    const MLoopTri *lt = &pbvh->looptri[node->prim_indices[i]];
    for (int j = 0; j < 3; j++) {
      face_vert_indices[i][j] = map_insert_vert(
          pbvh, map, &node->face_verts, &node->uniq_verts, pbvh->corner_verts[lt->tri[j]]);
    }

    if (has_visible == false) {
      if (!paint_is_face_hidden(pbvh->looptri_polys, pbvh->hide_poly, node->prim_indices[i])) {
        has_visible = true;
      }
    }
  }

  int *vert_indices = (int *)MEM_callocN(sizeof(int) * (node->uniq_verts + node->face_verts),
                                         "bvh node vert indices");
  node->vert_indices = vert_indices;

  /* Build the vertex list, unique verts first */
  GHashIterator gh_iter;
  GHASH_ITER (gh_iter, map) {
    void *value = BLI_ghashIterator_getValue(&gh_iter);
    int ndx = POINTER_AS_INT(value);

    if (ndx < 0) {
      ndx = -ndx + node->uniq_verts - 1;
    }

    vert_indices[ndx] = POINTER_AS_INT(BLI_ghashIterator_getKey(&gh_iter));
  }

  for (int i = 0; i < totface; i++) {
    const int sides = 3;

    for (int j = 0; j < sides; j++) {
      if (face_vert_indices[i][j] < 0) {
        face_vert_indices[i][j] = -face_vert_indices[i][j] + node->uniq_verts - 1;
      }
    }
  }

  BKE_pbvh_node_mark_rebuild_draw(node);

  BKE_pbvh_node_fully_hidden_set(node, !has_visible);
  BKE_pbvh_vert_tag_update_normal_tri_area(node);

  BLI_ghash_free(map, nullptr, nullptr);
}

static void update_vb(PBVH *pbvh, PBVHNode *node, BBC *prim_bbc, int offset, int count)
{
  BB_reset(&node->vb);
  for (int i = offset + count - 1; i >= offset; i--) {
    BB_expand_with_bb(&node->vb, (BB *)(&prim_bbc[pbvh->prim_indices[i]]));
  }
  node->orig_vb = node->vb;
}

int BKE_pbvh_count_grid_quads(BLI_bitmap **grid_hidden,
                              const int *grid_indices,
                              int totgrid,
                              int gridsize,
                              int display_gridsize)
{
  const int gridarea = (gridsize - 1) * (gridsize - 1);
  int totquad = 0;

  /* grid hidden layer is present, so have to check each grid for
   * visibility */

  int depth1 = (int)(log2((double)gridsize - 1.0) + DBL_EPSILON);
  int depth2 = (int)(log2((double)display_gridsize - 1.0) + DBL_EPSILON);

  int skip = depth2 < depth1 ? 1 << (depth1 - depth2 - 1) : 1;

  for (int i = 0; i < totgrid; i++) {
    const BLI_bitmap *gh = grid_hidden[grid_indices[i]];

    if (gh) {
      /* grid hidden are present, have to check each element */
      for (int y = 0; y < gridsize - skip; y += skip) {
        for (int x = 0; x < gridsize - skip; x += skip) {
          if (!paint_is_grid_face_hidden(gh, gridsize, x, y)) {
            totquad++;
          }
        }
      }
    }
    else {
      totquad += gridarea;
    }
  }

  return totquad;
}

static void build_grid_leaf_node(PBVH *pbvh, PBVHNode *node)
{
  int totquads = BKE_pbvh_count_grid_quads(pbvh->grid_hidden,
                                           node->prim_indices,
                                           node->totprim,
                                           pbvh->gridkey.grid_size,
                                           pbvh->gridkey.grid_size);
  BKE_pbvh_node_fully_hidden_set(node, (totquads == 0));
  BKE_pbvh_node_mark_rebuild_draw(node);
  BKE_pbvh_vert_tag_update_normal_tri_area(node);
}

static void build_leaf(PBVH *pbvh, int node_index, BBC *prim_bbc, int offset, int count)
{
  pbvh->nodes[node_index].flag |= PBVH_Leaf;

  pbvh->nodes[node_index].prim_indices = pbvh->prim_indices + offset;
  pbvh->nodes[node_index].totprim = count;

  /* Still need vb for searches */
  update_vb(pbvh, &pbvh->nodes[node_index], prim_bbc, offset, count);

  if (pbvh->looptri) {
    build_mesh_leaf_node(pbvh, pbvh->nodes + node_index);
  }
  else {
    build_grid_leaf_node(pbvh, pbvh->nodes + node_index);
  }
}

/* Return zero if all primitives in the node can be drawn with the
 * same material (including flat/smooth shading), non-zero otherwise */
static bool leaf_needs_material_split(
    PBVH *pbvh, const int *material_indices, const bool *sharp_faces, int offset, int count)
{
  if (count <= 1) {
    return false;
  }

  if (pbvh->looptri) {
    const int first = pbvh->looptri_polys[pbvh->prim_indices[offset]];
    for (int i = offset + count - 1; i > offset; i--) {
      int prim = pbvh->prim_indices[i];
      if (!face_materials_match(material_indices, sharp_faces, first, pbvh->looptri_polys[prim])) {
        return true;
      }
    }
  }
  else {
    const DMFlagMat *first = &pbvh->grid_flag_mats[pbvh->prim_indices[offset]];

    for (int i = offset + count - 1; i > offset; i--) {
      int prim = pbvh->prim_indices[i];
      if (!grid_materials_match(first, &pbvh->grid_flag_mats[prim])) {
        return true;
      }
    }
  }

  return false;
}

#ifdef TEST_PBVH_FACE_SPLIT
static void test_face_boundaries(PBVH *pbvh)
{
  int faces_num = BKE_pbvh_num_faces(pbvh);
  int *node_map = MEM_calloc_arrayN(faces_num, sizeof(int), __func__);
  for (int i = 0; i < faces_num; i++) {
    node_map[i] = -1;
  }

  for (int i = 0; i < pbvh->totnode; i++) {
    PBVHNode *node = pbvh->nodes + i;

    if (!(node->flag & PBVH_Leaf)) {
      continue;
    }

    switch (BKE_pbvh_type(pbvh)) {
      case PBVH_FACES: {
        for (int j = 0; j < node->totprim; j++) {
          int poly_i = pbvh->looptri_polys[node->prim_indices[j]];

          if (node_map[poly_i] >= 0 && node_map[poly_i] != i) {
            int old_i = node_map[poly_i];
            int prim_i = node->prim_indices - pbvh->prim_indices + j;

            printf("PBVH split error; poly: %d, prim_i: %d, node1: %d, node2: %d, totprim: %d\n",
                   poly_i,
                   prim_i,
                   old_i,
                   i,
                   node->totprim);
          }

          node_map[poly_i] = i;
        }
        break;
      }
      case PBVH_GRIDS:
        break;
      case PBVH_BMESH:
        break;
    }
  }

  MEM_SAFE_FREE(node_map);
}
#endif

/* Recursively build a node in the tree
 *
 * vb is the voxel box around all of the primitives contained in
 * this node.
 *
 * cb is the bounding box around all the centroids of the primitives
 * contained in this node
 *
 * offset and start indicate a range in the array of primitive indices
 */

static void build_sub(PBVH *pbvh,
                      const int *material_indices,
                      const bool *sharp_faces,
                      int node_index,
                      BB *cb,
                      BBC *prim_bbc,
                      int offset,
                      int count,
                      int *prim_scratch,
                      int depth)
{
  int end;
  BB cb_backing;

  if (!prim_scratch) {
    prim_scratch = (int *)MEM_malloc_arrayN(pbvh->totprim, sizeof(int), __func__);
  }

  /* Decide whether this is a leaf or not */
  const bool below_leaf_limit = count <= pbvh->leaf_limit || depth == PBVH_STACK_FIXED_DEPTH - 1;
  if (below_leaf_limit) {
    if (!leaf_needs_material_split(pbvh, material_indices, sharp_faces, offset, count)) {
      build_leaf(pbvh, node_index, prim_bbc, offset, count);

      if (node_index == 0) {
        MEM_SAFE_FREE(prim_scratch);
      }

      return;
    }
  }

  /* Add two child nodes */
  pbvh->nodes[node_index].children_offset = pbvh->totnode;
  pbvh_grow_nodes(pbvh, pbvh->totnode + 2);

  /* Update parent node bounding box */
  update_vb(pbvh, &pbvh->nodes[node_index], prim_bbc, offset, count);

  if (!below_leaf_limit) {
    /* Find axis with widest range of primitive centroids */
    if (!cb) {
      cb = &cb_backing;
      BB_reset(cb);
      for (int i = offset + count - 1; i >= offset; i--) {
        BB_expand(cb, prim_bbc[pbvh->prim_indices[i]].bcentroid);
      }
    }
    const int axis = BB_widest_axis(cb);

    /* Partition primitives along that axis */
    if (pbvh->header.type == PBVH_FACES) {
      end = partition_indices_faces(pbvh->prim_indices,
                                    prim_scratch,
                                    offset,
                                    offset + count,
                                    axis,
                                    (cb->bmax[axis] + cb->bmin[axis]) * 0.5f,
                                    prim_bbc,
                                    pbvh->looptri_polys);
    }
    else {
      end = partition_indices_grids(pbvh->prim_indices,
                                    prim_scratch,
                                    offset,
                                    offset + count,
                                    axis,
                                    (cb->bmax[axis] + cb->bmin[axis]) * 0.5f,
                                    prim_bbc,
                                    pbvh->subdiv_ccg);
    }
  }
  else {
    /* Partition primitives by material */
    end = partition_indices_material(
        pbvh, material_indices, sharp_faces, offset, offset + count - 1);
  }

  /* Build children */
  build_sub(pbvh,
            material_indices,
            sharp_faces,
            pbvh->nodes[node_index].children_offset,
            nullptr,
            prim_bbc,
            offset,
            end - offset,
            prim_scratch,
            depth + 1);
  build_sub(pbvh,
            material_indices,
            sharp_faces,
            pbvh->nodes[node_index].children_offset + 1,
            nullptr,
            prim_bbc,
            end,
            offset + count - end,
            prim_scratch,
            depth + 1);

  if (node_index == 0) {
    MEM_SAFE_FREE(prim_scratch);
  }
}

static void pbvh_build(PBVH *pbvh,
                       const int *material_indices,
                       const bool *sharp_faces,
                       BB *cb,
                       BBC *prim_bbc,
                       int totprim)
{
  if (totprim != pbvh->totprim) {
    pbvh->totprim = totprim;
    if (pbvh->nodes) {
      MEM_freeN(pbvh->nodes);
    }
    if (pbvh->prim_indices) {
      MEM_freeN(pbvh->prim_indices);
    }
    pbvh->prim_indices = (int *)MEM_mallocN(sizeof(int) * totprim, "bvh prim indices");
    for (int i = 0; i < totprim; i++) {
      pbvh->prim_indices[i] = i;
    }
    pbvh->totnode = 0;
    if (pbvh->node_mem_count < 100) {
      pbvh->node_mem_count = 100;
      pbvh->nodes = (PBVHNode *)MEM_callocN(sizeof(PBVHNode) * pbvh->node_mem_count,
                                            "bvh initial nodes");
    }
  }

  pbvh->totnode = 1;
  build_sub(pbvh, material_indices, sharp_faces, 0, cb, prim_bbc, 0, totprim, nullptr, 0);
}

void BKE_pbvh_set_face_areas(PBVH *pbvh, float *face_areas)
{
  pbvh->face_areas = face_areas;
}

void BKE_pbvh_show_orig_set(PBVH *pbvh, bool show_orig)
{
  pbvh->show_orig = show_orig;
}

bool BKE_pbvh_show_orig_get(PBVH *pbvh)
{
  return pbvh->show_orig;
}

static void pbvh_draw_args_init(PBVH *pbvh, PBVH_GPU_Args *args, PBVHNode *node)
{
  memset((void *)args, 0, sizeof(*args));

  args->pbvh_type = pbvh->header.type;
  args->mesh_verts_num = pbvh->totvert;
  args->mesh_grids_num = pbvh->totgrid;
  args->node = node;
  args->origco = pbvh->origco;
  args->origno = pbvh->origno;

  BKE_pbvh_node_num_verts(pbvh, node, nullptr, &args->node_verts_num);

  args->grid_hidden = pbvh->grid_hidden;
  args->face_sets_color_default = pbvh->face_sets_color_default;
  args->face_sets_color_seed = pbvh->face_sets_color_seed;
  args->vert_positions = pbvh->vert_positions;
  if (pbvh->mesh) {
    args->corner_verts = {pbvh->corner_verts, pbvh->mesh->totloop};
    args->corner_edges = pbvh->mesh->corner_edges();
  }
  args->polys = pbvh->polys;
  args->mlooptri = pbvh->looptri;
  args->flat_vcol_shading = pbvh->flat_vcol_shading;
  args->updategen = node->updategen;

  if (ELEM(pbvh->header.type, PBVH_FACES, PBVH_GRIDS)) {
    args->hide_poly = (const bool *)(pbvh->pdata ? CustomData_get_layer_named(
                                                       pbvh->pdata, CD_PROP_BOOL, ".hide_poly") :
                                                   nullptr);
  }

  switch (pbvh->header.type) {
    case PBVH_FACES:
      args->mesh_faces_num = pbvh->mesh->totpoly;
      args->vdata = pbvh->vdata;
      args->ldata = pbvh->ldata;
      args->pdata = pbvh->pdata;
      args->totprim = node->totprim;
      args->me = pbvh->mesh;
      args->polys = pbvh->polys;
      args->vert_normals = pbvh->vert_normals;

      args->active_color = pbvh->mesh->active_color_attribute;
      args->render_color = pbvh->mesh->default_color_attribute;

      args->prim_indices = node->prim_indices;
      args->face_sets = pbvh->face_sets;
      args->looptri_polys = pbvh->looptri_polys;
      break;
    case PBVH_GRIDS:
      args->vdata = pbvh->vdata;
      args->ldata = pbvh->ldata;
      args->pdata = pbvh->pdata;
      args->ccg_key = pbvh->gridkey;
      args->me = pbvh->mesh;
      args->totprim = node->totprim;
      args->grid_indices = node->prim_indices;
      args->subdiv_ccg = pbvh->subdiv_ccg;
      args->face_sets = pbvh->face_sets;
      args->polys = pbvh->polys;

      args->active_color = pbvh->mesh->active_color_attribute;
      args->render_color = pbvh->mesh->default_color_attribute;

      args->mesh_grids_num = pbvh->totgrid;
      args->grids = pbvh->grids;
      args->gridfaces = pbvh->gridfaces;
      args->grid_flag_mats = pbvh->grid_flag_mats;
      args->vert_normals = pbvh->vert_normals;

      args->face_sets = pbvh->face_sets;
      args->looptri_polys = pbvh->looptri_polys;
      break;
    case PBVH_BMESH:
      args->bm = pbvh->header.bm;

      args->active_color = pbvh->mesh->active_color_attribute;
      args->render_color = pbvh->mesh->default_color_attribute;

      args->me = pbvh->mesh;
      args->vdata = &args->bm->vdata;
      args->ldata = &args->bm->ldata;
      args->pdata = &args->bm->pdata;
      args->bm_faces = node->bm_faces;
      args->bm_other_verts = node->bm_other_verts;
      args->bm_unique_vert = node->bm_unique_verts;
      args->totprim = BLI_table_gset_len(node->bm_faces);
      args->cd_mask_layer = CustomData_get_offset(&pbvh->header.bm->vdata, CD_PAINT_MASK);

      args->tribuf = node->tribuf;
      args->tri_buffers = node->tri_buffers;
      args->tot_tri_buffers = node->tot_tri_buffers;

      args->show_orig = pbvh->show_orig;
      break;
  }
}

#ifdef VALIDATE_UNIQUE_NODE_FACES
static void pbvh_validate_node_prims(PBVH *pbvh)
{
  int totface = 0;

  if (pbvh->header.type == PBVH_BMESH) {
    return;
  }

  for (int i = 0; i < pbvh->totnode; i++) {
    PBVHNode *node = pbvh->nodes + i;

    if (!(node->flag & PBVH_Leaf)) {
      continue;
    }

    for (int j = 0; j < node->totprim; j++) {
      int poly_i;

      if (pbvh->header.type == PBVH_FACES) {
        poly_i = pbvh->looptri_polys[node->prim_indices[j]];
      }
      else {
        poly_i = BKE_subdiv_ccg_grid_to_face_index(pbvh->subdiv_ccg, node->prim_indices[j]);
      }

      totface = max_ii(totface, poly_i + 1);
    }
  }

  int *facemap = (int *)MEM_malloc_arrayN(totface, sizeof(*facemap), __func__);

  for (int i = 0; i < totface; i++) {
    facemap[i] = -1;
  }

  for (int i = 0; i < pbvh->totnode; i++) {
    PBVHNode *node = pbvh->nodes + i;

    if (!(node->flag & PBVH_Leaf)) {
      continue;
    }

    for (int j = 0; j < node->totprim; j++) {
      int poly_i;

      if (pbvh->header.type == PBVH_FACES) {
        poly_i = pbvh->looptri_polys[node->prim_indices[j]];
      }
      else {
        poly_i = BKE_subdiv_ccg_grid_to_face_index(pbvh->subdiv_ccg, node->prim_indices[j]);
      }

      if (facemap[poly_i] != -1 && facemap[poly_i] != i) {
        printf("%s: error: face spanned multiple nodes (old: %d new: %d)\n",
               __func__,
               facemap[poly_i],
               i);
      }

      facemap[poly_i] = i;
    }
  }
  MEM_SAFE_FREE(facemap);
}
#endif

void BKE_pbvh_update_mesh_pointers(PBVH *pbvh, Mesh *mesh)
{
  BLI_assert(pbvh->header.type == PBVH_FACES);

  pbvh->polys = mesh->polys();
  pbvh->corner_verts = mesh->corner_verts().data();
  pbvh->looptri_polys = mesh->looptri_polys().data();

  if (!pbvh->deformed) {
    /* Deformed positions not matching the original mesh are owned directly by the PBVH, and are
     * set separately by #BKE_pbvh_vert_coords_apply. */
    pbvh->vert_positions = BKE_mesh_vert_positions_for_write(mesh);
  }

  pbvh->hide_poly = static_cast<bool *>(CustomData_get_layer_named_for_write(
      &mesh->pdata, CD_PROP_BOOL, ".hide_poly", mesh->totpoly));
  pbvh->hide_vert = static_cast<bool *>(CustomData_get_layer_named_for_write(
      &mesh->vdata, CD_PROP_BOOL, ".hide_vert", mesh->totvert));
  pbvh->face_areas = static_cast<float *>(CustomData_get_layer_named_for_write(
      &mesh->pdata, CD_PROP_FLOAT2, SCULPT_ATTRIBUTE_NAME(face_areas), mesh->totpoly));

  /* Make sure cached normals start out calculated. */
  mesh->vert_normals();
  mesh->poly_normals();

  pbvh->vert_normals = BKE_mesh_vert_normals_for_write(mesh);
  pbvh->poly_normals = mesh->runtime->poly_normals;

  pbvh->vdata = &mesh->vdata;
  pbvh->ldata = &mesh->ldata;
  pbvh->pdata = &mesh->pdata;
}

void BKE_pbvh_fast_draw_set(PBVH *pbvh, bool state)
{
  if (state) {
    pbvh->flags |= PBVH_FAST_DRAW;
  }
  else {
    pbvh->flags &= ~PBVH_FAST_DRAW;
  }
}

void BKE_pbvh_build_mesh(PBVH *pbvh, Mesh *mesh)
{
  BBC *prim_bbc = nullptr;
  BB cb;

  const int totvert = mesh->totvert;
  const int looptri_num = poly_to_tri_count(mesh->totpoly, mesh->totloop);
  MutableSpan<float3> vert_positions = mesh->vert_positions_for_write();
  const blender::OffsetIndices<int> polys = mesh->polys();
  const Span<int> corner_verts = mesh->corner_verts();

  pbvh->corner_verts = mesh->corner_verts().data();
  pbvh->corner_edges = mesh->corner_edges().data();

  MLoopTri *looptri = static_cast<MLoopTri *>(
      MEM_malloc_arrayN(looptri_num, sizeof(*looptri), __func__));

  blender::bke::mesh::looptris_calc(vert_positions, polys, corner_verts, {looptri, looptri_num});

  pbvh->mesh = mesh;
  pbvh->header.type = PBVH_FACES;

  BKE_pbvh_update_mesh_pointers(pbvh, mesh);

  /* Those are not set in #BKE_pbvh_update_mesh_pointers because they are owned by the #PBVH. */
  pbvh->looptri = looptri;
  pbvh->vert_bitmap = static_cast<bool *>(
      MEM_calloc_arrayN(totvert, sizeof(bool), "bvh->vert_bitmap"));
  pbvh->totvert = totvert;

#ifdef TEST_PBVH_FACE_SPLIT
  /* Use lower limit to increase probability of
   * edge cases.
   */
  pbvh->leaf_limit = 100;
#else
  pbvh->leaf_limit = LEAF_LIMIT;
#endif

  pbvh->faces_num = mesh->totpoly;

  pbvh->face_sets_color_seed = mesh->face_sets_color_seed;
  pbvh->face_sets_color_default = mesh->face_sets_color_default;

  BB_reset(&cb);

  /* For each face, store the AABB and the AABB centroid */
  prim_bbc = (BBC *)MEM_mallocN(sizeof(BBC) * looptri_num, "prim_bbc");

  for (int i = 0; i < looptri_num; i++) {
    const MLoopTri *lt = &looptri[i];
    const int sides = 3;
    BBC *bbc = prim_bbc + i;

    BB_reset((BB *)bbc);

    for (int j = 0; j < sides; j++) {
      BB_expand((BB *)bbc, vert_positions[pbvh->corner_verts[lt->tri[j]]]);
    }

    BBC_update_centroid(bbc);

    BB_expand(&cb, bbc->bcentroid);
  }

  if (looptri_num) {
    const int *material_indices = static_cast<const int *>(
        CustomData_get_layer_named(&mesh->pdata, CD_PROP_INT32, "material_index"));
    const bool *sharp_faces = (const bool *)CustomData_get_layer_named(
        &mesh->pdata, CD_PROP_BOOL, "sharp_face");
    pbvh_build(pbvh, material_indices, sharp_faces, &cb, prim_bbc, looptri_num);

#ifdef TEST_PBVH_FACE_SPLIT
    test_face_boundaries(pbvh);
#endif
  }

  MEM_freeN(prim_bbc);

  /* Clear the bitmap so it can be used as an update tag later on. */
  memset(pbvh->vert_bitmap, 0, sizeof(bool) * totvert);

  BKE_pbvh_update_active_vcol(pbvh, mesh);

#ifdef VALIDATE_UNIQUE_NODE_FACES
  pbvh_validate_node_prims(pbvh);
#endif
}

void BKE_pbvh_build_grids(PBVH *pbvh,
                          CCGElem **grids,
                          int totgrid,
                          CCGKey *key,
                          void **gridfaces,
                          DMFlagMat *flagmats,
                          BLI_bitmap **grid_hidden,
                          bool fast_draw,
                          float *face_areas,
                          Mesh *me,
                          SubdivCCG *subdiv_ccg)
{
  const int gridsize = key->grid_size;

  pbvh->header.type = PBVH_GRIDS;
  pbvh->face_areas = face_areas;
  pbvh->grids = grids;
  pbvh->gridfaces = gridfaces;
  pbvh->grid_flag_mats = flagmats;
  pbvh->totgrid = totgrid;
  pbvh->gridkey = *key;
  pbvh->grid_hidden = grid_hidden;
  pbvh->subdiv_ccg = subdiv_ccg;
  pbvh->faces_num = me->totpoly;

  /* Find maximum number of grids per face. */
  int max_grids = 1;
  const blender::OffsetIndices polys = me->polys();
  for (const int i : polys.index_range()) {
    max_grids = max_ii(max_grids, polys[i].size());
  }

  /* Ensure leaf limit is at least 4 so there's room
   * to split at original face boundaries.
   * Fixes #102209.
   */
  pbvh->leaf_limit = max_ii(LEAF_LIMIT / (gridsize * gridsize), max_grids);

  /* We need the base mesh attribute layout for PBVH draw. */
  pbvh->vdata = &me->vdata;
  pbvh->ldata = &me->ldata;
  pbvh->pdata = &me->pdata;

  pbvh->polys = polys;
  pbvh->corner_verts = me->corner_verts().data();

  /* We also need the base mesh for PBVH draw. */
  pbvh->mesh = me;

  BB cb;
  BB_reset(&cb);

  /* For each grid, store the AABB and the AABB centroid */
  BBC *prim_bbc = (BBC *)MEM_mallocN(sizeof(BBC) * totgrid, "prim_bbc");

  for (int i = 0; i < totgrid; i++) {
    CCGElem *grid = grids[i];
    BBC *bbc = prim_bbc + i;

    BB_reset((BB *)bbc);

    for (int j = 0; j < gridsize * gridsize; j++) {
      BB_expand((BB *)bbc, CCG_elem_offset_co(key, grid, j));
    }

    BBC_update_centroid(bbc);

    BB_expand(&cb, bbc->bcentroid);
  }

  if (totgrid) {
    const int *material_indices = static_cast<const int *>(
        CustomData_get_layer_named(&me->pdata, CD_PROP_INT32, "material_index"));
    const bool *sharp_faces = (const bool *)CustomData_get_layer_named(
        &me->pdata, CD_PROP_BOOL, "sharp_face");
    pbvh_build(pbvh, material_indices, sharp_faces, &cb, prim_bbc, totgrid);

#ifdef TEST_PBVH_FACE_SPLIT
    test_face_boundaries(pbvh);
#endif
  }

  if (fast_draw) {
    pbvh->flags |= PBVH_FAST_DRAW;
  }

  MEM_freeN(prim_bbc);
#ifdef VALIDATE_UNIQUE_NODE_FACES
  pbvh_validate_node_prims(pbvh);
#endif
}

PBVH *BKE_pbvh_new(PBVHType type)
{
  PBVH *pbvh = MEM_new<PBVH>(__func__);
  pbvh->draw_cache_invalid = true;
  pbvh->header.type = type;

  /* Initialize this to true, instead of waiting for a draw engine
   * to set it.  Prevents a crash in draw manager instancing code.
   */
  pbvh->is_drawing = true;
  return pbvh;
}

void BKE_pbvh_free(PBVH *pbvh)
{
  for (int i = 0; i < pbvh->totnode; i++) {
    PBVHNode *node = &pbvh->nodes[i];

    if (node->flag & PBVH_Leaf) {
      if (node->draw_batches) {
        DRW_pbvh_node_free(node->draw_batches);
      }
      if (node->vert_indices) {
        MEM_freeN((void *)node->vert_indices);
      }
      if (node->loop_indices) {
        MEM_freeN(node->loop_indices);
      }
      if (node->face_vert_indices) {
        MEM_freeN((void *)node->face_vert_indices);
      }
      if (node->bm_faces) {
        BLI_table_gset_free(node->bm_faces, nullptr);
      }
      if (node->bm_unique_verts) {
        BLI_table_gset_free(node->bm_unique_verts, nullptr);
      }
      if (node->bm_other_verts) {
        BLI_table_gset_free(node->bm_other_verts, nullptr);
      }

      if (node->tribuf || node->tri_buffers) {
        BKE_pbvh_bmesh_free_tris(pbvh, node);
      }

      pbvh_node_pixels_free(node);
    }
  }

  if (pbvh->deformed) {
    if (pbvh->vert_positions) {
      /* if pbvh was deformed, new memory was allocated for verts/faces -- free it */

      MEM_freeN((void *)pbvh->vert_positions);
    }

    pbvh->vert_positions = nullptr;
  }

  if (pbvh->looptri) {
    MEM_freeN((void *)pbvh->looptri);
  }

  if (pbvh->nodes) {
    MEM_freeN(pbvh->nodes);
  }

  if (pbvh->prim_indices) {
    MEM_freeN(pbvh->prim_indices);
  }

  MEM_SAFE_FREE(pbvh->vert_bitmap);

  BKE_pbvh_pmap_release(pbvh->pmap);
  pbvh->pmap = nullptr;

  pbvh->invalid = true;
  pbvh_pixels_free(pbvh);

  MEM_delete<PBVH>(pbvh);
}

static void pbvh_iter_begin(PBVHIter *iter,
                            PBVH *pbvh,
                            BKE_pbvh_SearchCallback scb,
                            void *search_data)
{
  iter->pbvh = pbvh;
  iter->scb = scb;
  iter->search_data = search_data;

  iter->stack = iter->stackfixed;
  iter->stackspace = PBVH_STACK_FIXED_DEPTH;

  iter->stack[0].node = pbvh->nodes;
  iter->stack[0].revisiting = false;
  iter->stacksize = 1;
}

static void pbvh_iter_end(PBVHIter *iter)
{
  if (iter->stackspace > PBVH_STACK_FIXED_DEPTH) {
    MEM_freeN(iter->stack);
  }
}

static void pbvh_stack_push(PBVHIter *iter, PBVHNode *node, bool revisiting)
{
  if (UNLIKELY(iter->stacksize == iter->stackspace)) {
    iter->stackspace *= 2;
    if (iter->stackspace != (PBVH_STACK_FIXED_DEPTH * 2)) {
      iter->stack = (PBVHStack *)MEM_reallocN(iter->stack, sizeof(PBVHStack) * iter->stackspace);
    }
    else {
      iter->stack = (PBVHStack *)MEM_mallocN(sizeof(PBVHStack) * iter->stackspace, "PBVHStack");
      memcpy((void *)iter->stack, (void *)iter->stackfixed, sizeof(PBVHStack) * iter->stacksize);
    }
  }

  iter->stack[iter->stacksize].node = node;
  iter->stack[iter->stacksize].revisiting = revisiting;
  iter->stacksize++;
}

static PBVHNode *pbvh_iter_next(PBVHIter *iter, PBVHNodeFlags leaf_flag = PBVH_Leaf)
{
  /* purpose here is to traverse tree, visiting child nodes before their
   * parents, this order is necessary for e.g. computing bounding boxes */

  while (iter->stacksize) {
    /* pop node */
    iter->stacksize--;
    PBVHNode *node = iter->stack[iter->stacksize].node;

    /* on a mesh with no faces this can happen
     * can remove this check if we know meshes have at least 1 face */
    if (node == nullptr) {
      return nullptr;
    }

    bool revisiting = iter->stack[iter->stacksize].revisiting;

    /* revisiting node already checked */
    if (revisiting) {
      return node;
    }

    if (iter->scb && !iter->scb(node, iter->search_data)) {
      continue; /* don't traverse, outside of search zone */
    }

    if (node->flag & leaf_flag) {
      /* immediately hit leaf node */
      return node;
    }

    /* come back later when children are done */
    pbvh_stack_push(iter, node, true);

    /* push two child nodes on the stack */
    pbvh_stack_push(iter, iter->pbvh->nodes + node->children_offset + 1, false);
    pbvh_stack_push(iter, iter->pbvh->nodes + node->children_offset, false);
  }

  return nullptr;
}

static PBVHNode *pbvh_iter_next_occluded(PBVHIter *iter)
{
  while (iter->stacksize) {
    /* pop node */
    iter->stacksize--;
    PBVHNode *node = iter->stack[iter->stacksize].node;

    /* on a mesh with no faces this can happen
     * can remove this check if we know meshes have at least 1 face */
    if (node == nullptr) {
      return nullptr;
    }

    float ff = dot_v3v3(node->vb.bmin, node->vb.bmax);
    if (isnan(ff) || !isfinite(ff)) {
      printf("%s: nan!\n", __func__);
    }

    if (iter->scb && !iter->scb(node, iter->search_data)) {
      continue; /* don't traverse, outside of search zone */
    }

    if (node->flag & PBVH_Leaf) {
      /* immediately hit leaf node */
      return node;
    }

    pbvh_stack_push(iter, iter->pbvh->nodes + node->children_offset + 1, false);
    pbvh_stack_push(iter, iter->pbvh->nodes + node->children_offset, false);
  }

  return nullptr;
}

struct node_tree {
  PBVHNode *data;

  struct node_tree *left;
  struct node_tree *right;
};

static void node_tree_insert(node_tree *tree, node_tree *new_node)
{
  if (new_node->data->tmin < tree->data->tmin) {
    if (tree->left) {
      node_tree_insert(tree->left, new_node);
    }
    else {
      tree->left = new_node;
    }
  }
  else {
    if (tree->right) {
      node_tree_insert(tree->right, new_node);
    }
    else {
      tree->right = new_node;
    }
  }
}

static void traverse_tree(node_tree *tree,
                          BKE_pbvh_HitOccludedCallback hcb,
                          void *hit_data,
                          float *tmin)
{
  if (tree->left) {
    traverse_tree(tree->left, hcb, hit_data, tmin);
  }

  hcb(tree->data, hit_data, tmin);

  if (tree->right) {
    traverse_tree(tree->right, hcb, hit_data, tmin);
  }
}

static void free_tree(node_tree *tree)
{
  if (tree->left) {
    free_tree(tree->left);
    tree->left = nullptr;
  }

  if (tree->right) {
    free_tree(tree->right);
    tree->right = nullptr;
  }

  free(tree);
}

float BKE_pbvh_node_get_tmin(PBVHNode *node)
{
  return node->tmin;
}

void BKE_pbvh_search_callback(PBVH *pbvh,
                              BKE_pbvh_SearchCallback scb,
                              void *search_data,
                              BKE_pbvh_HitCallback hcb,
                              void *hit_data)
{
  PBVHIter iter;
  PBVHNode *node;

  pbvh_iter_begin(&iter, pbvh, scb, search_data);

  while ((node = pbvh_iter_next(&iter, PBVH_Leaf))) {
    if (node->flag & PBVH_Leaf) {
      hcb(node, hit_data);
    }
  }

  pbvh_iter_end(&iter);
}

static void BKE_pbvh_search_callback_occluded(PBVH *pbvh,
                                              BKE_pbvh_SearchCallback scb,
                                              void *search_data,
                                              BKE_pbvh_HitOccludedCallback hcb,
                                              void *hit_data)
{
  PBVHIter iter;
  PBVHNode *node;
  node_tree *tree = nullptr;

  pbvh_iter_begin(&iter, pbvh, scb, search_data);

  while ((node = pbvh_iter_next_occluded(&iter))) {
    if (node->flag & PBVH_Leaf) {
      node_tree *new_node = (node_tree *)malloc(sizeof(node_tree));

      new_node->data = node;

      new_node->left = nullptr;
      new_node->right = nullptr;

      if (tree) {
        node_tree_insert(tree, new_node);
      }
      else {
        tree = new_node;
      }
    }
  }

  pbvh_iter_end(&iter);

  if (tree) {
    float tmin = FLT_MAX;
    traverse_tree(tree, hcb, hit_data, &tmin);
    free_tree(tree);
  }
}

static bool update_search_cb(PBVHNode *node, void *data_v)
{
  int flag = POINTER_AS_INT(data_v);

  if (node->flag & PBVH_Leaf) {
    return (node->flag & flag) != 0;
  }

  return true;
}

struct PBVHUpdateData {
  PBVH *pbvh;
  Mesh *mesh;
  Span<PBVHNode *> nodes;

  int flag = 0;
  bool show_sculpt_face_sets = false;
  bool flat_vcol_shading = false;
  PBVHAttrReq *attrs = nullptr;
  int attrs_num = 0;

  PBVHUpdateData(PBVH *pbvh_, Span<PBVHNode *> nodes_) : pbvh(pbvh_), nodes(nodes_) {}
};

<<<<<<< HEAD
static void pbvh_update_normals_clear_task_cb(void *__restrict userdata,
                                              const int n,
                                              const TaskParallelTLS *__restrict)
{
  PBVHUpdateData *data = (PBVHUpdateData *)userdata;
  PBVH *pbvh = data->pbvh;
  PBVHNode *node = data->nodes[n];
  float(*vert_normals)[3] = data->vert_normals;
=======
static void pbvh_faces_update_normals(PBVH *pbvh, Span<PBVHNode *> nodes)
{
  using namespace blender;
  using namespace blender::bke;
  const Span<float3> positions(reinterpret_cast<const float3 *>(pbvh->vert_positions),
                               pbvh->totvert);
  const OffsetIndices polys = pbvh->polys;
  const Span<int> corner_verts(pbvh->corner_verts, pbvh->mesh->totloop);

  MutableSpan<bool> update_tags(pbvh->vert_bitmap, pbvh->totvert);
>>>>>>> f62add82

  VectorSet<int> polys_to_update;
  for (const PBVHNode *node : nodes) {
    for (const int vert : Span(node->vert_indices, node->uniq_verts)) {
      if (update_tags[vert]) {
        polys_to_update.add_multiple({pbvh->pmap[vert].indices, pbvh->pmap[vert].count});
      }
    }
  }

<<<<<<< HEAD
static void pbvh_update_normals_accum_task_cb(void *__restrict userdata,
                                              const int n,
                                              const TaskParallelTLS *__restrict)
{
  PBVHUpdateData *data = (PBVHUpdateData *)userdata;

  PBVH *pbvh = data->pbvh;
  PBVHNode *node = data->nodes[n];
  float(*vert_normals)[3] = data->vert_normals;

  if (node->flag & PBVH_UpdateNormals) {
    uint mpoly_prev = UINT_MAX;
    blender::float3 fn;

    const int *faces = node->prim_indices;
    const int totface = node->totprim;

    for (int i = 0; i < totface; i++) {
      const int tri_index = faces[i];
      const int poly_index = pbvh->looptri_polys[tri_index];
      const MLoopTri *lt = &pbvh->looptri[faces[i]];
      const int vtri[3] = {
          pbvh->corner_verts[lt->tri[0]],
          pbvh->corner_verts[lt->tri[1]],
          pbvh->corner_verts[lt->tri[2]],
      };
      const int sides = 3;

      /* Face normal and mask */
      if (poly_index != mpoly_prev) {
        const blender::IndexRange poly = pbvh->polys[poly_index];
        fn = blender::bke::mesh::poly_normal_calc(
            {reinterpret_cast<const blender::float3 *>(pbvh->vert_positions), pbvh->totvert},
            {&pbvh->corner_verts[poly.start()], poly.size()});
        mpoly_prev = poly_index;
      }

      for (int j = sides; j--;) {
        const int v = vtri[j];

        if (pbvh->vert_bitmap[v]) {
          /* NOTE: This avoids `lock, add_v3_v3, unlock`
           * and is five to ten times quicker than a spin-lock.
           * Not exact equivalent though, since atomicity is only ensured for one component
           * of the vector at a time, but here it shall not make any sensible difference. */
          for (int k = 3; k--;) {
            atomic_add_and_fetch_fl(&vert_normals[v][k], fn[k]);
          }
        }
      }
    }
=======
  if (polys_to_update.is_empty()) {
    return;
>>>>>>> f62add82
  }

<<<<<<< HEAD
static void pbvh_update_normals_store_task_cb(void *__restrict userdata,
                                              const int n,
                                              const TaskParallelTLS *__restrict)
{
  PBVHUpdateData *data = (PBVHUpdateData *)userdata;
  PBVH *pbvh = data->pbvh;
  PBVHNode *node = data->nodes[n];
  float(*vert_normals)[3] = data->vert_normals;
=======
  MutableSpan<float3> vert_normals(reinterpret_cast<float3 *>(pbvh->vert_normals), pbvh->totvert);
  MutableSpan<float3> poly_normals = pbvh->poly_normals;
>>>>>>> f62add82

  VectorSet<int> verts_to_update;
  threading::parallel_invoke(
      [&]() {
        threading::parallel_for(polys_to_update.index_range(), 512, [&](const IndexRange range) {
          for (const int i : polys_to_update.as_span().slice(range)) {
            poly_normals[i] = mesh::poly_normal_calc(positions, corner_verts.slice(polys[i]));
          }
        });
      },
      [&]() {
        /* Update all normals connected to affected faces faces, even if not explicitly tagged. */
        verts_to_update.reserve(polys_to_update.size());
        for (const int poly : polys_to_update) {
          verts_to_update.add_multiple(corner_verts.slice(polys[poly]));
        }

        for (const int vert : verts_to_update) {
          update_tags[vert] = false;
        }
        for (PBVHNode *node : nodes) {
          node->flag &= ~PBVH_UpdateNormals;
        }
      });

  threading::parallel_for(verts_to_update.index_range(), 1024, [&](const IndexRange range) {
    for (const int vert : verts_to_update.as_span().slice(range)) {
      float3 normal(0.0f);
      for (const int poly : Span(pbvh->pmap[vert].indices, pbvh->pmap[vert].count)) {
        normal += poly_normals[poly];
      }
      vert_normals[vert] = math::normalize(normal);
    }
  });
}

static void pbvh_update_mask_redraw_task_cb(void *__restrict userdata,
                                            const int n,
                                            const TaskParallelTLS *__restrict)
{

  PBVHUpdateData *data = (PBVHUpdateData *)userdata;
  PBVH *pbvh = data->pbvh;
  PBVHNode *node = data->nodes[n];
  if (node->flag & PBVH_UpdateMask) {

    bool has_unmasked = false;
    bool has_masked = true;
    if (node->flag & PBVH_Leaf) {
      PBVHVertexIter vd;

      BKE_pbvh_vertex_iter_begin (pbvh, node, vd, PBVH_ITER_ALL) {
        if (vd.mask && *vd.mask < 1.0f) {
          has_unmasked = true;
        }
        if (vd.mask && *vd.mask > 0.0f) {
          has_masked = false;
        }
      }
      BKE_pbvh_vertex_iter_end;
    }
    else {
      has_unmasked = true;
      has_masked = true;
    }
    BKE_pbvh_node_fully_masked_set(node, !has_unmasked);
    BKE_pbvh_node_fully_unmasked_set(node, has_masked);

    node->flag &= ~PBVH_UpdateMask;
  }
}

static void pbvh_update_mask_redraw(PBVH *pbvh, Span<PBVHNode *> nodes, int flag)
{
  PBVHUpdateData data(pbvh, nodes);
  data.pbvh = pbvh;
  data.nodes = nodes;
  data.flag = flag;

  TaskParallelSettings settings;
  BKE_pbvh_parallel_range_settings(&settings, true, nodes.size());
  BLI_task_parallel_range(0, nodes.size(), &data, pbvh_update_mask_redraw_task_cb, &settings);
}

static void pbvh_update_visibility_redraw_task_cb(void *__restrict userdata,
                                                  const int n,
                                                  const TaskParallelTLS *__restrict)
{

  PBVHUpdateData *data = (PBVHUpdateData *)userdata;
  PBVH *pbvh = data->pbvh;
  PBVHNode *node = data->nodes[n];
  if (node->flag & PBVH_UpdateVisibility) {
    node->flag &= ~PBVH_UpdateVisibility;
    BKE_pbvh_node_fully_hidden_set(node, true);
    if (node->flag & PBVH_Leaf) {
      PBVHVertexIter vd;
      BKE_pbvh_vertex_iter_begin (pbvh, node, vd, PBVH_ITER_ALL) {
        if (vd.visible) {
          BKE_pbvh_node_fully_hidden_set(node, false);
          return;
        }
      }
      BKE_pbvh_vertex_iter_end;
    }
  }
}

static void pbvh_update_visibility_redraw(PBVH *pbvh, Span<PBVHNode *> nodes, int flag)
{
  PBVHUpdateData data(pbvh, nodes);
  data.pbvh = pbvh;
  data.nodes = nodes;
  data.flag = flag;

  if (pbvh->header.type == PBVH_BMESH) {
    for (PBVHNode *node : nodes) {
      BKE_pbvh_bmesh_check_tris(pbvh, node);
    }
  }

  TaskParallelSettings settings;
  BKE_pbvh_parallel_range_settings(&settings, true, nodes.size());
  BLI_task_parallel_range(
      0, nodes.size(), &data, pbvh_update_visibility_redraw_task_cb, &settings);
}

static void pbvh_update_BB_redraw_task_cb(void *__restrict userdata,
                                          const int n,
                                          const TaskParallelTLS *__restrict)
{
  PBVHUpdateData *data = (PBVHUpdateData *)userdata;
  PBVH *pbvh = data->pbvh;
  PBVHNode *node = data->nodes[n];
  const int flag = data->flag;

  update_node_vb(pbvh, node, flag);

  if ((flag & PBVH_UpdateRedraw) && (node->flag & PBVH_UpdateRedraw)) {
    node->flag &= ~PBVH_UpdateRedraw;
  }
}

static void pbvh_update_BB_redraw(PBVH *pbvh, Span<PBVHNode *> nodes, int flag)
{
  /* update BB, redraw flag */
  PBVHUpdateData data(pbvh, nodes);
  data.flag = flag;

  TaskParallelSettings settings;
  BKE_pbvh_parallel_range_settings(&settings, true, nodes.size());
  BLI_task_parallel_range(0, nodes.size(), &data, pbvh_update_BB_redraw_task_cb, &settings);
}

bool BKE_pbvh_get_color_layer(const PBVH *pbvh,
                              const Mesh *me,
                              CustomDataLayer **r_layer,
                              eAttrDomain *r_attr)
{
  CustomDataLayer *layer = BKE_id_attributes_color_find(&me->id, me->active_color_attribute);

  if (!layer || !ELEM(layer->type, CD_PROP_COLOR, CD_PROP_BYTE_COLOR)) {
    *r_layer = nullptr;
    *r_attr = ATTR_DOMAIN_POINT;
    return false;
  }

  eAttrDomain domain = BKE_id_attribute_domain(&me->id, layer);

  if (!ELEM(domain, ATTR_DOMAIN_POINT, ATTR_DOMAIN_CORNER)) {
    *r_layer = nullptr;
    *r_attr = ATTR_DOMAIN_POINT;
    return false;
  }

  if (pbvh && BKE_pbvh_type(pbvh) == PBVH_BMESH) {
    CustomData *data;

    if (domain == ATTR_DOMAIN_POINT) {
      data = &pbvh->header.bm->vdata;
    }
    else if (domain == ATTR_DOMAIN_CORNER) {
      data = &pbvh->header.bm->ldata;
    }

    int layer_i = CustomData_get_named_layer_index(
        data, eCustomDataType(layer->type), layer->name);
    if (layer_i == -1) {
      printf("%s: bmesh lacks color attribute %s\n", __func__, layer->name);

      *r_layer = nullptr;
      *r_attr = ATTR_DOMAIN_POINT;
      return false;
    }

    layer = &data->layers[layer_i];
  }

  *r_layer = layer;
  *r_attr = domain;

  return true;
}

static void pbvh_update_draw_buffer_cb(void *__restrict userdata,
                                       const int n,
                                       const TaskParallelTLS *__restrict)
{
  /* Create and update draw buffers. The functions called here must not
   * do any OpenGL calls. Flags are not cleared immediately, that happens
   * after GPU_pbvh_buffer_flush() which does the final OpenGL calls. */
  PBVHUpdateData *data = (PBVHUpdateData *)userdata;
  PBVH *pbvh = data->pbvh;
  PBVHNode *node = data->nodes[n];
  Mesh *me = data->mesh;

  CustomDataLayer *vcol_layer = nullptr;
  eAttrDomain vcol_domain;

  BKE_pbvh_get_color_layer(pbvh, me, &vcol_layer, &vcol_domain);

  CustomData *vdata, *ldata;

  if (pbvh->header.bm) {
    vdata = &pbvh->header.bm->vdata;
    ldata = &pbvh->header.bm->ldata;
  }
  else {
    vdata = pbvh->vdata ? pbvh->vdata : &me->vdata;
    ldata = pbvh->ldata ? pbvh->ldata : &me->ldata;
  }

  if (node->flag & PBVH_RebuildDrawBuffers) {
    PBVH_GPU_Args args;
    pbvh_draw_args_init(pbvh, &args, node);

    node->draw_batches = DRW_pbvh_node_create(&args);
  }

  if (node->flag & PBVH_UpdateDrawBuffers) {
    node->updategen++;
    node->debug_draw_gen++;

    if (node->draw_batches) {
      PBVH_GPU_Args args;

      pbvh_draw_args_init(pbvh, &args, node);
      DRW_pbvh_node_update(node->draw_batches, &args);
    }
  }
}

void BKE_pbvh_set_flat_vcol_shading(PBVH *pbvh, bool value)
{
  if (value != pbvh->flat_vcol_shading) {
    for (int i = 0; i < pbvh->totnode; i++) {
      PBVHNode *node = pbvh->nodes + i;

      if (!(node->flag & PBVH_Leaf)) {
        continue;
      }

      BKE_pbvh_node_mark_rebuild_draw(node);
    }
  }

  pbvh->flat_vcol_shading = value;
}

void pbvh_free_draw_buffers(PBVH * /* pbvh */, PBVHNode *node)
{
  if (node->draw_batches) {
    DRW_pbvh_node_free(node->draw_batches);
    node->draw_batches = nullptr;
  }
}

static void pbvh_update_draw_buffers(PBVH *pbvh, Mesh *me, Span<PBVHNode *> nodes, int update_flag)
{
  const CustomData *vdata;

  switch (pbvh->header.type) {
    case PBVH_BMESH:
      if (!pbvh->header.bm) {
        /* BMesh hasn't been created yet */
        return;
      }

      vdata = &pbvh->header.bm->vdata;
      break;
    case PBVH_FACES:
      vdata = pbvh->vdata;
      break;
    case PBVH_GRIDS:
      vdata = nullptr;
      break;
  }
  UNUSED_VARS(vdata);

  if ((update_flag & PBVH_RebuildDrawBuffers) || ELEM(pbvh->header.type, PBVH_GRIDS, PBVH_BMESH)) {
    /* Free buffers uses OpenGL, so not in parallel. */
    for (PBVHNode *node : nodes) {
      if (node->flag & PBVH_RebuildDrawBuffers) {
        pbvh_free_draw_buffers(pbvh, node);
      }
      else if ((node->flag & PBVH_UpdateDrawBuffers) && node->draw_batches) {
        PBVH_GPU_Args args;

        pbvh_draw_args_init(pbvh, &args, node);
        DRW_pbvh_update_pre(node->draw_batches, &args);
      }
    }
  }

  /* Parallel creation and update of draw buffers. */
  PBVHUpdateData data(pbvh, nodes);
  data.mesh = me;
  data.flat_vcol_shading = pbvh->flat_vcol_shading;

  TaskParallelSettings settings;
  BKE_pbvh_parallel_range_settings(&settings, true, nodes.size());
  BLI_task_parallel_range(0, nodes.size(), &data, pbvh_update_draw_buffer_cb, &settings);

  for (PBVHNode *node : nodes) {
    if (node->flag & PBVH_UpdateDrawBuffers) {
      /* Flush buffers uses OpenGL, so not in parallel. */
      if (node->draw_batches) {
        DRW_pbvh_node_gpu_flush(node->draw_batches);
      }
    }

    node->flag &= ~(PBVH_RebuildDrawBuffers | PBVH_UpdateDrawBuffers);
  }
}

static int pbvh_flush_bb(PBVH *pbvh, PBVHNode *node, int flag)
{
  int update = 0;

  /* Difficult to multi-thread well, we just do single threaded recursive. */
  if (node->flag & PBVH_Leaf) {
    if (flag & PBVH_UpdateBB) {
      update |= (node->flag & PBVH_UpdateBB);
      node->flag &= ~PBVH_UpdateBB;
    }

    if (flag & PBVH_UpdateOriginalBB) {
      update |= (node->flag & PBVH_UpdateOriginalBB);
      node->flag &= ~PBVH_UpdateOriginalBB;
    }

    return update;
  }

  update |= pbvh_flush_bb(pbvh, pbvh->nodes + node->children_offset, flag);
  update |= pbvh_flush_bb(pbvh, pbvh->nodes + node->children_offset + 1, flag);

  update_node_vb(pbvh, node, update);

  return update;
}

void BKE_pbvh_update_bounds(PBVH *pbvh, int flag)
{
  if (!pbvh->nodes) {
    return;
  }

  Vector<PBVHNode *> nodes = blender::bke::pbvh::search_gather(
      pbvh, update_search_cb, POINTER_FROM_INT(flag));

  if (flag & (PBVH_UpdateBB | PBVH_UpdateOriginalBB | PBVH_UpdateRedraw)) {
    pbvh_update_BB_redraw(pbvh, nodes, flag);
  }

  if (flag & (PBVH_UpdateBB | PBVH_UpdateOriginalBB)) {
    pbvh_flush_bb(pbvh, pbvh->nodes, flag);
  }
}

void BKE_pbvh_update_vertex_data(PBVH *pbvh, int flag)
{
  if (!pbvh->nodes) {
    return;
  }

  Vector<PBVHNode *> nodes = blender::bke::pbvh::search_gather(
      pbvh, update_search_cb, POINTER_FROM_INT(flag));

  if (flag & (PBVH_UpdateMask)) {
    pbvh_update_mask_redraw(pbvh, nodes, flag);
  }

  if (flag & (PBVH_UpdateColor)) {
    for (PBVHNode *node : nodes) {
      node->flag |= PBVH_UpdateRedraw | PBVH_UpdateDrawBuffers | PBVH_UpdateColor;
    }
  }

  if (flag & (PBVH_UpdateVisibility)) {
    pbvh_update_visibility_redraw(pbvh, nodes, flag);
  }
}

static void pbvh_faces_node_visibility_update(PBVH *pbvh, PBVHNode *node)
{
  int totvert, i;
  BKE_pbvh_node_num_verts(pbvh, node, nullptr, &totvert);
  const int *vert_indices = BKE_pbvh_node_get_vert_indices(node);

  if (pbvh->hide_vert == nullptr) {
    BKE_pbvh_node_fully_hidden_set(node, false);
    return;
  }
  for (i = 0; i < totvert; i++) {
    if (!(pbvh->hide_vert[vert_indices[i]])) {
      BKE_pbvh_node_fully_hidden_set(node, false);
      return;
    }
  }

  BKE_pbvh_node_fully_hidden_set(node, true);
}

static void pbvh_grids_node_visibility_update(PBVH *pbvh, PBVHNode *node)
{
  CCGElem **grids;
  BLI_bitmap **grid_hidden;
  int *grid_indices, totgrid, i;

  BKE_pbvh_node_get_grids(pbvh, node, &grid_indices, &totgrid, nullptr, nullptr, &grids);
  grid_hidden = BKE_pbvh_grid_hidden(pbvh);
  CCGKey key = *BKE_pbvh_get_grid_key(pbvh);

  for (i = 0; i < totgrid; i++) {
    int g = grid_indices[i], x, y;
    BLI_bitmap *gh = grid_hidden[g];

    if (!gh) {
      BKE_pbvh_node_fully_hidden_set(node, false);
      return;
    }

    for (y = 0; y < key.grid_size; y++) {
      for (x = 0; x < key.grid_size; x++) {
        if (!BLI_BITMAP_TEST(gh, y * key.grid_size + x)) {
          BKE_pbvh_node_fully_hidden_set(node, false);
          return;
        }
      }
    }
  }
  BKE_pbvh_node_fully_hidden_set(node, true);
}

static void pbvh_bmesh_node_visibility_update(PBVHNode *node)
{
  TableGSet *unique, *other;

  unique = BKE_pbvh_bmesh_node_unique_verts(node);
  other = BKE_pbvh_bmesh_node_other_verts(node);

  BMVert *v;

  TGSET_ITER (v, unique) {
    if (!BM_elem_flag_test(v, BM_ELEM_HIDDEN)) {
      BKE_pbvh_node_fully_hidden_set(node, false);
      return;
    }
  }
  TGSET_ITER_END

  TGSET_ITER (v, other) {
    if (!BM_elem_flag_test(v, BM_ELEM_HIDDEN)) {
      BKE_pbvh_node_fully_hidden_set(node, false);
      return;
    }
  }
  TGSET_ITER_END

  BKE_pbvh_node_fully_hidden_set(node, true);
}

static void pbvh_update_visibility_task_cb(void *__restrict userdata,
                                           const int n,
                                           const TaskParallelTLS *__restrict)
{

  PBVHUpdateData *data = (PBVHUpdateData *)userdata;
  PBVH *pbvh = data->pbvh;
  PBVHNode *node = data->nodes[n];
  if (node->flag & PBVH_UpdateVisibility) {
    switch (BKE_pbvh_type(pbvh)) {
      case PBVH_FACES:
        pbvh_faces_node_visibility_update(pbvh, node);
        break;
      case PBVH_GRIDS:
        pbvh_grids_node_visibility_update(pbvh, node);
        break;
      case PBVH_BMESH:
        pbvh_bmesh_node_visibility_update(node);
        break;
    }
    node->flag &= ~PBVH_UpdateVisibility;
  }
}

static void pbvh_update_visibility(PBVH *pbvh, Span<PBVHNode *> nodes)
{
  PBVHUpdateData data(pbvh, nodes);

  TaskParallelSettings settings;
  BKE_pbvh_parallel_range_settings(&settings, true, nodes.size());
  BLI_task_parallel_range(0, nodes.size(), &data, pbvh_update_visibility_task_cb, &settings);
}

void BKE_pbvh_update_visibility(PBVH *pbvh)
{
  if (!pbvh->nodes) {
    return;
  }

  Vector<PBVHNode *> nodes = blender::bke::pbvh::search_gather(
      pbvh, update_search_cb, POINTER_FROM_INT(PBVH_UpdateVisibility));

  pbvh_update_visibility(pbvh, nodes);
}

void BKE_pbvh_redraw_BB(PBVH *pbvh, float bb_min[3], float bb_max[3])
{
  PBVHIter iter;
  PBVHNode *node;
  BB bb;

  BB_reset(&bb);

  pbvh_iter_begin(&iter, pbvh, nullptr, nullptr);

  while ((node = pbvh_iter_next(&iter))) {
    if (node->flag & PBVH_UpdateRedraw) {
      BB_expand_with_bb(&bb, &node->vb);
    }
  }

  pbvh_iter_end(&iter);

  copy_v3_v3(bb_min, bb.bmin);
  copy_v3_v3(bb_max, bb.bmax);
}

void BKE_pbvh_get_grid_updates(PBVH *pbvh, bool clear, void ***r_gridfaces, int *r_totface)
{
  GSet *face_set = BLI_gset_ptr_new(__func__);
  PBVHNode *node;
  PBVHIter iter;

  pbvh_iter_begin(&iter, pbvh, nullptr, nullptr);

  while ((node = pbvh_iter_next(&iter))) {
    if (node->flag & PBVH_UpdateNormals) {
      for (uint i = 0; i < node->totprim; i++) {
        void *face = pbvh->gridfaces[node->prim_indices[i]];
        BLI_gset_add(face_set, face);
      }

      if (clear) {
        node->flag &= ~PBVH_UpdateNormals;
      }
    }
  }

  pbvh_iter_end(&iter);

  const int tot = BLI_gset_len(face_set);
  if (tot == 0) {
    *r_totface = 0;
    *r_gridfaces = nullptr;
    BLI_gset_free(face_set, nullptr);
    return;
  }

  void **faces = (void **)MEM_mallocN(sizeof(*faces) * tot, "PBVH Grid Faces");

  GSetIterator gs_iter;
  int i;
  GSET_ITER_INDEX (gs_iter, face_set, i) {
    faces[i] = BLI_gsetIterator_getKey(&gs_iter);
  }

  BLI_gset_free(face_set, nullptr);

  *r_totface = tot;
  *r_gridfaces = faces;
}

/***************************** PBVH Access ***********************************/

bool BKE_pbvh_has_faces(const PBVH *pbvh)
{
  if (pbvh->header.type == PBVH_BMESH) {
    return (pbvh->header.bm->totface != 0);
  }

  return (pbvh->totprim != 0);
}

void BKE_pbvh_bounding_box(const PBVH *pbvh, float min[3], float max[3])
{
  if (pbvh->totnode) {
    const BB *bb = &pbvh->nodes[0].vb;
    copy_v3_v3(min, bb->bmin);
    copy_v3_v3(max, bb->bmax);
  }
  else {
    zero_v3(min);
    zero_v3(max);
  }
}

BLI_bitmap **BKE_pbvh_grid_hidden(const PBVH *pbvh)
{
  BLI_assert(pbvh->header.type == PBVH_GRIDS);
  return pbvh->grid_hidden;
}

const CCGKey *BKE_pbvh_get_grid_key(const PBVH *pbvh)
{
  BLI_assert(pbvh->header.type == PBVH_GRIDS);
  return &pbvh->gridkey;
}

struct CCGElem **BKE_pbvh_get_grids(const PBVH *pbvh)
{
  BLI_assert(pbvh->header.type == PBVH_GRIDS);
  return pbvh->grids;
}

BLI_bitmap **BKE_pbvh_get_grid_visibility(const PBVH *pbvh)
{
  BLI_assert(pbvh->header.type == PBVH_GRIDS);
  return pbvh->grid_hidden;
}

int BKE_pbvh_get_grid_num_verts(const PBVH *pbvh)
{
  BLI_assert(pbvh->header.type == PBVH_GRIDS);
  return pbvh->totgrid * pbvh->gridkey.grid_area;
}

int BKE_pbvh_get_grid_num_faces(const PBVH *pbvh)
{
  BLI_assert(pbvh->header.type == PBVH_GRIDS);
  return pbvh->totgrid * (pbvh->gridkey.grid_size - 1) * (pbvh->gridkey.grid_size - 1);
}

/***************************** Node Access ***********************************/

void BKE_pbvh_node_mark_original_update(PBVHNode *node)
{
  node->flag |= PBVH_UpdateOriginalBB;
}

void BKE_pbvh_node_mark_update(PBVHNode *node)
{
  node->flag |= PBVH_UpdateNormals | PBVH_UpdateBB | PBVH_UpdateOriginalBB |
                PBVH_UpdateDrawBuffers | PBVH_UpdateRedraw | PBVH_UpdateCurvatureDir |
                PBVH_RebuildPixels | PBVH_UpdateTriAreas;
}

void BKE_pbvh_node_mark_update_mask(PBVHNode *node)
{
  node->flag |= PBVH_UpdateMask | PBVH_UpdateDrawBuffers | PBVH_UpdateRedraw;
}

void BKE_pbvh_node_mark_update_color(PBVHNode *node)
{
  node->flag |= PBVH_UpdateColor | PBVH_UpdateDrawBuffers | PBVH_UpdateRedraw;
}

void BKE_pbvh_node_mark_update_face_sets(PBVHNode *node)
{
  node->flag |= PBVH_UpdateDrawBuffers | PBVH_UpdateRedraw;
}

void BKE_pbvh_mark_rebuild_pixels(PBVH *pbvh)
{
  for (int n = 0; n < pbvh->totnode; n++) {
    PBVHNode *node = &pbvh->nodes[n];
    if (node->flag & PBVH_Leaf) {
      node->flag |= PBVH_RebuildPixels;
    }
  }
}

void BKE_pbvh_node_mark_update_visibility(PBVHNode *node)
{
  node->flag |= PBVH_UpdateVisibility | PBVH_RebuildDrawBuffers | PBVH_UpdateDrawBuffers |
                PBVH_UpdateRedraw | PBVH_UpdateTris | PBVH_UpdateTriAreas;
}

void BKE_pbvh_vert_tag_update_normal_visibility(PBVHNode *node)
{
  node->flag |= PBVH_UpdateVisibility | PBVH_RebuildDrawBuffers | PBVH_UpdateDrawBuffers |
                PBVH_UpdateRedraw | PBVH_UpdateCurvatureDir | PBVH_UpdateTris;
}

void BKE_pbvh_node_mark_rebuild_draw(PBVHNode *node)
{
  node->flag |= PBVH_RebuildDrawBuffers | PBVH_UpdateDrawBuffers | PBVH_UpdateRedraw |
                PBVH_UpdateCurvatureDir;
}

void BKE_pbvh_node_mark_redraw(PBVHNode *node)
{
  node->flag |= PBVH_UpdateDrawBuffers | PBVH_UpdateRedraw;
}

void BKE_pbvh_node_mark_normals_update(PBVHNode *node)
{
  node->flag |= PBVH_UpdateNormals | PBVH_UpdateCurvatureDir;
}

void BKE_pbvh_node_mark_curvature_update(PBVHNode *node)
{
  node->flag |= PBVH_UpdateCurvatureDir;
}

void BKE_pbvh_curvature_update_set(PBVHNode *node, bool state)
{
  if (state) {
    node->flag |= PBVH_UpdateCurvatureDir;
  }
  else {
    node->flag &= ~PBVH_UpdateCurvatureDir;
  }
}

bool BKE_pbvh_curvature_update_get(PBVHNode *node)
{
  return node->flag & PBVH_UpdateCurvatureDir;
}

void BKE_pbvh_node_fully_hidden_set(PBVHNode *node, int fully_hidden)
{
  BLI_assert(node->flag & PBVH_Leaf);

  if (fully_hidden) {
    node->flag |= PBVH_FullyHidden;
  }
  else {
    node->flag &= ~PBVH_FullyHidden;
  }
}

bool BKE_pbvh_node_fully_hidden_get(PBVHNode *node)
{
  return (node->flag & PBVH_Leaf) && (node->flag & PBVH_FullyHidden);
}

void BKE_pbvh_node_fully_masked_set(PBVHNode *node, int fully_masked)
{
  BLI_assert(node->flag & PBVH_Leaf);

  if (fully_masked) {
    node->flag |= PBVH_FullyMasked;
  }
  else {
    node->flag &= ~PBVH_FullyMasked;
  }
}

bool BKE_pbvh_node_fully_masked_get(PBVHNode *node)
{
  return (node->flag & PBVH_Leaf) && (node->flag & PBVH_FullyMasked);
}

void BKE_pbvh_node_fully_unmasked_set(PBVHNode *node, int fully_masked)
{
  BLI_assert(node->flag & PBVH_Leaf);

  if (fully_masked) {
    node->flag |= PBVH_FullyUnmasked;
  }
  else {
    node->flag &= ~PBVH_FullyUnmasked;
  }
}

bool BKE_pbvh_node_fully_unmasked_get(PBVHNode *node)
{
  return (node->flag & PBVH_Leaf) && (node->flag & PBVH_FullyUnmasked);
}

void BKE_pbvh_vert_tag_update_normal(PBVH *pbvh, PBVHVertRef vertex)
{
  BLI_assert(pbvh->header.type == PBVH_FACES);
  pbvh->vert_bitmap[vertex.i] = true;
}

void BKE_pbvh_node_get_loops(PBVH *pbvh,
                             PBVHNode *node,
                             const int **r_loop_indices,
                             const int **r_corner_verts)
{
  BLI_assert(BKE_pbvh_type(pbvh) == PBVH_FACES);

  if (r_loop_indices) {
    *r_loop_indices = node->loop_indices;
  }

  if (r_corner_verts) {
    *r_corner_verts = pbvh->corner_verts;
  }
}

int BKE_pbvh_num_faces(const PBVH *pbvh)
{
  switch (pbvh->header.type) {
    case PBVH_GRIDS:
    case PBVH_FACES:
      return pbvh->faces_num;
    case PBVH_BMESH:
      return pbvh->header.bm->totface;
  }

  BLI_assert_unreachable();
  return 0;
}

const int *BKE_pbvh_node_get_vert_indices(PBVHNode *node)

{
  return node->vert_indices;
}

void BKE_pbvh_node_num_verts(PBVH *pbvh, PBVHNode *node, int *r_uniquevert, int *r_totvert)
{
  int tot;

  switch (pbvh->header.type) {
    case PBVH_GRIDS:
      tot = node->totprim * pbvh->gridkey.grid_area;
      if (r_totvert) {
        *r_totvert = tot;
      }
      if (r_uniquevert) {
        *r_uniquevert = tot;
      }
      break;
    case PBVH_FACES:
      if (r_totvert) {
        *r_totvert = node->uniq_verts + node->face_verts;
      }
      if (r_uniquevert) {
        *r_uniquevert = node->uniq_verts;
      }
      break;
    case PBVH_BMESH:
      // not a leaf? return zero
      if (!(node->flag & PBVH_Leaf)) {
        if (r_totvert) {
          *r_totvert = 0;
        }

        if (r_uniquevert) {
          *r_uniquevert = 0;
        }

        return;
      }

      pbvh_bmesh_check_other_verts(node);

      tot = BLI_table_gset_len(node->bm_unique_verts);
      if (r_totvert) {
        *r_totvert = tot + BLI_table_gset_len(node->bm_other_verts);
      }
      if (r_uniquevert) {
        *r_uniquevert = tot;
      }
      break;
  }
}

void BKE_pbvh_node_get_grids(PBVH *pbvh,
                             PBVHNode *node,
                             int **r_grid_indices,
                             int *r_totgrid,
                             int *r_maxgrid,
                             int *r_gridsize,
                             CCGElem ***r_griddata)
{
  switch (pbvh->header.type) {
    case PBVH_GRIDS:
      if (r_grid_indices) {
        *r_grid_indices = node->prim_indices;
      }
      if (r_totgrid) {
        *r_totgrid = node->totprim;
      }
      if (r_maxgrid) {
        *r_maxgrid = pbvh->totgrid;
      }
      if (r_gridsize) {
        *r_gridsize = pbvh->gridkey.grid_size;
      }
      if (r_griddata) {
        *r_griddata = pbvh->grids;
      }
      break;
    case PBVH_FACES:
    case PBVH_BMESH:
      if (r_grid_indices) {
        *r_grid_indices = nullptr;
      }
      if (r_totgrid) {
        *r_totgrid = 0;
      }
      if (r_maxgrid) {
        *r_maxgrid = 0;
      }
      if (r_gridsize) {
        *r_gridsize = 0;
      }
      if (r_griddata) {
        *r_griddata = nullptr;
      }
      break;
  }
}

void BKE_pbvh_node_get_BB(PBVHNode *node, float bb_min[3], float bb_max[3])
{
  copy_v3_v3(bb_min, node->vb.bmin);
  copy_v3_v3(bb_max, node->vb.bmax);
}

void BKE_pbvh_node_get_original_BB(PBVHNode *node, float bb_min[3], float bb_max[3])
{
  copy_v3_v3(bb_min, node->orig_vb.bmin);
  copy_v3_v3(bb_max, node->orig_vb.bmax);
}

void BKE_pbvh_node_get_proxies(PBVHNode *node, PBVHProxyNode **proxies, int *proxy_count)
{
  if (node->proxy_count > 0) {
    if (proxies) {
      *proxies = node->proxies;
    }
    if (proxy_count) {
      *proxy_count = node->proxy_count;
    }
  }
  else {
    if (proxies) {
      *proxies = nullptr;
    }
    if (proxy_count) {
      *proxy_count = 0;
    }
  }
}

bool BKE_pbvh_node_has_vert_with_normal_update_tag(PBVH *pbvh, PBVHNode *node)
{
  BLI_assert(pbvh->header.type == PBVH_FACES);
  const int *verts = node->vert_indices;
  const int totvert = node->uniq_verts + node->face_verts;

  for (int i = 0; i < totvert; i++) {
    const int v = verts[i];

    if (pbvh->vert_bitmap[v]) {
      return true;
    }
  }

  return false;
}

/********************************* Ray-cast ***********************************/

typedef struct {
  struct IsectRayAABB_Precalc ray;
  bool original;
  int stroke_id;
} RaycastData;

static bool ray_aabb_intersect(PBVHNode *node, void *data_v)
{
  RaycastData *rcd = (RaycastData *)data_v;
  const float *bb_min, *bb_max;

  if (rcd->original) {
    /* BKE_pbvh_node_get_original_BB */
    bb_min = node->orig_vb.bmin;
    bb_max = node->orig_vb.bmax;
  }
  else {
    /* BKE_pbvh_node_get_BB */
    bb_min = node->vb.bmin;
    bb_max = node->vb.bmax;
  }

  return isect_ray_aabb_v3(&rcd->ray, bb_min, bb_max, &node->tmin);
}

void BKE_pbvh_raycast(PBVH *pbvh,
                      BKE_pbvh_HitOccludedCallback cb,
                      void *data,
                      const float ray_start[3],
                      const float ray_normal[3],
                      bool original,
                      int stroke_id)
{
  RaycastData rcd;

  isect_ray_aabb_v3_precalc(&rcd.ray, ray_start, ray_normal);

  rcd.original = original;
  rcd.stroke_id = stroke_id;
  pbvh->stroke_id = stroke_id;

  BKE_pbvh_search_callback_occluded(pbvh, ray_aabb_intersect, &rcd, cb, data);
}

bool ray_face_intersection_quad(const float ray_start[3],
                                struct IsectRayPrecalc *isect_precalc,
                                const float t0[3],
                                const float t1[3],
                                const float t2[3],
                                const float t3[3],
                                float *depth)
{
  float depth_test;

  if ((isect_ray_tri_watertight_v3(ray_start, isect_precalc, t0, t1, t2, &depth_test, nullptr) &&
       (depth_test < *depth)) ||
      (isect_ray_tri_watertight_v3(ray_start, isect_precalc, t0, t2, t3, &depth_test, nullptr) &&
       (depth_test < *depth)))
  {
    *depth = depth_test;
    return true;
  }

  return false;
}

bool ray_face_intersection_tri(const float ray_start[3],
                               struct IsectRayPrecalc *isect_precalc,
                               const float t0[3],
                               const float t1[3],
                               const float t2[3],
                               float *depth)
{
  float depth_test;
  if (isect_ray_tri_watertight_v3(ray_start, isect_precalc, t0, t1, t2, &depth_test, nullptr) &&
      (depth_test < *depth))
  {
    *depth = depth_test;
    return true;
  }

  return false;
}

bool ray_update_depth_and_hit_count(const float depth_test,
                                    float *r_depth,
                                    float *r_back_depth,
                                    int *hit_count)
{
  (*hit_count)++;
  if (depth_test < *r_depth) {
    *r_back_depth = *r_depth;
    *r_depth = depth_test;
    return true;
  }
  else if (depth_test > *r_depth && depth_test <= *r_back_depth) {
    *r_back_depth = depth_test;
    return false;
  }

  return false;
}

bool ray_face_intersection_depth_quad(const float ray_start[3],
                                      struct IsectRayPrecalc *isect_precalc,
                                      const float t0[3],
                                      const float t1[3],
                                      const float t2[3],
                                      const float t3[3],
                                      float *r_depth,
                                      float *r_back_depth,
                                      int *hit_count)
{
  float depth_test;
  if (!(isect_ray_tri_watertight_v3(ray_start, isect_precalc, t0, t1, t2, &depth_test, nullptr) ||
        isect_ray_tri_watertight_v3(ray_start, isect_precalc, t0, t2, t3, &depth_test, nullptr)))
  {
    return false;
  }
  return ray_update_depth_and_hit_count(depth_test, r_depth, r_back_depth, hit_count);
}

bool ray_face_intersection_depth_tri(const float ray_start[3],
                                     struct IsectRayPrecalc *isect_precalc,
                                     const float t0[3],
                                     const float t1[3],
                                     const float t2[3],
                                     float *r_depth,
                                     float *r_back_depth,
                                     int *hit_count)
{
  float depth_test;

  if (!isect_ray_tri_watertight_v3(ray_start, isect_precalc, t0, t1, t2, &depth_test, nullptr)) {
    return false;
  }
  return ray_update_depth_and_hit_count(depth_test, r_depth, r_back_depth, hit_count);
}

/* Take advantage of the fact we know this won't be an intersection.
 * Just handle ray-tri edges. */
static float dist_squared_ray_to_tri_v3_fast(const float ray_origin[3],
                                             const float ray_direction[3],
                                             const float v0[3],
                                             const float v1[3],
                                             const float v2[3],
                                             float r_point[3],
                                             float *r_depth)
{
  const float *tri[3] = {v0, v1, v2};
  float dist_sq_best = FLT_MAX;
  for (int i = 0, j = 2; i < 3; j = i++) {
    float point_test[3], depth_test = FLT_MAX;
    const float dist_sq_test = dist_squared_ray_to_seg_v3(
        ray_origin, ray_direction, tri[i], tri[j], point_test, &depth_test);
    if (dist_sq_test < dist_sq_best || i == 0) {
      copy_v3_v3(r_point, point_test);
      *r_depth = depth_test;
      dist_sq_best = dist_sq_test;
    }
  }
  return dist_sq_best;
}

bool ray_face_nearest_quad(const float ray_start[3],
                           const float ray_normal[3],
                           const float t0[3],
                           const float t1[3],
                           const float t2[3],
                           const float t3[3],
                           float *depth,
                           float *dist_sq)
{
  float dist_sq_test;
  float co[3], depth_test;

  if ((dist_sq_test = dist_squared_ray_to_tri_v3_fast(
           ray_start, ray_normal, t0, t1, t2, co, &depth_test)) < *dist_sq)
  {
    *dist_sq = dist_sq_test;
    *depth = depth_test;
    if ((dist_sq_test = dist_squared_ray_to_tri_v3_fast(
             ray_start, ray_normal, t0, t2, t3, co, &depth_test)) < *dist_sq)
    {
      *dist_sq = dist_sq_test;
      *depth = depth_test;
    }
    return true;
  }

  return false;
}

bool ray_face_nearest_tri(const float ray_start[3],
                          const float ray_normal[3],
                          const float t0[3],
                          const float t1[3],
                          const float t2[3],
                          float *depth,
                          float *dist_sq)
{
  float dist_sq_test;
  float co[3], depth_test;

  if ((dist_sq_test = dist_squared_ray_to_tri_v3_fast(
           ray_start, ray_normal, t0, t1, t2, co, &depth_test)) < *dist_sq)
  {
    *dist_sq = dist_sq_test;
    *depth = depth_test;
    return true;
  }

  return false;
}

static bool pbvh_faces_node_raycast(PBVH *pbvh,
                                    const PBVHNode *node,
                                    float (*origco)[3],
                                    const float ray_start[3],
                                    const float ray_normal[3],
                                    struct IsectRayPrecalc *isect_precalc,
                                    int *hit_count,
                                    float *depth,
                                    float *depth_back,
                                    PBVHVertRef *r_active_vertex,
                                    PBVHFaceRef *r_active_face,
                                    float *r_face_normal,
                                    int /*stroke_id*/)
{
  const float(*positions)[3] = pbvh->vert_positions;
  const int *corner_verts = pbvh->corner_verts;
  const int *looptris = node->prim_indices;
  int looptris_num = node->totprim;
  bool hit = false;
  float nearest_vertex_co[3] = {0.0f};

  for (int i = 0; i < looptris_num; i++) {
    const int looptri_i = looptris[i];
    const MLoopTri *lt = &pbvh->looptri[looptri_i];
    const int *face_verts = node->face_vert_indices[i];

    if (paint_is_face_hidden(pbvh->looptri_polys, pbvh->hide_poly, looptri_i)) {
      continue;
    }

    const float *co[3];
    if (origco) {
      /* Intersect with backed up original coordinates. */
      co[0] = origco[face_verts[0]];
      co[1] = origco[face_verts[1]];
      co[2] = origco[face_verts[2]];
    }
    else {
      /* intersect with current coordinates */
      co[0] = positions[corner_verts[lt->tri[0]]];
      co[1] = positions[corner_verts[lt->tri[1]]];
      co[2] = positions[corner_verts[lt->tri[2]]];
    }

    if (!ray_face_intersection_depth_tri(
            ray_start, isect_precalc, co[0], co[1], co[2], depth, depth_back, hit_count))
    {
      continue;
    }

    hit = true;

<<<<<<< HEAD
    if (r_face_normal) {
      normal_tri_v3(r_face_normal, co[0], co[1], co[2]);
    }

    if (r_active_vertex) {
      float location[3] = {0.0f};
      madd_v3_v3v3fl(location, ray_start, ray_normal, *depth);
      for (int j = 0; j < 3; j++) {
        /* Always assign nearest_vertex_co in the first iteration to avoid comparison against
         * uninitialized values. This stores the closest vertex in the current intersecting
         * triangle. */
        if (j == 0 ||
            len_squared_v3v3(location, co[j]) < len_squared_v3v3(location, nearest_vertex_co)) {
          copy_v3_v3(nearest_vertex_co, co[j]);
          r_active_vertex->i = corner_verts[lt->tri[j]];
          r_active_face->i = pbvh->looptri_polys[tri_index];
=======
      if (r_active_vertex) {
        float location[3] = {0.0f};
        madd_v3_v3v3fl(location, ray_start, ray_normal, *depth);
        for (int j = 0; j < 3; j++) {
          /* Always assign nearest_vertex_co in the first iteration to avoid comparison against
           * uninitialized values. This stores the closest vertex in the current intersecting
           * triangle. */
          if (j == 0 ||
              len_squared_v3v3(location, co[j]) < len_squared_v3v3(location, nearest_vertex_co)) {
            copy_v3_v3(nearest_vertex_co, co[j]);
            r_active_vertex->i = corner_verts[lt->tri[j]];
            *r_active_face_index = pbvh->looptri_polys[looptri_i];
          }
>>>>>>> f62add82
        }
      }
    }
  }

  return hit;
}

static bool pbvh_grids_node_raycast(PBVH *pbvh,
                                    PBVHNode *node,
                                    float (*origco)[3],
                                    const float ray_start[3],
                                    const float ray_normal[3],
                                    struct IsectRayPrecalc *isect_precalc,
                                    int *hit_count,
                                    float *depth,
                                    float *back_depth,

                                    PBVHVertRef *r_active_vertex,
                                    PBVHFaceRef *r_active_grid,
                                    float *r_face_normal)
{
  const int totgrid = node->totprim;
  const int gridsize = pbvh->gridkey.grid_size;
  bool hit = false;
  float nearest_vertex_co[3] = {0.0};
  const CCGKey *gridkey = &pbvh->gridkey;

  for (int i = 0; i < totgrid; i++) {
    const int grid_index = node->prim_indices[i];
    CCGElem *grid = pbvh->grids[grid_index];
    BLI_bitmap *gh;

    if (!grid) {
      continue;
    }

    gh = pbvh->grid_hidden[grid_index];

    for (int y = 0; y < gridsize - 1; y++) {
      for (int x = 0; x < gridsize - 1; x++) {
        /* check if grid face is hidden */
        if (gh) {
          if (paint_is_grid_face_hidden(gh, gridsize, x, y)) {
            continue;
          }
        }

        const float *co[4];
        if (origco) {
          co[0] = origco[(y + 1) * gridsize + x];
          co[1] = origco[(y + 1) * gridsize + x + 1];
          co[2] = origco[y * gridsize + x + 1];
          co[3] = origco[y * gridsize + x];
        }
        else {
          co[0] = CCG_grid_elem_co(gridkey, grid, x, y + 1);
          co[1] = CCG_grid_elem_co(gridkey, grid, x + 1, y + 1);
          co[2] = CCG_grid_elem_co(gridkey, grid, x + 1, y);
          co[3] = CCG_grid_elem_co(gridkey, grid, x, y);
        }

        if (!ray_face_intersection_depth_quad(ray_start,
                                              isect_precalc,
                                              co[0],
                                              co[1],
                                              co[2],
                                              co[3],
                                              depth,
                                              back_depth,
                                              hit_count))
        {
          continue;
        }
        hit = true;

        if (r_face_normal) {
          normal_quad_v3(r_face_normal, co[0], co[1], co[2], co[3]);
        }

        if (r_active_vertex) {
          float location[3] = {0.0};
          madd_v3_v3v3fl(location, ray_start, ray_normal, *depth);

          const int x_it[4] = {0, 1, 1, 0};
          const int y_it[4] = {1, 1, 0, 0};

          for (int j = 0; j < 4; j++) {
            /* Always assign nearest_vertex_co in the first iteration to avoid comparison against
             * uninitialized values. This stores the closest vertex in the current intersecting
             * quad. */
            if (j == 0 || len_squared_v3v3(location, co[j]) <
                              len_squared_v3v3(location, nearest_vertex_co)) {
              copy_v3_v3(nearest_vertex_co, co[j]);

              r_active_vertex->i = gridkey->grid_area * grid_index +
                                   (y + y_it[j]) * gridkey->grid_size + (x + x_it[j]);
            }
          }
        }

        if (r_active_grid) {
          r_active_grid->i = grid_index;
        }
      }
    }

    if (origco) {
      origco += gridsize * gridsize;
    }
  }

  return hit;
}

bool BKE_pbvh_node_raycast(SculptSession *ss,
                           PBVH *pbvh,
                           PBVHNode *node,
                           float (*origco)[3],
                           bool use_origco,
                           const float ray_start[3],
                           const float ray_normal[3],
                           struct IsectRayPrecalc *isect_precalc,
                           int *hit_count,
                           float *depth,
                           float *back_depth,
                           PBVHVertRef *active_vertex,
                           PBVHFaceRef *active_face_grid,
                           float *face_normal,
                           int stroke_id)
{
  bool hit = false;

  if (node->flag & PBVH_FullyHidden) {
    return false;
  }

  switch (pbvh->header.type) {
    case PBVH_FACES:
      hit |= pbvh_faces_node_raycast(pbvh,
                                     node,
                                     origco,
                                     ray_start,
                                     ray_normal,
                                     isect_precalc,
                                     hit_count,
                                     depth,
                                     back_depth,
                                     active_vertex,
                                     active_face_grid,
                                     face_normal,
                                     stroke_id);

      break;
    case PBVH_GRIDS:
      hit |= pbvh_grids_node_raycast(pbvh,
                                     node,
                                     origco,
                                     ray_start,
                                     ray_normal,
                                     isect_precalc,
                                     hit_count,
                                     depth,
                                     back_depth,
                                     active_vertex,
                                     active_face_grid,
                                     face_normal);
      break;
    case PBVH_BMESH:
      hit = pbvh_bmesh_node_raycast(ss,
                                    pbvh,
                                    node,
                                    ray_start,
                                    ray_normal,
                                    isect_precalc,
                                    hit_count,
                                    depth,
                                    back_depth,
                                    use_origco,
                                    active_vertex,
                                    active_face_grid,
                                    face_normal,
                                    stroke_id);
      break;
  }

  return hit;
}

void BKE_pbvh_raycast_project_ray_root(
    PBVH *pbvh, bool original, float ray_start[3], float ray_end[3], float ray_normal[3])
{
  if (pbvh->nodes) {
    float rootmin_start, rootmin_end;
    float bb_min_root[3], bb_max_root[3], bb_center[3], bb_diff[3];
    struct IsectRayAABB_Precalc ray;
    float ray_normal_inv[3];
    float offset = 1.0f + 1e-3f;
    const float offset_vec[3] = {1e-3f, 1e-3f, 1e-3f};

    if (original) {
      BKE_pbvh_node_get_original_BB(pbvh->nodes, bb_min_root, bb_max_root);
    }
    else {
      BKE_pbvh_node_get_BB(pbvh->nodes, bb_min_root, bb_max_root);
    }

    /* Slightly offset min and max in case we have a zero width node
     * (due to a plane mesh for instance), or faces very close to the bounding box boundary. */
    mid_v3_v3v3(bb_center, bb_max_root, bb_min_root);
    /* diff should be same for both min/max since it's calculated from center */
    sub_v3_v3v3(bb_diff, bb_max_root, bb_center);
    /* handles case of zero width bb */
    add_v3_v3(bb_diff, offset_vec);
    madd_v3_v3v3fl(bb_max_root, bb_center, bb_diff, offset);
    madd_v3_v3v3fl(bb_min_root, bb_center, bb_diff, -offset);

    /* first project start ray */
    isect_ray_aabb_v3_precalc(&ray, ray_start, ray_normal);
    if (!isect_ray_aabb_v3(&ray, bb_min_root, bb_max_root, &rootmin_start)) {
      return;
    }

    /* then the end ray */
    mul_v3_v3fl(ray_normal_inv, ray_normal, -1.0);
    isect_ray_aabb_v3_precalc(&ray, ray_end, ray_normal_inv);
    /* unlikely to fail exiting if entering succeeded, still keep this here */
    if (!isect_ray_aabb_v3(&ray, bb_min_root, bb_max_root, &rootmin_end)) {
      return;
    }

    madd_v3_v3v3fl(ray_start, ray_start, ray_normal, rootmin_start);
    madd_v3_v3v3fl(ray_end, ray_end, ray_normal_inv, rootmin_end);
  }
}

/* -------------------------------------------------------------------- */

typedef struct {
  struct DistRayAABB_Precalc dist_ray_to_aabb_precalc;
  bool original;
} FindNearestRayData;

static bool nearest_to_ray_aabb_dist_sq(PBVHNode *node, void *data_v)
{
  FindNearestRayData *rcd = (FindNearestRayData *)data_v;
  const float *bb_min, *bb_max;

  if (rcd->original) {
    /* BKE_pbvh_node_get_original_BB */
    bb_min = node->orig_vb.bmin;
    bb_max = node->orig_vb.bmax;
  }
  else {
    /* BKE_pbvh_node_get_BB */
    bb_min = node->vb.bmin;
    bb_max = node->vb.bmax;
  }

  float co_dummy[3], depth;
  node->tmin = dist_squared_ray_to_aabb_v3(
      &rcd->dist_ray_to_aabb_precalc, bb_min, bb_max, co_dummy, &depth);
  /* Ideally we would skip distances outside the range. */
  return depth > 0.0f;
}

void BKE_pbvh_find_nearest_to_ray(PBVH *pbvh,
                                  BKE_pbvh_SearchNearestCallback cb,
                                  void *data,
                                  const float ray_start[3],
                                  const float ray_normal[3],
                                  bool original)
{
  FindNearestRayData ncd;

  dist_squared_ray_to_aabb_v3_precalc(&ncd.dist_ray_to_aabb_precalc, ray_start, ray_normal);
  ncd.original = original;

  BKE_pbvh_search_callback_occluded(pbvh, nearest_to_ray_aabb_dist_sq, &ncd, cb, data);
}

static bool pbvh_faces_node_nearest_to_ray(PBVH *pbvh,
                                           const PBVHNode *node,
                                           float (*origco)[3],
                                           const float ray_start[3],
                                           const float ray_normal[3],
                                           float *depth,
                                           float *dist_sq)
{
  const float(*positions)[3] = pbvh->vert_positions;
  const int *corner_verts = pbvh->corner_verts;
  const int *looptris = node->prim_indices;
  int i, looptris_num = node->totprim;
  bool hit = false;

  for (i = 0; i < looptris_num; i++) {
    const int looptri_i = looptris[i];
    const MLoopTri *lt = &pbvh->looptri[looptri_i];
    const int *face_verts = node->face_vert_indices[i];

    if (paint_is_face_hidden(pbvh->looptri_polys, pbvh->hide_poly, looptri_i)) {
      continue;
    }

    if (origco) {
      /* Intersect with backed-up original coordinates. */
      hit |= ray_face_nearest_tri(ray_start,
                                  ray_normal,
                                  origco[face_verts[0]],
                                  origco[face_verts[1]],
                                  origco[face_verts[2]],
                                  depth,
                                  dist_sq);
    }
    else {
      /* intersect with current coordinates */
      hit |= ray_face_nearest_tri(ray_start,
                                  ray_normal,
                                  positions[corner_verts[lt->tri[0]]],
                                  positions[corner_verts[lt->tri[1]]],
                                  positions[corner_verts[lt->tri[2]]],
                                  depth,
                                  dist_sq);
    }
  }

  return hit;
}

static bool pbvh_grids_node_nearest_to_ray(PBVH *pbvh,
                                           PBVHNode *node,
                                           float (*origco)[3],
                                           const float ray_start[3],
                                           const float ray_normal[3],
                                           float *depth,
                                           float *dist_sq)
{
  const int totgrid = node->totprim;
  const int gridsize = pbvh->gridkey.grid_size;
  bool hit = false;

  for (int i = 0; i < totgrid; i++) {
    CCGElem *grid = pbvh->grids[node->prim_indices[i]];
    BLI_bitmap *gh;

    if (!grid) {
      continue;
    }

    gh = pbvh->grid_hidden[node->prim_indices[i]];

    for (int y = 0; y < gridsize - 1; y++) {
      for (int x = 0; x < gridsize - 1; x++) {
        /* check if grid face is hidden */
        if (gh) {
          if (paint_is_grid_face_hidden(gh, gridsize, x, y)) {
            continue;
          }
        }

        if (origco) {
          hit |= ray_face_nearest_quad(ray_start,
                                       ray_normal,
                                       origco[y * gridsize + x],
                                       origco[y * gridsize + x + 1],
                                       origco[(y + 1) * gridsize + x + 1],
                                       origco[(y + 1) * gridsize + x],
                                       depth,
                                       dist_sq);
        }
        else {
          hit |= ray_face_nearest_quad(ray_start,
                                       ray_normal,
                                       CCG_grid_elem_co(&pbvh->gridkey, grid, x, y),
                                       CCG_grid_elem_co(&pbvh->gridkey, grid, x + 1, y),
                                       CCG_grid_elem_co(&pbvh->gridkey, grid, x + 1, y + 1),
                                       CCG_grid_elem_co(&pbvh->gridkey, grid, x, y + 1),
                                       depth,
                                       dist_sq);
        }
      }
    }

    if (origco) {
      origco += gridsize * gridsize;
    }
  }

  return hit;
}

bool BKE_pbvh_node_find_nearest_to_ray(SculptSession *ss,
                                       PBVH *pbvh,
                                       PBVHNode *node,
                                       float (*origco)[3],
                                       bool use_origco,
                                       const float ray_start[3],
                                       const float ray_normal[3],
                                       float *depth,
                                       float *dist_sq,
                                       int stroke_id)
{
  bool hit = false;

  if (node->flag & PBVH_FullyHidden) {
    return false;
  }

  switch (pbvh->header.type) {
    case PBVH_FACES:
      hit |= pbvh_faces_node_nearest_to_ray(
          pbvh, node, origco, ray_start, ray_normal, depth, dist_sq);
      break;
    case PBVH_GRIDS:
      hit |= pbvh_grids_node_nearest_to_ray(
          pbvh, node, origco, ray_start, ray_normal, depth, dist_sq);
      break;
    case PBVH_BMESH:
      hit = pbvh_bmesh_node_nearest_to_ray(
          ss, pbvh, node, ray_start, ray_normal, depth, dist_sq, use_origco, stroke_id);
      break;
  }

  return hit;
}

typedef enum {
  ISECT_INSIDE,
  ISECT_OUTSIDE,
  ISECT_INTERSECT,
} PlaneAABBIsect;

/* Adapted from:
 * http://www.gamedev.net/community/forums/topic.asp?topic_id=512123
 * Returns true if the AABB is at least partially within the frustum
 * (ok, not a real frustum), false otherwise.
 */
static PlaneAABBIsect test_frustum_aabb(const float bb_min[3],
                                        const float bb_max[3],
                                        PBVHFrustumPlanes *frustum)
{
  PlaneAABBIsect ret = ISECT_INSIDE;
  float(*planes)[4] = frustum->planes;

  for (int i = 0; i < frustum->num_planes; i++) {
    float vmin[3], vmax[3];

    for (int axis = 0; axis < 3; axis++) {
      if (planes[i][axis] < 0) {
        vmin[axis] = bb_min[axis];
        vmax[axis] = bb_max[axis];
      }
      else {
        vmin[axis] = bb_max[axis];
        vmax[axis] = bb_min[axis];
      }
    }

    if (dot_v3v3(planes[i], vmin) + planes[i][3] < 0) {
      return ISECT_OUTSIDE;
    }
    if (dot_v3v3(planes[i], vmax) + planes[i][3] <= 0) {
      ret = ISECT_INTERSECT;
    }
  }

  return ret;
}

bool BKE_pbvh_node_frustum_contain_AABB(PBVHNode *node, void *data)
{
  const float *bb_min, *bb_max;
  /* BKE_pbvh_node_get_BB */
  bb_min = node->vb.bmin;
  bb_max = node->vb.bmax;

  return test_frustum_aabb(bb_min, bb_max, (PBVHFrustumPlanes *)data) != ISECT_OUTSIDE;
}

bool BKE_pbvh_node_frustum_exclude_AABB(PBVHNode *node, void *data)
{
  const float *bb_min, *bb_max;
  /* BKE_pbvh_node_get_BB */
  bb_min = node->vb.bmin;
  bb_max = node->vb.bmax;

  return test_frustum_aabb(bb_min, bb_max, (PBVHFrustumPlanes *)data) != ISECT_INSIDE;
}

void BKE_pbvh_update_normals(PBVH *pbvh, struct SubdivCCG *subdiv_ccg)
{
  /* Update normals */

  if (pbvh->header.type == PBVH_BMESH) {
    for (int i = 0; i < pbvh->totnode; i++) {
      if (pbvh->nodes[i].flag & PBVH_Leaf) {
        BKE_pbvh_bmesh_check_tris(pbvh, pbvh->nodes + i);
      }
    }
  }

  Vector<PBVHNode *> nodes = blender::bke::pbvh::search_gather(
      pbvh, update_search_cb, POINTER_FROM_INT(PBVH_UpdateNormals));

  if (!nodes.is_empty()) {
    if (pbvh->header.type == PBVH_BMESH) {
      pbvh_bmesh_normals_update(pbvh, nodes);
    }
    else if (pbvh->header.type == PBVH_FACES) {
      pbvh_faces_update_normals(pbvh, nodes);
    }
    else if (pbvh->header.type == PBVH_GRIDS) {
      struct CCGFace **faces;
      int num_faces;
      BKE_pbvh_get_grid_updates(pbvh, true, (void ***)&faces, &num_faces);
      if (num_faces > 0) {
        BKE_subdiv_ccg_update_normals(subdiv_ccg, faces, num_faces);
        MEM_freeN(faces);
      }
    }
  }
}

void BKE_pbvh_face_sets_color_set(PBVH *pbvh, int seed, int color_default)
{
  pbvh->face_sets_color_seed = seed;
  pbvh->face_sets_color_default = color_default;
}

/**
 * PBVH drawing, updating draw buffers as needed and culling any nodes outside
 * the specified frustum.
 */
typedef struct PBVHDrawSearchData {
  PBVHFrustumPlanes *frustum;
  int accum_update_flag;
  PBVHAttrReq *attrs;
  int attrs_num;
} PBVHDrawSearchData;

static bool pbvh_draw_search_cb(PBVHNode *node, void *data_v)
{
  PBVHDrawSearchData *data = (PBVHDrawSearchData *)data_v;
  if (data->frustum && !BKE_pbvh_node_frustum_contain_AABB(node, data->frustum)) {
    return false;
  }

  data->accum_update_flag |= node->flag;
  return true;
}

void BKE_pbvh_draw_cb(PBVH *pbvh,
                      Mesh *me,
                      bool update_only_visible,
                      PBVHFrustumPlanes *update_frustum,
                      PBVHFrustumPlanes *draw_frustum,
                      void (*draw_fn)(void *user_data, PBVHBatches *batches, PBVH_GPU_Args *args),
                      void *user_data,
                      bool /* full_render */,
                      PBVHAttrReq *attrs,
                      int attrs_num)
{
  Vector<PBVHNode *> nodes;
  int update_flag = 0;

  pbvh->draw_cache_invalid = false;

  /* Search for nodes that need updates. */
  if (update_only_visible) {
    /* Get visible nodes with draw updates. */
    PBVHDrawSearchData data = {};
    data.frustum = update_frustum;
    data.accum_update_flag = 0;
    data.attrs = attrs;
    data.attrs_num = attrs_num;
    nodes = blender::bke::pbvh::search_gather(pbvh, pbvh_draw_search_cb, &data);
    update_flag = data.accum_update_flag;
  }
  else {
    /* Get all nodes with draw updates, also those outside the view. */
    const int search_flag = PBVH_RebuildDrawBuffers | PBVH_UpdateDrawBuffers;
    nodes = blender::bke::pbvh::search_gather(
        pbvh, update_search_cb, POINTER_FROM_INT(search_flag));
    update_flag = PBVH_RebuildDrawBuffers | PBVH_UpdateDrawBuffers;
  }

  /* Update draw buffers. */
  if (!nodes.is_empty() && (update_flag & (PBVH_RebuildDrawBuffers | PBVH_UpdateDrawBuffers))) {
    pbvh_update_draw_buffers(pbvh, me, nodes, update_flag);
  }

  /* Draw visible nodes. */
  PBVHDrawSearchData draw_data = {};
  draw_data.frustum = draw_frustum;
  draw_data.accum_update_flag = 0;

  nodes = blender::bke::pbvh::search_gather(pbvh, pbvh_draw_search_cb, &draw_data);

  PBVH_GPU_Args args;

  for (PBVHNode *node : nodes) {
    if (!(node->flag & PBVH_FullyHidden)) {
      pbvh_draw_args_init(pbvh, &args, node);

      draw_fn(user_data, node->draw_batches, &args);
    }
  }
}

void BKE_pbvh_draw_debug_cb(PBVH *pbvh,
                            void (*draw_fn)(PBVHNode *node,
                                            void *user_data,
                                            const float bmin[3],
                                            const float bmax[3],
                                            PBVHNodeFlags flag),
                            void *user_data)
{
  for (int a = 0; a < pbvh->totnode; a++) {
    PBVHNode *node = &pbvh->nodes[a];

    if (pbvh->show_orig) {
      draw_fn(node, user_data, node->orig_vb.bmin, node->orig_vb.bmax, node->flag);
    }
    else {
      draw_fn(node, user_data, node->vb.bmin, node->vb.bmax, node->flag);
    }
  }
}

void BKE_pbvh_grids_update(PBVH *pbvh,
                           CCGElem **grids,
                           void **gridfaces,
                           DMFlagMat *flagmats,
                           BLI_bitmap **grid_hidden,
                           CCGKey *key)
{
  pbvh->gridkey = *key;
  pbvh->grids = grids;
  pbvh->gridfaces = gridfaces;

  if (flagmats != pbvh->grid_flag_mats || pbvh->grid_hidden != grid_hidden) {
    pbvh->grid_flag_mats = flagmats;
    pbvh->grid_hidden = grid_hidden;

    for (int a = 0; a < pbvh->totnode; a++) {
      BKE_pbvh_node_mark_rebuild_draw(&pbvh->nodes[a]);
    }
  }
}

float (*BKE_pbvh_vert_coords_alloc(PBVH *pbvh))[3]
{
  float(*vertCos)[3] = nullptr;

  if (pbvh->vert_positions) {
    vertCos = (float(*)[3])MEM_malloc_arrayN(pbvh->totvert, sizeof(float[3]), __func__);
    memcpy(vertCos, pbvh->vert_positions, sizeof(float[3]) * pbvh->totvert);
  }

  return vertCos;
}

void BKE_pbvh_vert_coords_apply(PBVH *pbvh, const float (*vertCos)[3], const int totvert)
{
  if (totvert != pbvh->totvert) {
    BLI_assert_msg(0, "PBVH: Given deforming vcos number does not match PBVH vertex number!");
    return;
  }

  if (!pbvh->deformed) {
    if (pbvh->vert_positions) {
      /* if pbvh is not already deformed, verts/faces points to the */
      /* original data and applying new coords to this arrays would lead to */
      /* unneeded deformation -- duplicate verts/faces to avoid this */

      pbvh->vert_positions = (float(*)[3])MEM_dupallocN(pbvh->vert_positions);
      /* No need to dupalloc pbvh->looptri, this one is 'totally owned' by pbvh,
       * it's never some mesh data. */

      pbvh->deformed = true;
    }
  }

  if (pbvh->vert_positions) {
    float(*positions)[3] = pbvh->vert_positions;
    /* copy new verts coords */
    for (int a = 0; a < pbvh->totvert; a++) {
      /* no need for float comparison here (memory is exactly equal or not) */
      if (memcmp(positions[a], vertCos[a], sizeof(float[3])) != 0) {
        copy_v3_v3(positions[a], vertCos[a]);
        BKE_pbvh_vert_tag_update_normal(pbvh, BKE_pbvh_make_vref(a));
      }
    }

    for (int a = 0; a < pbvh->totnode; a++) {
      BKE_pbvh_node_mark_update(&pbvh->nodes[a]);
    }

    BKE_pbvh_update_bounds(pbvh, PBVH_UpdateBB | PBVH_UpdateOriginalBB);
  }
}

bool BKE_pbvh_is_deformed(PBVH *pbvh)
{
  return pbvh->deformed;
}
/* Proxies */

PBVHProxyNode *BKE_pbvh_node_add_proxy(PBVH *pbvh, PBVHNode *node)
{
  int index, totverts;

  index = node->proxy_count;

  node->proxy_count++;

  if (node->proxies) {
    node->proxies = (PBVHProxyNode *)MEM_reallocN(node->proxies,
                                                  node->proxy_count * sizeof(PBVHProxyNode));
  }
  else {
    node->proxies = (PBVHProxyNode *)MEM_mallocN(sizeof(PBVHProxyNode), "PBVHNodeProxy");
  }

  BKE_pbvh_node_num_verts(pbvh, node, &totverts, nullptr);
  node->proxies[index].co = (float(*)[3])MEM_callocN(sizeof(float[3]) * totverts,
                                                     "PBVHNodeProxy.co");

  return node->proxies + index;
}

void BKE_pbvh_node_free_proxies(PBVHNode *node)
{
  for (int p = 0; p < node->proxy_count; p++) {
    MEM_freeN(node->proxies[p].co);
    node->proxies[p].co = nullptr;
  }

  MEM_SAFE_FREE(node->proxies);
  node->proxies = nullptr;

  node->proxy_count = 0;
}

void pbvh_vertex_iter_init(PBVH *pbvh, PBVHNode *node, PBVHVertexIter *vi, int mode)
{
  struct CCGElem **grids;
  int *grid_indices;
  int totgrid, gridsize, uniq_verts, totvert;

  vi->grid = nullptr;
  vi->no = nullptr;
  vi->fno = nullptr;
  vi->vert_positions = nullptr;
  vi->vertex.i = 0LL;
  vi->index = 0;

  BKE_pbvh_node_get_grids(pbvh, node, &grid_indices, &totgrid, nullptr, &gridsize, &grids);
  BKE_pbvh_node_num_verts(pbvh, node, &uniq_verts, &totvert);
  const int *vert_indices = BKE_pbvh_node_get_vert_indices(node);
  vi->key = pbvh->gridkey;

  vi->grids = grids;
  vi->grid_indices = grid_indices;
  vi->totgrid = (grids) ? totgrid : 1;
  vi->gridsize = gridsize;

  if (mode == PBVH_ITER_ALL) {
    vi->totvert = totvert;
  }
  else {
    vi->totvert = uniq_verts;
  }
  vi->vert_indices = vert_indices;
  vi->vert_positions = pbvh->vert_positions;
  vi->is_mesh = pbvh->vert_positions != nullptr;

  if (pbvh->header.type == PBVH_BMESH) {
    if (mode == PBVH_ITER_ALL) {
      pbvh_bmesh_check_other_verts(node);
    }

    vi->vert_positions = nullptr;

    vi->bi = 0;
    vi->bm_cur_set = node->bm_unique_verts;
    vi->bm_unique_verts = node->bm_unique_verts;
    vi->bm_other_verts = node->bm_other_verts;
    vi->bm_vdata = &pbvh->header.bm->vdata;
    vi->bm_vert = nullptr;

    vi->cd_vert_mask_offset = CustomData_get_offset(vi->bm_vdata, CD_PAINT_MASK);
  }

  vi->gh = nullptr;
  if (vi->grids && mode == PBVH_ITER_UNIQUE) {
    vi->grid_hidden = pbvh->grid_hidden;
  }

  vi->mask = nullptr;
  if (pbvh->header.type == PBVH_FACES) {
    vi->vert_normals = pbvh->vert_normals;
    vi->hide_vert = pbvh->hide_vert;

    vi->vmask = (float *)CustomData_get_layer_for_write(
        pbvh->vdata, CD_PAINT_MASK, pbvh->mesh->totvert);
  }
}

bool BKE_pbvh_draw_mask(const PBVH *pbvh)
{
  return BKE_pbvh_has_mask(pbvh) && !(pbvh->flags & PBVH_FAST_DRAW);
}

bool BKE_pbvh_has_mask(const PBVH *pbvh)
{
  switch (pbvh->header.type) {
    case PBVH_GRIDS:
      return (pbvh->gridkey.has_mask != 0);
    case PBVH_FACES:
      return (pbvh->vdata && CustomData_get_layer(pbvh->vdata, CD_PAINT_MASK));
    case PBVH_BMESH:
      return (pbvh->header.bm &&
              (CustomData_get_offset(&pbvh->header.bm->vdata, CD_PAINT_MASK) != -1));
  }

  return false;
}

bool BKE_pbvh_draw_face_sets(PBVH *pbvh)
{
  if (pbvh->flags & PBVH_FAST_DRAW) {
    return false;
  }

  switch (pbvh->header.type) {
    case PBVH_GRIDS:
    case PBVH_FACES:
      return pbvh->pdata &&
             CustomData_get_layer_named(pbvh->pdata, CD_PROP_INT32, ".sculpt_face_set") != nullptr;
    case PBVH_BMESH:
      return (pbvh->header.bm && CustomData_get_named_layer_index(&pbvh->header.bm->pdata,
                                                                  CD_PROP_INT32,
                                                                  ".sculpt_face_set") != -1);
  }

  return false;
}

void BKE_pbvh_set_frustum_planes(PBVH *pbvh, PBVHFrustumPlanes *planes)
{
  pbvh->num_planes = planes->num_planes;
  for (int i = 0; i < pbvh->num_planes; i++) {
    copy_v4_v4(pbvh->planes[i], planes->planes[i]);
  }
}

void BKE_pbvh_get_frustum_planes(PBVH *pbvh, PBVHFrustumPlanes *planes)
{
  planes->num_planes = pbvh->num_planes;
  for (int i = 0; i < planes->num_planes; i++) {
    copy_v4_v4(planes->planes[i], pbvh->planes[i]);
  }
}

#include "BKE_global.h"
void BKE_pbvh_parallel_range_settings(TaskParallelSettings *settings,
                                      bool use_threading,
                                      int totnode)
{
  memset(settings, 0, sizeof(*settings));
  settings->use_threading = use_threading && totnode > 1 && G.debug_value != 890;
}

float (*BKE_pbvh_get_vert_positions(const PBVH *pbvh))[3]
{
  BLI_assert(pbvh->header.type == PBVH_FACES);
  return pbvh->vert_positions;
}

const float (*BKE_pbvh_get_vert_normals(const PBVH *pbvh))[3]
{
  BLI_assert(pbvh->header.type == PBVH_FACES);
  return pbvh->vert_normals;
}

const bool *BKE_pbvh_get_vert_hide(const PBVH *pbvh)
{
  BLI_assert(pbvh->header.type == PBVH_FACES);
  return pbvh->hide_vert;
}

const bool *BKE_pbvh_get_poly_hide(const PBVH *pbvh)
{
  BLI_assert(ELEM(pbvh->header.type, PBVH_FACES, PBVH_GRIDS));
  return pbvh->hide_poly;
}

bool *BKE_pbvh_get_vert_hide_for_write(PBVH *pbvh)
{
  BLI_assert(pbvh->header.type == PBVH_FACES);
  if (pbvh->hide_vert) {
    return pbvh->hide_vert;
  }
  pbvh->hide_vert = (bool *)CustomData_get_layer_named_for_write(
      &pbvh->mesh->vdata, CD_PROP_BOOL, ".hide_vert", pbvh->mesh->totvert);
  if (pbvh->hide_vert) {
    return pbvh->hide_vert;
  }
  pbvh->hide_vert = static_cast<bool *>(CustomData_add_layer_named(
      &pbvh->mesh->vdata, CD_PROP_BOOL, CD_SET_DEFAULT, pbvh->mesh->totvert, ".hide_vert"));
  return pbvh->hide_vert;
}

void BKE_pbvh_subdiv_ccg_set(PBVH *pbvh, SubdivCCG *subdiv_ccg)
{
  pbvh->subdiv_ccg = subdiv_ccg;
  pbvh->gridfaces = (void **)subdiv_ccg->grid_faces;
  pbvh->grid_hidden = subdiv_ccg->grid_hidden;
  pbvh->grid_flag_mats = subdiv_ccg->grid_flag_mats;
  pbvh->grids = subdiv_ccg->grids;
}

void BKE_pbvh_face_sets_set(PBVH *pbvh, int *face_sets)
{
  pbvh->face_sets = face_sets;
}

void BKE_pbvh_update_hide_attributes_from_mesh(PBVH *pbvh)
{
  if (pbvh->header.type == PBVH_FACES) {
    pbvh->hide_vert = (bool *)CustomData_get_layer_named_for_write(
        &pbvh->mesh->vdata, CD_PROP_BOOL, ".hide_vert", pbvh->mesh->totvert);
    pbvh->hide_poly = (bool *)CustomData_get_layer_named_for_write(
        &pbvh->mesh->pdata, CD_PROP_BOOL, ".hide_poly", pbvh->mesh->totpoly);
  }
}

int BKE_pbvh_get_node_index(PBVH *pbvh, PBVHNode *node)
{
  return (int)(node - pbvh->nodes);
}

int BKE_pbvh_get_totnodes(PBVH *pbvh)
{
  return pbvh->totnode;
}

int BKE_pbvh_get_node_id(PBVH * /*pbvh*/, PBVHNode *node)
{
  return node->id;
}

PBVHNode *BKE_pbvh_node_from_index(PBVH *pbvh, int node_i)
{
  return pbvh->nodes + node_i;
}

/* checks if pbvh needs to sync its flat vcol shading flag with scene tool settings
   scene and ob are allowd to be nullptr (in which case nothing is done).
*/
void SCULPT_update_flat_vcol_shading(Object *ob, Scene *scene)
{
  if (!scene || !ob || !ob->sculpt || !ob->sculpt->pbvh) {
    return;
  }

  if (ob->sculpt->pbvh) {
    bool flat_vcol_shading = ((scene->toolsettings->sculpt->flags &
                               SCULPT_DYNTOPO_FLAT_VCOL_SHADING) != 0);

    BKE_pbvh_set_flat_vcol_shading(ob->sculpt->pbvh, flat_vcol_shading);
  }
}

PBVHNode *BKE_pbvh_get_node(PBVH *pbvh, int node)
{
  return pbvh->nodes + node;
}

bool BKE_pbvh_node_mark_update_index_buffer(PBVH *pbvh, PBVHNode *node)
{
  bool split_indexed = pbvh->header.bm &&
                       (pbvh->flags & (PBVH_DYNTOPO_SMOOTH_SHADING | PBVH_FAST_DRAW));

  if (split_indexed) {
    BKE_pbvh_vert_tag_update_normal_triangulation(node);
  }

  return split_indexed;
}

void BKE_pbvh_vert_tag_update_normal_triangulation(PBVHNode *node)
{
  node->flag |= PBVH_UpdateTris;
}

void BKE_pbvh_vert_tag_update_normal_tri_area(PBVHNode *node)
{
  node->flag |= PBVH_UpdateTriAreas;
}

/* must be called outside of threads */
void BKE_pbvh_face_areas_begin(PBVH *pbvh)
{
  pbvh->face_area_i ^= 1;
}

void BKE_pbvh_update_all_tri_areas(PBVH *pbvh)
{
  /* swap read/write face area buffers */
  pbvh->face_area_i ^= 1;

  for (int i = 0; i < pbvh->totnode; i++) {
    PBVHNode *node = pbvh->nodes + i;
    if (node->flag & PBVH_Leaf) {
      node->flag |= PBVH_UpdateTriAreas;
#if 0
      // ensure node triangulations are valid
      // so we don't end up doing it inside brush threads
      BKE_pbvh_bmesh_check_tris(pbvh, node);
#endif
    }
  }
}

void BKE_pbvh_check_tri_areas(PBVH *pbvh, PBVHNode *node)
{
  if (!(node->flag & PBVH_UpdateTriAreas)) {
    return;
  }

  if (pbvh->header.type == PBVH_BMESH) {
    if (node->flag & PBVH_UpdateTris) {
      BKE_pbvh_bmesh_check_tris(pbvh, node);
    }

    if (!node->tribuf || !node->tribuf->tottri) {
      return;
    }
  }

  node->flag &= ~PBVH_UpdateTriAreas;

  const int cur_i = pbvh->face_area_i ^ 1;

  switch (BKE_pbvh_type(pbvh)) {
    case PBVH_FACES: {
      for (int i = 0; i < (int)node->totprim; i++) {
        const MLoopTri *lt = &pbvh->looptri[node->prim_indices[i]];
        const int poly = pbvh->looptri_polys[node->prim_indices[i]];

        if (pbvh->hide_poly && pbvh->hide_poly[poly]) {
          /* Skip hidden faces. */
          continue;
        }

        pbvh->face_areas[poly * 2 + cur_i] = 0.0f;
      }

      for (int i = 0; i < (int)node->totprim; i++) {
        const MLoopTri *lt = &pbvh->looptri[node->prim_indices[i]];
        const int poly = pbvh->looptri_polys[node->prim_indices[i]];

        if (pbvh->hide_poly && pbvh->hide_poly[poly]) {
          /* Skip hidden faces. */
          continue;
        }

        float area = area_tri_v3(pbvh->vert_positions[pbvh->corner_verts[lt->tri[0]]],
                                 pbvh->vert_positions[pbvh->corner_verts[lt->tri[1]]],
                                 pbvh->vert_positions[pbvh->corner_verts[lt->tri[2]]]);

        pbvh->face_areas[poly * 2 + cur_i] += area;

        /* sanity check on read side of read write buffer */
        if (pbvh->face_areas[poly * 2 + (cur_i ^ 1)] == 0.0f) {
          pbvh->face_areas[poly * 2 + (cur_i ^ 1)] = pbvh->face_areas[poly * 2 + cur_i];
        }
      }
      break;
    }
    case PBVH_GRIDS:
      break;
    case PBVH_BMESH: {
      BMFace *f;
      const int cd_face_area = pbvh->cd_face_area;

      TGSET_ITER (f, node->bm_faces) {
        float *areabuf = (float *)BM_ELEM_CD_GET_VOID_P(f, cd_face_area);
        areabuf[cur_i] = 0.0f;
      }
      TGSET_ITER_END;

      for (int i = 0; i < node->tribuf->tottri; i++) {
        PBVHTri *tri = node->tribuf->tris + i;

        BMVert *v1 = (BMVert *)(node->tribuf->verts[tri->v[0]].i);
        BMVert *v2 = (BMVert *)(node->tribuf->verts[tri->v[1]].i);
        BMVert *v3 = (BMVert *)(node->tribuf->verts[tri->v[2]].i);
        BMFace *f = (BMFace *)tri->f.i;

        float *areabuf = (float *)BM_ELEM_CD_GET_VOID_P(f, cd_face_area);
        areabuf[cur_i] += area_tri_v3(v1->co, v2->co, v3->co);
      }

      TGSET_ITER (f, node->bm_faces) {
        float *areabuf = (float *)BM_ELEM_CD_GET_VOID_P(f, cd_face_area);

        /* sanity check on read side of read write buffer */
        if (areabuf[cur_i ^ 1] == 0.0f) {
          areabuf[cur_i ^ 1] = areabuf[cur_i];
        }
      }
      TGSET_ITER_END;

      break;
    }
    default:
      break;
  }
}

static void pbvh_pmap_to_edges_add(PBVH * /*pbvh*/,
                                   PBVHVertRef /*vertex*/,
                                   int **r_edges,
                                   int *r_edges_size,
                                   bool *heap_alloc,
                                   int e,
                                   int p,
                                   int *len,
                                   int **r_polys)
{
  for (int i = 0; i < *len; i++) {
    if ((*r_edges)[i] == e) {
      if ((*r_polys)[i * 2 + 1] == -1) {
        (*r_polys)[i * 2 + 1] = p;
      }
      return;
    }
  }

  if (*len >= *r_edges_size) {
    int newsize = *len + ((*len) >> 1) + 1;

    int *r_edges_new = (int *)MEM_malloc_arrayN(newsize, sizeof(*r_edges_new), "r_edges_new");
    int *r_polys_new = (int *)MEM_malloc_arrayN(newsize * 2, sizeof(*r_polys_new), "r_polys_new");

    memcpy((void *)r_edges_new, (void *)*r_edges, sizeof(int) * (*r_edges_size));
    memcpy((void *)r_polys_new, (void *)(*r_polys), sizeof(int) * 2 * (*r_edges_size));

    *r_edges_size = newsize;

    if (*heap_alloc) {
      MEM_freeN(*r_polys);
      MEM_freeN(*r_edges);
    }

    *r_edges = r_edges_new;
    *r_polys = r_polys_new;

    *heap_alloc = true;
  }

  (*r_polys)[*len * 2] = p;
  (*r_polys)[*len * 2 + 1] = -1;

  (*r_edges)[*len] = e;
  (*len)++;
}

void BKE_pbvh_pmap_to_edges(PBVH *pbvh,
                            PBVHVertRef vertex,
                            int **r_edges,
                            int *r_edges_size,
                            bool *r_heap_alloc,
                            int **r_polys)
{
  MeshElemMap *map = pbvh->pmap->pmap + vertex.i;
  int len = 0;

  for (int i = 0; i < map->count; i++) {
    int loopstart = pbvh->polys[map->indices[i]].start();
    int loop_count = pbvh->polys[map->indices[i]].size();

    const Span<int> corner_verts(pbvh->corner_verts + loopstart, loop_count);
    const Span<int> corner_edges(pbvh->corner_edges + loopstart, loop_count);

    if (pbvh->hide_poly && pbvh->hide_poly[map->indices[i]]) {
      /* Skip connectivity from hidden faces. */
      continue;
    }

    for (int j : IndexRange(loop_count)) {
      if (corner_verts[j] == vertex.i) {
        pbvh_pmap_to_edges_add(pbvh,
                               vertex,
                               r_edges,
                               r_edges_size,
                               r_heap_alloc,
                               corner_edges[(j + loop_count - 1) % loop_count],
                               map->indices[i],
                               &len,
                               r_polys);
        pbvh_pmap_to_edges_add(pbvh,
                               vertex,
                               r_edges,
                               r_edges_size,
                               r_heap_alloc,
                               corner_edges[j],
                               map->indices[i],
                               &len,
                               r_polys);
      }
    }
  }

  *r_edges_size = len;
}

void BKE_pbvh_set_vemap(PBVH *pbvh, MeshElemMap *vemap)
{
  pbvh->vemap = vemap;
}

void BKE_pbvh_get_vert_face_areas(PBVH *pbvh, PBVHVertRef vertex, float *r_areas, int valence)
{
  const int cur_i = pbvh->face_area_i;

  switch (BKE_pbvh_type(pbvh)) {
    case PBVH_FACES: {
      int *edges = (int *)BLI_array_alloca(edges, 16);
      int *polys = (int *)BLI_array_alloca(polys, 32);
      bool heap_alloc = false;
      int len = 16;

      BKE_pbvh_pmap_to_edges(pbvh, vertex, &edges, &len, &heap_alloc, &polys);
      len = MIN2(len, valence);

      if (pbvh->vemap) {
        /* sort poly references by vemap edge ordering */
        MeshElemMap *emap = pbvh->vemap + vertex.i;

        int *polys_old = (int *)BLI_array_alloca(polys, len * 2);
        memcpy((void *)polys_old, (void *)polys, sizeof(int) * len * 2);

        /* note that wire edges will break this, but
           should only result in incorrect weights
           and isn't worth fixing */

        for (int i = 0; i < len; i++) {
          for (int j = 0; j < len; j++) {
            if (emap->indices[i] == edges[j]) {
              polys[i * 2] = polys_old[j * 2];
              polys[i * 2 + 1] = polys_old[j * 2 + 1];
            }
          }
        }
      }
      for (int i = 0; i < len; i++) {
        r_areas[i] = pbvh->face_areas[polys[i * 2] * 2 + cur_i];

        if (polys[i * 2 + 1] != -1) {
          r_areas[i] += pbvh->face_areas[polys[i * 2 + 1] * 2 + cur_i];
          r_areas[i] *= 0.5f;
        }
      }

      if (heap_alloc) {
        MEM_freeN(edges);
        MEM_freeN(polys);
      }

      break;
    }
    case PBVH_BMESH: {
      BMVert *v = (BMVert *)vertex.i;
      BMEdge *e = v->e;

      if (!e) {
        for (int i = 0; i < valence; i++) {
          r_areas[i] = 1.0f;
        }

        return;
      }

      const int cd_face_area = pbvh->cd_face_area;
      int j = 0;

      do {
        float w = 0.0f;

        if (!e->l) {
          w = 0.0f;
        }
        else {
          float *a1 = (float *)BM_ELEM_CD_GET_VOID_P(e->l->f, cd_face_area);
          float *a2 = (float *)BM_ELEM_CD_GET_VOID_P(e->l->radial_next->f, cd_face_area);

          w += a1[cur_i] * 0.5f;
          w += a2[cur_i] * 0.5f;
        }

        if (j >= valence) {
          printf("%s: error, corrupt edge cycle\n", __func__);
          break;
        }

        r_areas[j++] = w;

        e = v == e->v1 ? e->v1_disk_link.next : e->v2_disk_link.next;
      } while (e != v->e);

      for (; j < valence; j++) {
        r_areas[j] = 1.0f;
      }

      break;
    }

    case PBVH_GRIDS: { /* estimate from edge lengths */
      int index = (int)vertex.i;

      const CCGKey *key = BKE_pbvh_get_grid_key(pbvh);
      const int grid_index = index / key->grid_area;
      const int vertex_index = index - grid_index * key->grid_area;

      SubdivCCGCoord coord = {};

      coord.grid_index = grid_index;
      coord.x = short(vertex_index % key->grid_size);
      coord.y = short(vertex_index / key->grid_size);

      SubdivCCGNeighbors neighbors;
      BKE_subdiv_ccg_neighbor_coords_get(pbvh->subdiv_ccg, &coord, false, &neighbors);

      float *co1 = CCG_elem_co(key, CCG_elem_offset(key, pbvh->grids[grid_index], vertex_index));
      float totw = 0.0f;
      int i = 0;

      for (i = 0; i < neighbors.size; i++) {
        SubdivCCGCoord *coord2 = neighbors.coords + i;

        int vertex_index2 = int(coord2->y) * key->grid_size + int(coord2->x);

        float *co2 = CCG_elem_co(
            key, CCG_elem_offset(key, pbvh->grids[coord2->grid_index], vertex_index2));
        float w = len_v3v3(co1, co2);

        r_areas[i] = w;
        totw += w;
      }

      if (neighbors.size != valence) {
        printf(
            "%s: error! neighbors.size was %d expected %d\n", __func__, neighbors.size, valence);
      }
      if (totw < 0.000001f) {
        for (int i = 0; i < neighbors.size; i++) {
          r_areas[i] = 1.0f;
        }
      }

      for (; i < valence; i++) {
        r_areas[i] = 1.0f;
      }

      break;
    }
  }
}

void BKE_pbvh_set_stroke_id(PBVH *pbvh, int stroke_id)
{
  pbvh->stroke_id = stroke_id;
}

static void pbvh_boundaries_flag_update(PBVH *pbvh)
{

  if (pbvh->header.bm) {
    BMVert *v;
    BMIter iter;

    BM_ITER_MESH (v, &iter, pbvh->header.bm, BM_VERTS_OF_MESH) {
      pbvh_boundary_update_bmesh(pbvh, v);
    }
  }
  else {
    int totvert = pbvh->totvert;

    if (BKE_pbvh_type(pbvh) == PBVH_GRIDS) {
      totvert = BKE_pbvh_get_grid_num_verts(pbvh);
    }

    for (int i = 0; i < totvert; i++) {
      pbvh->boundary_flags[i] |= SCULPT_BOUNDARY_NEEDS_UPDATE;
    }
  }
}

void BKE_pbvh_set_symmetry(PBVH *pbvh, int symmetry, int boundary_symmetry)
{
  if (symmetry == pbvh->symmetry && boundary_symmetry == pbvh->boundary_symmetry) {
    return;
  }

  pbvh->symmetry = symmetry;
  pbvh->boundary_symmetry = boundary_symmetry;

  pbvh_boundaries_flag_update(pbvh);
}

ATTR_NO_OPT void BKE_pbvh_update_vert_boundary_grids(PBVH *pbvh, PBVHVertRef vertex)
{
  SubdivCCG *subdiv_ccg = pbvh->subdiv_ccg;
  int index = (int)vertex.i;

  /* Update valence. */

  /* TODO: optimize this. We could fill #SculptVertexNeighborIter directly,
   * maybe provide coordinate and mask pointers directly rather than converting
   * back and forth between #CCGElem and global index. */
  const CCGKey *key = BKE_pbvh_get_grid_key(pbvh);
  const int grid_index = index / key->grid_area;
  const int vertex_index = index - grid_index * key->grid_area;

  SubdivCCGCoord coord = {};

  coord.grid_index = grid_index;
  coord.x = short(vertex_index % key->grid_size);
  coord.y = short(vertex_index / key->grid_size);

  SubdivCCGNeighbors neighbors;
  BKE_subdiv_ccg_neighbor_coords_get(subdiv_ccg, &coord, false, &neighbors);

  pbvh->valence[vertex.i] = neighbors.size;
  pbvh->sculpt_flags[vertex.i] &= ~SCULPTFLAG_NEED_VALENCE;

  /* Update boundary */
  int *boundary_flag = pbvh->boundary_flags + vertex.i;
  *boundary_flag = 0;

  int face = BKE_subdiv_ccg_grid_to_face_index(subdiv_ccg, grid_index);
  int fset = pbvh->face_sets ? pbvh->face_sets[face] : 0;

  for (int i : IndexRange(neighbors.size)) {
    int grid_index2 = neighbors.coords[i].grid_index;

    if (grid_index == grid_index2) {
      continue;
    }

    int face2 = BKE_subdiv_ccg_grid_to_face_index(subdiv_ccg, grid_index2);
    int fset2 = pbvh->face_sets ? pbvh->face_sets[face2] : 0;

    if (fset2 != fset) {
      *boundary_flag |= SCULPT_BOUNDARY_FACE_SET;
    }
  }
}

namespace blender::bke::pbvh {
void set_flags_valence(PBVH *pbvh, uint8_t *flags, int *valence)
{
  pbvh->sculpt_flags = flags;
  pbvh->valence = valence;
}

void set_original(PBVH *pbvh, Span<float3> origco, Span<float3> origno)
{
  pbvh->origco = origco;
  pbvh->origno = origno;
}

void update_vert_boundary_faces(int *boundary_flags,
                                const int *face_sets,
                                const bool *hide_poly,
                                const float (*vert_positions)[3],
                                const int2 * /*medge*/,
                                const int *corner_verts,
                                const int *corner_edges,
                                OffsetIndices<int> polys,
                                int /*totpoly*/,
                                const MeshElemMap *pmap,
                                PBVHVertRef vertex,
                                const bool *sharp_edges,
                                const bool *seam_edges,
                                uint8_t *flags,
                                int * /*valence*/)
{
  const MeshElemMap *vert_map = &pmap[vertex.i];
  uint8_t *flag = flags + vertex.i;

  *flag &= ~SCULPTFLAG_VERT_FSET_HIDDEN;

  int last_fset = -1;
  int last_fset2 = -1;

  int *boundary_flag = boundary_flags + vertex.i;
  *boundary_flag = 0;

  int totsharp = 0, totseam = 0;
  int visible = false;

  for (int i = 0; i < vert_map->count; i++) {
    int f_i = vert_map->indices[i];

    IndexRange poly = polys[f_i];
    const int *mc = corner_verts + poly.start();
    const int loop_count = poly.size();
    const int loopstart = poly.start();

    int j = 0;

    for (j = 0; j < loop_count; j++, mc++) {
      if (*mc == (int)vertex.i) {
        break;
      }
    }

    if (j < loop_count) {
      int e_index = corner_edges[loopstart + j];

      if (sharp_edges && sharp_edges[e_index]) {
        *boundary_flag |= SCULPT_BOUNDARY_SHARP;
        totsharp++;
      }

      if (seam_edges && seam_edges[e_index]) {
        *boundary_flag |= SCULPT_BOUNDARY_SEAM;
        totseam++;
      }
    }

    int fset = face_sets ? abs(face_sets[f_i]) : 1;

    if (!hide_poly || !hide_poly[f_i]) {
      visible = true;
    }

    if (i > 0 && fset != last_fset) {
      *boundary_flag |= SCULPT_BOUNDARY_FACE_SET;

      if (i > 1 && last_fset2 != last_fset && last_fset != -1 && last_fset2 != -1 && fset != -1 &&
          last_fset2 != fset)
      {
        *boundary_flag |= SCULPT_CORNER_FACE_SET;
      }
    }

    if (i > 0 && last_fset != fset) {
      last_fset2 = last_fset;
    }

    last_fset = fset;
  }

  if (!visible) {
    *flag |= SCULPTFLAG_VERT_FSET_HIDDEN;
  }

  if (totsharp > 2) {
    *boundary_flag |= SCULPT_CORNER_SHARP;
  }

  if (totseam > 2) {
    *boundary_flag |= SCULPT_CORNER_SEAM;
  }
}
}  // namespace blender::bke::pbvh

void BKE_pbvh_ignore_uvs_set(PBVH *pbvh, bool value)
{
  if (!!(pbvh->flags & PBVH_IGNORE_UVS) == value) {
    return;  // no change
  }

  if (value) {
    pbvh->flags |= PBVH_IGNORE_UVS;
  }
  else {
    pbvh->flags &= ~PBVH_IGNORE_UVS;
  }

  pbvh_boundaries_flag_update(pbvh);
}

struct SculptPMap *BKE_pbvh_get_pmap(PBVH *pbvh)
{
  return pbvh->pmap;
}

void BKE_pbvh_set_pmap(PBVH *pbvh, SculptPMap *pmap)
{
  if (pbvh->pmap != pmap) {
    BKE_pbvh_pmap_aquire(pmap);
  }

  pbvh->pmap = pmap;
}

void BKE_pbvh_set_bmesh(PBVH *pbvh, BMesh *bm)
{
  pbvh->header.bm = bm;
}

BMLog *BKE_pbvh_get_bm_log(PBVH *pbvh)
{
  return pbvh->bm_log;
}

SculptPMap *BKE_pbvh_make_pmap(const struct Mesh *me)
{
  SculptPMap *pmap = (SculptPMap *)MEM_callocN(sizeof(*pmap), "SculptPMap");

  BKE_mesh_vert_poly_map_create(
      &pmap->pmap, &pmap->pmap_mem, me->polys(), me->corner_verts().data(), me->totvert);

  pmap->refcount = 1;

  return pmap;
}

void BKE_pbvh_pmap_aquire(SculptPMap *pmap)
{
  pmap->refcount++;
}

bool BKE_pbvh_pmap_release(SculptPMap *pmap)
{
  if (!pmap) {
    return false;
  }

  pmap->refcount--;

  if (pmap->refcount <= 0) {
    MEM_SAFE_FREE(pmap->pmap);
    MEM_SAFE_FREE(pmap->pmap_mem);
    MEM_SAFE_FREE(pmap);

    return true;
  }

  return false;
}

bool BKE_pbvh_is_drawing(const PBVH *pbvh)
{
  return pbvh->is_drawing;
}

bool BKE_pbvh_draw_cache_invalid(const PBVH *pbvh)
{
  return pbvh->draw_cache_invalid;
}

void BKE_pbvh_is_drawing_set(PBVH *pbvh, bool val)
{
  pbvh->is_drawing = val;
}

void BKE_pbvh_node_num_loops(PBVH *pbvh, PBVHNode *node, int *r_totloop)
{
  UNUSED_VARS(pbvh);
  BLI_assert(BKE_pbvh_type(pbvh) == PBVH_FACES);

  if (r_totloop) {
    *r_totloop = node->loop_indices_num;
  }
}

void BKE_pbvh_update_active_vcol(PBVH *pbvh, const Mesh *mesh)
{
  CustomDataLayer *last_layer = pbvh->color_layer;

  BKE_pbvh_get_color_layer(pbvh, mesh, &pbvh->color_layer, &pbvh->color_domain);

  if (pbvh->color_layer) {
    pbvh->cd_vcol_offset = pbvh->color_layer->offset;
  }
  else {
    pbvh->cd_vcol_offset = -1;
  }

  if (pbvh->color_layer != last_layer) {
    for (int i = 0; i < pbvh->totnode; i++) {
      PBVHNode *node = &pbvh->nodes[i];

      if (node->flag & PBVH_Leaf) {
        BKE_pbvh_node_mark_update_color(node);
      }
    }
  }
}

void BKE_pbvh_ensure_node_loops(PBVH *pbvh)
{
  BLI_assert(BKE_pbvh_type(pbvh) == PBVH_FACES);

  int totloop = 0;

  /* Check if nodes already have loop indices. */
  for (int i = 0; i < pbvh->totnode; i++) {
    PBVHNode *node = pbvh->nodes + i;

    if (!(node->flag & PBVH_Leaf)) {
      continue;
    }

    if (node->loop_indices) {
      return;
    }

    totloop += node->totprim * 3;
  }

  BLI_bitmap *visit = BLI_BITMAP_NEW(totloop, __func__);

  /* Create loop indices from node loop triangles. */
  for (int i = 0; i < pbvh->totnode; i++) {
    PBVHNode *node = pbvh->nodes + i;

    if (!(node->flag & PBVH_Leaf)) {
      continue;
    }

    node->loop_indices = (int *)MEM_malloc_arrayN(node->totprim * 3, sizeof(int), __func__);
    node->loop_indices_num = 0;

    for (int j = 0; j < (int)node->totprim; j++) {
      const MLoopTri *mlt = pbvh->looptri + node->prim_indices[j];

      for (int k = 0; k < 3; k++) {
        if (!BLI_BITMAP_TEST(visit, mlt->tri[k])) {
          node->loop_indices[node->loop_indices_num++] = mlt->tri[k];
          BLI_BITMAP_ENABLE(visit, mlt->tri[k]);
        }
      }
    }
  }

  MEM_SAFE_FREE(visit);
}

int BKE_pbvh_debug_draw_gen_get(PBVHNode *node)
{
  return node->debug_draw_gen;
}

void BKE_pbvh_set_boundary_flags(PBVH *pbvh, int *boundary_flags)
{
  pbvh->boundary_flags = boundary_flags;
}

static void pbvh_face_iter_verts_reserve(PBVHFaceIter *fd, int verts_num)
{
  if (verts_num >= fd->verts_size_) {
    fd->verts_size_ = (verts_num + 1) << 2;

    if (fd->verts != fd->verts_reserved_) {
      MEM_SAFE_FREE(fd->verts);
    }

    fd->verts = (PBVHVertRef *)MEM_malloc_arrayN(fd->verts_size_, sizeof(void *), __func__);
  }

  fd->verts_num = verts_num;
}

BLI_INLINE int face_iter_prim_to_face(PBVHFaceIter *fd, int prim_index)
{
  if (fd->subdiv_ccg_) {
    return BKE_subdiv_ccg_grid_to_face_index(fd->subdiv_ccg_, prim_index);
  }

  return fd->looptri_polys_[prim_index];
}

static void pbvh_face_iter_step(PBVHFaceIter *fd, bool do_step)
{
  if (do_step) {
    fd->i++;
  }

  switch (fd->pbvh_type_) {
    case PBVH_BMESH: {
      if (do_step) {
        fd->bm_faces_iter_++;
      }

      while (fd->bm_faces_iter_ < fd->bm_faces_->cur && !fd->bm_faces_->elems[fd->bm_faces_iter_])
      {
        fd->bm_faces_iter_++;
      }

      if (fd->bm_faces_iter_ >= fd->bm_faces_->cur) {
        return;
      }

      BMFace *f = (BMFace *)fd->bm_faces_->elems[fd->bm_faces_iter_];
      fd->face.i = (intptr_t)f;
      fd->index = f->head.index;

      if (fd->cd_face_set_ != -1) {
        fd->face_set = (int *)BM_ELEM_CD_GET_VOID_P(f, fd->cd_face_set_);
      }

      /* TODO: BMesh doesn't use .hide_poly yet.*/
      fd->hide = nullptr;

      pbvh_face_iter_verts_reserve(fd, f->len);
      int vertex_i = 0;

      BMLoop *l = f->l_first;
      do {
        fd->verts[vertex_i++].i = (intptr_t)l->v;
      } while ((l = l->next) != f->l_first);

      break;
    }
    case PBVH_GRIDS:
    case PBVH_FACES: {
      int poly_i = 0;

      if (do_step) {
        fd->prim_index_++;

        while (fd->prim_index_ < fd->node_->totprim) {
          poly_i = face_iter_prim_to_face(fd, fd->node_->prim_indices[fd->prim_index_]);

          if (poly_i != fd->last_poly_index_) {
            break;
          }

          fd->prim_index_++;
        }
      }
      else if (fd->prim_index_ < fd->node_->totprim) {
        poly_i = face_iter_prim_to_face(fd, fd->node_->prim_indices[fd->prim_index_]);
      }

      if (fd->prim_index_ >= fd->node_->totprim) {
        return;
      }

      fd->last_poly_index_ = poly_i;
      const int poly_start = fd->poly_offsets_[poly_i];
      const int poly_size = fd->poly_offsets_[poly_i + 1] - poly_start;

      fd->face.i = fd->index = poly_i;

      if (fd->face_sets_) {
        fd->face_set = fd->face_sets_ + poly_i;
      }
      if (fd->hide_poly_) {
        fd->hide = fd->hide_poly_ + poly_i;
      }

      pbvh_face_iter_verts_reserve(fd, poly_size);

      const int *poly_verts = &fd->corner_verts_[poly_start];
      const int grid_area = fd->subdiv_key_.grid_area;

      for (int i = 0; i < poly_size; i++) {
        if (fd->pbvh_type_ == PBVH_GRIDS) {
          /* Grid corners. */
          fd->verts[i].i = (poly_start + i) * grid_area + grid_area - 1;
        }
        else {
          fd->verts[i].i = poly_verts[i];
        }
      }
      break;
    }
  }
}

void BKE_pbvh_face_iter_step(PBVHFaceIter *fd)
{
  pbvh_face_iter_step(fd, true);
}

void BKE_pbvh_face_iter_init(PBVH *pbvh, PBVHNode *node, PBVHFaceIter *fd)
{
  memset(fd, 0, sizeof(*fd));

  fd->node_ = node;
  fd->pbvh_type_ = BKE_pbvh_type(pbvh);
  fd->verts = fd->verts_reserved_;
  fd->verts_size_ = PBVH_FACE_ITER_VERTS_RESERVED;

  switch (BKE_pbvh_type(pbvh)) {
    case PBVH_GRIDS:
      fd->subdiv_ccg_ = pbvh->subdiv_ccg;
      fd->subdiv_key_ = pbvh->gridkey;
      ATTR_FALLTHROUGH;
    case PBVH_FACES:
      fd->poly_offsets_ = pbvh->polys.data();
      fd->corner_verts_ = pbvh->corner_verts;
      fd->looptri_polys_ = pbvh->looptri_polys;
      fd->hide_poly_ = pbvh->hide_poly;
      fd->face_sets_ = pbvh->face_sets;
      fd->last_poly_index_ = -1;

      break;
    case PBVH_BMESH:
      fd->bm = pbvh->header.bm;
      fd->cd_face_set_ = CustomData_get_offset_named(
          &pbvh->header.bm->pdata, CD_PROP_INT32, ".sculpt_face_set");

      fd->bm_faces_iter_ = 0;
      fd->bm_faces_ = node->bm_faces;
      break;
  }

  if (!BKE_pbvh_face_iter_done(fd)) {
    pbvh_face_iter_step(fd, false);
  }
}

void BKE_pbvh_face_iter_finish(PBVHFaceIter *fd)
{
  if (fd->verts != fd->verts_reserved_) {
    MEM_SAFE_FREE(fd->verts);
  }
}

bool BKE_pbvh_face_iter_done(PBVHFaceIter *fd)
{
  switch (fd->pbvh_type_) {
    case PBVH_FACES:
    case PBVH_GRIDS:
      return fd->prim_index_ >= fd->node_->totprim;
    case PBVH_BMESH:
      return fd->bm_faces_iter_ >= fd->bm_faces_->cur;
    default:
      BLI_assert_unreachable();
      return true;
  }
}

void BKE_pbvh_sync_visibility_from_verts(PBVH *pbvh, Mesh *mesh)
{
  switch (pbvh->header.type) {
    case PBVH_FACES: {
      BKE_mesh_flush_hidden_from_verts(mesh);
      BKE_pbvh_update_hide_attributes_from_mesh(pbvh);
      break;
    }
    case PBVH_BMESH: {
      BMIter iter;
      BMVert *v;
      BMEdge *e;
      BMFace *f;

      BM_ITER_MESH (f, &iter, pbvh->header.bm, BM_FACES_OF_MESH) {
        BM_elem_flag_disable(f, BM_ELEM_HIDDEN);
      }

      BM_ITER_MESH (e, &iter, pbvh->header.bm, BM_EDGES_OF_MESH) {
        BM_elem_flag_disable(e, BM_ELEM_HIDDEN);
      }

      BM_ITER_MESH (v, &iter, pbvh->header.bm, BM_VERTS_OF_MESH) {
        if (!BM_elem_flag_test(v, BM_ELEM_HIDDEN)) {
          continue;
        }
        BMIter iter_l;
        BMLoop *l;

        BM_ITER_ELEM (l, &iter_l, v, BM_LOOPS_OF_VERT) {
          BM_elem_flag_enable(l->e, BM_ELEM_HIDDEN);
          BM_elem_flag_enable(l->f, BM_ELEM_HIDDEN);
        }
      }
      break;
    }
    case PBVH_GRIDS: {
      const blender::OffsetIndices polys = mesh->polys();
      CCGKey key = pbvh->gridkey;

      bool *hide_poly = (bool *)CustomData_get_layer_named_for_write(
          &mesh->pdata, CD_PROP_BOOL, ".hide_poly", mesh->totpoly);

      bool delete_hide_poly = true;
      for (const int poly_i : polys.index_range()) {
        const blender::IndexRange poly = polys[poly_i];
        bool hidden = false;

        for (int loop_index = 0; !hidden && loop_index < poly.size(); loop_index++) {
          int grid_index = poly[loop_index];

          if (pbvh->grid_hidden[grid_index] &&
              BLI_BITMAP_TEST(pbvh->grid_hidden[grid_index], key.grid_area - 1))
          {
            hidden = true;

            break;
          }
        }

        if (hidden && !hide_poly) {
          hide_poly = (bool *)CustomData_get_layer_named_for_write(
              &mesh->pdata, CD_PROP_BOOL, ".hide_poly", mesh->totpoly);

          if (!hide_poly) {
            hide_poly = static_cast<bool *>(CustomData_add_layer_named(
                &mesh->pdata, CD_PROP_BOOL, CD_CONSTRUCT, mesh->totpoly, ".hide_poly"));
          }
        }

        if (hide_poly) {
          delete_hide_poly = delete_hide_poly && !hidden;
          hide_poly[poly_i] = hidden;
        }
      }

      if (delete_hide_poly) {
        CustomData_free_layer_named(&mesh->pdata, ".hide_poly", mesh->totpoly);
      }

      BKE_mesh_flush_hidden_from_polys(mesh);
      BKE_pbvh_update_hide_attributes_from_mesh(pbvh);
      break;
    }
  }
}

namespace blender::bke::pbvh {
Vector<PBVHNode *> search_gather(PBVH *pbvh,
                                 BKE_pbvh_SearchCallback scb,
                                 void *search_data,
                                 PBVHNodeFlags leaf_flag)
{
  PBVHIter iter;
  Vector<PBVHNode *> nodes;

  pbvh_iter_begin(&iter, pbvh, scb, search_data);

  PBVHNode *node;
  while ((node = pbvh_iter_next(&iter, leaf_flag))) {
    if (node->flag & leaf_flag) {
      nodes.append(node);
    }
  }

  pbvh_iter_end(&iter);
  return nodes;
}

Vector<PBVHNode *> gather_proxies(PBVH *pbvh)
{
  Vector<PBVHNode *> array;

  for (int n = 0; n < pbvh->totnode; n++) {
    PBVHNode *node = pbvh->nodes + n;

    if (node->proxy_count > 0) {
      array.append(node);
    }
  }

  return array;
}

Vector<PBVHNode *> get_flagged_nodes(PBVH *pbvh, int flag)
{
  return blender::bke::pbvh::search_gather(pbvh, update_search_cb, POINTER_FROM_INT(flag));
}
}  // namespace blender::bke::pbvh<|MERGE_RESOLUTION|>--- conflicted
+++ resolved
@@ -13,24 +13,18 @@
 #include "BLI_ghash.h"
 #include "BLI_listbase.h"
 #include "BLI_math.h"
-<<<<<<< HEAD
+#include "BLI_math_vector.hh"
 #include "BLI_offset_indices.hh"
-=======
-#include "BLI_math_vector.hh"
->>>>>>> f62add82
 #include "BLI_rand.h"
 #include "BLI_string.h"
 #include "BLI_task.h"
-<<<<<<< HEAD
 
 #include "BLI_index_range.hh"
 #include "BLI_map.hh"
 #include "BLI_math_vector_types.hh"
 #include "BLI_set.hh"
 #include "BLI_span.hh"
-=======
 #include "BLI_task.hh"
->>>>>>> f62add82
 #include "BLI_utildefines.h"
 #include "BLI_vector.hh"
 #include "BLI_vector_set.hh"
@@ -1550,16 +1544,6 @@
   PBVHUpdateData(PBVH *pbvh_, Span<PBVHNode *> nodes_) : pbvh(pbvh_), nodes(nodes_) {}
 };
 
-<<<<<<< HEAD
-static void pbvh_update_normals_clear_task_cb(void *__restrict userdata,
-                                              const int n,
-                                              const TaskParallelTLS *__restrict)
-{
-  PBVHUpdateData *data = (PBVHUpdateData *)userdata;
-  PBVH *pbvh = data->pbvh;
-  PBVHNode *node = data->nodes[n];
-  float(*vert_normals)[3] = data->vert_normals;
-=======
 static void pbvh_faces_update_normals(PBVH *pbvh, Span<PBVHNode *> nodes)
 {
   using namespace blender;
@@ -1570,88 +1554,23 @@
   const Span<int> corner_verts(pbvh->corner_verts, pbvh->mesh->totloop);
 
   MutableSpan<bool> update_tags(pbvh->vert_bitmap, pbvh->totvert);
->>>>>>> f62add82
 
   VectorSet<int> polys_to_update;
   for (const PBVHNode *node : nodes) {
     for (const int vert : Span(node->vert_indices, node->uniq_verts)) {
       if (update_tags[vert]) {
-        polys_to_update.add_multiple({pbvh->pmap[vert].indices, pbvh->pmap[vert].count});
-      }
-    }
-  }
-
-<<<<<<< HEAD
-static void pbvh_update_normals_accum_task_cb(void *__restrict userdata,
-                                              const int n,
-                                              const TaskParallelTLS *__restrict)
-{
-  PBVHUpdateData *data = (PBVHUpdateData *)userdata;
-
-  PBVH *pbvh = data->pbvh;
-  PBVHNode *node = data->nodes[n];
-  float(*vert_normals)[3] = data->vert_normals;
-
-  if (node->flag & PBVH_UpdateNormals) {
-    uint mpoly_prev = UINT_MAX;
-    blender::float3 fn;
-
-    const int *faces = node->prim_indices;
-    const int totface = node->totprim;
-
-    for (int i = 0; i < totface; i++) {
-      const int tri_index = faces[i];
-      const int poly_index = pbvh->looptri_polys[tri_index];
-      const MLoopTri *lt = &pbvh->looptri[faces[i]];
-      const int vtri[3] = {
-          pbvh->corner_verts[lt->tri[0]],
-          pbvh->corner_verts[lt->tri[1]],
-          pbvh->corner_verts[lt->tri[2]],
-      };
-      const int sides = 3;
-
-      /* Face normal and mask */
-      if (poly_index != mpoly_prev) {
-        const blender::IndexRange poly = pbvh->polys[poly_index];
-        fn = blender::bke::mesh::poly_normal_calc(
-            {reinterpret_cast<const blender::float3 *>(pbvh->vert_positions), pbvh->totvert},
-            {&pbvh->corner_verts[poly.start()], poly.size()});
-        mpoly_prev = poly_index;
-      }
-
-      for (int j = sides; j--;) {
-        const int v = vtri[j];
-
-        if (pbvh->vert_bitmap[v]) {
-          /* NOTE: This avoids `lock, add_v3_v3, unlock`
-           * and is five to ten times quicker than a spin-lock.
-           * Not exact equivalent though, since atomicity is only ensured for one component
-           * of the vector at a time, but here it shall not make any sensible difference. */
-          for (int k = 3; k--;) {
-            atomic_add_and_fetch_fl(&vert_normals[v][k], fn[k]);
-          }
-        }
-      }
-    }
-=======
+        polys_to_update.add_multiple(
+            {pbvh->pmap->pmap[vert].indices, pbvh->pmap->pmap[vert].count});
+      }
+    }
+  }
+
   if (polys_to_update.is_empty()) {
     return;
->>>>>>> f62add82
-  }
-
-<<<<<<< HEAD
-static void pbvh_update_normals_store_task_cb(void *__restrict userdata,
-                                              const int n,
-                                              const TaskParallelTLS *__restrict)
-{
-  PBVHUpdateData *data = (PBVHUpdateData *)userdata;
-  PBVH *pbvh = data->pbvh;
-  PBVHNode *node = data->nodes[n];
-  float(*vert_normals)[3] = data->vert_normals;
-=======
+  }
+
   MutableSpan<float3> vert_normals(reinterpret_cast<float3 *>(pbvh->vert_normals), pbvh->totvert);
   MutableSpan<float3> poly_normals = pbvh->poly_normals;
->>>>>>> f62add82
 
   VectorSet<int> verts_to_update;
   threading::parallel_invoke(
@@ -1680,7 +1599,7 @@
   threading::parallel_for(verts_to_update.index_range(), 1024, [&](const IndexRange range) {
     for (const int vert : verts_to_update.as_span().slice(range)) {
       float3 normal(0.0f);
-      for (const int poly : Span(pbvh->pmap[vert].indices, pbvh->pmap[vert].count)) {
+      for (const int poly : Span(pbvh->pmap->pmap[vert].indices, pbvh->pmap->pmap[vert].count)) {
         normal += poly_normals[poly];
       }
       vert_normals[vert] = math::normalize(normal);
@@ -2901,7 +2820,6 @@
 
     hit = true;
 
-<<<<<<< HEAD
     if (r_face_normal) {
       normal_tri_v3(r_face_normal, co[0], co[1], co[2]);
     }
@@ -2917,22 +2835,7 @@
             len_squared_v3v3(location, co[j]) < len_squared_v3v3(location, nearest_vertex_co)) {
           copy_v3_v3(nearest_vertex_co, co[j]);
           r_active_vertex->i = corner_verts[lt->tri[j]];
-          r_active_face->i = pbvh->looptri_polys[tri_index];
-=======
-      if (r_active_vertex) {
-        float location[3] = {0.0f};
-        madd_v3_v3v3fl(location, ray_start, ray_normal, *depth);
-        for (int j = 0; j < 3; j++) {
-          /* Always assign nearest_vertex_co in the first iteration to avoid comparison against
-           * uninitialized values. This stores the closest vertex in the current intersecting
-           * triangle. */
-          if (j == 0 ||
-              len_squared_v3v3(location, co[j]) < len_squared_v3v3(location, nearest_vertex_co)) {
-            copy_v3_v3(nearest_vertex_co, co[j]);
-            r_active_vertex->i = corner_verts[lt->tri[j]];
-            *r_active_face_index = pbvh->looptri_polys[looptri_i];
-          }
->>>>>>> f62add82
+          r_active_face->i = pbvh->looptri_polys[looptri_i];
         }
       }
     }
