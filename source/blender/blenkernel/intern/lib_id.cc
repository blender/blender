--- conflicted
+++ resolved
@@ -834,11 +834,7 @@
 
   BKE_main_namemap_remove_name(&bmain, &id, id.name + 2);
   ListBase *lb = which_libbase(&bmain, GS(id.name));
-<<<<<<< HEAD
-  BKE_id_new_name_validate(&bmain, lb, &id, id.name, true);
-=======
   BKE_id_new_name_validate(&bmain, lb, &id, id.name + 2, true);
->>>>>>> 5f9f3116
 }
 
 static void id_embedded_swap(ID **embedded_id_a,
@@ -2293,15 +2289,6 @@
   return ID_IS_EDITABLE(id) && !BKE_lib_override_library_is_system_defined(bmain, id);
 }
 
-<<<<<<< HEAD
-bool BKE_id_can_link(const ID &id_from, const ID &id_to)
-{
-  /* Can't link from linked to local. */
-  if (id_from.lib && !id_to.lib) {
-    return false;
-  }
-  /* Can't link from ID in main database to one outside of it. */
-=======
 bool BKE_id_can_use_id(const ID &id_from, const ID &id_to)
 {
   /* Can't point from linked to local. */
@@ -2309,7 +2296,6 @@
     return false;
   }
   /* Can't point from ID in main database to one outside of it. */
->>>>>>> 5f9f3116
   if (!(id_from.tag & LIB_TAG_NO_MAIN) && (id_to.tag & LIB_TAG_NO_MAIN)) {
     return false;
   }
