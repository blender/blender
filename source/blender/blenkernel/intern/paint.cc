/* SPDX-License-Identifier: GPL-2.0-or-later
 * Copyright 2009 by Nicholas Bishop. All rights reserved. */

/** \file
 * \ingroup bke
 */

#include <cstdlib>
#include <cstring>

#include "MEM_guardedalloc.h"

#include "DNA_brush_types.h"
#include "DNA_defaults.h"
#include "DNA_gpencil_legacy_types.h"
#include "DNA_key_types.h"
#include "DNA_mesh_types.h"
#include "DNA_meshdata_types.h"
#include "DNA_modifier_types.h"
#include "DNA_object_types.h"
#include "DNA_scene_types.h"
#include "DNA_space_types.h"
#include "DNA_view3d_types.h"
#include "DNA_workspace_types.h"

#include "BLI_array.h"
#include "BLI_bitmap.h"
#include "BLI_hash.h"
#include "BLI_listbase.h"
#include "BLI_math_vector.h"
#include "BLI_string_ref.hh"
#include "BLI_string_utf8.h"
#include "BLI_string_utils.h"
#include "BLI_utildefines.h"
#include "BLI_vector.hh"

#include "BLT_translation.h"

#include "BKE_attribute.h"
#include "BKE_attribute.hh"
#include "BKE_brush.h"
#include "BKE_ccg.h"
#include "BKE_colortools.h"
#include "BKE_context.h"
#include "BKE_crazyspace.h"
#include "BKE_deform.h"
#include "BKE_global.h"
#include "BKE_gpencil_legacy.h"
#include "BKE_idtype.h"
#include "BKE_image.h"
#include "BKE_key.h"
#include "BKE_layer.h"
#include "BKE_lib_id.h"
#include "BKE_main.h"
#include "BKE_material.h"
#include "BKE_mesh.hh"
#include "BKE_mesh_mapping.h"
#include "BKE_mesh_runtime.h"
#include "BKE_modifier.h"
#include "BKE_multires.h"
#include "BKE_object.h"
#include "BKE_paint.h"
#include "BKE_pbvh.h"
#include "BKE_scene.h"
#include "BKE_subdiv_ccg.h"
#include "BKE_subsurf.h"
#include "BKE_undo_system.h"

#include "DEG_depsgraph.h"
#include "DEG_depsgraph_query.h"

#include "RNA_enum_types.h"

#include "BLO_read_write.h"

#include "../../bmesh/intern/bmesh_idmap.h"
#include "bmesh.h"
#include "bmesh_log.h"

// TODO: figure out bad cross module refs
void SCULPT_undo_ensure_bmlog(Object *ob);

using blender::float3;
using blender::MutableSpan;
using blender::Span;
using blender::StringRef;

static void sculpt_attribute_update_refs(Object *ob);
static SculptAttribute *sculpt_attribute_ensure_ex(Object *ob,
                                                   eAttrDomain domain,
                                                   eCustomDataType proptype,
                                                   const char *name,
                                                   const SculptAttributeParams *params,
                                                   PBVHType pbvhtype);
static void sculptsession_bmesh_add_layers(Object *ob);

using blender::MutableSpan;
using blender::Span;
using blender::Vector;

static void palette_init_data(ID *id)
{
  Palette *palette = (Palette *)id;

  BLI_assert(MEMCMP_STRUCT_AFTER_IS_ZERO(palette, id));

  /* Enable fake user by default. */
  id_fake_user_set(&palette->id);
}

static void palette_copy_data(Main * /*bmain*/, ID *id_dst, const ID *id_src, const int /*flag*/)
{
  Palette *palette_dst = (Palette *)id_dst;
  const Palette *palette_src = (const Palette *)id_src;

  BLI_duplicatelist(&palette_dst->colors, &palette_src->colors);
}

static void palette_free_data(ID *id)
{
  Palette *palette = (Palette *)id;

  BLI_freelistN(&palette->colors);
}

static void palette_blend_write(BlendWriter *writer, ID *id, const void *id_address)
{
  Palette *palette = (Palette *)id;

  BLO_write_id_struct(writer, Palette, id_address, &palette->id);
  BKE_id_blend_write(writer, &palette->id);

  BLO_write_struct_list(writer, PaletteColor, &palette->colors);
}

static void palette_blend_read_data(BlendDataReader *reader, ID *id)
{
  Palette *palette = (Palette *)id;
  BLO_read_list(reader, &palette->colors);
}

static void palette_undo_preserve(BlendLibReader * /*reader*/, ID *id_new, ID *id_old)
{
  /* Whole Palette is preserved across undo-steps, and it has no extra pointer, simple. */
  /* NOTE: We do not care about potential internal references to self here, Palette has none. */
  /* NOTE: We do not swap IDProperties, as dealing with potential ID pointers in those would be
   *       fairly delicate. */
  BKE_lib_id_swap(nullptr, id_new, id_old);
  std::swap(id_new->properties, id_old->properties);
}

IDTypeInfo IDType_ID_PAL = {
    /*id_code*/ ID_PAL,
    /*id_filter*/ FILTER_ID_PAL,
    /*main_listbase_index*/ INDEX_ID_PAL,
    /*struct_size*/ sizeof(Palette),
    /*name*/ "Palette",
    /*name_plural*/ "palettes",
    /*translation_context*/ BLT_I18NCONTEXT_ID_PALETTE,
    /*flags*/ IDTYPE_FLAGS_NO_ANIMDATA,
    /*asset_type_info*/ nullptr,

    /*init_data*/ palette_init_data,
    /*copy_data*/ palette_copy_data,
    /*free_data*/ palette_free_data,
    /*make_local*/ nullptr,
    /*foreach_id*/ nullptr,
    /*foreach_cache*/ nullptr,
    /*foreach_path*/ nullptr,
    /*owner_pointer_get*/ nullptr,

    /*blend_write*/ palette_blend_write,
    /*blend_read_data*/ palette_blend_read_data,
    /*blend_read_lib*/ nullptr,
    /*blend_read_expand*/ nullptr,

    /*blend_read_undo_preserve*/ palette_undo_preserve,

    /*lib_override_apply_post*/ nullptr,
};

static void paint_curve_copy_data(Main * /*bmain*/,
                                  ID *id_dst,
                                  const ID *id_src,
                                  const int /*flag*/)
{
  PaintCurve *paint_curve_dst = (PaintCurve *)id_dst;
  const PaintCurve *paint_curve_src = (const PaintCurve *)id_src;

  if (paint_curve_src->tot_points != 0) {
    paint_curve_dst->points = static_cast<PaintCurvePoint *>(
        MEM_dupallocN(paint_curve_src->points));
  }
}

static void paint_curve_free_data(ID *id)
{
  PaintCurve *paint_curve = (PaintCurve *)id;

  MEM_SAFE_FREE(paint_curve->points);
  paint_curve->tot_points = 0;
}

static void paint_curve_blend_write(BlendWriter *writer, ID *id, const void *id_address)
{
  PaintCurve *pc = (PaintCurve *)id;

  BLO_write_id_struct(writer, PaintCurve, id_address, &pc->id);
  BKE_id_blend_write(writer, &pc->id);

  BLO_write_struct_array(writer, PaintCurvePoint, pc->tot_points, pc->points);
}

static void paint_curve_blend_read_data(BlendDataReader *reader, ID *id)
{
  PaintCurve *pc = (PaintCurve *)id;
  BLO_read_data_address(reader, &pc->points);
}

IDTypeInfo IDType_ID_PC = {
    /*id_code*/ ID_PC,
    /*id_filter*/ FILTER_ID_PC,
    /*main_listbase_index*/ INDEX_ID_PC,
    /*struct_size*/ sizeof(PaintCurve),
    /*name*/ "PaintCurve",
    /*name_plural*/ "paint_curves",
    /*translation_context*/ BLT_I18NCONTEXT_ID_PAINTCURVE,
    /*flags*/ IDTYPE_FLAGS_NO_ANIMDATA,
    /*asset_type_info*/ nullptr,

    /*init_data*/ nullptr,
    /*copy_data*/ paint_curve_copy_data,
    /*free_data*/ paint_curve_free_data,
    /*make_local*/ nullptr,
    /*foreach_id*/ nullptr,
    /*foreach_cache*/ nullptr,
    /*foreach_path*/ nullptr,
    /*owner_pointer_get*/ nullptr,

    /*blend_write*/ paint_curve_blend_write,
    /*blend_read_data*/ paint_curve_blend_read_data,
    /*blend_read_lib*/ nullptr,
    /*blend_read_expand*/ nullptr,

    /*blend_read_undo_preserve*/ nullptr,

    /*lib_override_apply_post*/ nullptr,
};

const uchar PAINT_CURSOR_SCULPT[3] = {255, 100, 100};
const uchar PAINT_CURSOR_VERTEX_PAINT[3] = {255, 255, 255};
const uchar PAINT_CURSOR_WEIGHT_PAINT[3] = {200, 200, 255};
const uchar PAINT_CURSOR_TEXTURE_PAINT[3] = {255, 255, 255};
const uchar PAINT_CURSOR_SCULPT_CURVES[3] = {255, 100, 100};

static ePaintOverlayControlFlags overlay_flags = (ePaintOverlayControlFlags)0;

void BKE_paint_invalidate_overlay_tex(Scene *scene, ViewLayer *view_layer, const Tex *tex)
{
  Paint *p = BKE_paint_get_active(scene, view_layer);
  if (!p) {
    return;
  }

  Brush *br = p->brush;
  if (!br) {
    return;
  }

  if (br->mtex.tex == tex) {
    overlay_flags |= PAINT_OVERLAY_INVALID_TEXTURE_PRIMARY;
  }
  if (br->mask_mtex.tex == tex) {
    overlay_flags |= PAINT_OVERLAY_INVALID_TEXTURE_SECONDARY;
  }
}

void BKE_paint_invalidate_cursor_overlay(Scene *scene, ViewLayer *view_layer, CurveMapping *curve)
{
  Paint *p = BKE_paint_get_active(scene, view_layer);
  if (p == nullptr) {
    return;
  }

  Brush *br = p->brush;
  if (br && br->curve == curve) {
    overlay_flags |= PAINT_OVERLAY_INVALID_CURVE;
  }
}

void BKE_paint_invalidate_overlay_all(void)
{
  overlay_flags |= (PAINT_OVERLAY_INVALID_TEXTURE_SECONDARY |
                    PAINT_OVERLAY_INVALID_TEXTURE_PRIMARY | PAINT_OVERLAY_INVALID_CURVE);
}

ePaintOverlayControlFlags BKE_paint_get_overlay_flags(void)
{
  return overlay_flags;
}

void BKE_paint_set_overlay_override(eOverlayFlags flags)
{
  if (flags & BRUSH_OVERLAY_OVERRIDE_MASK) {
    if (flags & BRUSH_OVERLAY_CURSOR_OVERRIDE_ON_STROKE) {
      overlay_flags |= PAINT_OVERLAY_OVERRIDE_CURSOR;
    }
    if (flags & BRUSH_OVERLAY_PRIMARY_OVERRIDE_ON_STROKE) {
      overlay_flags |= PAINT_OVERLAY_OVERRIDE_PRIMARY;
    }
    if (flags & BRUSH_OVERLAY_SECONDARY_OVERRIDE_ON_STROKE) {
      overlay_flags |= PAINT_OVERLAY_OVERRIDE_SECONDARY;
    }
  }
  else {
    overlay_flags &= ~(PAINT_OVERRIDE_MASK);
  }
}

void BKE_paint_reset_overlay_invalid(ePaintOverlayControlFlags flag)
{
  overlay_flags &= ~(flag);
}

bool BKE_paint_ensure_from_paintmode(Scene *sce, ePaintMode mode)
{
  ToolSettings *ts = sce->toolsettings;
  Paint **paint_ptr = nullptr;
  /* Some paint modes don't store paint settings as pointer, for these this can be set and
   * referenced by paint_ptr. */
  Paint *paint_tmp = nullptr;

  switch (mode) {
    case PAINT_MODE_SCULPT:
      paint_ptr = (Paint **)&ts->sculpt;
      break;
    case PAINT_MODE_VERTEX:
      paint_ptr = (Paint **)&ts->vpaint;
      break;
    case PAINT_MODE_WEIGHT:
      paint_ptr = (Paint **)&ts->wpaint;
      break;
    case PAINT_MODE_TEXTURE_2D:
    case PAINT_MODE_TEXTURE_3D:
      paint_tmp = (Paint *)&ts->imapaint;
      paint_ptr = &paint_tmp;
      break;
    case PAINT_MODE_SCULPT_UV:
      paint_ptr = (Paint **)&ts->uvsculpt;
      break;
    case PAINT_MODE_GPENCIL:
      paint_ptr = (Paint **)&ts->gp_paint;
      break;
    case PAINT_MODE_VERTEX_GPENCIL:
      paint_ptr = (Paint **)&ts->gp_vertexpaint;
      break;
    case PAINT_MODE_SCULPT_GPENCIL:
      paint_ptr = (Paint **)&ts->gp_sculptpaint;
      break;
    case PAINT_MODE_WEIGHT_GPENCIL:
      paint_ptr = (Paint **)&ts->gp_weightpaint;
      break;
    case PAINT_MODE_SCULPT_CURVES:
      paint_ptr = (Paint **)&ts->curves_sculpt;
      break;
    case PAINT_MODE_INVALID:
      break;
  }
  if (paint_ptr) {
    BKE_paint_ensure(ts, paint_ptr);
    return true;
  }
  return false;
}

Paint *BKE_paint_get_active_from_paintmode(Scene *sce, ePaintMode mode)
{
  if (sce) {
    ToolSettings *ts = sce->toolsettings;

    switch (mode) {
      case PAINT_MODE_SCULPT:
        return &ts->sculpt->paint;
      case PAINT_MODE_VERTEX:
        return &ts->vpaint->paint;
      case PAINT_MODE_WEIGHT:
        return &ts->wpaint->paint;
      case PAINT_MODE_TEXTURE_2D:
      case PAINT_MODE_TEXTURE_3D:
        return &ts->imapaint.paint;
      case PAINT_MODE_SCULPT_UV:
        return &ts->uvsculpt->paint;
      case PAINT_MODE_GPENCIL:
        return &ts->gp_paint->paint;
      case PAINT_MODE_VERTEX_GPENCIL:
        return &ts->gp_vertexpaint->paint;
      case PAINT_MODE_SCULPT_GPENCIL:
        return &ts->gp_sculptpaint->paint;
      case PAINT_MODE_WEIGHT_GPENCIL:
        return &ts->gp_weightpaint->paint;
      case PAINT_MODE_SCULPT_CURVES:
        return &ts->curves_sculpt->paint;
      case PAINT_MODE_INVALID:
        return nullptr;
      default:
        return &ts->imapaint.paint;
    }
  }

  return nullptr;
}

const EnumPropertyItem *BKE_paint_get_tool_enum_from_paintmode(ePaintMode mode)
{
  switch (mode) {
    case PAINT_MODE_SCULPT:
      return rna_enum_brush_sculpt_tool_items;
    case PAINT_MODE_VERTEX:
      return rna_enum_brush_vertex_tool_items;
    case PAINT_MODE_WEIGHT:
      return rna_enum_brush_weight_tool_items;
    case PAINT_MODE_TEXTURE_2D:
    case PAINT_MODE_TEXTURE_3D:
      return rna_enum_brush_image_tool_items;
    case PAINT_MODE_SCULPT_UV:
      return rna_enum_brush_uv_sculpt_tool_items;
    case PAINT_MODE_GPENCIL:
      return rna_enum_brush_gpencil_types_items;
    case PAINT_MODE_VERTEX_GPENCIL:
      return rna_enum_brush_gpencil_vertex_types_items;
    case PAINT_MODE_SCULPT_GPENCIL:
      return rna_enum_brush_gpencil_sculpt_types_items;
    case PAINT_MODE_WEIGHT_GPENCIL:
      return rna_enum_brush_gpencil_weight_types_items;
    case PAINT_MODE_SCULPT_CURVES:
      return rna_enum_brush_curves_sculpt_tool_items;
    case PAINT_MODE_INVALID:
      break;
  }
  return nullptr;
}

const char *BKE_paint_get_tool_prop_id_from_paintmode(ePaintMode mode)
{
  switch (mode) {
    case PAINT_MODE_SCULPT:
      return "sculpt_tool";
    case PAINT_MODE_VERTEX:
      return "vertex_tool";
    case PAINT_MODE_WEIGHT:
      return "weight_tool";
    case PAINT_MODE_TEXTURE_2D:
    case PAINT_MODE_TEXTURE_3D:
      return "image_tool";
    case PAINT_MODE_SCULPT_UV:
      return "uv_sculpt_tool";
    case PAINT_MODE_GPENCIL:
      return "gpencil_tool";
    case PAINT_MODE_VERTEX_GPENCIL:
      return "gpencil_vertex_tool";
    case PAINT_MODE_SCULPT_GPENCIL:
      return "gpencil_sculpt_tool";
    case PAINT_MODE_WEIGHT_GPENCIL:
      return "gpencil_weight_tool";
    case PAINT_MODE_SCULPT_CURVES:
      return "curves_sculpt_tool";
    case PAINT_MODE_INVALID:
      break;
  }

  /* Invalid paint mode. */
  return nullptr;
}

Paint *BKE_paint_get_active(Scene *sce, ViewLayer *view_layer)
{
  if (sce && view_layer) {
    ToolSettings *ts = sce->toolsettings;
    BKE_view_layer_synced_ensure(sce, view_layer);
    Object *actob = BKE_view_layer_active_object_get(view_layer);

    if (actob) {
      switch (actob->mode) {
        case OB_MODE_SCULPT:
          return &ts->sculpt->paint;
        case OB_MODE_VERTEX_PAINT:
          return &ts->vpaint->paint;
        case OB_MODE_WEIGHT_PAINT:
          return &ts->wpaint->paint;
        case OB_MODE_TEXTURE_PAINT:
          return &ts->imapaint.paint;
        case OB_MODE_PAINT_GPENCIL:
          return &ts->gp_paint->paint;
        case OB_MODE_VERTEX_GPENCIL:
          return &ts->gp_vertexpaint->paint;
        case OB_MODE_SCULPT_GPENCIL:
          return &ts->gp_sculptpaint->paint;
        case OB_MODE_WEIGHT_GPENCIL:
          return &ts->gp_weightpaint->paint;
        case OB_MODE_SCULPT_CURVES:
          return &ts->curves_sculpt->paint;
        case OB_MODE_EDIT:
          return ts->uvsculpt ? &ts->uvsculpt->paint : nullptr;
        default:
          break;
      }
    }

    /* default to image paint */
    return &ts->imapaint.paint;
  }

  return nullptr;
}

Paint *BKE_paint_get_active_from_context(const bContext *C)
{
  Scene *sce = CTX_data_scene(C);
  ViewLayer *view_layer = CTX_data_view_layer(C);
  SpaceImage *sima;

  if (sce && view_layer) {
    ToolSettings *ts = sce->toolsettings;
    BKE_view_layer_synced_ensure(sce, view_layer);
    Object *obact = BKE_view_layer_active_object_get(view_layer);

    if ((sima = CTX_wm_space_image(C)) != nullptr) {
      if (obact && obact->mode == OB_MODE_EDIT) {
        if (sima->mode == SI_MODE_PAINT) {
          return &ts->imapaint.paint;
        }
        if (sima->mode == SI_MODE_UV) {
          return &ts->uvsculpt->paint;
        }
      }
      else {
        return &ts->imapaint.paint;
      }
    }
    else {
      return BKE_paint_get_active(sce, view_layer);
    }
  }

  return nullptr;
}

ePaintMode BKE_paintmode_get_active_from_context(const bContext *C)
{
  Scene *sce = CTX_data_scene(C);
  ViewLayer *view_layer = CTX_data_view_layer(C);
  SpaceImage *sima;

  if (sce && view_layer) {
    BKE_view_layer_synced_ensure(sce, view_layer);
    Object *obact = BKE_view_layer_active_object_get(view_layer);

    if ((sima = CTX_wm_space_image(C)) != nullptr) {
      if (obact && obact->mode == OB_MODE_EDIT) {
        if (sima->mode == SI_MODE_PAINT) {
          return PAINT_MODE_TEXTURE_2D;
        }
        if (sima->mode == SI_MODE_UV) {
          return PAINT_MODE_SCULPT_UV;
        }
      }
      else {
        return PAINT_MODE_TEXTURE_2D;
      }
    }
    else if (obact) {
      switch (obact->mode) {
        case OB_MODE_SCULPT:
          return PAINT_MODE_SCULPT;
        case OB_MODE_VERTEX_PAINT:
          return PAINT_MODE_VERTEX;
        case OB_MODE_WEIGHT_PAINT:
          return PAINT_MODE_WEIGHT;
        case OB_MODE_TEXTURE_PAINT:
          return PAINT_MODE_TEXTURE_3D;
        case OB_MODE_EDIT:
          return PAINT_MODE_SCULPT_UV;
        case OB_MODE_SCULPT_CURVES:
          return PAINT_MODE_SCULPT_CURVES;
        default:
          return PAINT_MODE_TEXTURE_2D;
      }
    }
    else {
      /* default to image paint */
      return PAINT_MODE_TEXTURE_2D;
    }
  }

  return PAINT_MODE_INVALID;
}

ePaintMode BKE_paintmode_get_from_tool(const bToolRef *tref)
{
  if (tref->space_type == SPACE_VIEW3D) {
    switch (tref->mode) {
      case CTX_MODE_SCULPT:
        return PAINT_MODE_SCULPT;
      case CTX_MODE_PAINT_VERTEX:
        return PAINT_MODE_VERTEX;
      case CTX_MODE_PAINT_WEIGHT:
        return PAINT_MODE_WEIGHT;
      case CTX_MODE_PAINT_GPENCIL:
        return PAINT_MODE_GPENCIL;
      case CTX_MODE_PAINT_TEXTURE:
        return PAINT_MODE_TEXTURE_3D;
      case CTX_MODE_VERTEX_GPENCIL:
        return PAINT_MODE_VERTEX_GPENCIL;
      case CTX_MODE_SCULPT_GPENCIL:
        return PAINT_MODE_SCULPT_GPENCIL;
      case CTX_MODE_WEIGHT_GPENCIL:
        return PAINT_MODE_WEIGHT_GPENCIL;
      case CTX_MODE_SCULPT_CURVES:
        return PAINT_MODE_SCULPT_CURVES;
    }
  }
  else if (tref->space_type == SPACE_IMAGE) {
    switch (tref->mode) {
      case SI_MODE_PAINT:
        return PAINT_MODE_TEXTURE_2D;
      case SI_MODE_UV:
        return PAINT_MODE_SCULPT_UV;
    }
  }

  return PAINT_MODE_INVALID;
}

Brush *BKE_paint_brush(Paint *p)
{
  return p ? (p->brush_eval ? p->brush_eval : p->brush) : nullptr;
}

const Brush *BKE_paint_brush_for_read(const Paint *p)
{
  return p ? p->brush : nullptr;
}

void BKE_paint_brush_set(Paint *p, Brush *br)
{
  if (p) {
    id_us_min((ID *)p->brush);
    id_us_plus((ID *)br);
    p->brush = br;

    BKE_paint_toolslots_brush_update(p);
  }
}

void BKE_paint_runtime_init(const ToolSettings *ts, Paint *paint)
{
  if (paint == &ts->imapaint.paint) {
    paint->runtime.tool_offset = offsetof(Brush, imagepaint_tool);
    paint->runtime.ob_mode = OB_MODE_TEXTURE_PAINT;
  }
  else if (ts->sculpt && paint == &ts->sculpt->paint) {
    paint->runtime.tool_offset = offsetof(Brush, sculpt_tool);
    paint->runtime.ob_mode = OB_MODE_SCULPT;
  }
  else if (ts->vpaint && paint == &ts->vpaint->paint) {
    paint->runtime.tool_offset = offsetof(Brush, vertexpaint_tool);
    paint->runtime.ob_mode = OB_MODE_VERTEX_PAINT;
  }
  else if (ts->wpaint && paint == &ts->wpaint->paint) {
    paint->runtime.tool_offset = offsetof(Brush, weightpaint_tool);
    paint->runtime.ob_mode = OB_MODE_WEIGHT_PAINT;
  }
  else if (ts->uvsculpt && paint == &ts->uvsculpt->paint) {
    paint->runtime.tool_offset = offsetof(Brush, uv_sculpt_tool);
    paint->runtime.ob_mode = OB_MODE_EDIT;
  }
  else if (ts->gp_paint && paint == &ts->gp_paint->paint) {
    paint->runtime.tool_offset = offsetof(Brush, gpencil_tool);
    paint->runtime.ob_mode = OB_MODE_PAINT_GPENCIL;
  }
  else if (ts->gp_vertexpaint && paint == &ts->gp_vertexpaint->paint) {
    paint->runtime.tool_offset = offsetof(Brush, gpencil_vertex_tool);
    paint->runtime.ob_mode = OB_MODE_VERTEX_GPENCIL;
  }
  else if (ts->gp_sculptpaint && paint == &ts->gp_sculptpaint->paint) {
    paint->runtime.tool_offset = offsetof(Brush, gpencil_sculpt_tool);
    paint->runtime.ob_mode = OB_MODE_SCULPT_GPENCIL;
  }
  else if (ts->gp_weightpaint && paint == &ts->gp_weightpaint->paint) {
    paint->runtime.tool_offset = offsetof(Brush, gpencil_weight_tool);
    paint->runtime.ob_mode = OB_MODE_WEIGHT_GPENCIL;
  }
  else if (ts->curves_sculpt && paint == &ts->curves_sculpt->paint) {
    paint->runtime.tool_offset = offsetof(Brush, curves_sculpt_tool);
    paint->runtime.ob_mode = OB_MODE_SCULPT_CURVES;
  }
  else {
    BLI_assert_unreachable();
  }
}

uint BKE_paint_get_brush_tool_offset_from_paintmode(const ePaintMode mode)
{
  switch (mode) {
    case PAINT_MODE_TEXTURE_2D:
    case PAINT_MODE_TEXTURE_3D:
      return offsetof(Brush, imagepaint_tool);
    case PAINT_MODE_SCULPT:
      return offsetof(Brush, sculpt_tool);
    case PAINT_MODE_VERTEX:
      return offsetof(Brush, vertexpaint_tool);
    case PAINT_MODE_WEIGHT:
      return offsetof(Brush, weightpaint_tool);
    case PAINT_MODE_SCULPT_UV:
      return offsetof(Brush, uv_sculpt_tool);
    case PAINT_MODE_GPENCIL:
      return offsetof(Brush, gpencil_tool);
    case PAINT_MODE_VERTEX_GPENCIL:
      return offsetof(Brush, gpencil_vertex_tool);
    case PAINT_MODE_SCULPT_GPENCIL:
      return offsetof(Brush, gpencil_sculpt_tool);
    case PAINT_MODE_WEIGHT_GPENCIL:
      return offsetof(Brush, gpencil_weight_tool);
    case PAINT_MODE_SCULPT_CURVES:
      return offsetof(Brush, curves_sculpt_tool);
    case PAINT_MODE_INVALID:
      break; /* We don't use these yet. */
  }
  return 0;
}

PaintCurve *BKE_paint_curve_add(Main *bmain, const char *name)
{
  PaintCurve *pc = static_cast<PaintCurve *>(BKE_id_new(bmain, ID_PC, name));
  return pc;
}

Palette *BKE_paint_palette(Paint *p)
{
  return p ? p->palette : nullptr;
}

void BKE_paint_palette_set(Paint *p, Palette *palette)
{
  if (p) {
    id_us_min((ID *)p->palette);
    p->palette = palette;
    id_us_plus((ID *)p->palette);
  }
}

void BKE_paint_curve_set(Brush *br, PaintCurve *pc)
{
  if (br) {
    id_us_min((ID *)br->paint_curve);
    br->paint_curve = pc;
    id_us_plus((ID *)br->paint_curve);
  }
}

void BKE_paint_curve_clamp_endpoint_add_index(PaintCurve *pc, const int add_index)
{
  pc->add_index = (add_index || pc->tot_points == 1) ? (add_index + 1) : 0;
}

void BKE_palette_color_remove(Palette *palette, PaletteColor *color)
{
  if (BLI_listbase_count_at_most(&palette->colors, palette->active_color) ==
      palette->active_color) {
    palette->active_color--;
  }

  BLI_remlink(&palette->colors, color);

  if (palette->active_color < 0 && !BLI_listbase_is_empty(&palette->colors)) {
    palette->active_color = 0;
  }

  MEM_freeN(color);
}

void BKE_palette_clear(Palette *palette)
{
  BLI_freelistN(&palette->colors);
  palette->active_color = 0;
}

Palette *BKE_palette_add(Main *bmain, const char *name)
{
  Palette *palette = static_cast<Palette *>(BKE_id_new(bmain, ID_PAL, name));
  return palette;
}

PaletteColor *BKE_palette_color_add(Palette *palette)
{
  PaletteColor *color = MEM_cnew<PaletteColor>(__func__);
  BLI_addtail(&palette->colors, color);
  return color;
}

bool BKE_palette_is_empty(const Palette *palette)
{
  return BLI_listbase_is_empty(&palette->colors);
}

/* helper function to sort using qsort */
static int palettecolor_compare_hsv(const void *a1, const void *a2)
{
  const tPaletteColorHSV *ps1 = static_cast<const tPaletteColorHSV *>(a1);
  const tPaletteColorHSV *ps2 = static_cast<const tPaletteColorHSV *>(a2);

  /* Hue */
  if (ps1->h > ps2->h) {
    return 1;
  }
  if (ps1->h < ps2->h) {
    return -1;
  }

  /* Saturation. */
  if (ps1->s > ps2->s) {
    return 1;
  }
  if (ps1->s < ps2->s) {
    return -1;
  }

  /* Value. */
  if (1.0f - ps1->v > 1.0f - ps2->v) {
    return 1;
  }
  if (1.0f - ps1->v < 1.0f - ps2->v) {
    return -1;
  }

  return 0;
}

/* helper function to sort using qsort */
static int palettecolor_compare_svh(const void *a1, const void *a2)
{
  const tPaletteColorHSV *ps1 = static_cast<const tPaletteColorHSV *>(a1);
  const tPaletteColorHSV *ps2 = static_cast<const tPaletteColorHSV *>(a2);

  /* Saturation. */
  if (ps1->s > ps2->s) {
    return 1;
  }
  if (ps1->s < ps2->s) {
    return -1;
  }

  /* Value. */
  if (1.0f - ps1->v > 1.0f - ps2->v) {
    return 1;
  }
  if (1.0f - ps1->v < 1.0f - ps2->v) {
    return -1;
  }

  /* Hue */
  if (ps1->h > ps2->h) {
    return 1;
  }
  if (ps1->h < ps2->h) {
    return -1;
  }

  return 0;
}

static int palettecolor_compare_vhs(const void *a1, const void *a2)
{
  const tPaletteColorHSV *ps1 = static_cast<const tPaletteColorHSV *>(a1);
  const tPaletteColorHSV *ps2 = static_cast<const tPaletteColorHSV *>(a2);

  /* Value. */
  if (1.0f - ps1->v > 1.0f - ps2->v) {
    return 1;
  }
  if (1.0f - ps1->v < 1.0f - ps2->v) {
    return -1;
  }

  /* Hue */
  if (ps1->h > ps2->h) {
    return 1;
  }
  if (ps1->h < ps2->h) {
    return -1;
  }

  /* Saturation. */
  if (ps1->s > ps2->s) {
    return 1;
  }
  if (ps1->s < ps2->s) {
    return -1;
  }

  return 0;
}

static int palettecolor_compare_luminance(const void *a1, const void *a2)
{
  const tPaletteColorHSV *ps1 = static_cast<const tPaletteColorHSV *>(a1);
  const tPaletteColorHSV *ps2 = static_cast<const tPaletteColorHSV *>(a2);

  float lumi1 = (ps1->rgb[0] + ps1->rgb[1] + ps1->rgb[2]) / 3.0f;
  float lumi2 = (ps2->rgb[0] + ps2->rgb[1] + ps2->rgb[2]) / 3.0f;

  if (lumi1 > lumi2) {
    return -1;
  }
  if (lumi1 < lumi2) {
    return 1;
  }

  return 0;
}

void BKE_palette_sort_hsv(tPaletteColorHSV *color_array, const int totcol)
{
  /* Sort by Hue, Saturation and Value. */
  qsort(color_array, totcol, sizeof(tPaletteColorHSV), palettecolor_compare_hsv);
}

void BKE_palette_sort_svh(tPaletteColorHSV *color_array, const int totcol)
{
  /* Sort by Saturation, Value and Hue. */
  qsort(color_array, totcol, sizeof(tPaletteColorHSV), palettecolor_compare_svh);
}

void BKE_palette_sort_vhs(tPaletteColorHSV *color_array, const int totcol)
{
  /* Sort by Saturation, Value and Hue. */
  qsort(color_array, totcol, sizeof(tPaletteColorHSV), palettecolor_compare_vhs);
}

void BKE_palette_sort_luminance(tPaletteColorHSV *color_array, const int totcol)
{
  /* Sort by Luminance (calculated with the average, enough for sorting). */
  qsort(color_array, totcol, sizeof(tPaletteColorHSV), palettecolor_compare_luminance);
}

bool BKE_palette_from_hash(Main *bmain, GHash *color_table, const char *name, const bool linear)
{
  tPaletteColorHSV *color_array = nullptr;
  tPaletteColorHSV *col_elm = nullptr;
  bool done = false;

  const int totpal = BLI_ghash_len(color_table);

  if (totpal > 0) {
    color_array = static_cast<tPaletteColorHSV *>(
        MEM_calloc_arrayN(totpal, sizeof(tPaletteColorHSV), __func__));
    /* Put all colors in an array. */
    GHashIterator gh_iter;
    int t = 0;
    GHASH_ITER (gh_iter, color_table) {
      const uint col = POINTER_AS_INT(BLI_ghashIterator_getValue(&gh_iter));
      float r, g, b;
      float h, s, v;
      cpack_to_rgb(col, &r, &g, &b);
      rgb_to_hsv(r, g, b, &h, &s, &v);

      col_elm = &color_array[t];
      col_elm->rgb[0] = r;
      col_elm->rgb[1] = g;
      col_elm->rgb[2] = b;
      col_elm->h = h;
      col_elm->s = s;
      col_elm->v = v;
      t++;
    }
  }

  /* Create the Palette. */
  if (totpal > 0) {
    /* Sort by Hue and saturation. */
    BKE_palette_sort_hsv(color_array, totpal);

    Palette *palette = BKE_palette_add(bmain, name);
    if (palette) {
      for (int i = 0; i < totpal; i++) {
        col_elm = &color_array[i];
        PaletteColor *palcol = BKE_palette_color_add(palette);
        if (palcol) {
          copy_v3_v3(palcol->rgb, col_elm->rgb);
          if (linear) {
            linearrgb_to_srgb_v3_v3(palcol->rgb, palcol->rgb);
          }
        }
      }
      done = true;
    }
  }
  else {
    done = false;
  }

  if (totpal > 0) {
    MEM_SAFE_FREE(color_array);
  }

  return done;
}

bool BKE_paint_select_face_test(Object *ob)
{
  return ((ob != nullptr) && (ob->type == OB_MESH) && (ob->data != nullptr) &&
          (((Mesh *)ob->data)->editflag & ME_EDIT_PAINT_FACE_SEL) &&
          (ob->mode & (OB_MODE_VERTEX_PAINT | OB_MODE_WEIGHT_PAINT | OB_MODE_TEXTURE_PAINT)));
}

bool BKE_paint_select_vert_test(Object *ob)
{
  return ((ob != nullptr) && (ob->type == OB_MESH) && (ob->data != nullptr) &&
          (((Mesh *)ob->data)->editflag & ME_EDIT_PAINT_VERT_SEL) &&
          (ob->mode & OB_MODE_WEIGHT_PAINT || ob->mode & OB_MODE_VERTEX_PAINT));
}

bool BKE_paint_select_elem_test(Object *ob)
{
  return (BKE_paint_select_vert_test(ob) || BKE_paint_select_face_test(ob));
}

bool BKE_paint_always_hide_test(Object *ob)
{
  return ((ob != nullptr) && (ob->type == OB_MESH) && (ob->data != nullptr) &&
          (ob->mode & OB_MODE_WEIGHT_PAINT || ob->mode & OB_MODE_VERTEX_PAINT));
}

void BKE_paint_cavity_curve_preset(Paint *p, int preset)
{
  CurveMapping *cumap = nullptr;
  CurveMap *cuma = nullptr;

  if (!p->cavity_curve) {
    p->cavity_curve = BKE_curvemapping_add(1, 0, 0, 1, 1);
  }
  cumap = p->cavity_curve;
  cumap->flag &= ~CUMA_EXTEND_EXTRAPOLATE;
  cumap->preset = preset;

  cuma = cumap->cm;
  BKE_curvemap_reset(cuma, &cumap->clipr, cumap->preset, CURVEMAP_SLOPE_POSITIVE);
  BKE_curvemapping_changed(cumap, false);
}

eObjectMode BKE_paint_object_mode_from_paintmode(ePaintMode mode)
{
  switch (mode) {
    case PAINT_MODE_SCULPT:
      return OB_MODE_SCULPT;
    case PAINT_MODE_VERTEX:
      return OB_MODE_VERTEX_PAINT;
    case PAINT_MODE_WEIGHT:
      return OB_MODE_WEIGHT_PAINT;
    case PAINT_MODE_TEXTURE_2D:
    case PAINT_MODE_TEXTURE_3D:
      return OB_MODE_TEXTURE_PAINT;
    case PAINT_MODE_SCULPT_UV:
      return OB_MODE_EDIT;
    case PAINT_MODE_SCULPT_CURVES:
      return OB_MODE_SCULPT_CURVES;
    case PAINT_MODE_INVALID:
    default:
      return OB_MODE_OBJECT;
  }
}

bool BKE_paint_ensure(ToolSettings *ts, Paint **r_paint)
{
  Paint *paint = nullptr;
  if (*r_paint) {
    /* Tool offset should never be 0 for initialized paint settings, so it's a reliable way to
     * check if already initialized. */
    if ((*r_paint)->runtime.tool_offset == 0) {
      /* Currently only image painting is initialized this way, others have to be allocated. */
      BLI_assert(ELEM(*r_paint, (Paint *)&ts->imapaint));

      BKE_paint_runtime_init(ts, *r_paint);
    }
    else {
      BLI_assert(ELEM(*r_paint,
                      /* Cast is annoying, but prevent nullptr-pointer access. */
                      (Paint *)ts->gp_paint,
                      (Paint *)ts->gp_vertexpaint,
                      (Paint *)ts->gp_sculptpaint,
                      (Paint *)ts->gp_weightpaint,
                      (Paint *)ts->sculpt,
                      (Paint *)ts->vpaint,
                      (Paint *)ts->wpaint,
                      (Paint *)ts->uvsculpt,
                      (Paint *)ts->curves_sculpt,
                      (Paint *)&ts->imapaint));
#ifdef DEBUG
      Paint paint_test = **r_paint;
      BKE_paint_runtime_init(ts, *r_paint);
      /* Swap so debug doesn't hide errors when release fails. */
      std::swap(**r_paint, paint_test);
      BLI_assert(paint_test.runtime.ob_mode == (*r_paint)->runtime.ob_mode);
      BLI_assert(paint_test.runtime.tool_offset == (*r_paint)->runtime.tool_offset);
#endif
    }
    return true;
  }

  if (((VPaint **)r_paint == &ts->vpaint) || ((VPaint **)r_paint == &ts->wpaint)) {
    VPaint *data = MEM_cnew<VPaint>(__func__);
    paint = &data->paint;
  }
  else if ((Sculpt **)r_paint == &ts->sculpt) {
    Sculpt *data = MEM_cnew<Sculpt>(__func__);
    paint = &data->paint;

    /* Turn on X plane mirror symmetry by default */
    paint->symmetry_flags |= PAINT_SYMM_X;

    /* Make sure at least dyntopo subdivision is enabled */
    data->flags |= SCULPT_DYNTOPO_SUBDIVIDE | SCULPT_DYNTOPO_COLLAPSE | SCULPT_DYNTOPO_ENABLED;
  }
  else if ((GpPaint **)r_paint == &ts->gp_paint) {
    GpPaint *data = MEM_cnew<GpPaint>(__func__);
    paint = &data->paint;
  }
  else if ((GpVertexPaint **)r_paint == &ts->gp_vertexpaint) {
    GpVertexPaint *data = MEM_cnew<GpVertexPaint>(__func__);
    paint = &data->paint;
  }
  else if ((GpSculptPaint **)r_paint == &ts->gp_sculptpaint) {
    GpSculptPaint *data = MEM_cnew<GpSculptPaint>(__func__);
    paint = &data->paint;
  }
  else if ((GpWeightPaint **)r_paint == &ts->gp_weightpaint) {
    GpWeightPaint *data = MEM_cnew<GpWeightPaint>(__func__);
    paint = &data->paint;
  }
  else if ((UvSculpt **)r_paint == &ts->uvsculpt) {
    UvSculpt *data = MEM_cnew<UvSculpt>(__func__);
    paint = &data->paint;
  }
  else if ((CurvesSculpt **)r_paint == &ts->curves_sculpt) {
    CurvesSculpt *data = MEM_cnew<CurvesSculpt>(__func__);
    paint = &data->paint;
  }
  else if (*r_paint == &ts->imapaint.paint) {
    paint = &ts->imapaint.paint;
  }

  paint->flags |= PAINT_SHOW_BRUSH;

  *r_paint = paint;

  BKE_paint_runtime_init(ts, paint);

  return false;
}

void BKE_paint_init(Main *bmain, Scene *sce, ePaintMode mode, const uchar col[3])
{
  UnifiedPaintSettings *ups = &sce->toolsettings->unified_paint_settings;
  Paint *paint = BKE_paint_get_active_from_paintmode(sce, mode);

  BKE_paint_ensure_from_paintmode(sce, mode);

  /* If there's no brush, create one */
  if (PAINT_MODE_HAS_BRUSH(mode)) {
    Brush *brush = BKE_paint_brush(paint);
    if (brush == nullptr) {
      eObjectMode ob_mode = BKE_paint_object_mode_from_paintmode(mode);
      brush = BKE_brush_first_search(bmain, ob_mode);
      if (!brush) {
        brush = BKE_brush_add(bmain, "Brush", ob_mode);
        id_us_min(&brush->id); /* Fake user only. */
      }
      BKE_paint_brush_set(paint, brush);
    }
  }

  copy_v3_v3_uchar(paint->paint_cursor_col, col);
  paint->paint_cursor_col[3] = 128;
  ups->last_stroke_valid = false;
  zero_v3(ups->average_stroke_accum);
  ups->average_stroke_counter = 0;
  if (!paint->cavity_curve) {
    BKE_paint_cavity_curve_preset(paint, CURVE_PRESET_LINE);
  }
}

void BKE_paint_free(Paint *paint)
{
  BKE_curvemapping_free(paint->cavity_curve);
  MEM_SAFE_FREE(paint->tool_slots);
}

void BKE_paint_copy(Paint *src, Paint *tar, const int flag)
{
  tar->brush = src->brush;
  tar->cavity_curve = BKE_curvemapping_copy(src->cavity_curve);
  tar->tool_slots = static_cast<PaintToolSlot *>(MEM_dupallocN(src->tool_slots));

  if ((flag & LIB_ID_CREATE_NO_USER_REFCOUNT) == 0) {
    id_us_plus((ID *)tar->brush);
    id_us_plus((ID *)tar->palette);
    if (src->tool_slots != nullptr) {
      for (int i = 0; i < tar->tool_slots_len; i++) {
        id_us_plus((ID *)tar->tool_slots[i].brush);
      }
    }
  }
}

void BKE_paint_stroke_get_average(Scene *scene, Object *ob, float stroke[3])
{
  UnifiedPaintSettings *ups = &scene->toolsettings->unified_paint_settings;
  if (ups->last_stroke_valid && ups->average_stroke_counter > 0) {
    float fac = 1.0f / ups->average_stroke_counter;
    mul_v3_v3fl(stroke, ups->average_stroke_accum, fac);
  }
  else {
    copy_v3_v3(stroke, ob->object_to_world[3]);
  }
}

void BKE_paint_blend_write(BlendWriter *writer, Paint *p)
{
  if (p->cavity_curve) {
    BKE_curvemapping_blend_write(writer, p->cavity_curve);
  }
  BLO_write_struct_array(writer, PaintToolSlot, p->tool_slots_len, p->tool_slots);
}

void BKE_paint_blend_read_data(BlendDataReader *reader, const Scene *scene, Paint *p)
{
  if (p->num_input_samples < 1) {
    p->num_input_samples = 1;
  }

  BLO_read_data_address(reader, &p->cavity_curve);
  if (p->cavity_curve) {
    BKE_curvemapping_blend_read(reader, p->cavity_curve);
  }
  else {
    BKE_paint_cavity_curve_preset(p, CURVE_PRESET_LINE);
  }

  BLO_read_data_address(reader, &p->tool_slots);

  /* Workaround for invalid data written in older versions. */
  const size_t expected_size = sizeof(PaintToolSlot) * p->tool_slots_len;
  if (p->tool_slots && MEM_allocN_len(p->tool_slots) < expected_size) {
    MEM_freeN(p->tool_slots);
    p->tool_slots = static_cast<PaintToolSlot *>(MEM_callocN(expected_size, "PaintToolSlot"));
  }

  BKE_paint_runtime_init(scene->toolsettings, p);
}

void BKE_paint_blend_read_lib(BlendLibReader *reader, Scene *sce, Paint *p)
{
  if (p) {
    BLO_read_id_address(reader, sce->id.lib, &p->brush);
    for (int i = 0; i < p->tool_slots_len; i++) {
      if (p->tool_slots[i].brush != nullptr) {
        BLO_read_id_address(reader, sce->id.lib, &p->tool_slots[i].brush);
      }
    }
    BLO_read_id_address(reader, sce->id.lib, &p->palette);
    p->paint_cursor = nullptr;

    BKE_paint_runtime_init(sce->toolsettings, p);
  }
}

bool paint_is_face_hidden(const MLoopTri *lt, const bool *hide_poly)
{
  if (!hide_poly) {
    return false;
  }
  return hide_poly[lt->poly];
}

bool paint_is_grid_face_hidden(const uint *grid_hidden, int gridsize, int x, int y)
{
  /* Skip face if any of its corners are hidden. */
  return (BLI_BITMAP_TEST(grid_hidden, y * gridsize + x) ||
          BLI_BITMAP_TEST(grid_hidden, y * gridsize + x + 1) ||
          BLI_BITMAP_TEST(grid_hidden, (y + 1) * gridsize + x + 1) ||
          BLI_BITMAP_TEST(grid_hidden, (y + 1) * gridsize + x));
}

bool paint_is_bmesh_face_hidden(BMFace *f)
{
  return BM_elem_flag_test(f, BM_ELEM_HIDDEN);
}

float paint_grid_paint_mask(const GridPaintMask *gpm, uint level, uint x, uint y)
{
  int factor = BKE_ccg_factor(level, gpm->level);
  int gridsize = BKE_ccg_gridsize(gpm->level);

  return gpm->data[(y * factor) * gridsize + (x * factor)];
}

/* Threshold to move before updating the brush rotation. */
#define RAKE_THRESHHOLD 20

void paint_update_brush_rake_rotation(UnifiedPaintSettings *ups, Brush *brush, float rotation)
{
  if (brush->mtex.brush_angle_mode & MTEX_ANGLE_RAKE) {
    ups->brush_rotation = rotation;
  }
  else {
    ups->brush_rotation = 0.0f;
  }

  if (brush->mask_mtex.brush_angle_mode & MTEX_ANGLE_RAKE) {
    ups->brush_rotation_sec = rotation;
  }
  else {
    ups->brush_rotation_sec = 0.0f;
  }
}

static bool paint_rake_rotation_active(const MTex &mtex)
{
  return mtex.tex && mtex.brush_angle_mode & MTEX_ANGLE_RAKE;
}

static bool paint_rake_rotation_active(const Brush &brush)
{
  return paint_rake_rotation_active(brush.mtex) || paint_rake_rotation_active(brush.mask_mtex);
}

bool paint_calculate_rake_rotation(UnifiedPaintSettings *ups,
                                   Brush *brush,
                                   const float mouse_pos[2],
                                   const float initial_mouse_pos[2])
{
  bool ok = false;
  if (paint_rake_rotation_active(*brush)) {
    const float r = RAKE_THRESHHOLD;
    float rotation;

    if (brush->flag & BRUSH_DRAG_DOT) {
      const float dx = mouse_pos[0] - initial_mouse_pos[0];
      const float dy = mouse_pos[1] - initial_mouse_pos[1];

      if (dx * dx + dy * dy > 0.5f) {
        ups->brush_rotation = ups->brush_rotation_sec = atan2f(dx, dy) + (float)M_PI;
        return true;
      }
      else {
        return false;
      }
    }

    float dpos[2];
    sub_v2_v2v2(dpos, ups->last_rake, mouse_pos);

    if (len_squared_v2(dpos) >= r * r) {
      rotation = atan2f(dpos[0], dpos[1]);

      copy_v2_v2(ups->last_rake, mouse_pos);

      ups->last_rake_angle = rotation;

      paint_update_brush_rake_rotation(ups, brush, rotation);
      ok = true;
    }
    /* Make sure we reset here to the last rotation to avoid accumulating
     * values in case a random rotation is also added. */
    else {
      paint_update_brush_rake_rotation(ups, brush, ups->last_rake_angle);
      ok = false;
    }
  }
  else {
    ups->brush_rotation = ups->brush_rotation_sec = 0.0f;
    ok = true;
  }
  return ok;
}

static bool sculpt_boundary_flags_ensure(Object *ob, PBVH *pbvh, int totvert)
{
  SculptSession *ss = ob->sculpt;
  bool ret = false;

  if (!ss->attrs.boundary_flags) {
    SculptAttributeParams params = {0};

    params.nointerp = true;
    // params.nocopy = true;

    ss->attrs.boundary_flags = sculpt_attribute_ensure_ex(ob,
                                                          ATTR_DOMAIN_POINT,
                                                          CD_PROP_INT32,
                                                          SCULPT_ATTRIBUTE_NAME(boundary_flags),
                                                          &params,
                                                          BKE_pbvh_type(pbvh));

    for (int i = 0; i < totvert; i++) {
      PBVHVertRef vertex = BKE_pbvh_index_to_vertex(pbvh, i);
      BKE_sculpt_boundary_flag_update(ss, vertex);
    }

    ret = true;
  }

  BKE_pbvh_set_boundary_flags(pbvh, reinterpret_cast<int *>(ss->attrs.boundary_flags->data));

  return ret;
}

bool BKE_sculptsession_boundary_flags_ensure(Object *ob)
{
  return sculpt_boundary_flags_ensure(
      ob, ob->sculpt->pbvh, BKE_sculptsession_vertex_count(ob->sculpt));
}

void BKE_sculptsession_free_deformMats(SculptSession *ss)
{
  MEM_SAFE_FREE(ss->orig_cos);
  MEM_SAFE_FREE(ss->deform_cos);
  MEM_SAFE_FREE(ss->deform_imats);
}

void BKE_sculptsession_free_vwpaint_data(SculptSession *ss)
{
  SculptVertexPaintGeomMap *gmap = nullptr;
  if (ss->mode_type == OB_MODE_VERTEX_PAINT) {
    gmap = &ss->mode.vpaint.gmap;
  }
  else if (ss->mode_type == OB_MODE_WEIGHT_PAINT) {
    gmap = &ss->mode.wpaint.gmap;

    MEM_SAFE_FREE(ss->mode.wpaint.alpha_weight);
    if (ss->mode.wpaint.dvert_prev) {
      BKE_defvert_array_free_elems(ss->mode.wpaint.dvert_prev, ss->totvert);
      MEM_freeN(ss->mode.wpaint.dvert_prev);
      ss->mode.wpaint.dvert_prev = nullptr;
    }
  }
  else {
    return;
  }
  MEM_SAFE_FREE(gmap->vert_to_loop);
  MEM_SAFE_FREE(gmap->vert_map_mem);
  MEM_SAFE_FREE(gmap->vert_to_poly);
  MEM_SAFE_FREE(gmap->poly_map_mem);
}

/**
 * Write out the sculpt dynamic-topology #BMesh to the #Mesh.
 */
static void sculptsession_bm_to_me_update_data_only(Object *ob, bool reorder)
{
  SculptSession *ss = ob->sculpt;

  if (ss->bm && ob->data) {
    BKE_sculptsession_update_attr_refs(ob);

    BMeshToMeshParams params = {0};
    params.update_shapekey_indices = true;

    params.cd_mask_extra.vmask = CD_MASK_DYNTOPO_VERT;

    BM_mesh_bm_to_me(nullptr, ss->bm, static_cast<Mesh *>(ob->data), &params);
  }
}

void BKE_sculptsession_bm_to_me(Object *ob, bool reorder)
{
  if (ob && ob->sculpt) {
    sculptsession_bm_to_me_update_data_only(ob, reorder);

    /* Ensure the objects evaluated mesh doesn't hold onto arrays
     * now realloc'd in the mesh #34473. */
    DEG_id_tag_update(&ob->id, ID_RECALC_GEOMETRY);
  }
}

static void sculptsession_free_pbvh(Object *object)
{
  SculptSession *ss = object->sculpt;

  if (!ss) {
    return;
  }

  if (ss->pbvh) {
    if (ss->pmap) {
      BKE_pbvh_pmap_release(ss->pmap);
      ss->pmap = nullptr;
    }

    BKE_pbvh_free(ss->pbvh);

    ss->needs_pbvh_rebuild = false;
    ss->pbvh = nullptr;
  }

  MEM_SAFE_FREE(ss->epmap);
  MEM_SAFE_FREE(ss->epmap_mem);

  MEM_SAFE_FREE(ss->vemap);
  MEM_SAFE_FREE(ss->vemap_mem);

  MEM_SAFE_FREE(ss->preview_vert_list);
  ss->preview_vert_count = 0;

  MEM_SAFE_FREE(ss->vertex_info.boundary);
  MEM_SAFE_FREE(ss->vertex_info.symmetrize_map);

  MEM_SAFE_FREE(ss->fake_neighbors.fake_neighbor_index);
}

void BKE_sculptsession_bm_to_me_for_render(Object *object)
{
  if (object && object->sculpt) {
    if (object->sculpt->bm) {
      /* Ensure no points to old arrays are stored in DM
       *
       * Apparently, we could not use DEG_id_tag_update
       * here because this will lead to the while object
       * surface to disappear, so we'll release DM in place.
       */
      BKE_object_free_derived_caches(object);

      sculptsession_bm_to_me_update_data_only(object, false);

      /* In contrast with sculptsession_bm_to_me no need in
       * DAG tag update here - derived mesh was freed and
       * old pointers are nowhere stored.
       */
    }
  }
}

void BKE_sculptsession_free(Object *ob)
{
  if (ob && ob->sculpt) {
    SculptSession *ss = ob->sculpt;

    if (ss->msculptverts) {
      ss->msculptverts = nullptr;
    }

    if (ss->bm_idmap) {
      BM_idmap_destroy(ss->bm_idmap);
      ss->bm_idmap = nullptr;
    }

    if (ss->bm_log && BM_log_free(ss->bm_log, true)) {
      ss->bm_log = nullptr;
    }

    /*try to save current mesh*/
    BKE_sculpt_attribute_destroy_temporary_all(ob);

    if (ss->bm) {
      BKE_sculptsession_bm_to_me(ob, true);
      ss->bm = nullptr;
      // BM_mesh_free(ss->bm);
    }

    CustomData_free(&ss->temp_vdata, ss->temp_vdata_elems);
    CustomData_free(&ss->temp_pdata, ss->temp_pdata_elems);

    if (!ss->pbvh) {
      BKE_pbvh_pmap_release(ss->pmap);
      ss->pmap = nullptr;
    }

    sculptsession_free_pbvh(ob);

    MEM_SAFE_FREE(ss->epmap);
    MEM_SAFE_FREE(ss->epmap_mem);

    MEM_SAFE_FREE(ss->vemap);
    MEM_SAFE_FREE(ss->vemap_mem);

    if (ss->tex_pool) {
      BKE_image_pool_free(ss->tex_pool);
    }

    MEM_SAFE_FREE(ss->orig_cos);
    MEM_SAFE_FREE(ss->deform_cos);
    MEM_SAFE_FREE(ss->deform_imats);

    if (ss->pose_ik_chain_preview) {
      for (int i = 0; i < ss->pose_ik_chain_preview->tot_segments; i++) {
        MEM_SAFE_FREE(ss->pose_ik_chain_preview->segments[i].weights);
      }
      MEM_SAFE_FREE(ss->pose_ik_chain_preview->segments);
      MEM_SAFE_FREE(ss->pose_ik_chain_preview);
    }

    if (ss->boundary_preview) {
      MEM_SAFE_FREE(ss->boundary_preview->verts);
      MEM_SAFE_FREE(ss->boundary_preview->edges);
      MEM_SAFE_FREE(ss->boundary_preview->distance);
      MEM_SAFE_FREE(ss->boundary_preview->edit_info);
      MEM_SAFE_FREE(ss->boundary_preview);
    }

    BKE_sculptsession_free_vwpaint_data(ob->sculpt);

    MEM_SAFE_FREE(ss->last_paint_canvas_key);

    MEM_freeN(ss);

    ob->sculpt = nullptr;
  }
}

static MultiresModifierData *sculpt_multires_modifier_get(const Scene *scene,
                                                          Object *ob,
                                                          const bool auto_create_mdisps)
{
  Mesh *me = (Mesh *)ob->data;
  ModifierData *md;
  VirtualModifierData virtualModifierData;

  if (ob->sculpt && ob->sculpt->bm) {
    /* Can't combine multires and dynamic topology. */
    return nullptr;
  }

  bool need_mdisps = false;

  if (!CustomData_get_layer(&me->ldata, CD_MDISPS)) {
    if (!auto_create_mdisps) {
      /* Multires can't work without displacement layer. */
      return nullptr;
    }
    need_mdisps = true;
  }

  /* Weight paint operates on original vertices, and needs to treat multires as regular modifier
   * to make it so that PBVH vertices are at the multires surface. */
  if ((ob->mode & OB_MODE_SCULPT) == 0) {
    return nullptr;
  }

  for (md = BKE_modifiers_get_virtual_modifierlist(ob, &virtualModifierData); md; md = md->next) {
    if (md->type == eModifierType_Multires) {
      MultiresModifierData *mmd = (MultiresModifierData *)md;

      if (!BKE_modifier_is_enabled(scene, md, eModifierMode_Realtime)) {
        continue;
      }

      if (mmd->sculptlvl > 0 && !(mmd->flags & eMultiresModifierFlag_UseSculptBaseMesh)) {
        if (need_mdisps) {
          CustomData_add_layer(&me->ldata, CD_MDISPS, CD_SET_DEFAULT, me->totloop);
        }

        return mmd;
      }

      return nullptr;
    }
  }

  return nullptr;
}

MultiresModifierData *BKE_sculpt_multires_active(const Scene *scene, Object *ob)
{
  return sculpt_multires_modifier_get(scene, ob, false);
}

/* Checks if there are any supported deformation modifiers active */
static bool sculpt_modifiers_active(Scene *scene, Sculpt *sd, Object *ob)
{
  ModifierData *md;
  Mesh *me = (Mesh *)ob->data;
  VirtualModifierData virtualModifierData;

  if (ob->sculpt->bm || BKE_sculpt_multires_active(scene, ob)) {
    return false;
  }

  /* Non-locked shape keys could be handled in the same way as deformed mesh. */
  if ((ob->shapeflag & OB_SHAPE_LOCK) == 0 && me->key && ob->shapenr) {
    return true;
  }

  md = BKE_modifiers_get_virtual_modifierlist(ob, &virtualModifierData);

  /* Exception for shape keys because we can edit those. */
  for (; md; md = md->next) {
    const ModifierTypeInfo *mti = BKE_modifier_get_info(static_cast<ModifierType>(md->type));
    if (!BKE_modifier_is_enabled(scene, md, eModifierMode_Realtime)) {
      continue;
    }
    if (md->type == eModifierType_Multires && (ob->mode & OB_MODE_SCULPT)) {
      MultiresModifierData *mmd = (MultiresModifierData *)md;
      if (!(mmd->flags & eMultiresModifierFlag_UseSculptBaseMesh)) {
        continue;
      }
    }
    if (md->type == eModifierType_ShapeKey) {
      continue;
    }

    if (mti->type == eModifierTypeType_OnlyDeform) {
      return true;
    }
    if ((sd->flags & SCULPT_ONLY_DEFORM) == 0) {
      return true;
    }
  }

  return false;
}

void BKE_sculpt_ensure_idmap(Object *ob)
{
  if (!ob->sculpt->bm_idmap) {
    ob->sculpt->bm_idmap = BM_idmap_new(ob->sculpt->bm, BM_VERT | BM_EDGE | BM_FACE);
    BM_idmap_check_ids(ob->sculpt->bm_idmap);

    BKE_sculptsession_update_attr_refs(ob);
  }
}

char BKE_get_fset_boundary_symflag(Object *object)
{
  const Mesh *mesh = BKE_mesh_from_object(object);
  return mesh->flag & ME_SCULPT_MIRROR_FSET_BOUNDARIES ? mesh->symmetry : 0;
}

void BKE_sculptsession_ignore_uvs_set(Object *ob, bool value)
{
  ob->sculpt->ignore_uvs = value;

  if (ob->sculpt->pbvh) {
    BKE_pbvh_ignore_uvs_set(ob->sculpt->pbvh, value);
  }
}

static void sculpt_check_face_areas(Object *ob, PBVH *pbvh)
{
  SculptSession *ss = ob->sculpt;

  if (!ss->attrs.face_areas) {
    SculptAttributeParams params = {0};
    ss->attrs.face_areas = sculpt_attribute_ensure_ex(ob,
                                                      ATTR_DOMAIN_FACE,
                                                      CD_PROP_FLOAT2,
                                                      SCULPT_ATTRIBUTE_NAME(face_areas),
                                                      &params,
                                                      BKE_pbvh_type(pbvh));
  }
}

/* Helper function to keep persistent base attribute references up to
 * date.  This is a bit more tricky since they persist across strokes.
 */
static void sculpt_update_persistent_base(Object *ob)
{
  SculptSession *ss = ob->sculpt;

  ss->attrs.persistent_co = BKE_sculpt_attribute_get(
      ob, ATTR_DOMAIN_POINT, CD_PROP_FLOAT3, SCULPT_ATTRIBUTE_NAME(persistent_co));
  ss->attrs.persistent_no = BKE_sculpt_attribute_get(
      ob, ATTR_DOMAIN_POINT, CD_PROP_FLOAT3, SCULPT_ATTRIBUTE_NAME(persistent_no));
  ss->attrs.persistent_disp = BKE_sculpt_attribute_get(
      ob, ATTR_DOMAIN_POINT, CD_PROP_FLOAT, SCULPT_ATTRIBUTE_NAME(persistent_disp));
}

static void sculpt_update_object(
    Depsgraph *depsgraph, Object *ob, Object *ob_eval, bool need_pmap, bool is_paint_tool)
{
  Scene *scene = DEG_get_input_scene(depsgraph);
  Sculpt *sd = scene->toolsettings->sculpt;
  SculptSession *ss = ob->sculpt;
  Mesh *me = BKE_object_get_original_mesh(ob);
  Mesh *me_eval = BKE_object_get_evaluated_mesh(ob_eval);
  MultiresModifierData *mmd = sculpt_multires_modifier_get(scene, ob, true);
  const bool use_face_sets = (ob->mode & OB_MODE_SCULPT) != 0;

  BLI_assert(me_eval != nullptr);

  ss->depsgraph = depsgraph;

  ss->bm_smooth_shading = scene->toolsettings->sculpt->flags & SCULPT_DYNTOPO_SMOOTH_SHADING;
  ss->ignore_uvs = me->flag & ME_SCULPT_IGNORE_UVS;

  ss->deform_modifiers_active = sculpt_modifiers_active(scene, sd, ob);

  ss->building_vp_handle = false;

  ss->scene = scene;
  if (scene->toolsettings) {
    ss->save_temp_layers = scene->toolsettings->save_temp_layers;
  }

  ss->boundary_symmetry = (int)BKE_get_fset_boundary_symflag(ob);
  ss->shapekey_active = (mmd == nullptr) ? BKE_keyblock_from_object(ob) : nullptr;

  ss->material_index = (int *)CustomData_get_layer_named(
      &me->pdata, CD_PROP_INT32, "material_index");

  /* NOTE: Weight pPaint require mesh info for loop lookup, but it never uses multires code path,
   * so no extra checks is needed here. */
  if (mmd) {
    ss->multires.active = true;
    ss->multires.modifier = mmd;
    ss->multires.level = mmd->sculptlvl;
    ss->totvert = me_eval->totvert;
    ss->totpoly = me_eval->totpoly;
    ss->totfaces = me->totpoly;
    ss->totloops = me->totloop;
    ss->totedges = me->totedge;

    /* These are assigned to the base mesh in Multires. This is needed because Face Sets operators
     * and tools use the Face Sets data from the base mesh when Multires is active. */
    ss->vert_positions = BKE_mesh_vert_positions_for_write(me);
    ss->polys = me->polys();
    ss->edges = me->edges();
    ss->corner_verts = me->corner_verts();
    ss->corner_edges = me->corner_edges();
  }
  else {
    ss->totvert = me->totvert;
    ss->totpoly = me->totpoly;
    ss->totfaces = me->totpoly;
    ss->totloops = me->totloop;
    ss->totedges = me->totedge;
    ss->vert_positions = BKE_mesh_vert_positions_for_write(me);

    ss->sharp_edge = (bool *)CustomData_get_layer_named_for_write(
        &me->edata, CD_PROP_BOOL, "sharp_edge", me->totedge);
    ss->seam_edge = (bool *)CustomData_get_layer_named_for_write(
        &me->edata, CD_PROP_BOOL, ".uv_seam", me->totedge);

    ss->vdata = &me->vdata;
    ss->edata = &me->edata;
    ss->ldata = &me->ldata;
    ss->pdata = &me->pdata;

    ss->polys = me->polys();
    ss->edges = me->edges();
    ss->corner_verts = me->corner_verts();
    ss->corner_edges = me->corner_edges();

    ss->multires.active = false;
    ss->multires.modifier = nullptr;
    ss->multires.level = 0;
    ss->vmask = static_cast<float *>(
        CustomData_get_layer_for_write(&me->vdata, CD_PAINT_MASK, me->totvert));

    CustomDataLayer *layer;
    eAttrDomain domain;

    /* Do not pass ss->pbvh to BKE_pbvh_get_color_layer,
     * if it does exist it might not be PBVH_GRIDS.
     */
    if (BKE_pbvh_get_color_layer(nullptr, me, &layer, &domain)) {
      if (layer->type == CD_PROP_COLOR) {
        ss->vcol = static_cast<MPropCol *>(layer->data);
      }
      else {
        ss->mcol = static_cast<MLoopCol *>(layer->data);
      }

      ss->vcol_domain = domain;
      ss->vcol_type = static_cast<eCustomDataType>(layer->type);
    }
    else {
      ss->vcol = nullptr;
      ss->mcol = nullptr;

      ss->vcol_type = (eCustomDataType)-1;
      ss->vcol_domain = ATTR_DOMAIN_POINT;
    }
  }

  /* Sculpt Face Sets. */
  if (use_face_sets) {
    ss->face_sets = static_cast<int *>(CustomData_get_layer_named_for_write(
        &me->pdata, CD_PROP_INT32, ".sculpt_face_set", me->totpoly));
  }
  else {
    ss->face_sets = nullptr;
  }

  ss->hide_poly = (bool *)CustomData_get_layer_named_for_write(
      &me->pdata, CD_PROP_BOOL, ".hide_poly", me->totpoly);

  ss->subdiv_ccg = me_eval->runtime->subdiv_ccg;
  ss->fast_draw = (scene->toolsettings->sculpt->flags & SCULPT_FAST_DRAW) != 0;

  PBVH *pbvh = BKE_sculpt_object_pbvh_ensure(depsgraph, ob);
  sculpt_check_face_areas(ob, pbvh);

  sculpt_boundary_flags_ensure(ob, pbvh, BKE_sculptsession_vertex_count(ss));

  BKE_pbvh_update_active_vcol(pbvh, me);

  if (BKE_pbvh_type(pbvh) == PBVH_FACES) {
    ss->vert_normals = BKE_pbvh_get_vert_normals(ss->pbvh);
  }
  else {
    ss->vert_normals = nullptr;
  }

  BLI_assert(pbvh == ss->pbvh);
  UNUSED_VARS_NDEBUG(pbvh);

  if (ss->subdiv_ccg) {
    BKE_pbvh_subdiv_ccg_set(ss->pbvh, ss->subdiv_ccg);
  }
  BKE_pbvh_face_sets_set(ss->pbvh, ss->face_sets);
  BKE_pbvh_update_hide_attributes_from_mesh(ss->pbvh);

  BKE_pbvh_face_sets_color_set(ss->pbvh, me->face_sets_color_seed, me->face_sets_color_default);

  sculpt_attribute_update_refs(ob);
  sculpt_update_persistent_base(ob);

  if (need_pmap && ob->type == OB_MESH && !ss->pmap) {
<<<<<<< HEAD
    if (!ss->pmap && ss->pbvh) {
      ss->pmap = BKE_pbvh_get_pmap(ss->pbvh);
=======
    BKE_mesh_vert_poly_map_create(
        &ss->pmap, &ss->pmap_mem, me->polys(), me->corner_verts().data(), me->totvert);
>>>>>>> 11ba8c6a

      if (ss->pmap) {
        BKE_pbvh_pmap_aquire(ss->pmap);
      }
    }

    if (!ss->pmap) {
      ss->pmap = BKE_pbvh_make_pmap(me);

      if (ss->pbvh) {
        BKE_pbvh_set_pmap(ss->pbvh, ss->pmap);
      }
    }
  }

  if (ss->deform_modifiers_active) {
    /* Painting doesn't need crazyspace, use already evaluated mesh coordinates if possible. */
    bool used_me_eval = false;

    if (ob->mode & (OB_MODE_VERTEX_PAINT | OB_MODE_WEIGHT_PAINT)) {
      Mesh *me_eval_deform = ob_eval->runtime.mesh_deform_eval;

      /* If the fully evaluated mesh has the same topology as the deform-only version, use it.
       * This matters because crazyspace evaluation is very restrictive and excludes even modifiers
       * that simply recompute vertex weights (which can even include Geometry Nodes). */
      if (me_eval_deform->totpoly == me_eval->totpoly &&
          me_eval_deform->totloop == me_eval->totloop &&
          me_eval_deform->totvert == me_eval->totvert) {
        BKE_sculptsession_free_deformMats(ss);

        BLI_assert(me_eval_deform->totvert == me->totvert);

        ss->deform_cos = BKE_mesh_vert_coords_alloc(me_eval, nullptr);
        BKE_pbvh_vert_coords_apply(ss->pbvh, ss->deform_cos, me->totvert);

        used_me_eval = true;
      }
    }

    if (!ss->orig_cos && !used_me_eval) {
      int a;

      BKE_sculptsession_free_deformMats(ss);

      ss->orig_cos = (ss->shapekey_active) ?
                         BKE_keyblock_convert_to_vertcos(ob, ss->shapekey_active) :
                         BKE_mesh_vert_coords_alloc(me, nullptr);

      BKE_crazyspace_build_sculpt(depsgraph, scene, ob, &ss->deform_imats, &ss->deform_cos);
      BKE_pbvh_vert_coords_apply(ss->pbvh, ss->deform_cos, me->totvert);

      for (a = 0; a < me->totvert; a++) {
        invert_m3(ss->deform_imats[a]);

        float *co = ss->deform_cos[a];
        float ff = dot_v3v3(co, co);
        if (isnan(ff) || !isfinite(ff)) {
          printf("%s: nan1! %.4f %.4f %.4f\n", __func__, co[0], co[1], co[2]);
        }

        ff = determinant_m3_array(ss->deform_imats[a]);

        if (isnan(ff) || !isfinite(ff)) {
          printf("%s: nan2!\n", __func__);
        }
      }
    }
  }
  else {
    BKE_sculptsession_free_deformMats(ss);
  }

  if (ss->shapekey_active != nullptr && ss->deform_cos == nullptr) {
    ss->deform_cos = BKE_keyblock_convert_to_vertcos(ob, ss->shapekey_active);
  }

  /* if pbvh is deformed, key block is already applied to it */
  if (ss->shapekey_active) {
    bool pbvh_deformed = BKE_pbvh_is_deformed(ss->pbvh);
    if (!pbvh_deformed || ss->deform_cos == nullptr) {
      float(*vertCos)[3] = BKE_keyblock_convert_to_vertcos(ob, ss->shapekey_active);

      if (vertCos) {
        if (!pbvh_deformed) {
          /* apply shape keys coordinates to PBVH */
          BKE_pbvh_vert_coords_apply(ss->pbvh, vertCos, me->totvert);
        }
        if (ss->deform_cos == nullptr) {
          ss->deform_cos = vertCos;
        }
        if (vertCos != ss->deform_cos) {
          MEM_freeN(vertCos);
        }
      }
    }
  }

  int totvert = 0;

  switch (BKE_pbvh_type(pbvh)) {
    case PBVH_FACES:
      totvert = me->totvert;
      break;
    case PBVH_BMESH:
      totvert = ss->bm ? ss->bm->totvert : me->totvert;
      break;
    case PBVH_GRIDS:
      totvert = BKE_pbvh_get_grid_num_verts(ss->pbvh);
      break;
  }

  BKE_sculptsession_check_sculptverts(ob, pbvh, totvert);

  if (ss->bm && me->key && ob->shapenr != ss->bm->shapenr) {
    KeyBlock *actkey = static_cast<KeyBlock *>(BLI_findlink(&me->key->block, ss->bm->shapenr - 1));
    KeyBlock *newkey = static_cast<KeyBlock *>(BLI_findlink(&me->key->block, ob->shapenr - 1));

    bool updatePBVH = false;

    if (!actkey) {
      printf("%s: failed to find active shapekey\n", __func__);
      if (!ss->bm->shapenr || !CustomData_has_layer(&ss->bm->vdata, CD_SHAPEKEY)) {
        printf("allocating shapekeys. . .\n");

        // need to allocate customdata for keys
        for (KeyBlock *key = (KeyBlock *)me->key->block.first; key; key = key->next) {

          int idx = CustomData_get_named_layer_index(&ss->bm->vdata, CD_SHAPEKEY, key->name);

          if (idx == -1) {
            BM_data_layer_add_named(ss->bm, &ss->bm->vdata, CD_SHAPEKEY, key->name);
            BKE_sculptsession_update_attr_refs(ob);

            idx = CustomData_get_named_layer_index(&ss->bm->vdata, CD_SHAPEKEY, key->name);
            ss->bm->vdata.layers[idx].uid = key->uid;
          }

          int cd_shapeco = ss->bm->vdata.layers[idx].offset;
          BMVert *v;
          BMIter iter;

          BM_ITER_MESH (v, &iter, ss->bm, BM_VERTS_OF_MESH) {
            float *keyco = (float *)BM_ELEM_CD_GET_VOID_P(v, cd_shapeco);

            copy_v3_v3(keyco, v->co);
          }
        }
      }

      updatePBVH = true;
      ss->bm->shapenr = ob->shapenr;
    }

    if (!newkey) {
      printf("%s: failed to find new active shapekey\n", __func__);
    }

    if (actkey && newkey) {
      int cd_co1 = CustomData_get_named_layer_index(&ss->bm->vdata, CD_SHAPEKEY, actkey->name);
      int cd_co2 = CustomData_get_named_layer_index(&ss->bm->vdata, CD_SHAPEKEY, newkey->name);

      BMVert *v;
      BMIter iter;

      if (cd_co1 == -1) {  // non-recoverable error
        printf("%s: failed to find active shapekey in customdata.\n", __func__);
        return;
      }
      else if (cd_co2 == -1) {
        printf("%s: failed to find new shapekey in customdata; allocating . . .\n", __func__);

        BM_data_layer_add_named(ss->bm, &ss->bm->vdata, CD_SHAPEKEY, newkey->name);
        int idx = CustomData_get_named_layer_index(&ss->bm->vdata, CD_SHAPEKEY, newkey->name);

        int cd_co = ss->bm->vdata.layers[idx].offset;
        ss->bm->vdata.layers[idx].uid = newkey->uid;

        BKE_sculptsession_update_attr_refs(ob);

        BM_ITER_MESH (v, &iter, ss->bm, BM_VERTS_OF_MESH) {
          float *keyco = (float *)BM_ELEM_CD_GET_VOID_P(v, cd_co);
          copy_v3_v3(keyco, v->co);
        }

        cd_co2 = idx;
      }

      cd_co1 = ss->bm->vdata.layers[cd_co1].offset;
      cd_co2 = ss->bm->vdata.layers[cd_co2].offset;

      BM_ITER_MESH (v, &iter, ss->bm, BM_VERTS_OF_MESH) {
        float *co1 = (float *)BM_ELEM_CD_GET_VOID_P(v, cd_co1);
        float *co2 = (float *)BM_ELEM_CD_GET_VOID_P(v, cd_co2);

        copy_v3_v3(co1, v->co);
        copy_v3_v3(v->co, co2);
      }

      ss->bm->shapenr = ob->shapenr;

      updatePBVH = true;
    }

    if (updatePBVH && ss->pbvh) {
      PBVHNode **nodes;
      int totnode;
      BKE_pbvh_get_nodes(ss->pbvh, PBVH_Leaf, &nodes, &totnode);

      for (int i = 0; i < totnode; i++) {
        BKE_pbvh_node_mark_update(nodes[i]);
        BKE_pbvh_vert_tag_update_normal_tri_area(nodes[i]);
      }
    }
    /* We could be more precise when we have access to the active tool. */
    const bool use_paint_slots = (ob->mode & OB_MODE_SCULPT) != 0;
    if (use_paint_slots) {
      BKE_texpaint_slots_refresh_object(scene, ob);
    }
  }

  if (is_paint_tool) {
    if (ss->vcol_domain == ATTR_DOMAIN_CORNER) {
      /* Ensure pbvh nodes have loop indices; the sculpt undo system
       * needs them for color attributes.
       */
      BKE_pbvh_ensure_node_loops(ss->pbvh);
    }

    /*
     * We should rebuild the PBVH_pixels when painting canvas changes.
     *
     * The relevant changes are stored/encoded in the paint canvas key.
     * These include the active uv map, and resolutions.
     */
    if (U.experimental.use_sculpt_texture_paint && ss->pbvh) {
      char *paint_canvas_key = BKE_paint_canvas_key_get(&scene->toolsettings->paint_mode, ob);
      if (ss->last_paint_canvas_key == nullptr ||
          !STREQ(paint_canvas_key, ss->last_paint_canvas_key)) {
        MEM_SAFE_FREE(ss->last_paint_canvas_key);
        ss->last_paint_canvas_key = paint_canvas_key;
        BKE_pbvh_mark_rebuild_pixels(ss->pbvh);
      }

      /*
       * We should rebuild the PBVH_pixels when painting canvas changes.
       *
       * The relevant changes are stored/encoded in the paint canvas key.
       * These include the active uv map, and resolutions.
       */
      if (U.experimental.use_sculpt_texture_paint && ss->pbvh) {
        char *paint_canvas_key = BKE_paint_canvas_key_get(&scene->toolsettings->paint_mode, ob);
        if (ss->last_paint_canvas_key == nullptr ||
            !STREQ(paint_canvas_key, ss->last_paint_canvas_key)) {
          MEM_SAFE_FREE(ss->last_paint_canvas_key);
          ss->last_paint_canvas_key = paint_canvas_key;
          BKE_pbvh_mark_rebuild_pixels(ss->pbvh);
        }
        else {
          MEM_freeN(paint_canvas_key);
        }
      }

      /* We could be more precise when we have access to the active tool. */
      const bool use_paint_slots = (ob->mode & OB_MODE_SCULPT) != 0;
      if (use_paint_slots) {
        BKE_texpaint_slots_refresh_object(scene, ob);
      }
    }
  }

  if (ss->pbvh) {
    BKE_pbvh_set_sculpt_verts(ss->pbvh, ss->msculptverts);
  }
}

void BKE_sculpt_update_object_before_eval(Object *ob_eval)
{
  /* Update before mesh evaluation in the dependency graph. */
  SculptSession *ss = ob_eval->sculpt;

  if (ss && (ss->building_vp_handle == false || ss->needs_pbvh_rebuild)) {
    if (ss->needs_pbvh_rebuild || (!ss->cache && !ss->filter_cache && !ss->expand_cache)) {
      /* We free pbvh on changes, except in the middle of drawing a stroke
       * since it can't deal with changing PVBH node organization, we hope
       * topology does not change in the meantime .. weak. */
      sculptsession_free_pbvh(ob_eval);

      BKE_sculptsession_free_deformMats(ob_eval->sculpt);

      /* In vertex/weight paint, force maps to be rebuilt. */
      BKE_sculptsession_free_vwpaint_data(ob_eval->sculpt);
    }
    else if (ss->pbvh) {
      PBVHNode **nodes;
      int n, totnode;

      BKE_pbvh_search_gather(ss->pbvh, nullptr, nullptr, &nodes, &totnode);

      for (n = 0; n < totnode; n++) {
        BKE_pbvh_node_mark_update(nodes[n]);
      }

      MEM_SAFE_FREE(nodes);
    }
  }
}

void BKE_sculpt_update_object_after_eval(Depsgraph *depsgraph, Object *ob_eval)
{
  /* Update after mesh evaluation in the dependency graph, to rebuild PBVH or
   * other data when modifiers change the mesh. */
  Object *ob_orig = DEG_get_original_object(ob_eval);
  Mesh *me_orig = BKE_object_get_original_mesh(ob_orig);

  sculpt_update_object(depsgraph, ob_orig, ob_eval, false, false);
  BKE_sculptsession_sync_attributes(ob_orig, me_orig);
}

void BKE_sculpt_color_layer_create_if_needed(Object *object)
{
  using namespace blender;
  using namespace blender::bke;
  Mesh *orig_me = BKE_object_get_original_mesh(object);

  if (orig_me->attributes().contains(orig_me->active_color_attribute)) {
    return;
  }

  char unique_name[MAX_CUSTOMDATA_LAYER_NAME];
  BKE_id_attribute_calc_unique_name(&orig_me->id, "Color", unique_name);
  if (!orig_me->attributes_for_write().add(
          unique_name, ATTR_DOMAIN_POINT, CD_PROP_COLOR, AttributeInitDefaultValue())) {
    return;
  }

  BKE_id_attributes_active_color_set(&orig_me->id, unique_name);
  DEG_id_tag_update(&orig_me->id, ID_RECALC_GEOMETRY_ALL_MODES);
  BKE_mesh_tessface_clear(orig_me);

  if (object->sculpt && object->sculpt->pbvh) {
    BKE_pbvh_update_active_vcol(object->sculpt->pbvh, orig_me);
  }

  BKE_sculptsession_update_attr_refs(object);
}

void BKE_sculpt_update_object_for_edit(
    Depsgraph *depsgraph, Object *ob_orig, bool need_pmap, bool /*need_mask*/, bool is_paint_tool)
{
  /* Update from sculpt operators and undo, to update sculpt session
   * and PBVH after edits. */
  Scene *scene_eval = DEG_get_evaluated_scene(depsgraph);
  Object *ob_eval = DEG_get_evaluated_object(depsgraph, ob_orig);

  sculpt_update_object(depsgraph, ob_orig, ob_eval, need_pmap, is_paint_tool);
}

int *BKE_sculpt_face_sets_ensure(Object *ob)
{
  Mesh *mesh = BKE_object_get_original_mesh(ob);
  SculptSession *ss = ob->sculpt;

  if (ss && ss->bm) {
    if (CustomData_get_named_layer_index(&ss->bm->pdata, CD_PROP_INT32, ".sculpt_face_set") !=
        -1) {
      return nullptr;
    }

    BM_data_layer_add_named(ss->bm, &ss->bm->pdata, CD_PROP_INT32, ".sculpt_face_set");

    const int cd_faceset_offset = CustomData_get_offset_named(
        &ss->bm->pdata, CD_PROP_INT32, ".sculpt_face_set");

    BMIter iter;
    BMFace *f;
    BM_ITER_MESH (f, &iter, ss->bm, BM_FACES_OF_MESH) {
      BM_ELEM_CD_SET_INT(f, cd_faceset_offset, 1);
    }

    BKE_sculptsession_update_attr_refs(ob);

    return nullptr;
  }

  using namespace blender;
  using namespace blender::bke;

  MutableAttributeAccessor attributes = mesh->attributes_for_write();
  if (!attributes.contains(".sculpt_face_set")) {
    SpanAttributeWriter<int> face_sets = attributes.lookup_or_add_for_write_only_span<int>(
        ".sculpt_face_set", ATTR_DOMAIN_FACE);
    face_sets.span.fill(1);
    mesh->face_sets_color_default = 1;
    face_sets.finish();
  }

  return static_cast<int *>(CustomData_get_layer_named_for_write(
      &mesh->pdata, CD_PROP_INT32, ".sculpt_face_set", mesh->totpoly));
}

bool *BKE_sculpt_hide_poly_ensure(Object *ob)
{
  SculptAttributeParams params = {0};
  params.permanent = true;

  ob->sculpt->attrs.hide_poly = BKE_sculpt_attribute_ensure(
      ob, ATTR_DOMAIN_FACE, CD_PROP_BOOL, ".hide_poly", &params);

  return ob->sculpt->hide_poly = static_cast<bool *>(ob->sculpt->attrs.hide_poly->data);
}

int BKE_sculpt_mask_layers_ensure(Depsgraph *depsgraph,
                                  Main *bmain,
                                  Object *ob,
                                  MultiresModifierData *mmd)
{
  Mesh *me = static_cast<Mesh *>(ob->data);
  const blender::OffsetIndices polys = me->polys();
  const Span<int> corner_verts = me->corner_verts();
  int ret = 0;

  const float *paint_mask = static_cast<const float *>(
      CustomData_get_layer(&me->vdata, CD_PAINT_MASK));

  /* if multires is active, create a grid paint mask layer if there
   * isn't one already */
  if (mmd && !CustomData_has_layer(&me->ldata, CD_GRID_PAINT_MASK)) {
    GridPaintMask *gmask;
    int level = max_ii(1, mmd->sculptlvl);
    int gridsize = BKE_ccg_gridsize(level);
    int gridarea = gridsize * gridsize;

    gmask = static_cast<GridPaintMask *>(
        CustomData_add_layer(&me->ldata, CD_GRID_PAINT_MASK, CD_SET_DEFAULT, me->totloop));

    for (int i = 0; i < me->totloop; i++) {
      GridPaintMask *gpm = &gmask[i];

      gpm->level = level;
      gpm->data = static_cast<float *>(
          MEM_callocN(sizeof(float) * gridarea, "GridPaintMask.data"));
    }

    /* If vertices already have mask, copy into multires data. */
    if (paint_mask) {
      for (const int i : polys.index_range()) {
        const blender::IndexRange poly = polys[i];

        /* Mask center. */
        float avg = 0.0f;
        for (const int vert : corner_verts.slice(poly)) {
          avg += paint_mask[vert];
        }
        avg /= float(poly.size());

        /* Fill in multires mask corner. */
        for (const int corner : poly) {
          GridPaintMask *gpm = &gmask[corner];
          const int vert = corner_verts[corner];
          const int prev = corner_verts[blender::bke::mesh::poly_corner_prev(poly, vert)];
          const int next = corner_verts[blender::bke::mesh::poly_corner_next(poly, vert)];

          gpm->data[0] = avg;
          gpm->data[1] = (paint_mask[vert] + paint_mask[next]) * 0.5f;
          gpm->data[2] = (paint_mask[vert] + paint_mask[prev]) * 0.5f;
          gpm->data[3] = paint_mask[vert];
        }
      }
    }
    /* The evaluated multires CCG must be updated to contain the new data. */
    DEG_id_tag_update(&ob->id, ID_RECALC_GEOMETRY);
    if (depsgraph) {
      BKE_scene_graph_evaluated_ensure(depsgraph, bmain);
    }

    ret |= SCULPT_MASK_LAYER_CALC_LOOP;
  }

  /* Create vertex paint mask layer if there isn't one already. */
  if (!paint_mask) {
    CustomData_add_layer(&me->vdata, CD_PAINT_MASK, CD_SET_DEFAULT, me->totvert);
    /* The evaluated mesh must be updated to contain the new data. */
    DEG_id_tag_update(&ob->id, ID_RECALC_GEOMETRY);
    ret |= SCULPT_MASK_LAYER_CALC_VERT;
  }

  if (ob->sculpt) {
    BKE_sculptsession_update_attr_refs(ob);
  }

  return ret;
}

void BKE_sculpt_toolsettings_data_ensure(Scene *scene)
{
  BKE_paint_ensure(scene->toolsettings, (Paint **)&scene->toolsettings->sculpt);

  Sculpt *sd = scene->toolsettings->sculpt;
  if (!sd->detail_size) {
    sd->detail_size = 8.0f;
  }

  /* We check these flags here in case versioning code fails. */
  if (!sd->detail_range || !sd->dyntopo.spacing) {
    sd->flags |= SCULPT_DYNTOPO_ENABLED;
  }

  if (!sd->detail_range) {
    sd->detail_range = 0.4f;
  }

  if (!sd->detail_percent) {
    sd->detail_percent = 25;
  }

  if (!sd->dyntopo.constant_detail) {
    sd->dyntopo = *DNA_struct_default_get(DynTopoSettings);
  }

  if (!sd->automasking_start_normal_limit) {
    sd->automasking_start_normal_limit = 20.0f / 180.0f * M_PI;
    sd->automasking_start_normal_falloff = 0.25f;

    sd->automasking_view_normal_limit = 90.0f / 180.0f * M_PI;
    sd->automasking_view_normal_falloff = 0.25f;
  }

  /* Set sane default tiling offsets. */
  if (!sd->paint.tile_offset[0]) {
    sd->paint.tile_offset[0] = 1.0f;
  }
  if (!sd->paint.tile_offset[1]) {
    sd->paint.tile_offset[1] = 1.0f;
  }
  if (!sd->paint.tile_offset[2]) {
    sd->paint.tile_offset[2] = 1.0f;
  }
  if (!sd->automasking_cavity_curve || !sd->automasking_cavity_curve_op) {
    BKE_sculpt_check_cavity_curves(sd);
  }
}

static bool check_sculpt_object_deformed(Object *object, const bool for_construction)
{
  bool deformed = false;

  /* Active modifiers means extra deformation, which can't be handled correct
   * on birth of PBVH and sculpt "layer" levels, so use PBVH only for internal brush
   * stuff and show final evaluated mesh so user would see actual object shape. */
  deformed |= object->sculpt->deform_modifiers_active;

  if (for_construction) {
    deformed |= object->sculpt->shapekey_active != nullptr;
  }
  else {
    /* As in case with modifiers, we can't synchronize deformation made against
     * PBVH and non-locked keyblock, so also use PBVH only for brushes and
     * final DM to give final result to user. */
    deformed |= object->sculpt->shapekey_active && (object->shapeflag & OB_SHAPE_LOCK) == 0;
  }

  return deformed;
}

void BKE_sculpt_sync_face_visibility_to_grids(Mesh *mesh, SubdivCCG *subdiv_ccg)
{
  using namespace blender;
  using namespace blender::bke;
  if (!subdiv_ccg) {
    return;
  }

  const AttributeAccessor attributes = mesh->attributes();
  const VArray<bool> hide_poly = attributes.lookup_or_default<bool>(
      ".hide_poly", ATTR_DOMAIN_FACE, false);
  if (hide_poly.is_single() && !hide_poly.get_internal_single()) {
    /* Nothing is hidden, so we can just remove all visibility bitmaps. */
    for (const int i : IndexRange(subdiv_ccg->num_grids)) {
      BKE_subdiv_ccg_grid_hidden_free(subdiv_ccg, i);
    }
    return;
  }

  const VArraySpan<bool> hide_poly_span(hide_poly);
  CCGKey key;
  BKE_subdiv_ccg_key_top_level(&key, subdiv_ccg);
  for (int i = 0; i < mesh->totloop; i++) {
    const int face_index = BKE_subdiv_ccg_grid_to_face_index(subdiv_ccg, i);
    const bool is_hidden = hide_poly_span[face_index];

    /* Avoid creating and modifying the grid_hidden bitmap if the base mesh face is visible and
     * there is not bitmap for the grid. This is because missing grid_hidden implies grid is
     * fully visible. */
    if (is_hidden) {
      BKE_subdiv_ccg_grid_hidden_ensure(subdiv_ccg, i);
    }

    BLI_bitmap *gh = subdiv_ccg->grid_hidden[i];
    if (gh) {
      BLI_bitmap_set_all(gh, is_hidden, key.grid_area);
    }
  }
}

static PBVH *build_pbvh_for_dynamic_topology(Object *ob, bool update_sculptverts)
{
  Mesh *me = BKE_object_get_original_mesh(ob);
  PBVH *pbvh = ob->sculpt->pbvh = BKE_pbvh_new(PBVH_BMESH);
  BKE_pbvh_set_bmesh(pbvh, ob->sculpt->bm);

  BM_mesh_elem_table_ensure(ob->sculpt->bm, BM_VERT | BM_EDGE | BM_FACE);

  BKE_sculptsession_update_attr_refs(ob);
  sculpt_boundary_flags_ensure(ob, pbvh, ob->sculpt->bm->totvert);
  sculpt_check_face_areas(ob, pbvh);

  BKE_sculpt_ensure_idmap(ob);

  sculptsession_bmesh_add_layers(ob);
  BKE_pbvh_build_bmesh(pbvh,
                       BKE_object_get_original_mesh(ob),
                       ob->sculpt->bm,
                       ob->sculpt->bm_smooth_shading,
                       ob->sculpt->bm_log,
                       ob->sculpt->bm_idmap,
                       ob->sculpt->attrs.dyntopo_node_id_vertex->bmesh_cd_offset,
                       ob->sculpt->attrs.dyntopo_node_id_face->bmesh_cd_offset,
                       ob->sculpt->cd_sculpt_vert,
                       ob->sculpt->attrs.face_areas->bmesh_cd_offset,
                       ob->sculpt->attrs.boundary_flags->bmesh_cd_offset,
                       ob->sculpt->fast_draw,
                       update_sculptverts);

  if (ob->sculpt->bm_log) {
    BKE_pbvh_set_bm_log(pbvh, ob->sculpt->bm_log);
  }

  BKE_pbvh_set_symmetry(pbvh, 0, (int)BKE_get_fset_boundary_symflag(ob));

  return pbvh;
}

static PBVH *build_pbvh_from_regular_mesh(Object *ob, Mesh *me_eval_deform, bool respect_hide)
{
  SculptSession *ss = ob->sculpt;
  Mesh *me = BKE_object_get_original_mesh(ob);
  const int looptris_num = poly_to_tri_count(me->totpoly, me->totloop);

  MutableSpan<float3> positions = me->vert_positions_for_write();
  const blender::OffsetIndices polys = me->polys();
  const Span<int> corner_verts = me->corner_verts();

  if (!ss->pmap) {
    ss->pmap = BKE_pbvh_make_pmap(me);
  }

  PBVH *pbvh = ob->sculpt->pbvh = BKE_pbvh_new(PBVH_FACES);

  BKE_sculptsession_update_attr_refs(ob);
  sculpt_check_face_areas(ob, pbvh);
  BKE_pbvh_respect_hide_set(pbvh, respect_hide);

  float(*vert_cos)[3] = BKE_mesh_vert_positions_for_write(me);

  MLoopTri *looptri = static_cast<MLoopTri *>(
      MEM_malloc_arrayN(looptris_num, sizeof(*looptri), __func__));

  blender::bke::mesh::looptris_calc(positions, polys, corner_verts, {looptri, looptris_num});
  BKE_sculptsession_check_sculptverts(ob, pbvh, me->totvert);

  BKE_pbvh_build_mesh(pbvh,
                      me,
<<<<<<< HEAD
                      me->polys().data(),
=======
                      polys,
>>>>>>> 11ba8c6a
                      corner_verts.data(),
                      me->corner_edges().data(),
                      vert_cos,
                      ss->msculptverts,
                      me->totvert,
                      &me->vdata,
                      &me->ldata,
                      &me->pdata,
                      looptri,
                      looptris_num,
                      ss->fast_draw,
                      (float *)ss->attrs.face_areas->data,
                      ss->pmap);

  BKE_pbvh_set_pmap(pbvh, ss->pmap);
  BKE_sculptsession_check_sculptverts(ob, pbvh, me->totvert);

  BKE_pbvh_set_sculpt_verts(pbvh, ss->msculptverts);

  const bool is_deformed = check_sculpt_object_deformed(ob, true);
  if (is_deformed && me_eval_deform != nullptr) {
    BKE_pbvh_vert_coords_apply(
        pbvh, BKE_mesh_vert_positions(me_eval_deform), me_eval_deform->totvert);
  }

  return pbvh;
}

static PBVH *build_pbvh_from_ccg(Object *ob, SubdivCCG *subdiv_ccg, bool respect_hide)
{
  SculptSession *ss = ob->sculpt;

  CCGKey key;
  BKE_subdiv_ccg_key_top_level(&key, subdiv_ccg);

  Mesh *base_mesh = BKE_mesh_from_object(ob);

  int totgridfaces = base_mesh->totloop * (key.grid_size - 1) * (key.grid_size - 1);
  BKE_sculpt_sync_face_visibility_to_grids(base_mesh, subdiv_ccg);

  PBVH *pbvh = ob->sculpt->pbvh = BKE_pbvh_new(PBVH_GRIDS);

  BKE_sculptsession_update_attr_refs(ob);
  BKE_pbvh_respect_hide_set(pbvh, respect_hide);
  sculpt_check_face_areas(ob, pbvh);

  BKE_pbvh_build_grids(pbvh,
                       subdiv_ccg->grids,
                       subdiv_ccg->num_grids,
                       &key,
                       (void **)subdiv_ccg->grid_faces,
                       subdiv_ccg->grid_flag_mats,
                       subdiv_ccg->grid_hidden,
                       ob->sculpt->fast_draw,
                       (float *)ss->attrs.face_areas->data,
                       base_mesh,
                       subdiv_ccg);

  BKE_pbvh_respect_hide_set(pbvh, respect_hide);
  BKE_pbvh_set_sculpt_verts(pbvh, ss->msculptverts);

  CustomData_reset(&ob->sculpt->temp_vdata);
  CustomData_reset(&ob->sculpt->temp_pdata);

  ss->temp_vdata_elems = BKE_pbvh_get_grid_num_verts(pbvh);
  ss->temp_pdata_elems = ss->totfaces;

  if (!ss->pmap) {
    ss->pmap = BKE_pbvh_make_pmap(BKE_object_get_original_mesh(ob));
  }

  BKE_pbvh_set_pmap(pbvh, ss->pmap);

  int totvert = BKE_pbvh_get_grid_num_verts(pbvh);
  BKE_sculptsession_check_sculptverts(ob, pbvh, totvert);

  for (int i = 0; i < totvert; i++) {
    ss->msculptverts[i].stroke_id = -1;
  }

  return pbvh;
}

extern "C" bool BKE_sculptsession_check_sculptverts(Object *ob, struct PBVH *pbvh, int totvert)
{
  SculptSession *ss = ob->sculpt;

  sculpt_boundary_flags_ensure(ob, pbvh, totvert);

  if (!ss->attrs.sculpt_vert || !ss->attrs.sculpt_vert->data) {
    SculptAttributeParams params = {0};

    ss->attrs.sculpt_vert = sculpt_attribute_ensure_ex(
        ob, ATTR_DOMAIN_POINT, CD_DYNTOPO_VERT, "", &params, BKE_pbvh_type(pbvh));
  }

  ss->msculptverts = static_cast<MSculptVert *>(ss->attrs.sculpt_vert->data);
  BKE_pbvh_set_sculpt_verts(pbvh, ss->msculptverts);

  return false;
}

PBVH *BKE_sculpt_object_pbvh_ensure(Depsgraph *depsgraph, Object *ob)
{
  if (ob == nullptr || ob->sculpt == nullptr) {
    return nullptr;
  }

  Scene *scene = DEG_get_input_scene(depsgraph);
  const bool respect_hide = true;

  PBVH *pbvh = ob->sculpt->pbvh;
  if (pbvh != nullptr) {
    SCULPT_update_flat_vcol_shading(ob, scene);

    /* NOTE: It is possible that grids were re-allocated due to modifier
     * stack. Need to update those pointers. */
    if (BKE_pbvh_type(pbvh) == PBVH_GRIDS) {
      Object *object_eval = DEG_get_evaluated_object(depsgraph, ob);
      Mesh *mesh_eval = static_cast<Mesh *>(object_eval->data);
      SubdivCCG *subdiv_ccg = mesh_eval->runtime->subdiv_ccg;
      if (subdiv_ccg != nullptr) {
        BKE_sculpt_bvh_update_from_ccg(pbvh, subdiv_ccg);
      }
    }

    BKE_sculptsession_sync_attributes(ob, BKE_object_get_original_mesh(ob));
    BKE_pbvh_update_active_vcol(pbvh, BKE_object_get_original_mesh(ob));

    return pbvh;
  }

  ob->sculpt->islands_valid = false;

  if (ob->sculpt->bm != nullptr) {
    /* Sculpting on a BMesh (dynamic-topology) gets a special PBVH. */
    pbvh = build_pbvh_for_dynamic_topology(ob, false);

    ob->sculpt->pbvh = pbvh;
  }
  else {
#if 1  // def WHEN_GLOBAL_UNDO_WORKS
    /*detect if we are loading from an undo memfile step*/
    Mesh *mesh_orig = BKE_object_get_original_mesh(ob);
    bool is_dyntopo = (mesh_orig->flag & ME_SCULPT_DYNAMIC_TOPOLOGY);

    if (is_dyntopo) {
      BMesh *bm = BKE_sculptsession_empty_bmesh_create();

      BMeshFromMeshParams params = {0};
      params.calc_face_normal = true;
      params.use_shapekey = true;
      params.active_shapekey = ob->shapenr;
      params.create_shapekey_layers = true;
      params.ignore_id_layers = false;
      params.copy_temp_cdlayers = true;

      params.cd_mask_extra.vmask = CD_MASK_DYNTOPO_VERT;

      BM_mesh_bm_from_me(bm, mesh_orig, &params);

      ob->sculpt->bm = bm;

      SCULPT_undo_ensure_bmlog(ob);

      /* Note build_pbvh_for_dynamic_topology respects the pbvh cache. */
      pbvh = build_pbvh_for_dynamic_topology(ob, true);

      BKE_sculptsession_update_attr_refs(ob);
    }
    else {
      Object *object_eval = DEG_get_evaluated_object(depsgraph, ob);
      Mesh *mesh_eval = static_cast<Mesh *>(object_eval->data);
      if (mesh_eval->runtime->subdiv_ccg != nullptr) {
        pbvh = build_pbvh_from_ccg(ob, mesh_eval->runtime->subdiv_ccg, respect_hide);
      }
      else if (ob->type == OB_MESH) {
        Mesh *me_eval_deform = object_eval->runtime.mesh_deform_eval;
        pbvh = build_pbvh_from_regular_mesh(ob, me_eval_deform, respect_hide);
      }
    }
#else
    Object *object_eval = DEG_get_evaluated_object(depsgraph, ob);
    Mesh *mesh_eval = static_cast<Mesh *>(object_eval->data);
    if (mesh_eval->runtime->subdiv_ccg != nullptr) {
      pbvh = build_pbvh_from_ccg(ob, mesh_eval->runtime->subdiv_ccg, respect_hide);
    }
    else if (ob->type == OB_MESH) {
      Mesh *me_eval_deform = object_eval->runtime.mesh_deform_eval;

      BKE_sculptsession_check_sculptverts(ob, me_eval_deform->totvert);

      pbvh = build_pbvh_from_regular_mesh(ob, me_eval_deform, respect_hide);
    }
#endif
  }

  if (!ob->sculpt->pmap) {
    ob->sculpt->pmap = BKE_pbvh_make_pmap(BKE_object_get_original_mesh(ob));
  }

  BKE_pbvh_set_pmap(pbvh, ob->sculpt->pmap);
  ob->sculpt->pbvh = pbvh;

  sculpt_attribute_update_refs(ob);

  if (pbvh) {
    SCULPT_update_flat_vcol_shading(ob, scene);
  }

  return pbvh;
}

PBVH *BKE_object_sculpt_pbvh_get(Object *object)
{
  if (!object->sculpt) {
    return nullptr;
  }
  return object->sculpt->pbvh;
}

bool BKE_object_sculpt_use_dyntopo(const Object *object)
{
  return object->sculpt && object->sculpt->bm;
}

void BKE_object_sculpt_dyntopo_smooth_shading_set(Object *object, const bool value)
{
  object->sculpt->bm_smooth_shading = value;
}

void BKE_object_sculpt_fast_draw_set(Object *object, const bool value)
{
  object->sculpt->fast_draw = value;
}

void BKE_sculpt_bvh_update_from_ccg(PBVH *pbvh, SubdivCCG *subdiv_ccg)
{
  CCGKey key;
  BKE_subdiv_ccg_key_top_level(&key, subdiv_ccg);

  BKE_pbvh_grids_update(pbvh,
                        subdiv_ccg->grids,
                        (void **)subdiv_ccg->grid_faces,
                        subdiv_ccg->grid_flag_mats,
                        subdiv_ccg->grid_hidden,
                        &key);
}

bool BKE_sculptsession_use_pbvh_draw(const Object *ob, const RegionView3D *rv3d)
{
  SculptSession *ss = ob->sculpt;
  if (ss == nullptr || ss->pbvh == nullptr || ss->mode_type != OB_MODE_SCULPT) {
    return false;
  }

#if 0
  if (BKE_pbvh_type(ss->pbvh) == PBVH_GRIDS) {
    return !(v3d && (v3d->shading.type > OB_SOLID));
  }
#endif

  if (BKE_pbvh_type(ss->pbvh) == PBVH_FACES) {
    /* Regular mesh only draws from PBVH without modifiers and shape keys, or for
     * external engines that do not have access to the PBVH like Eevee does. */
    const bool external_engine = rv3d && rv3d->render_engine != nullptr;
    return !(ss->shapekey_active || ss->deform_modifiers_active || external_engine);
  }

  /* Multires and dyntopo always draw directly from the PBVH. */
  return true;
}

/* Returns the Face Set random color for rendering in the overlay given its ID and a color seed. */
#define GOLDEN_RATIO_CONJUGATE 0.618033988749895f
void BKE_paint_face_set_overlay_color_get(const int face_set, const int seed, uchar r_color[4])
{
  float rgba[4];
  float random_mod_hue = GOLDEN_RATIO_CONJUGATE * (face_set + (seed % 10));
  random_mod_hue = random_mod_hue - floorf(random_mod_hue);
  const float random_mod_sat = BLI_hash_int_01(face_set + seed + 1);
  const float random_mod_val = BLI_hash_int_01(face_set + seed + 2);
  hsv_to_rgb(random_mod_hue,
             0.6f + (random_mod_sat * 0.25f),
             1.0f - (random_mod_val * 0.35f),
             &rgba[0],
             &rgba[1],
             &rgba[2]);
  rgba_float_to_uchar(r_color, rgba);
}

int BKE_sculptsession_vertex_count(const SculptSession *ss)
{
  switch (BKE_pbvh_type(ss->pbvh)) {
    case PBVH_FACES:
      return ss->totvert;
    case PBVH_BMESH:
      return BM_mesh_elem_count(ss->bm, BM_VERT);
    case PBVH_GRIDS:
      return BKE_pbvh_get_grid_num_verts(ss->pbvh);
  }

  return 0;
}

static bool sculpt_attribute_stored_in_bmesh_builtin(const StringRef name)
{
  return BM_attribute_stored_in_bmesh_builtin(name);
}

/**
  Syncs customdata layers with internal bmesh, but ignores deleted layers.
*/
void BKE_sculptsession_sync_attributes(struct Object *ob, struct Mesh *me)
{
  SculptSession *ss = ob->sculpt;

  if (!ss) {
    return;
  }
  else if (!ss->bm) {
    BKE_sculptsession_update_attr_refs(ob);
    return;
  }

  bool modified = false;
  BMesh *bm = ss->bm;

  CustomData *cd1[4] = {&me->vdata, &me->edata, &me->ldata, &me->pdata};
  CustomData *cd2[4] = {&bm->vdata, &bm->edata, &bm->ldata, &bm->pdata};
  int badmask = CD_MASK_MEDGE | CD_MASK_MPOLY | CD_MASK_ORIGINDEX | CD_MASK_ORIGSPACE |
                CD_MASK_MFACE;

  for (int i = 0; i < 4; i++) {
    Vector<CustomDataLayer *> newlayers;

    CustomData *data1 = cd1[i];
    CustomData *data2 = cd2[i];

    if (!data1->layers) {
      modified |= data2->layers != nullptr;
      continue;
    }

    for (int j = 0; j < data1->totlayer; j++) {
      CustomDataLayer *cl1 = data1->layers + j;

      if (sculpt_attribute_stored_in_bmesh_builtin(cl1->name)) {
        continue;
      }
      if ((1 << cl1->type) & badmask) {
        continue;
      }

      int idx = CustomData_get_named_layer_index(data2, eCustomDataType(cl1->type), cl1->name);
      if (idx < 0) {
        newlayers.append(cl1);
      }
    }

    for (CustomDataLayer *layer : newlayers) {
      BM_data_layer_add_named(bm, data2, layer->type, layer->name);
      modified = true;
    }

    /* sync various ids */
    for (int j = 0; j < data1->totlayer; j++) {
      CustomDataLayer *cl1 = data1->layers + j;

      if (sculpt_attribute_stored_in_bmesh_builtin(cl1->name)) {
        continue;
      }
      if ((1 << cl1->type) & badmask) {
        continue;
      }

      int idx = CustomData_get_named_layer_index(data2, eCustomDataType(cl1->type), cl1->name);

      if (idx == -1) {
        continue;
      }

      CustomDataLayer *cl2 = data2->layers + idx;

      cl2->anonymous_id = cl1->anonymous_id;
      cl2->uid = cl1->uid;
    }

    bool typemap[CD_NUMTYPES] = {0};

    for (int j = 0; j < data1->totlayer; j++) {
      CustomDataLayer *cl1 = data1->layers + j;

      if (sculpt_attribute_stored_in_bmesh_builtin(cl1->name)) {
        continue;
      }
      if ((1 << cl1->type) & badmask) {
        continue;
      }

      if (typemap[cl1->type]) {
        continue;
      }

      typemap[cl1->type] = true;

      // find first layer
      int baseidx = CustomData_get_layer_index(data2, eCustomDataType(cl1->type));

      if (baseidx < 0) {
        modified |= true;
        continue;
      }

      CustomDataLayer *cl2 = data2->layers + baseidx;

      int idx = CustomData_get_named_layer_index(
          data2, eCustomDataType(cl1->type), cl1[cl1->active].name);
      if (idx >= 0) {
        modified |= idx - baseidx != cl2->active;
        cl2->active = idx - baseidx;
      }

      idx = CustomData_get_named_layer_index(
          data2, eCustomDataType(cl1->type), cl1[cl1->active_rnd].name);
      if (idx >= 0) {
        modified |= idx - baseidx != cl2->active_rnd;
        cl2->active_rnd = idx - baseidx;
      }

      idx = CustomData_get_named_layer_index(
          data2, eCustomDataType(cl1->type), cl1[cl1->active_mask].name);
      if (idx >= 0) {
        modified |= idx - baseidx != cl2->active_mask;
        cl2->active_mask = idx - baseidx;
      }

      idx = CustomData_get_named_layer_index(
          data2, eCustomDataType(cl1->type), cl1[cl1->active_clone].name);
      if (idx >= 0) {
        modified |= idx - baseidx != cl2->active_clone;
        cl2->active_clone = idx - baseidx;
      }
    }
  }

  if (modified && ss->bm) {
    CustomData_regen_active_refs(&ss->bm->vdata);
    CustomData_regen_active_refs(&ss->bm->edata);
    CustomData_regen_active_refs(&ss->bm->ldata);
    CustomData_regen_active_refs(&ss->bm->pdata);
  }

  BKE_sculptsession_update_attr_refs(ob);
}

BMesh *BKE_sculptsession_empty_bmesh_create()
{
  BMAllocTemplate allocsize;

  allocsize.totvert = 2048 * 1;
  allocsize.totface = 2048 * 16;
  allocsize.totloop = 4196 * 16;
  allocsize.totedge = 2048 * 16;

  BMeshCreateParams params = {0};

  params.use_toolflags = false;
  params.create_unique_ids = true;
  params.id_elem_mask = BM_VERT | BM_EDGE | BM_FACE;
  params.id_map = true;
  params.temporary_ids = false;

  params.no_reuse_ids = false;

  BMesh *bm = BM_mesh_create(&allocsize, &params);

  return bm;
}

/** Returns pointer to a CustomData associated with a given domain, if
 * one exists.  If not nullptr is returned (this may happen with e.g.
 * multires and ATTR_DOMAIN_POINT).
 */
static CustomData *sculpt_get_cdata(Object *ob, eAttrDomain domain)
{
  SculptSession *ss = ob->sculpt;

  if (ss->bm) {
    switch (domain) {
      case ATTR_DOMAIN_POINT:
        return &ss->bm->vdata;
      case ATTR_DOMAIN_FACE:
        return &ss->bm->pdata;
      default:
        BLI_assert_unreachable();
        return nullptr;
    }
  }
  else {
    Mesh *me = BKE_object_get_original_mesh(ob);

    switch (domain) {
      case ATTR_DOMAIN_POINT:
        /* Cannot get vertex domain for multires grids. */
        if (ss->pbvh && BKE_pbvh_type(ss->pbvh) == PBVH_GRIDS) {
          return nullptr;
        }

        return &me->vdata;
      case ATTR_DOMAIN_FACE:
        return &me->pdata;
      default:
        BLI_assert_unreachable();
        return nullptr;
    }
  }
}

static int sculpt_attr_elem_count_get(Object *ob, eAttrDomain domain)
{
  SculptSession *ss = ob->sculpt;

  switch (domain) {
    case ATTR_DOMAIN_POINT:
      /* Cannot rely on prescence of ss->pbvh. */

      if (ss->bm) {
        return ss->bm->totvert;
      }
      else if (ss->subdiv_ccg) {
        CCGKey key;
        BKE_subdiv_ccg_key_top_level(&key, ss->subdiv_ccg);
        return ss->subdiv_ccg->num_grids * key.grid_area;
      }
      else {
        Mesh *me = BKE_object_get_original_mesh(ob);

        return me->totvert;
      }
      break;
    case ATTR_DOMAIN_FACE:
      return ss->totfaces;
      break;
    default:
      BLI_assert_unreachable();
      return 0;
  }
}

static bool sculpt_attribute_create(SculptSession *ss,
                                    Object *ob,
                                    eAttrDomain domain,
                                    eCustomDataType proptype,
                                    const char *name,
                                    SculptAttribute *out,
                                    const SculptAttributeParams *params,
                                    PBVHType pbvhtype)
{
  Mesh *me = BKE_object_get_original_mesh(ob);

  bool simple_array = params->simple_array;
  bool permanent = params->permanent;

  out->params = *params;
  out->proptype = proptype;
  out->domain = domain;
  BLI_strncpy_utf8(out->name, name, sizeof(out->name));

  /* Force non-CustomData simple_array mode if not PBVH_FACES. */
  if (pbvhtype == PBVH_GRIDS) {
    if (permanent) {
      printf(
          "%s: error: tried to make permanent customdata in multires; will make "
          "local "
          "array "
          "instead.\n",
          __func__);
      permanent = (out->params.permanent = false);
    }

    simple_array = true;
  }

  BLI_assert(!(simple_array && permanent));

  int totelem = sculpt_attr_elem_count_get(ob, domain);

  if (simple_array) {
    int elemsize = CustomData_sizeof(proptype);

    out->data = MEM_calloc_arrayN(totelem, elemsize, __func__);

    out->data_for_bmesh = ss->bm != nullptr;
    out->simple_array = true;
    out->bmesh_cd_offset = -1;
    out->layer = nullptr;
    out->elem_size = elemsize;
    out->used = true;
    out->elem_num = totelem;

    return true;
  }

  switch (pbvhtype) {
    out->simple_array = false;

    case PBVH_BMESH: {
      CustomData *cdata = nullptr;
      out->data_for_bmesh = true;

      switch (domain) {
        case ATTR_DOMAIN_POINT:
          cdata = &ss->bm->vdata;
          break;
        case ATTR_DOMAIN_FACE:
          cdata = &ss->bm->pdata;
          break;
        default:
          out->used = false;
          return false;
      }

      if (CustomData_get_named_layer_index(cdata, proptype, name) == -1) {
        BM_data_layer_add_named(ss->bm, cdata, proptype, name);
      }
      int index = CustomData_get_named_layer_index(cdata, proptype, name);

      if (!permanent && !ss->save_temp_layers) {
        cdata->layers[index].flag |= CD_FLAG_TEMPORARY | CD_FLAG_NOCOPY;
        out->params.permanent = true;
      }

      out->data = nullptr;
      out->layer = cdata->layers + index;
      out->bmesh_cd_offset = out->layer->offset;
      out->elem_size = CustomData_sizeof(proptype);
      break;
    }
    case PBVH_FACES: {
      CustomData *cdata = nullptr;

      switch (domain) {
        case ATTR_DOMAIN_POINT:
          cdata = &me->vdata;
          break;
        case ATTR_DOMAIN_FACE:
          cdata = &me->pdata;
          break;
        default:
          out->used = false;
          return false;
      }

      if (CustomData_get_named_layer_index(cdata, proptype, name) == -1) {
        CustomData_add_layer_named(cdata, proptype, CD_SET_DEFAULT, totelem, name);
      }
      int index = CustomData_get_named_layer_index(cdata, proptype, name);

      if (!permanent && !ss->save_temp_layers) {
        out->params.permanent = true;
        cdata->layers[index].flag |= CD_FLAG_TEMPORARY | CD_FLAG_NOCOPY;
      }

      out->layer = cdata->layers + index;
      out->data = out->layer->data;
      out->data_for_bmesh = false;
      out->bmesh_cd_offset = -1;
      out->elem_size = CustomData_sizeof(proptype);

      break;
    }
    case PBVH_GRIDS: {
      /* GRIDS should have been handled as simple arrays. */
      BLI_assert_unreachable();
      break;
    }
    default:
      BLI_assert_unreachable();
      break;
  }

  out->used = true;
  out->elem_num = totelem;

  return true;
}

static bool sculpt_attr_update(Object *ob, SculptAttribute *attr)
{
  SculptSession *ss = ob->sculpt;
  int elem_num = sculpt_attr_elem_count_get(ob, attr->domain);

  bool bad = false;

  if (attr->data) {
    bad = attr->elem_num != elem_num;
  }

  /* Check if we are a coerced simple array and shouldn't be. */
  bad |= attr->simple_array && !attr->params.simple_array &&
         !ELEM(BKE_pbvh_type(ss->pbvh), PBVH_GRIDS, PBVH_BMESH);

  CustomData *cdata = sculpt_get_cdata(ob, attr->domain);
  if (cdata && !attr->simple_array) {
    int layer_index = CustomData_get_named_layer_index(cdata, attr->proptype, attr->name);

    bad |= layer_index == -1;
    bad |= (ss->bm != nullptr) != attr->data_for_bmesh;

    if (!bad) {
      if (attr->data_for_bmesh) {
        attr->bmesh_cd_offset = cdata->layers[layer_index].offset;
        attr->data = nullptr;
      }
      else {
        attr->data = cdata->layers[layer_index].data;
      }
    }
  }

  PBVHType pbvhtype;
  if (ss->pbvh) {
    pbvhtype = BKE_pbvh_type(ss->pbvh);
  }
  else if (ss->bm) {
    pbvhtype = PBVH_BMESH;
  }
  else if (ss->subdiv_ccg) {
    pbvhtype = PBVH_GRIDS;
  }
  else {
    pbvhtype = PBVH_FACES;
  }

  if (bad) {
    if (attr->simple_array) {
      MEM_SAFE_FREE(attr->data);
    }

    sculpt_attribute_create(
        ss, ob, attr->domain, attr->proptype, attr->name, attr, &attr->params, pbvhtype);
  }

  return bad;
}

static SculptAttribute *sculpt_get_cached_layer(SculptSession *ss,
                                                eAttrDomain domain,
                                                eCustomDataType proptype,
                                                const char *name)
{
  for (int i = 0; i < SCULPT_MAX_ATTRIBUTES; i++) {
    SculptAttribute *attr = ss->temp_attributes + i;

    if (attr->used && STREQ(attr->name, name) && attr->proptype == proptype &&
        attr->domain == domain) {

      return attr;
    }
  }

  return nullptr;
}

bool BKE_sculpt_attribute_exists(Object *ob,
                                 eAttrDomain domain,
                                 eCustomDataType proptype,
                                 const char *name)
{
  SculptSession *ss = ob->sculpt;
  SculptAttribute *attr = sculpt_get_cached_layer(ss, domain, proptype, name);

  if (attr) {
    return true;
  }

  CustomData *cdata = sculpt_get_cdata(ob, domain);
  return CustomData_get_named_layer_index(cdata, proptype, name) != -1;
}

static SculptAttribute *sculpt_alloc_attr(SculptSession *ss)
{
  for (int i = 0; i < SCULPT_MAX_ATTRIBUTES; i++) {
    if (!ss->temp_attributes[i].used) {
      memset((void *)(ss->temp_attributes + i), 0, sizeof(SculptAttribute));
      ss->temp_attributes[i].used = true;

      return ss->temp_attributes + i;
    }
  }

  BLI_assert_unreachable();
  return nullptr;
}

SculptAttribute *BKE_sculpt_attribute_get(struct Object *ob,
                                          eAttrDomain domain,
                                          eCustomDataType proptype,
                                          const char *name)
{
  SculptSession *ss = ob->sculpt;

  /* See if attribute is cached in ss->temp_attributes. */
  SculptAttribute *attr = sculpt_get_cached_layer(ss, domain, proptype, name);

  if (attr) {
    if (sculpt_attr_update(ob, attr)) {
      sculpt_attribute_update_refs(ob);
    }

    return attr;
  }

  /* Does attribute exist in CustomData layout? */
  CustomData *cdata = sculpt_get_cdata(ob, domain);
  if (cdata) {
    int index = CustomData_get_named_layer_index(cdata, proptype, name);

    if (index != -1) {
      int totelem = sculpt_attr_elem_count_get(ob, ATTR_DOMAIN_POINT);

      attr = sculpt_alloc_attr(ss);

      attr->used = true;
      attr->domain = domain;
      attr->proptype = proptype;
      attr->data = cdata->layers[index].data;
      attr->bmesh_cd_offset = cdata->layers[index].offset;
      attr->elem_num = totelem;
      attr->layer = cdata->layers + index;
      attr->elem_size = CustomData_sizeof(proptype);

      BLI_strncpy_utf8(attr->name, name, sizeof(attr->name));
      return attr;
    }
  }

  return nullptr;
}

static SculptAttribute *sculpt_attribute_ensure_ex(Object *ob,
                                                   eAttrDomain domain,
                                                   eCustomDataType proptype,
                                                   const char *name,
                                                   const SculptAttributeParams *params,
                                                   PBVHType pbvhtype)
{
  SculptSession *ss = ob->sculpt;
  SculptAttribute *attr = BKE_sculpt_attribute_get(ob, domain, proptype, name);

  if (attr) {
    sculpt_attr_update(ob, attr);

    /* Since "stroke_only" is not a CustomData flag we have
     * to sync its parameter setting manually. Fixes #104618.
     */
    attr->params.stroke_only = params->stroke_only;

    return attr;
  }

  attr = sculpt_alloc_attr(ss);

  /* Create attribute. */
  sculpt_attribute_create(ss, ob, domain, proptype, name, attr, params, pbvhtype);
  sculpt_attribute_update_refs(ob);

  return attr;
}

SculptAttribute *BKE_sculpt_attribute_ensure(Object *ob,
                                             eAttrDomain domain,
                                             eCustomDataType proptype,
                                             const char *name,
                                             const SculptAttributeParams *params)
{
  SculptAttributeParams temp_params = *params;

  return sculpt_attribute_ensure_ex(
      ob, domain, proptype, name, &temp_params, BKE_pbvh_type(ob->sculpt->pbvh));
}

static void sculptsession_bmesh_attr_update_internal(Object *ob)
{
  SculptSession *ss = ob->sculpt;

  sculptsession_bmesh_add_layers(ob);
  if (ss->bm_idmap) {
    BM_idmap_check_attributes(ss->bm_idmap);
  }

  if (ss->pbvh) {
    int cd_sculpt_vert = CustomData_get_offset(&ss->bm->vdata, CD_DYNTOPO_VERT);
    int cd_face_area = ss->attrs.face_areas ? ss->attrs.face_areas->bmesh_cd_offset : -1;
    int cd_boundary_flags = ss->attrs.boundary_flags ? ss->attrs.boundary_flags->bmesh_cd_offset :
                                                       -1;
    int cd_dyntopo_vert = ss->attrs.dyntopo_node_id_vertex ?
                              ss->attrs.dyntopo_node_id_vertex->bmesh_cd_offset :
                              -1;
    int cd_dyntopo_face = ss->attrs.dyntopo_node_id_face ?
                              ss->attrs.dyntopo_node_id_face->bmesh_cd_offset :
                              -1;

    BKE_pbvh_set_idmap(ss->pbvh, ss->bm_idmap);
    BKE_pbvh_update_offsets(ss->pbvh,
                            cd_dyntopo_vert,
                            cd_dyntopo_face,
                            cd_sculpt_vert,
                            cd_face_area,
                            cd_boundary_flags);
  }
}

static void sculptsession_bmesh_add_layers(Object *ob)
{
  SculptSession *ss = ob->sculpt;
  SculptAttributeParams params = {0};

  if (!ss->attrs.sculpt_vert) {
    ss->attrs.sculpt_vert = sculpt_attribute_ensure_ex(
        ob, ATTR_DOMAIN_POINT, CD_DYNTOPO_VERT, "", &params, PBVH_BMESH);
  }

  if (!ss->attrs.face_areas) {
    SculptAttributeParams params = {0};
    ss->attrs.face_areas = sculpt_attribute_ensure_ex(ob,
                                                      ATTR_DOMAIN_FACE,
                                                      CD_PROP_FLOAT2,
                                                      SCULPT_ATTRIBUTE_NAME(face_areas),
                                                      &params,
                                                      PBVH_BMESH);
  }

  if (!ss->attrs.dyntopo_node_id_vertex) {
    ss->attrs.dyntopo_node_id_vertex = sculpt_attribute_ensure_ex(
        ob,
        ATTR_DOMAIN_POINT,
        CD_PROP_INT32,
        SCULPT_ATTRIBUTE_NAME(dyntopo_node_id_vertex),
        &params,
        PBVH_BMESH);
  }

  if (!ss->attrs.dyntopo_node_id_face) {
    ss->attrs.dyntopo_node_id_face = sculpt_attribute_ensure_ex(
        ob,
        ATTR_DOMAIN_FACE,
        CD_PROP_INT32,
        SCULPT_ATTRIBUTE_NAME(dyntopo_node_id_face),
        &params,
        PBVH_BMESH);
  }

  ss->cd_vert_node_offset = ss->attrs.dyntopo_node_id_vertex->bmesh_cd_offset;
  ss->cd_face_node_offset = ss->attrs.dyntopo_node_id_face->bmesh_cd_offset;
  ss->cd_face_areas = ss->attrs.face_areas ? ss->attrs.face_areas->bmesh_cd_offset : -1;
  ss->cd_sculpt_vert = ss->attrs.sculpt_vert->bmesh_cd_offset;
}

template<typename T> static void sculpt_clear_attribute_bmesh(BMesh *bm, SculptAttribute *attr)
{
  BMIter iter;
  int itertype;

  switch (attr->domain) {
    case ATTR_DOMAIN_POINT:
      itertype = BM_VERTS_OF_MESH;
      break;
    case ATTR_DOMAIN_EDGE:
      itertype = BM_EDGES_OF_MESH;
      break;
    case ATTR_DOMAIN_FACE:
      itertype = BM_FACES_OF_MESH;
      break;
    default:
      BLI_assert_unreachable();
      return;
  }

  int size = CustomData_sizeof(attr->proptype);

  T *elem;
  BM_ITER_MESH (elem, &iter, bm, itertype) {
    memset(POINTER_OFFSET(elem->head.data, attr->bmesh_cd_offset), 0, size);
  }
}

void BKE_sculpt_attributes_destroy_temporary_stroke(Object *ob)
{
  SculptSession *ss = ob->sculpt;

  for (int i = 0; i < SCULPT_MAX_ATTRIBUTES; i++) {
    SculptAttribute *attr = ss->temp_attributes + i;

    if (attr->params.stroke_only) {
      /* Don't free BMesh attribute as it is quite expensive;
       * note that temporary attributes are still freed on
       * exiting sculpt mode.
       *
       * Attributes allocated as simple arrays are fine however.
       */

      if (!attr->params.simple_array && ss->bm) {
        BMIter iter;
        int size = CustomData_sizeof(attr->proptype);

        /* Zero the attribute in an attempt to emulate the behavior of releasing it. */
        switch (attr->domain) {
          case ATTR_DOMAIN_POINT: {
            sculpt_clear_attribute_bmesh<BMVert>(ss->bm, attr);
            break;
          }
          case ATTR_DOMAIN_EDGE:
            sculpt_clear_attribute_bmesh<BMEdge>(ss->bm, attr);
            break;
          case ATTR_DOMAIN_FACE:
            sculpt_clear_attribute_bmesh<BMFace>(ss->bm, attr);
            break;
        }
        continue;
      }

      BKE_sculpt_attribute_destroy(ob, attr);
    }
  }
}

static void update_bmesh_offsets(Mesh *me, SculptSession *ss)
{
  ss->cd_sculpt_vert = ss->attrs.sculpt_vert ? ss->attrs.sculpt_vert->bmesh_cd_offset : -1;
  ss->cd_vert_node_offset = ss->attrs.dyntopo_node_id_vertex ?
                                ss->attrs.dyntopo_node_id_vertex->bmesh_cd_offset :
                                -1;
  ss->cd_face_node_offset = ss->attrs.dyntopo_node_id_face ?
                                ss->attrs.dyntopo_node_id_face->bmesh_cd_offset :
                                -1;

  CustomDataLayer *layer = BKE_id_attribute_search(&me->id,
                                                   BKE_id_attributes_active_color_name(&me->id),
                                                   CD_MASK_COLOR_ALL,
                                                   ATTR_DOMAIN_MASK_POINT |
                                                       ATTR_DOMAIN_MASK_CORNER);
  if (layer) {
    eAttrDomain domain = BKE_id_attribute_domain(&me->id, layer);

    CustomData *cdata = domain == ATTR_DOMAIN_POINT ? &ss->bm->vdata : &ss->bm->ldata;
    int layer_i = CustomData_get_named_layer_index(
        cdata, eCustomDataType(layer->type), layer->name);

    ss->cd_vcol_offset = layer_i != -1 ? cdata->layers[layer_i].offset : -1;
  }
  else {
    ss->cd_vcol_offset = -1;
  }

  ss->cd_vert_mask_offset = CustomData_get_offset(&ss->bm->vdata, CD_PAINT_MASK);
  ss->cd_faceset_offset = CustomData_get_offset_named(
      &ss->bm->pdata, CD_PROP_INT32, ".sculpt_face_set");
  ss->cd_face_areas = ss->attrs.face_areas ? ss->attrs.face_areas->bmesh_cd_offset : -1;

  int cd_boundary_flags = ss->attrs.boundary_flags ? ss->attrs.boundary_flags->bmesh_cd_offset :
                                                     -1;

  if (ss->pbvh) {
    BKE_pbvh_update_offsets(ss->pbvh,
                            ss->cd_vert_node_offset,
                            ss->cd_face_node_offset,
                            ss->cd_sculpt_vert,
                            ss->cd_face_areas,
                            cd_boundary_flags);
  }
}

static void sculpt_attribute_update_refs(Object *ob)
{
  SculptSession *ss = ob->sculpt;

  /* Run twice, in case sculpt_attr_update had to recreate a layer and messed up #BMesh offsets. */
  for (int i = 0; i < 2; i++) {
    for (int j = 0; j < SCULPT_MAX_ATTRIBUTES; j++) {
      SculptAttribute *attr = ss->temp_attributes + j;

      if (attr->used) {
        sculpt_attr_update(ob, attr);
      }
    }

    if (ss->bm) {
      sculptsession_bmesh_attr_update_internal(ob);
    }
  }

  Mesh *me = BKE_object_get_original_mesh(ob);

  if (ss->pbvh) {
    BKE_pbvh_update_active_vcol(ss->pbvh, me);
  }

  if (ss->attrs.face_areas && ss->pbvh) {
    BKE_pbvh_set_face_areas(ss->pbvh, (float *)ss->attrs.face_areas->data);
  }

  if (ss->bm) {
    update_bmesh_offsets(me, ss);
  }
}

void BKE_sculptsession_update_attr_refs(Object *ob)
{
  sculpt_attribute_update_refs(ob);
}

void BKE_sculpt_attribute_destroy_temporary_all(Object *ob)
{
  SculptSession *ss = ob->sculpt;

  for (int i = 0; i < SCULPT_MAX_ATTRIBUTES; i++) {
    SculptAttribute *attr = ss->temp_attributes + i;

    if (attr->used && !attr->params.permanent) {
      BKE_sculpt_attribute_destroy(ob, attr);
    }
  }
}

bool BKE_sculpt_attribute_destroy(Object *ob, SculptAttribute *attr)
{
  if (!attr || !attr->used) {
    return false;
  }

  SculptSession *ss = ob->sculpt;
  eAttrDomain domain = attr->domain;

  BLI_assert(attr->used);

  /* Remove from convenience pointer struct. */
  SculptAttribute **ptrs = (SculptAttribute **)&ss->attrs;
  int ptrs_num = sizeof(ss->attrs) / sizeof(void *);

  for (int i = 0; i < ptrs_num; i++) {
    if (ptrs[i] == attr) {
      ptrs[i] = nullptr;
    }
  }

  /* Remove from internal temp_attributes array. */
  for (int i = 0; i < SCULPT_MAX_ATTRIBUTES; i++) {
    SculptAttribute *attr2 = ss->temp_attributes + i;

    if (STREQ(attr2->name, attr->name) && attr2->domain == attr->domain &&
        attr2->proptype == attr->proptype) {

      attr2->used = false;
    }
  }

  Mesh *me = BKE_object_get_original_mesh(ob);

  if (attr->simple_array) {
    MEM_SAFE_FREE(attr->data);
  }
  else if (ss->bm) {
    if (attr->data_for_bmesh) {
      CustomData *cdata = attr->domain == ATTR_DOMAIN_POINT ? &ss->bm->vdata : &ss->bm->pdata;

      BM_data_layer_free_named(ss->bm, cdata, attr->name);
    }
  }
  else {
    CustomData *cdata = nullptr;
    int totelem = 0;

    switch (domain) {
      case ATTR_DOMAIN_POINT:
        cdata = ss->bm ? &ss->bm->vdata : &me->vdata;
        totelem = ss->totvert;
        break;
      case ATTR_DOMAIN_FACE:
        cdata = ss->bm ? &ss->bm->pdata : &me->pdata;
        totelem = ss->totfaces;
        break;
      default:
        BLI_assert_unreachable();
        return false;
    }

    /* We may have been called after destroying ss->bm in which case attr->layer
     * might be invalid.
     */
    int layer_i = CustomData_get_named_layer_index(
        cdata, eCustomDataType(attr->proptype), attr->name);
    if (layer_i != 0) {
      CustomData_free_layer(cdata, attr->proptype, totelem, layer_i);
    }

    sculpt_attribute_update_refs(ob);
  }

  attr->data = nullptr;
  attr->used = false;

  return true;
}

bool BKE_sculpt_has_persistent_base(SculptSession *ss)
{
  if (ss->bm) {
    return CustomData_get_named_layer_index(
               &ss->bm->vdata, CD_PROP_FLOAT3, SCULPT_ATTRIBUTE_NAME(persistent_co)) != -1;
  }
  else if (ss->vdata) {
    return CustomData_get_named_layer_index(
               ss->vdata, CD_PROP_FLOAT3, SCULPT_ATTRIBUTE_NAME(persistent_co)) != -1;
  }

  /* Detect multires. */
  return ss->attrs.persistent_co;
}<|MERGE_RESOLUTION|>--- conflicted
+++ resolved
@@ -1926,13 +1926,8 @@
   sculpt_update_persistent_base(ob);
 
   if (need_pmap && ob->type == OB_MESH && !ss->pmap) {
-<<<<<<< HEAD
     if (!ss->pmap && ss->pbvh) {
       ss->pmap = BKE_pbvh_get_pmap(ss->pbvh);
-=======
-    BKE_mesh_vert_poly_map_create(
-        &ss->pmap, &ss->pmap_mem, me->polys(), me->corner_verts().data(), me->totvert);
->>>>>>> 11ba8c6a
 
       if (ss->pmap) {
         BKE_pbvh_pmap_aquire(ss->pmap);
@@ -2605,11 +2600,7 @@
 
   BKE_pbvh_build_mesh(pbvh,
                       me,
-<<<<<<< HEAD
-                      me->polys().data(),
-=======
                       polys,
->>>>>>> 11ba8c6a
                       corner_verts.data(),
                       me->corner_edges().data(),
                       vert_cos,
@@ -2940,8 +2931,7 @@
 
   CustomData *cd1[4] = {&me->vdata, &me->edata, &me->ldata, &me->pdata};
   CustomData *cd2[4] = {&bm->vdata, &bm->edata, &bm->ldata, &bm->pdata};
-  int badmask = CD_MASK_MEDGE | CD_MASK_MPOLY | CD_MASK_ORIGINDEX | CD_MASK_ORIGSPACE |
-                CD_MASK_MFACE;
+  int badmask = CD_MASK_MEDGE | CD_MASK_ORIGINDEX | CD_MASK_ORIGSPACE | CD_MASK_MFACE;
 
   for (int i = 0; i < 4; i++) {
     Vector<CustomDataLayer *> newlayers;
