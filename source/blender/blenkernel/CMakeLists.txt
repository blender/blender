# SPDX-License-Identifier: GPL-2.0-or-later
# Copyright 2006 Blender Foundation. All rights reserved.

set(INC
  .
  ../asset_system
  ../blenfont
  ../blenlib
  ../blenloader
  ../blentranslation
  ../bmesh
  ../depsgraph
  ../draw
  ../functions
  ../gpencil_modifiers
  ../gpu
  ../ikplugin
  ../imbuf
  ../makesdna
  ../makesrna
  ../modifiers
  ../nodes
  ../render
  ../sequencer
  ../shader_fx
  ../simulation
  ../../../intern/eigen
  ../../../intern/ghost
  ../../../intern/guardedalloc
  ../../../intern/iksolver/extern
  ../../../intern/atomic
  ../../../intern/clog
  ../../../intern/libmv
  ../../../intern/mantaflow/extern
  ../../../intern/memutil
  ../../../intern/mikktspace
  ../../../intern/opensubdiv
  ../../../extern/curve_fit_nd

  # dna_type_offsets.h
  ${CMAKE_CURRENT_BINARY_DIR}/../makesdna/intern
  # RNA_prototypes.h
  ${CMAKE_BINARY_DIR}/source/blender/makesrna
)

set(INC_SYS
  ${ZLIB_INCLUDE_DIRS}

  # For `vfontdata_freetype.c`.
  ${FREETYPE_INCLUDE_DIRS}

  ${EIGEN3_INCLUDE_DIRS}
)

set(SRC
  ${CMAKE_SOURCE_DIR}/release/datafiles/userdef/userdef_default.c
  intern/CCGSubSurf.c
  intern/CCGSubSurf_legacy.c
  intern/CCGSubSurf_util.c
  intern/DerivedMesh.cc
  intern/action.c
  intern/action_bones.cc
  intern/action_mirror.c
  intern/addon.c
  intern/anim_data.c
  intern/anim_path.c
  intern/anim_sys.c
  intern/anim_visualization.c
  intern/anonymous_attribute_id.cc
  intern/appdir.c
  intern/armature.c
  intern/armature_deform.c
  intern/armature_pose.cc
  intern/armature_selection.cc
  intern/armature_update.c
  intern/asset.cc
  intern/attribute.cc
  intern/attribute_access.cc
  intern/attribute_math.cc
  intern/autoexec.c
  intern/blender.c
  intern/blender_copybuffer.c
  intern/blender_undo.cc
  intern/blender_user_menu.c
  intern/blendfile.cc
  intern/blendfile_link_append.c
  intern/boids.c
  intern/bpath.c
  intern/brush.cc
  intern/bvhutils.cc
  intern/cachefile.c
  intern/callbacks.c
  intern/camera.c
  intern/cdderivedmesh.cc
  intern/cloth.cc
  intern/collection.c
  intern/collision.c
  intern/colorband.c
  intern/colortools.c
  intern/compute_contexts.cc
  intern/constraint.c
  intern/context.cc
  intern/cpp_types.cc
  intern/crazyspace.cc
  intern/cryptomatte.cc
  intern/curve.cc
  intern/curve_bevel.c
  intern/curve_bezier.cc
  intern/curve_catmull_rom.cc
  intern/curve_convert.c
  intern/curve_decimate.c
  intern/curve_deform.c
  intern/curve_legacy_convert.cc
  intern/curve_nurbs.cc
  intern/curve_poly.cc
  intern/curve_to_mesh_convert.cc
  intern/curveprofile.cc
  intern/curves.cc
  intern/curves_geometry.cc
  intern/curves_utils.cc
  intern/customdata.cc
  intern/customdata_file.c
  intern/data_transfer.cc
  intern/deform.cc
  intern/displist.cc
  intern/dyntopo.cc
  intern/dyntopo_collapse.cc
  intern/dynamicpaint.cc
  intern/editlattice.c
  intern/editmesh.cc
  intern/editmesh_bvh.c
  intern/editmesh_cache.cc
  intern/editmesh_tangent.cc
  intern/effect.c
  intern/fcurve.c
  intern/fcurve_cache.c
  intern/fcurve_driver.c
  intern/fluid.cc
  intern/fmodifier.c
  intern/freestyle.c
  intern/geometry_component_curves.cc
  intern/geometry_component_edit_data.cc
  intern/geometry_component_instances.cc
  intern/geometry_component_mesh.cc
  intern/geometry_component_pointcloud.cc
  intern/geometry_component_volume.cc
  intern/geometry_fields.cc
  intern/geometry_set.cc
  intern/geometry_set_instances.cc
  intern/gpencil.c
  intern/gpencil_curve.c
  intern/gpencil_geom.cc
  intern/gpencil_modifier.c
  intern/gpencil_update_cache.c
  intern/icons.cc
  intern/icons_rasterize.c
  intern/idprop.c
  intern/idprop_create.cc
  intern/idprop_serialize.cc
  intern/idprop_utils.c
  intern/idtype.c
  intern/image.cc
  intern/image_format.cc
  intern/image_gen.c
  intern/image_gpu.cc
  intern/image_partial_update.cc
  intern/image_save.cc
  intern/instances.cc
  intern/ipo.c
  intern/kelvinlet.c
  intern/key.cc
  intern/keyconfig.c
  intern/lattice.c
  intern/lattice_deform.c
  intern/layer.cc
  intern/layer_utils.c
  intern/lib_id.c
  intern/lib_id_delete.c
  intern/lib_id_eval.c
  intern/lib_id_remapper.cc
  intern/lib_override.cc
  intern/lib_override_proxy_conversion.c
  intern/lib_query.c
  intern/lib_remap.c
  intern/library.c
  intern/light.c
  intern/lightprobe.c
  intern/linestyle.cc
  intern/main.c
  intern/main_idmap.c
  intern/main_namemap.cc
  intern/mask.c
  intern/mask_evaluate.c
  intern/mask_rasterize.c
  intern/material.cc
  intern/mball.cc
  intern/mball_tessellate.cc
  intern/mesh.cc
  intern/mesh_boolean_convert.cc
  intern/mesh_calc_edges.cc
  intern/mesh_convert.cc
  intern/mesh_debug.cc
  intern/mesh_evaluate.cc
  intern/mesh_fair.cc
  intern/mesh_iterators.cc
  intern/mesh_legacy_convert.cc
  intern/mesh_mapping.cc
  intern/mesh_merge.c
  intern/mesh_merge_customdata.cc
  intern/mesh_mirror.cc
  intern/mesh_normals.cc
  intern/mesh_remap.cc
  intern/mesh_remesh_voxel.cc
  intern/mesh_runtime.cc
  intern/mesh_sample.cc
  intern/mesh_tangent.cc
  intern/mesh_tessellate.cc
  intern/mesh_validate.cc
  intern/mesh_wrapper.cc
  intern/modifier.cc
  intern/movieclip.c
  intern/multires.cc
  intern/multires_reshape.cc
  intern/multires_reshape_apply_base.cc
  intern/multires_reshape_ccg.cc
  intern/multires_reshape_smooth.cc
  intern/multires_reshape_subdivide.cc
  intern/multires_reshape_util.cc
  intern/multires_reshape_vertcos.cc
  intern/multires_subdiv.cc
  intern/multires_unsubdivide.cc
  intern/multires_versioning.cc
  intern/nla.c
  intern/node.cc
  intern/node_runtime.cc
  intern/node_tree_anonymous_attributes.cc
  intern/node_tree_field_inferencing.cc
  intern/node_tree_update.cc
  intern/object.cc
  intern/object_deform.c
  intern/object_dupli.cc
  intern/object_facemap.c
  intern/object_update.cc
  intern/ocean.c
  intern/ocean_spectrum.c
  intern/outliner_treehash.cc
  intern/packedFile.c
  intern/paint.cc
  intern/paint_canvas.cc
  intern/paint_toolslots.c
  intern/particle.cc
  intern/particle_child.c
  intern/particle_distribute.c
  intern/particle_system.c
  intern/pbvh.cc
  intern/pbvh_bmesh.cc
<<<<<<< HEAD
  intern/pbvh_displacement.c
=======
>>>>>>> 9808d6ab
  intern/pbvh_colors.cc
  intern/pbvh_pixels.cc
  intern/pbvh_uv_islands.cc
  intern/pointcache.c
  intern/pointcloud.cc
  intern/pose_backup.cc
  intern/preferences.c
  intern/report.c
  intern/rigidbody.c
  intern/scene.cc
  intern/screen.c
  intern/shader_fx.c
  intern/shrinkwrap.cc
  intern/simulation.cc
  intern/softbody.c
  intern/sound.c
  intern/speaker.c
  intern/studiolight.c
  intern/subdiv.cc
  intern/subdiv_ccg.cc
  intern/subdiv_ccg_mask.cc
  intern/subdiv_ccg_material.cc
  intern/subdiv_converter.cc
  intern/subdiv_converter_mesh.cc
  intern/subdiv_deform.cc
  intern/subdiv_displacement.cc
  intern/subdiv_displacement_multires.cc
  intern/subdiv_eval.cc
  intern/subdiv_foreach.cc
  intern/subdiv_mesh.cc
  intern/subdiv_modifier.cc
  intern/subdiv_stats.cc
  intern/subdiv_topology.cc
  intern/subsurf_ccg.cc
  intern/text.c
  intern/text_suggestions.c
  intern/texture.cc
  intern/tracking.c
  intern/tracking_auto.c
  intern/tracking_detect.c
  intern/tracking_plane_tracker.c
  intern/tracking_region_tracker.c
  intern/tracking_solver.c
  intern/tracking_stabilize.c
  intern/tracking_util.c
  intern/type_conversions.cc
  intern/undo_system.cc
  intern/unit.c
  intern/vfont.c
  intern/vfontdata_freetype.c
  intern/viewer_path.cc
  intern/volume.cc
  intern/volume_render.cc
  intern/volume_to_mesh.cc
  intern/workspace.cc
  intern/world.c
  intern/writeavi.c

  BKE_DerivedMesh.h
  BKE_action.h
  BKE_action.hh
  BKE_addon.h
  BKE_anim_data.h
  BKE_anim_path.h
  BKE_anim_visualization.h
  BKE_animsys.h
  BKE_anonymous_attribute_id.hh
  BKE_appdir.h
  BKE_armature.h
  BKE_armature.hh
  BKE_asset.h
  BKE_attribute.h
  BKE_attribute.hh
  BKE_attribute_math.hh
  BKE_autoexec.h
  BKE_blender.h
  BKE_blender_copybuffer.h
  BKE_blender_undo.h
  BKE_blender_user_menu.h
  BKE_blender_version.h
  BKE_blendfile.h
  BKE_blendfile_link_append.h
  BKE_boids.h
  BKE_bpath.h
  BKE_brush.h
  BKE_bvhutils.h
  BKE_cachefile.h
  BKE_callbacks.h
  BKE_camera.h
  BKE_ccg.h
  BKE_cdderivedmesh.h
  BKE_cloth.h
  BKE_collection.h
  BKE_collision.h
  BKE_colorband.h
  BKE_colortools.h
  BKE_compute_contexts.hh
  BKE_constraint.h
  BKE_context.h
  BKE_cpp_types.h
  BKE_crazyspace.h
  BKE_crazyspace.hh
  BKE_cryptomatte.h
  BKE_cryptomatte.hh
  BKE_curve.h
  BKE_curve_legacy_convert.hh
  BKE_curve_to_mesh.hh
  BKE_curveprofile.h
  BKE_curves.h
  BKE_curves.hh
  BKE_curves_utils.hh
  BKE_customdata.h
  BKE_customdata_file.h
  BKE_data_transfer.h
  BKE_deform.h
  BKE_displist.h
  BKE_duplilist.h
  BKE_dynamicpaint.h
  BKE_editlattice.h
  BKE_editmesh.h
  BKE_editmesh_bvh.h
  BKE_editmesh_cache.h
  BKE_editmesh_tangent.h
  BKE_effect.h
  BKE_fcurve.h
  BKE_fcurve_driver.h
  BKE_fluid.h
  BKE_freestyle.h
  BKE_geometry_fields.hh
  BKE_geometry_set.h
  BKE_geometry_set.hh
  BKE_geometry_set_instances.hh
  BKE_global.h
  BKE_gpencil.h
  BKE_gpencil_curve.h
  BKE_gpencil_geom.h
  BKE_gpencil_modifier.h
  BKE_gpencil_update_cache.h
  BKE_icons.h
  BKE_idprop.h
  BKE_idprop.hh
  BKE_idtype.h
  BKE_image.h
  BKE_image_format.h
  BKE_image_partial_update.hh
  BKE_image_save.h
  BKE_image_wrappers.hh
  BKE_instances.hh
  BKE_ipo.h
  BKE_kelvinlet.h
  BKE_key.h
  BKE_keyconfig.h
  BKE_lattice.h
  BKE_layer.h
  BKE_lib_id.h
  BKE_lib_override.h
  BKE_lib_query.h
  BKE_lib_remap.h
  BKE_library.h
  BKE_light.h
  BKE_lightprobe.h
  BKE_linestyle.h
  BKE_main.h
  BKE_main_idmap.h
  BKE_main_namemap.h
  BKE_mask.h
  BKE_material.h
  BKE_mball.h
  BKE_mball_tessellate.h
  BKE_mesh.h
  BKE_mesh_boolean_convert.hh
  BKE_mesh_fair.h
  BKE_mesh_iterators.h
  BKE_mesh_legacy_convert.h
  BKE_mesh_mapping.h
  BKE_mesh_mirror.h
  BKE_mesh_remap.h
  BKE_mesh_remesh_voxel.h
  BKE_mesh_runtime.h
  BKE_mesh_sample.hh
  BKE_mesh_tangent.h
  BKE_mesh_types.h
  BKE_mesh_wrapper.h
  BKE_modifier.h
  BKE_movieclip.h
  BKE_multires.h
  BKE_nla.h
  BKE_node.h
  BKE_node_runtime.hh
  BKE_node_tree_update.h
  BKE_object.h
  BKE_object_deform.h
  BKE_object_facemap.h
  BKE_ocean.h
  BKE_outliner_treehash.hh
  BKE_packedFile.h
  BKE_paint.h
  BKE_particle.h
  BKE_pbvh.h
  BKE_pbvh_pixels.hh
  BKE_pointcache.h
  BKE_pointcloud.h
  BKE_pose_backup.h
  BKE_preferences.h
  BKE_report.h
  BKE_rigidbody.h
  BKE_scene.h
  BKE_screen.h
  BKE_sequencer_offscreen.h
  BKE_shader_fx.h
  BKE_shrinkwrap.h
  BKE_simulation.h
  BKE_softbody.h
  BKE_sound.h
  BKE_speaker.h
  BKE_studiolight.h
  BKE_subdiv.h
  BKE_subdiv_ccg.h
  BKE_subdiv_deform.h
  BKE_subdiv_eval.h
  BKE_subdiv_foreach.h
  BKE_subdiv_mesh.h
  BKE_subdiv_modifier.h
  BKE_subdiv_topology.h
  BKE_subsurf.h
  BKE_text.h
  BKE_text_suggestions.h
  BKE_texture.h
  BKE_tracking.h
  BKE_type_conversions.hh
  BKE_undo_system.h
  BKE_unit.h
  BKE_vfont.h
  BKE_vfontdata.h
  BKE_viewer_path.h
  BKE_volume.h
  BKE_volume_render.h
  BKE_volume_to_mesh.hh
  BKE_workspace.h
  BKE_world.h
  BKE_writeavi.h

  nla_private.h
  particle_private.h
  tracking_private.h
  intern/CCGSubSurf.h
  intern/CCGSubSurf_inline.h
  intern/CCGSubSurf_intern.h
  intern/dyntopo_intern.hh
  intern/attribute_access_intern.hh
  intern/data_transfer_intern.h
  intern/lib_intern.h
  intern/multires_inline.h
  intern/multires_reshape.hh
  intern/multires_unsubdivide.h
  intern/ocean_intern.h
  intern/pbvh_intern.hh
  intern/pbvh_uv_islands.hh
  intern/subdiv_converter.h
  intern/subdiv_inline.h
)

set(LIB
  bf_asset_system
  bf_blenfont
  bf_blenlib
  bf_blenloader
  bf_blentranslation
  bf_bmesh
  bf_depsgraph
  bf_draw
  bf_functions
  bf_gpencil_modifiers
  bf_gpu
  bf_ikplugin
  bf_imbuf
  bf_intern_clog
  bf_intern_ghost
  bf_intern_guardedalloc
  bf_intern_libmv  # Uses stub when disabled.
  bf_intern_mikktspace
  bf_intern_opensubdiv  # Uses stub when disabled.
  bf_modifiers
  bf_nodes
  bf_rna
  bf_shader_fx
  bf_simulation

  # For `vfontdata_freetype.c`.
  ${FREETYPE_LIBRARIES} ${BROTLI_LIBRARIES}
)

if(WITH_BINRELOC)
  list(APPEND INC_SYS
    ${BINRELOC_INCLUDE_DIRS}
  )
  list(APPEND LIB
    extern_binreloc
  )
  add_definitions(-DWITH_BINRELOC)
endif()


if(WIN32)
  list(APPEND INC
    ../../../intern/utfconv
  )
endif()

if(WITH_AUDASPACE)
  list(APPEND INC_SYS
    ${AUDASPACE_C_INCLUDE_DIRS}
  )
  if(WITH_SYSTEM_AUDASPACE)
    list(APPEND LIB
      ${AUDASPACE_C_LIBRARIES}
      ${AUDASPACE_PY_LIBRARIES}
    )
  endif()
  add_definitions(-DWITH_AUDASPACE)
endif()

if(WITH_BULLET)
  list(APPEND INC_SYS
    ${BULLET_INCLUDE_DIRS}
  )
  list(APPEND INC
    ../../../intern/rigidbody
  )
  list(APPEND LIB
    bf_intern_rigidbody

    ${BULLET_LIBRARIES}
  )
  add_definitions(-DWITH_BULLET)
endif()

if(WITH_IMAGE_OPENEXR)
  add_definitions(-DWITH_OPENEXR)
endif()

if(WITH_IMAGE_TIFF)
  add_definitions(-DWITH_TIFF)
endif()

if(WITH_OPENIMAGEIO)
  add_definitions(-DWITH_OPENIMAGEIO)
endif()

if(WITH_IMAGE_OPENJPEG)
  add_definitions(-DWITH_OPENJPEG)
endif()

if(WITH_IMAGE_DDS)
  add_definitions(-DWITH_DDS)
endif()

if(WITH_IMAGE_CINEON)
  add_definitions(-DWITH_CINEON)
endif()

if(WITH_IMAGE_HDR)
  add_definitions(-DWITH_HDR)
endif()

if(WITH_IMAGE_WEBP)
  add_definitions(-DWITH_WEBP)
endif()

if(WITH_CODEC_AVI)
  list(APPEND INC
    ../io/avi
  )
  add_definitions(-DWITH_AVI)
endif()

if(WITH_CODEC_FFMPEG)
  list(APPEND SRC
    intern/writeffmpeg.c
    BKE_writeffmpeg.h
  )
  list(APPEND INC
    ../../../intern/ffmpeg
  )
  list(APPEND INC_SYS
    ${FFMPEG_INCLUDE_DIRS}
  )
  list(APPEND LIB
    ${FFMPEG_LIBRARIES}
  )
  add_definitions(-DWITH_FFMPEG)
endif()

if(WITH_PYTHON)
  list(APPEND INC
    ../python
  )
  list(APPEND LIB
    bf_python
    bf_python_bmesh
  )
  add_definitions(-DWITH_PYTHON)

  if(WITH_PYTHON_MODULE)
    add_definitions(-DWITH_PYTHON_MODULE)
  endif()

  if(WITH_PYTHON_SAFETY)
    add_definitions(-DWITH_PYTHON_SAFETY)
  endif()

  if(WITH_PYTHON_SECURITY)
    add_definitions(-DWITH_PYTHON_SECURITY)
  endif()


  if(PYTHON_EXECUTABLE)
    get_filename_component(_python_exe_name ${PYTHON_EXECUTABLE} NAME)
    add_definitions(-DPYTHON_EXECUTABLE_NAME=${_python_exe_name})
    unset(_python_exe_name)
  endif()
endif()

if(WITH_MOD_FLUID)
  list(APPEND LIB
    bf_intern_mantaflow
  )
  add_definitions(-DWITH_FLUID)
endif()

if(WITH_MOD_OCEANSIM)
  add_definitions(-DWITH_OCEANSIM)
endif()

if(WITH_JACK)
  add_definitions(-DWITH_JACK)
endif()

if(WITH_LZO)
  if(WITH_SYSTEM_LZO)
    list(APPEND INC_SYS
      ${LZO_INCLUDE_DIR}
    )
    list(APPEND LIB
      ${LZO_LIBRARIES}
    )
    add_definitions(-DWITH_SYSTEM_LZO)
  else()
    list(APPEND INC_SYS
      ../../../extern/lzo/minilzo
    )
    list(APPEND LIB
      extern_minilzo
    )
  endif()
  add_definitions(-DWITH_LZO)
endif()

if(WITH_LZMA)
  list(APPEND INC_SYS
    ../../../extern/lzma
  )
  list(APPEND LIB
    extern_lzma
  )
  add_definitions(-DWITH_LZMA)
endif()

if(WITH_LIBMV)
  add_definitions(-DWITH_LIBMV)
endif()

if(WITH_FFTW3)
  list(APPEND INC_SYS
    ${FFTW3_INCLUDE_DIRS}
  )
  list(APPEND LIB
    ${FFTW3_LIBRARIES}
  )
  add_definitions(-DFFTW3=1)
endif()

if(WITH_FREESTYLE)
  add_definitions(-DWITH_FREESTYLE)
endif()

if(WITH_ALEMBIC)
  list(APPEND INC
    ../io/alembic
  )
  add_definitions(-DWITH_ALEMBIC)
endif()

if(WITH_USD)
  list(APPEND INC
    ../io/usd
  )
  add_definitions(-DWITH_USD)
endif()

if(WITH_OPENSUBDIV)
  list(APPEND INC_SYS
    ${OPENSUBDIV_INCLUDE_DIRS}
  )
  list(APPEND LIB
    ${OPENSUBDIV_LIBRARIES}
  )
  add_definitions(-DWITH_OPENSUBDIV)
endif()

if(WITH_OPENVDB)
  list(APPEND INC
    ../../../intern/openvdb
  )
  list(APPEND INC_SYS
    ${OPENVDB_INCLUDE_DIRS}
  )
  list(APPEND LIB
    bf_intern_openvdb
    ${OPENVDB_LIBRARIES}
  )
  add_definitions(-DWITH_OPENVDB ${OPENVDB_DEFINITIONS})
endif()

if(WITH_INSTANT_MESHES)
  list(APPEND INC
    ../../../intern/instant-meshes
  )
  list(APPEND LIB
    bf_intern_instant_meshes
  )
  add_definitions(-DWITH_INSTANT_MESHES)
endif()

if(WITH_QUADRIFLOW)
  list(APPEND INC
    ../../../intern/quadriflow
  )
  list(APPEND LIB
    bf_intern_quadriflow
  )
  add_definitions(-DWITH_QUADRIFLOW)
endif()

if(WITH_XR_OPENXR)
  add_definitions(-DWITH_XR_OPENXR)
endif()

if(WITH_TBB)
  add_definitions(-DWITH_TBB)

  list(APPEND INC_SYS
    ${TBB_INCLUDE_DIRS}
  )

  list(APPEND LIB
    ${TBB_LIBRARIES}
  )
endif()

if(WITH_GMP)
  add_definitions(-DWITH_GMP)

  list(APPEND INC_SYS
    ${GMP_INCLUDE_DIRS}
  )
endif()

# # Warnings as errors, this is too strict!
# if(MSVC)
#    string(APPEND CMAKE_C_FLAGS " /WX")
# endif()

blender_add_lib(bf_blenkernel "${SRC}" "${INC}" "${INC_SYS}" "${LIB}")

# Needed so we can use dna_type_offsets.h for defaults initialization.
add_dependencies(bf_blenkernel bf_dna)
# RNA_prototypes.h
add_dependencies(bf_blenkernel bf_rna)


if(WITH_GTESTS)
  set(TEST_SRC
    intern/action_test.cc
    intern/armature_test.cc
    intern/asset_metadata_test.cc
    intern/bpath_test.cc
    intern/cryptomatte_test.cc
    intern/curves_geometry_test.cc
    intern/fcurve_test.cc
    intern/idprop_serialize_test.cc
    intern/image_partial_update_test.cc
    intern/image_test.cc
    intern/lattice_deform_test.cc
    intern/layer_test.cc
    intern/lib_id_remapper_test.cc
    intern/lib_id_test.cc
    intern/lib_remap_test.cc
    intern/nla_test.cc
    intern/tracking_test.cc
  )
  set(TEST_INC
    ../editors/include
  )
  include(GTestTesting)
  blender_add_test_lib(bf_blenkernel_tests "${TEST_SRC}" "${INC};${TEST_INC}" "${INC_SYS}" "${LIB}")

  # RNA_prototypes.h
  add_dependencies(bf_blenkernel_tests bf_rna)
endif()

if(false)
  set(PBVH_CACHE_TEST_INC
    .
    ../blenfont
    ../blenlib
    ../blenloader
    ../blentranslation
    ../bmesh
    ../depsgraph
    ../draw
    ../functions
    ../gpencil_modifiers
    ../gpu
    ../ikplugin
    ../imbuf
    ../makesdna
    ../makesrna
    ../modifiers
    ../nodes
    ../render
    ../sequencer
    ../shader_fx
    ../simulation
    ../../../intern/eigen
    ../../../intern/ghost
    ../../../intern/glew-mx
    ../../../intern/guardedalloc
    ../../../intern/iksolver/extern
    ../../../intern/atomic
    ../../../intern/clog
    ../../../intern/libmv
    ../../../intern/mantaflow/extern
    ../../../intern/memutil
    ../../../intern/mikktspace
    ../../../intern/opensubdiv
    ../../../extern/curve_fit_nd
  )

  set(PBVH_CACHE_TEST_SRC
    intern/pbvh_cache_test_main.c
  )

  setup_libdirs()

  add_executable(pbvh_cache_test ${PBVH_CACHE_TEST_SRC} ${PBVH_CACHE_TEST_INC})
  setup_platform_linker_flags(pbvh_cache_test)

  target_link_libraries(pbvh_cache_test bf_blenkernel bf_bmesh bf_intern_ghost bf_blenlib bf_intern_guardedalloc)

  if(WIN32)
    set_target_properties(pbvh_cache_test PROPERTIES VS_GLOBAL_VcpkgEnabled "false")
    set_target_properties(pbvh_cache_test PROPERTIES
      PDB_NAME "pbvh_cache_test_private"
      PDB_OUTPUT_DIRECTORY "${CMAKE_CURRENT_BINARY_DIR}/$<CONFIG>")
      if(WITH_WINDOWS_PDB AND WITH_WINDOWS_STRIPPED_PDB)
        # This is slightly messy, but single target generators like ninja will not have the
        # CMAKE_CFG_INTDIR variable and multitarget generators like msbuild will not have
        # CMAKE_BUILD_TYPE. This can be simplified by target_link_options and the $<CONFIG>
        # generator expression in newer cmake (2.13+) but until that time this fill have suffice.
        if(CMAKE_BUILD_TYPE)
          set_property(TARGET pbvh_cache_test APPEND_STRING PROPERTY LINK_FLAGS  " /PDBSTRIPPED:${CMAKE_CURRENT_BINARY_DIR}/${CMAKE_BUILD_TYPE}/pbvh_cache_test_public.pdb")
        else()
          set_property(TARGET pbvh_cache_test APPEND_STRING PROPERTY LINK_FLAGS  " /PDBSTRIPPED:${CMAKE_CURRENT_BINARY_DIR}/${CMAKE_CFG_INTDIR}/pbvh_cache_test_public.pdb")
        endif()
    endif()
  endif()

  if (WIN32)
  target_link_libraries(pbvh_cache_test Vfw32.lib Imm32.lib Version.lib Comctl32.lib Shcore.lib Pathcch.lib)
  endif()
endif()<|MERGE_RESOLUTION|>--- conflicted
+++ resolved
@@ -254,10 +254,6 @@
   intern/particle_system.c
   intern/pbvh.cc
   intern/pbvh_bmesh.cc
-<<<<<<< HEAD
-  intern/pbvh_displacement.c
-=======
->>>>>>> 9808d6ab
   intern/pbvh_colors.cc
   intern/pbvh_pixels.cc
   intern/pbvh_uv_islands.cc
