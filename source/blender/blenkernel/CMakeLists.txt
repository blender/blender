--- conflicted
+++ resolved
@@ -102,11 +102,8 @@
 	intern/lamp.c
 	intern/lattice.c
 	intern/library.c
-<<<<<<< HEAD
 	intern/linestyle.c
-=======
 	intern/mask_rasterize.c
->>>>>>> 807ad1f0
 	intern/mask.c
 	intern/material.c
 	intern/mball.c
