/*
 * ***** BEGIN GPL LICENSE BLOCK *****
 *
 * This program is free software; you can redistribute it and/or
 * modify it under the terms of the GNU General Public License
 * as published by the Free Software Foundation; either version 2
 * of the License, or (at your option) any later version.
 *
 * This program is distributed in the hope that it will be useful,
 * but WITHOUT ANY WARRANTY; without even the implied warranty of
 * MERCHANTABILITY or FITNESS FOR A PARTICULAR PURPOSE.  See the
 * GNU General Public License for more details.
 *
 * You should have received a copy of the GNU General Public License
 * along with this program; if not, write to the Free Software Foundation,
 * Inc., 51 Franklin Street, Fifth Floor, Boston, MA 02110-1301, USA.
 *
 * The Original Code is Copyright (C) 2013 Blender Foundation.
 * All rights reserved.
 *
 * Original Author: Joshua Leung
 * Contributor(s): Based on original depsgraph.c code - Blender Foundation (2005-2013)
 *
 * ***** END GPL LICENSE BLOCK *****
 */

/** \file blender/depsgraph/intern/builder/deg_builder_nodes.cc
 *  \ingroup depsgraph
 *
 * Methods for constructing depsgraph's nodes
 */

#include "intern/builder/deg_builder_nodes.h"

#include <stdio.h>
#include <stdlib.h>

#include "MEM_guardedalloc.h"

#include "BLI_blenlib.h"
#include "BLI_string.h"
#include "BLI_utildefines.h"

extern "C" {
#include "DNA_action_types.h"
#include "DNA_anim_types.h"
#include "DNA_armature_types.h"
#include "DNA_cachefile_types.h"
#include "DNA_camera_types.h"
#include "DNA_constraint_types.h"
#include "DNA_curve_types.h"
#include "DNA_effect_types.h"
#include "DNA_gpencil_types.h"
#include "DNA_group_types.h"
#include "DNA_key_types.h"
#include "DNA_lamp_types.h"
#include "DNA_material_types.h"
#include "DNA_mask_types.h"
#include "DNA_mesh_types.h"
#include "DNA_meta_types.h"
#include "DNA_movieclip_types.h"
#include "DNA_node_types.h"
#include "DNA_particle_types.h"
#include "DNA_object_types.h"
#include "DNA_lightprobe_types.h"
#include "DNA_rigidbody_types.h"
#include "DNA_scene_types.h"
#include "DNA_texture_types.h"
#include "DNA_world_types.h"

#include "BKE_action.h"
#include "BKE_armature.h"
#include "BKE_animsys.h"
#include "BKE_constraint.h"
#include "BKE_curve.h"
#include "BKE_effect.h"
#include "BKE_fcurve.h"
#include "BKE_idcode.h"
#include "BKE_group.h"
#include "BKE_key.h"
#include "BKE_lattice.h"
#include "BKE_library.h"
#include "BKE_main.h"
#include "BKE_mask.h"
#include "BKE_material.h"
#include "BKE_mesh.h"
#include "BKE_mball.h"
#include "BKE_modifier.h"
#include "BKE_movieclip.h"
#include "BKE_node.h"
#include "BKE_object.h"
#include "BKE_particle.h"
#include "BKE_rigidbody.h"
#include "BKE_sound.h"
#include "BKE_texture.h"
#include "BKE_tracking.h"
#include "BKE_world.h"

#include "RNA_access.h"
#include "RNA_types.h"
} /* extern "C" */

#include "DEG_depsgraph.h"
#include "DEG_depsgraph_build.h"

#include "intern/builder/deg_builder.h"
#include "intern/eval/deg_eval_copy_on_write.h"
#include "intern/nodes/deg_node.h"
#include "intern/nodes/deg_node_component.h"
#include "intern/nodes/deg_node_operation.h"
#include "intern/depsgraph_types.h"
#include "intern/depsgraph_intern.h"
#include "util/deg_util_foreach.h"

namespace DEG {

namespace {

struct BuilderWalkUserData {
	DepsgraphNodeBuilder *builder;
	Scene *scene;
};

static void modifier_walk(void *user_data,
                          struct Object * /*ob*/,
                          struct Object **obpoin,
                          int /*cb_flag*/)
{
	BuilderWalkUserData *data = (BuilderWalkUserData *)user_data;
	if (*obpoin) {
		data->builder->build_object(data->scene, *obpoin);
	}
}

void constraint_walk(bConstraint * /*con*/,
                     ID **idpoin,
                     bool /*is_reference*/,
                     void *user_data)
{
	BuilderWalkUserData *data = (BuilderWalkUserData *)user_data;
	if (*idpoin) {
		ID *id = *idpoin;
		if (GS(id->name) == ID_OB) {
			data->builder->build_object(data->scene, (Object *)id);
		}
	}
}

void free_copy_on_write_datablock(void *id_v)
{
	ID *id = (ID *)id_v;
	deg_free_copy_on_write_datablock(id);
}

}  /* namespace */

/* ************ */
/* Node Builder */

/* **** General purpose functions **** */

DepsgraphNodeBuilder::DepsgraphNodeBuilder(Main *bmain, Depsgraph *graph) :
    m_bmain(bmain),
    m_graph(graph),
    m_cow_id_hash(NULL)
{
}

DepsgraphNodeBuilder::~DepsgraphNodeBuilder()
{
	if (m_cow_id_hash != NULL) {
		BLI_ghash_free(m_cow_id_hash, NULL, free_copy_on_write_datablock);
	}
}

IDDepsNode *DepsgraphNodeBuilder::add_id_node(ID *id, bool do_tag)
{
	if (!DEG_depsgraph_use_copy_on_write()) {
		return m_graph->add_id_node(id);
	}
	IDDepsNode *id_node = NULL;
	ID *id_cow = (ID *)BLI_ghash_lookup(m_cow_id_hash, id);
	if (id_cow != NULL) {
		/* TODO(sergey): Is it possible to lookup and pop element from GHash
		 * at the same time?
		 */
		BLI_ghash_remove(m_cow_id_hash, id, NULL, NULL);
	}
	id_node = m_graph->add_id_node(id, do_tag, id_cow);
	/* Currently all ID nodes are supposed to have copy-on-write logic.
	 *
	 * NOTE: Zero number of components indicates that ID node was just created.
	 */
	if (BLI_ghash_size(id_node->components) == 0) {
		ComponentDepsNode *comp_cow =
		        id_node->add_component(DEG_NODE_TYPE_COPY_ON_WRITE);
		OperationDepsNode *op_cow = comp_cow->add_operation(
		    function_bind(deg_evaluate_copy_on_write, _1, m_graph, id_node),
		    DEG_OPCODE_COPY_ON_WRITE,
		    "", -1);
		m_graph->operations.push_back(op_cow);
	}
	return id_node;
}

TimeSourceDepsNode *DepsgraphNodeBuilder::add_time_source()
{
	return m_graph->add_time_source();
}

ComponentDepsNode *DepsgraphNodeBuilder::add_component_node(
        ID *id,
        eDepsNode_Type comp_type,
        const char *comp_name)
{
	IDDepsNode *id_node = add_id_node(id);
	ComponentDepsNode *comp_node = id_node->add_component(comp_type, comp_name);
	comp_node->owner = id_node;
	return comp_node;
}

OperationDepsNode *DepsgraphNodeBuilder::add_operation_node(
        ComponentDepsNode *comp_node,
        const DepsEvalOperationCb& op,
        eDepsOperation_Code opcode,
        const char *name,
        int name_tag)
{
	OperationDepsNode *op_node = comp_node->has_operation(opcode,
	                                                      name,
	                                                      name_tag);
	if (op_node == NULL) {
		op_node = comp_node->add_operation(op, opcode, name, name_tag);
		m_graph->operations.push_back(op_node);
	}
	else {
		fprintf(stderr,
		        "add_operation: Operation already exists - %s has %s at %p\n",
		        comp_node->identifier().c_str(),
		        op_node->identifier().c_str(),
		        op_node);
		BLI_assert(!"Should not happen!");
	}
	return op_node;
}

OperationDepsNode *DepsgraphNodeBuilder::add_operation_node(
        ID *id,
        eDepsNode_Type comp_type,
        const char *comp_name,
        const DepsEvalOperationCb& op,
        eDepsOperation_Code opcode,
        const char *name,
        int name_tag)
{
	ComponentDepsNode *comp_node = add_component_node(id, comp_type, comp_name);
	return add_operation_node(comp_node, op, opcode, name, name_tag);
}

OperationDepsNode *DepsgraphNodeBuilder::add_operation_node(
        ID *id,
        eDepsNode_Type comp_type,
        const DepsEvalOperationCb& op,
        eDepsOperation_Code opcode,
        const char *name,
        int name_tag)
{
	return add_operation_node(id,
	                          comp_type,
	                          "",
	                          op,
	                          opcode,
	                          name,
	                          name_tag);
}

bool DepsgraphNodeBuilder::has_operation_node(ID *id,
                                              eDepsNode_Type comp_type,
                                              const char *comp_name,
                                              eDepsOperation_Code opcode,
                                              const char *name,
                                              int name_tag)
{
	return find_operation_node(id,
	                           comp_type,
	                           comp_name,
	                           opcode,
	                           name,
	                           name_tag) != NULL;
}

OperationDepsNode *DepsgraphNodeBuilder::find_operation_node(
        ID *id,
        eDepsNode_Type comp_type,
        const char *comp_name,
        eDepsOperation_Code opcode,
        const char *name,
        int name_tag)
{
	ComponentDepsNode *comp_node = add_component_node(id, comp_type, comp_name);
	return comp_node->has_operation(opcode, name, name_tag);
}

OperationDepsNode *DepsgraphNodeBuilder::find_operation_node(
        ID *id,
        eDepsNode_Type comp_type,
        eDepsOperation_Code opcode,
        const char *name,
        int name_tag)
{
	return find_operation_node(id, comp_type, "", opcode, name, name_tag);
}

ID *DepsgraphNodeBuilder::get_cow_id(const ID *id_orig) const
{
	return m_graph->get_cow_id(id_orig);
}

ID *DepsgraphNodeBuilder::ensure_cow_id(ID *id_orig)
{
	if (id_orig->tag & LIB_TAG_COPY_ON_WRITE) {
		/* ID is already remapped to copy-on-write. */
		return id_orig;
	}
	IDDepsNode *id_node = add_id_node(id_orig, false);
	return id_node->id_cow;
}

ID *DepsgraphNodeBuilder::expand_cow_id(IDDepsNode *id_node)
{
	return deg_expand_copy_on_write_datablock(m_graph, id_node, this, true);
}

ID *DepsgraphNodeBuilder::expand_cow_id(ID *id_orig)
{
	IDDepsNode *id_node = add_id_node(id_orig);
	return expand_cow_id(id_node);
}

/* **** Build functions for entity nodes **** */

void DepsgraphNodeBuilder::begin_build(Main *bmain) {
	/* LIB_TAG_DOIT is used to indicate whether node for given ID was already
	 * created or not. This flag is being set in add_id_node(), so functions
	 * shouldn't bother with setting it, they only might query this flag when
	 * needed.
	 */
	BKE_main_id_tag_all(bmain, LIB_TAG_DOIT, false);
	/* XXX nested node trees are not included in tag-clearing above,
	 * so we need to do this manually.
	 */
	FOREACH_NODETREE(bmain, nodetree, id)
	{
		if (id != (ID *)nodetree) {
			nodetree->id.tag &= ~LIB_TAG_DOIT;
		}
	}
	FOREACH_NODETREE_END;

	if (DEG_depsgraph_use_copy_on_write()) {
		/* Store existing copy-on-write versions of datablock, so we can re-use
		 * them for new ID nodes.
		 */
		m_cow_id_hash = BLI_ghash_ptr_new("Depsgraph id hash");
		GHASH_FOREACH_BEGIN(IDDepsNode *, id_node, m_graph->id_hash)
		{
			if (GS(id_node->id_orig->name) != ID_SCE) {
				continue;
			}
			if (deg_copy_on_write_is_expanded(id_node->id_cow)) {
				BLI_ghash_insert(m_cow_id_hash,
				                 id_node->id_orig,
				                 id_node->id_cow);
				id_node->id_cow = NULL;
			}
		}
		GHASH_FOREACH_END();
	}

	/* Make sure graph has no nodes left from previous state. */
	m_graph->clear_all_nodes();
	m_graph->operations.clear();
	BLI_gset_clear(m_graph->entry_tags, NULL);
}

void DepsgraphNodeBuilder::build_group(Scene *scene, Group *group)
{
	ID *group_id = &group->id;
	if (group_id->tag & LIB_TAG_DOIT) {
		return;
	}
	group_id->tag |= LIB_TAG_DOIT;

	LINKLIST_FOREACH (GroupObject *, go, &group->gobject) {
		build_object(scene, go->ob);
	}
}

void DepsgraphNodeBuilder::build_object(Scene *scene, Object *ob)
{
	/* Skip rest of components if the ID node was already there. */
	if (ob->id.tag & LIB_TAG_DOIT) {
		return;
	}
	ob->id.tag |= LIB_TAG_DOIT;

	/* Create ID node for obejct and begin init. */
	IDDepsNode *id_node = add_id_node(&ob->id);
	ob->customdata_mask = 0;

	/* Standard components. */
	build_object_transform(scene, ob);

	if (ob->parent != NULL) {
		build_object(scene, ob->parent);
	}
	if (ob->modifiers.first != NULL) {
		BuilderWalkUserData data;
		data.builder = this;
		data.scene = scene;
		modifiers_foreachObjectLink(ob, modifier_walk, &data);
	}
	if (ob->constraints.first != NULL) {
		BuilderWalkUserData data;
		data.builder = this;
		data.scene = scene;
		BKE_constraints_id_loop(&ob->constraints, constraint_walk, &data);
	}

	/* Object data. */
	if (ob->data != NULL) {
		/* type-specific data... */
		switch (ob->type) {
			case OB_MESH:     /* Geometry */
			case OB_CURVE:
			case OB_FONT:
			case OB_SURF:
			case OB_MBALL:
			case OB_LATTICE:
				build_obdata_geom(scene, ob);
				/* TODO(sergey): Only for until we support granular
				 * update of curves.
				 */
				if (ob->type == OB_FONT) {
					Curve *curve = (Curve *)ob->data;
					if (curve->textoncurve) {
						id_node->eval_flags |= DAG_EVAL_NEED_CURVE_PATH;
					}
				}
				break;

			case OB_ARMATURE: /* Pose */
				if (ID_IS_LINKED_DATABLOCK(ob) && ob->proxy_from != NULL) {
					build_proxy_rig(ob);
				}
				else {
					build_rig(scene, ob);
				}
				break;

			case OB_LAMP:   /* Lamp */
				build_lamp(ob);
				break;

			case OB_CAMERA: /* Camera */
				build_camera(ob);
				break;

			case OB_LIGHTPROBE:
				build_lightprobe(ob);
				break;

			default:
			{
				ID *obdata = (ID *)ob->data;
				if ((obdata->tag & LIB_TAG_DOIT) == 0) {
					build_animdata(obdata);
				}
				break;
			}
		}
	}

	/* Build animation data,
	 *
	 * Do it now because it's possible object data will affect
	 * on object's level animation, for example in case of rebuilding
	 * pose for proxy.
	 */
	build_animdata(&ob->id);

	/* particle systems */
	if (ob->particlesystem.first != NULL) {
		build_particles(scene, ob);
	}

	/* Grease pencil. */
	if (ob->gpd != NULL) {
		build_gpencil(ob->gpd);
	}

	/* Object that this is a proxy for. */
	if (ob->proxy) {
		ob->proxy->proxy_from = ob;
		build_object(scene, ob->proxy);
	}

	/* Object dupligroup. */
	if (ob->dup_group != NULL) {
		build_group(scene, ob->dup_group);
	}
}

void DepsgraphNodeBuilder::build_object_transform(Scene *scene, Object *ob)
{
	OperationDepsNode *op_node;
	Scene *scene_cow = get_cow_datablock(scene);
	Object *ob_cow = get_cow_datablock(ob);

	/* local transforms (from transform channels - loc/rot/scale + deltas) */
	op_node = add_operation_node(&ob->id, DEG_NODE_TYPE_TRANSFORM,
	                             function_bind(BKE_object_eval_local_transform,
	                                           _1,
	                                           scene_cow, ob_cow),
	                             DEG_OPCODE_TRANSFORM_LOCAL);
	op_node->set_as_entry();

	/* object parent */
	if (ob->parent != NULL) {
		add_operation_node(&ob->id, DEG_NODE_TYPE_TRANSFORM,
		                   function_bind(BKE_object_eval_parent,
		                                 _1,
		                                 scene_cow, ob_cow),
		                   DEG_OPCODE_TRANSFORM_PARENT);
	}

	/* object constraints */
	if (ob->constraints.first != NULL) {
		build_object_constraints(scene, ob);
	}

	/* Rest of transformation update. */
	add_operation_node(&ob->id, DEG_NODE_TYPE_TRANSFORM,
	                   function_bind(BKE_object_eval_uber_transform,
	                                 _1,
	                                 scene_cow, ob_cow),
	                   DEG_OPCODE_TRANSFORM_OBJECT_UBEREVAL);

	/* object transform is done */
	op_node = add_operation_node(&ob->id, DEG_NODE_TYPE_TRANSFORM,
	                             function_bind(BKE_object_eval_done, _1, ob_cow),
	                             DEG_OPCODE_TRANSFORM_FINAL);
	op_node->set_as_exit();
}

/**
 * Constraints Graph Notes
 *
 * For constraints, we currently only add a operation node to the Transform
 * or Bone components (depending on whichever type of owner we have).
 * This represents the entire constraints stack, which is for now just
 * executed as a single monolithic block. At least initially, this should
 * be sufficient for ensuring that the porting/refactoring process remains
 * manageable.
 *
 * However, when the time comes for developing "node-based" constraints,
 * we'll need to split this up into pre/post nodes for "constraint stack
 * evaluation" + operation nodes for each constraint (i.e. the contents
 * of the loop body used in the current "solve_constraints()" operation).
 *
 * -- Aligorith, August 2013
 */
void DepsgraphNodeBuilder::build_object_constraints(Scene *scene, Object *ob)
{
	/* create node for constraint stack */
	add_operation_node(&ob->id, DEG_NODE_TYPE_TRANSFORM,
	                   function_bind(BKE_object_eval_constraints, _1,
	                                 get_cow_datablock(scene),
	                                 get_cow_datablock(ob)),
	                   DEG_OPCODE_TRANSFORM_CONSTRAINTS);
}

/**
 * Build graph nodes for AnimData block
 * \param id: ID-Block which hosts the AnimData
 */
void DepsgraphNodeBuilder::build_animdata(ID *id)
{
	AnimData *adt = BKE_animdata_from_id(id);
	if (adt == NULL) {
		return;
	}

	/* animation */
	if (adt->action || adt->nla_tracks.first || adt->drivers.first) {
		(void) add_id_node(id);
		ID *id_cow = get_cow_id(id);

		// XXX: Hook up specific update callbacks for special properties which
		// may need it...

		/* actions and NLA - as a single unit for now, as it gets complicated to
		 * schedule otherwise.
		 */
		if ((adt->action) || (adt->nla_tracks.first)) {
			/* create the node */
			add_operation_node(id, DEG_NODE_TYPE_ANIMATION,
			                   function_bind(BKE_animsys_eval_animdata, _1, id_cow),
			                   DEG_OPCODE_ANIMATION, id->name);

			/* TODO: for each channel affected, we might also want to add some
			 * support for running RNA update callbacks on them
			 * (which will be needed for proper handling of drivers later)
			 */
		}

		/* drivers */
		LINKLIST_FOREACH (FCurve *, fcu, &adt->drivers) {
			/* create driver */
			build_driver(id, fcu);
		}
	}
}

/**
 * Build graph node(s) for Driver
 * \param id: ID-Block that driver is attached to
 * \param fcu: Driver-FCurve
 */
OperationDepsNode *DepsgraphNodeBuilder::build_driver(ID *id, FCurve *fcu)
{
	ID *id_cow = get_cow_id(id);

	/* Create data node for this driver */
	/* TODO(sergey): Avoid creating same operation multiple times,
	 * in the future we need to avoid lookup of the operation as well
	 * and use some tagging magic instead.
	 */
	OperationDepsNode *driver_op = find_operation_node(id,
	                                                   DEG_NODE_TYPE_PARAMETERS,
	                                                   DEG_OPCODE_DRIVER,
	                                                   fcu->rna_path ? fcu->rna_path : "",
	                                                   fcu->array_index);

	if (driver_op == NULL) {
		/* TODO(sergey): Shall we use COW of fcu itself here? */
		driver_op = add_operation_node(id,
		                               DEG_NODE_TYPE_PARAMETERS,
		                               function_bind(BKE_animsys_eval_driver, _1, id_cow, fcu),
		                               DEG_OPCODE_DRIVER,
		                               fcu->rna_path ? fcu->rna_path : "",
		                               fcu->array_index);
	}

	/* return driver node created */
	return driver_op;
}

/* Recursively build graph for world */
void DepsgraphNodeBuilder::build_world(World *world)
{
	ID *world_id = &world->id;
	if (world_id->tag & LIB_TAG_DOIT) {
		return;
	}

	build_animdata(world_id);

	/* world itself */
	add_operation_node(world_id,
	                   DEG_NODE_TYPE_SHADING,
	                   function_bind(BKE_world_eval, _1, world),
	                   DEG_OPCODE_WORLD_UPDATE);

	/* textures */
	build_texture_stack(world->mtex);

	/* world's nodetree */
	if (world->nodetree) {
		build_nodetree(world->nodetree);
	}
}

/* Rigidbody Simulation - Scene Level */
void DepsgraphNodeBuilder::build_rigidbody(Scene *scene)
{
	RigidBodyWorld *rbw = scene->rigidbody_world;
	Scene *scene_cow = get_cow_datablock(scene);

	/**
	 * Rigidbody Simulation Nodes
	 * ==========================
	 *
	 * There are 3 nodes related to Rigidbody Simulation:
	 * 1) "Initialize/Rebuild World" - this is called sparingly, only when the
	 *    simulation needs to be rebuilt (mainly after file reload, or moving
	 *    back to start frame)
	 * 2) "Do Simulation" - perform a simulation step - interleaved between the
	 *    evaluation steps for clusters of objects (i.e. between those affected
	 *    and/or not affected by the sim for instance).
	 *
	 * 3) "Pull Results" - grab the specific transforms applied for a specific
	 *    object - performed as part of object's transform-stack building.
	 */

	/* Create nodes --------------------------------------------------------- */

	/* XXX: is this the right component, or do we want to use another one
	 * instead?
	 */

	/* init/rebuild operation */
	/*OperationDepsNode *init_node =*/ add_operation_node(
	        &scene->id, DEG_NODE_TYPE_TRANSFORM,
	        function_bind(BKE_rigidbody_rebuild_sim, _1, scene_cow),
	        DEG_OPCODE_RIGIDBODY_REBUILD);

	/* do-sim operation */
	// XXX: what happens if we need to split into several groups?
	OperationDepsNode *sim_node = add_operation_node(
	        &scene->id, DEG_NODE_TYPE_TRANSFORM,
	        function_bind(BKE_rigidbody_eval_simulation, _1, scene_cow),
	        DEG_OPCODE_RIGIDBODY_SIM);

	/* XXX: For now, the sim node is the only one that really matters here.
	 * If any other sims get added later, we may have to remove these hacks...
	 */
	sim_node->owner->entry_operation = sim_node;
	sim_node->owner->exit_operation  = sim_node;

	/* objects - simulation participants */
	if (rbw->group) {
		LINKLIST_FOREACH (GroupObject *, go, &rbw->group->gobject) {
			Object *ob = go->ob;

			if (!ob || (ob->type != OB_MESH))
				continue;

			/* 2) create operation for flushing results */
			/* object's transform component - where the rigidbody operation
			 * lives. */
			add_operation_node(&ob->id, DEG_NODE_TYPE_TRANSFORM,
			                   function_bind(BKE_rigidbody_object_sync_transforms,
			                                 _1,
			                                 scene_cow,
			                                 get_cow_datablock(ob)),
			                   DEG_OPCODE_RIGIDBODY_TRANSFORM_COPY);
		}
	}
}

void DepsgraphNodeBuilder::build_particles(Scene *scene, Object *ob)
{
	/**
	 * Particle Systems Nodes
	 * ======================
	 *
	 * There are two types of nodes associated with representing
	 * particle systems:
	 *  1) Component (EVAL_PARTICLES) - This is the particle-system
	 *     evaluation context for an object. It acts as the container
	 *     for all the nodes associated with a particular set of particle
	 *     systems.
	 *  2) Particle System Eval Operation - This operation node acts as a
	 *     blackbox evaluation step for one particle system referenced by
	 *     the particle systems stack. All dependencies link to this operation.
	 */

	/* component for all particle systems */
	ComponentDepsNode *psys_comp =
	        add_component_node(&ob->id, DEG_NODE_TYPE_EVAL_PARTICLES);

	/* TODO(sergey): Need to get COW of PSYS. */
	Scene *scene_cow = get_cow_datablock(scene);
	Object *ob_cow = get_cow_datablock(ob);

	add_operation_node(psys_comp,
	                   function_bind(BKE_particle_system_eval_init,
	                                 _1,
	                                 scene_cow,
	                                 ob_cow),
	                   DEG_OPCODE_PARTICLE_SYSTEM_EVAL_INIT);

	/* particle systems */
	LINKLIST_FOREACH (ParticleSystem *, psys, &ob->particlesystem) {
		ParticleSettings *part = psys->part;

		/* Build particle settings operations.
		 *
		 * NOTE: The call itself ensures settings are only build once.
		 */
		build_particle_settings(part);

		/* Update on particle settings change. */
		add_operation_node(psys_comp,
		                   function_bind(BKE_particle_system_settings_eval,
		                                 _1,
		                                 psys),
		                   DEG_OPCODE_PARTICLE_SETTINGS_EVAL,
		                   psys->name);

		/* Particle system evaluation. */
		add_operation_node(psys_comp,
		                   NULL,
		                   DEG_OPCODE_PARTICLE_SYSTEM_EVAL,
		                   psys->name);
	}

	/* TODO(sergey): Do we need a point cache operations here? */
}

void DepsgraphNodeBuilder::build_particle_settings(ParticleSettings *part) {
	ID *part_id = &part->id;
	if (part_id->tag & LIB_TAG_DOIT) {
		return;
	}
	part_id->tag |= LIB_TAG_DOIT;
	/* Animation data. */
	build_animdata(part_id);
	/* Parameters change. */
	add_operation_node(part_id,
	                   DEG_NODE_TYPE_PARAMETERS,
	                   NULL,
	                   DEG_OPCODE_PARTICLE_SETTINGS_EVAL);
	add_operation_node(part_id,
	                   DEG_NODE_TYPE_PARAMETERS,
	                   function_bind(BKE_particle_system_settings_recalc_clear,
	                                 _1,
	                                 part),
	                   DEG_OPCODE_PARTICLE_SETTINGS_RECALC_CLEAR);
}

void DepsgraphNodeBuilder::build_cloth(Scene *scene, Object *object)
{
<<<<<<< HEAD
	Scene *scene_cow = get_cow_datablock(scene);
	Object *object_cow = get_cow_datablock(object);

	ComponentDepsNode *cache_comp = add_component_node(&object->id,
	                                                   DEG_NODE_TYPE_CACHE);
	add_operation_node(cache_comp,
=======
	add_operation_node(&object->id,
	                   DEG_NODE_TYPE_CACHE,
>>>>>>> 8988f383
	                   function_bind(BKE_object_eval_cloth,
	                                 _1,
	                                 scene_cow,
	                                 object_cow),
	                   DEG_OPCODE_GEOMETRY_CLOTH_MODIFIER);
}

/* Shapekeys */
void DepsgraphNodeBuilder::build_shapekeys(Key *key)
{
	build_animdata(&key->id);
	add_operation_node(&key->id,
	                   DEG_NODE_TYPE_GEOMETRY,
	                   NULL,
	                   DEG_OPCODE_GEOMETRY_SHAPEKEY);
}

/* ObData Geometry Evaluation */
// XXX: what happens if the datablock is shared!
void DepsgraphNodeBuilder::build_obdata_geom(Scene *scene, Object *ob)
{
	OperationDepsNode *op_node;
	Scene *scene_cow = get_cow_datablock(scene);
	Object *object_cow = get_cow_datablock(ob);

	/* TODO(sergey): This way using this object's properties as driver target
	 * works fine.
	 *
	 * Does this depend on other nodes?
	 */
	op_node = add_operation_node(&ob->id,
	                             DEG_NODE_TYPE_PARAMETERS,
	                             NULL,
	                             DEG_OPCODE_PARAMETERS_EVAL);
	op_node->set_as_exit();

	/* Temporary uber-update node, which does everything.
	 * It is for the being we're porting old dependencies into the new system.
	 * We'll get rid of this node as soon as all the granular update functions
	 * are filled in.
	 *
	 * TODO(sergey): Get rid of this node.
	 */
	op_node = add_operation_node(&ob->id,
	                             DEG_NODE_TYPE_GEOMETRY,
	                             function_bind(BKE_object_eval_uber_data,
	                                           _1,
	                                           scene_cow,
	                                           object_cow),
	                             DEG_OPCODE_GEOMETRY_UBEREVAL);
	op_node->set_as_exit();

	op_node = add_operation_node(&ob->id,
	                             DEG_NODE_TYPE_GEOMETRY,
	                             NULL,
	                             DEG_OPCODE_PLACEHOLDER,
	                             "Eval Init");
	op_node->set_as_entry();

	// TODO: "Done" operation

	/* Cloyth modifier. */
	LINKLIST_FOREACH (ModifierData *, md, &ob->modifiers) {
		if (md->type == eModifierType_Cloth) {
			build_cloth(scene, ob);
		}
	}

	/* materials */
	if (ob->totcol != 0) {
		if (ob->type == OB_MESH) {
			add_operation_node(&ob->id,
			                   DEG_NODE_TYPE_SHADING,
			                   function_bind(BKE_object_eval_update_shading, _1,
			                                 object_cow),
			                   DEG_OPCODE_SHADING);
		}

		for (int a = 1; a <= ob->totcol; a++) {
			Material *ma = give_current_material(ob, a);
			if (ma != NULL) {
				build_material(ma);
			}
		}
	}

	/* geometry collision */
	if (ELEM(ob->type, OB_MESH, OB_CURVE, OB_LATTICE)) {
		// add geometry collider relations
	}

	ID *obdata = (ID *)ob->data;
	if (obdata->tag & LIB_TAG_DOIT) {
		return;
	}
	obdata->tag |= LIB_TAG_DOIT;
	/* Make sure we've got an ID node before requesting CoW pointer. */
	(void) add_id_node((ID *)obdata);
	ID *obdata_cow = get_cow_id(obdata);

	/* ShapeKeys */
	Key *key = BKE_key_from_object(ob);
	if (key) {
		build_shapekeys(key);
	}

	build_animdata(obdata);

	/* Nodes for result of obdata's evaluation, and geometry
	 * evaluation on object.
	 */
	switch (ob->type) {
		case OB_MESH:
		{
			//Mesh *me = (Mesh *)ob->data;

			/* evaluation operations */
			op_node = add_operation_node(obdata,
			                             DEG_NODE_TYPE_GEOMETRY,
			                             function_bind(BKE_mesh_eval_geometry,
			                                           _1,
			                                           (Mesh *)obdata_cow),
			                             DEG_OPCODE_PLACEHOLDER,
			                             "Geometry Eval");
			op_node->set_as_entry();
			break;
		}

		case OB_MBALL:
		{
			Object *mom = BKE_mball_basis_find(scene, ob);

			/* Motherball - mom depends on children! */
			if (mom == ob) {
				/* metaball evaluation operations */
				/* NOTE: only the motherball gets evaluated! */
				op_node = add_operation_node(obdata,
				                             DEG_NODE_TYPE_GEOMETRY,
				                             function_bind(BKE_mball_eval_geometry,
				                                           _1,
				                                           (MetaBall *)obdata_cow),
				                             DEG_OPCODE_PLACEHOLDER,
				                             "Geometry Eval");
				op_node->set_as_entry();
			}
			break;
		}

		case OB_CURVE:
		case OB_SURF:
		case OB_FONT:
		{
			/* Curve/nurms evaluation operations. */
			/* - calculate curve geometry (including path) */
			op_node = add_operation_node(obdata,
			                             DEG_NODE_TYPE_GEOMETRY,
			                             function_bind(BKE_curve_eval_geometry,
			                                           _1,
			                                           (Curve *)obdata_cow),
			                                           DEG_OPCODE_PLACEHOLDER,
			                                           "Geometry Eval");
			op_node->set_as_entry();
			/* Make sure objects used for bevel.taper are in the graph.
			 * NOTE: This objects might be not linked to the scene.
			 */
			Curve *cu = (Curve *)obdata;
			if (cu->bevobj != NULL) {
				build_object(scene, cu->bevobj);
			}
			if (cu->taperobj != NULL) {
				build_object(scene, cu->taperobj);
			}
			if (ob->type == OB_FONT && cu->textoncurve != NULL) {
				build_object(scene, cu->textoncurve);
			}
			break;
		}

		case OB_LATTICE:
		{
			/* Lattice evaluation operations. */
			op_node = add_operation_node(obdata,
			                             DEG_NODE_TYPE_GEOMETRY,
			                             function_bind(BKE_lattice_eval_geometry,
			                                           _1,
			                                           (Lattice *)obdata_cow),
			                                           DEG_OPCODE_PLACEHOLDER,
			                                           "Geometry Eval");
			op_node->set_as_entry();
			break;
		}
	}

	op_node = add_operation_node(obdata, DEG_NODE_TYPE_GEOMETRY, NULL,
	                             DEG_OPCODE_PLACEHOLDER, "Eval Done");
	op_node->set_as_exit();

	/* Parameters for driver sources. */
	add_operation_node(obdata,
	                   DEG_NODE_TYPE_PARAMETERS,
	                   NULL,
	                   DEG_OPCODE_PARAMETERS_EVAL);
}

/* Cameras */
void DepsgraphNodeBuilder::build_camera(Object *ob)
{
	/* Object itself. */
	add_operation_node(&ob->id,
	                   DEG_NODE_TYPE_PARAMETERS,
	                   NULL,
	                   DEG_OPCODE_PARAMETERS_EVAL,
	                   "Camera Parameters");

	/* Object data. */
	/* TODO: Link scene-camera links in somehow. */
	Camera *cam = (Camera *)ob->data;
	ID *camera_id = &cam->id;
	if (camera_id->tag & LIB_TAG_DOIT) {
		return;
	}

	build_animdata(&cam->id);

	add_operation_node(camera_id,
	                   DEG_NODE_TYPE_PARAMETERS,
	                   NULL,
	                   DEG_OPCODE_PARAMETERS_EVAL);
}

/* Lamps */
void DepsgraphNodeBuilder::build_lamp(Object *ob)
{
	/* Object itself. */
	add_operation_node(&ob->id,
	                   DEG_NODE_TYPE_PARAMETERS,
	                   NULL,
	                   DEG_OPCODE_PARAMETERS_EVAL,
	                   "Lamp Parameters");

	/* Object data. */
	Lamp *la = (Lamp *)ob->data;
	ID *lamp_id = &la->id;
	if (lamp_id->tag & LIB_TAG_DOIT) {
		return;
	}

	build_animdata(&la->id);

<<<<<<< HEAD
	/* node for obdata */
=======
	/* TODO(sergey): Is it really how we're supposed to work with drivers? */
>>>>>>> 8988f383
	add_operation_node(lamp_id,
	                   DEG_NODE_TYPE_PARAMETERS,
	                   NULL,
	                   DEG_OPCODE_PARAMETERS_EVAL);

	/* lamp's nodetree */
	if (la->nodetree) {
		build_nodetree(la->nodetree);
	}

	/* textures */
	build_texture_stack(la->mtex);
}

void DepsgraphNodeBuilder::build_nodetree(bNodeTree *ntree)
{
	if (ntree == NULL) {
		return;
	}
	/* nodetree itself */
	ID *ntree_id = &ntree->id;
	add_id_node(ntree_id);
	bNodeTree *ntree_cow = get_cow_datablock(ntree);
	/* Animation, */
	build_animdata(ntree_id);
	/* Shading update. */
	add_operation_node(ntree_id,
	                   DEG_NODE_TYPE_SHADING,
	                   NULL,
	                   DEG_OPCODE_MATERIAL_UPDATE);
	add_operation_node(ntree_id,
	                   DEG_NODE_TYPE_SHADING_PARAMETERS,
	                   function_bind(BKE_nodetree_shading_params_eval,
	                                 _1, ntree_cow, ntree),
	                   DEG_OPCODE_MATERIAL_UPDATE);
	/* nodetree's nodes... */
	LINKLIST_FOREACH (bNode *, bnode, &ntree->nodes) {
		ID *id = bnode->id;
		if (id != NULL) {
			ID_Type id_type = GS(id->name);
			if (id_type == ID_MA) {
				build_material((Material *)id);
			}
			else if (id_type == ID_TE) {
				build_texture((Tex *)id);
			}
			else if (id_type == ID_IM) {
				build_image((Image *)id);
			}
			else if (bnode->type == NODE_GROUP) {
				bNodeTree *group_ntree = (bNodeTree *)id;
				if ((group_ntree->id.tag & LIB_TAG_DOIT) == 0) {
					build_nodetree(group_ntree);
				}
			}
		}
	}

	// TODO: link from nodetree to owner_component?
}

/* Recursively build graph for material */
void DepsgraphNodeBuilder::build_material(Material *material)
{
	ID *material_id = &material->id;
	if (material_id->tag & LIB_TAG_DOIT) {
		return;
	}
	material_id->tag |= LIB_TAG_DOIT;
	/* Material itself. */
	add_id_node(material_id);
	Material *material_cow = get_cow_datablock(material);
	/* Shading update. */
	add_operation_node(material_id,
	                   DEG_NODE_TYPE_SHADING,
	                   function_bind(BKE_material_eval, _1, material_cow),
	                   DEG_OPCODE_MATERIAL_UPDATE);
	/* Material animation. */
	build_animdata(material_id);
	/* Textures. */
	build_texture_stack(material->mtex);
	/* Material's nodetree. */
	build_nodetree(material->nodetree);
}

/* Texture-stack attached to some shading datablock */
void DepsgraphNodeBuilder::build_texture_stack(MTex **texture_stack)
{
	int i;

	/* for now assume that all texture-stacks have same number of max items */
	for (i = 0; i < MAX_MTEX; i++) {
		MTex *mtex = texture_stack[i];
		if (mtex && mtex->tex)
			build_texture(mtex->tex);
	}
}

/* Recursively build graph for texture */
void DepsgraphNodeBuilder::build_texture(Tex *tex)
{
	ID *tex_id = &tex->id;
	if (tex_id->tag & LIB_TAG_DOIT) {
		return;
	}
	tex_id->tag |= LIB_TAG_DOIT;
	/* Texture itself. */
	build_animdata(tex_id);
	/* Texture's nodetree. */
	build_nodetree(tex->nodetree);
	/* Special cases for different IDs which texture uses. */
	if (tex->type == TEX_IMAGE) {
		if (tex->ima != NULL) {
			build_image(tex->ima);
		}
	}
}

void DepsgraphNodeBuilder::build_image(Image *image) {
	ID *image_id = &image->id;
	if (image_id->tag & LIB_TAG_DOIT) {
		return;
	}
	image_id->tag |= LIB_TAG_DOIT;
	/* Placeholder so we can add relations and tag ID node for update. */
	add_operation_node(image_id,
	                   DEG_NODE_TYPE_PARAMETERS,
	                   NULL,
	                   DEG_OPCODE_PLACEHOLDER,
	                   "Image Eval");
}

void DepsgraphNodeBuilder::build_compositor(Scene *scene)
{
	/* For now, just a plain wrapper? */
	// TODO: create compositing component?
	// XXX: component type undefined!
	//graph->get_node(&scene->id, NULL, DEG_NODE_TYPE_COMPOSITING, NULL);

	/* for now, nodetrees are just parameters; compositing occurs in internals of renderer... */
	add_component_node(&scene->id, DEG_NODE_TYPE_PARAMETERS);
	build_nodetree(scene->nodetree);
}

void DepsgraphNodeBuilder::build_gpencil(bGPdata *gpd)
{
	ID *gpd_id = &gpd->id;

	/* TODO(sergey): what about multiple users of same datablock? This should
	 * only get added once.
	 */

	/* The main reason Grease Pencil is included here is because the animation
	 * (and drivers) need to be hosted somewhere.
	 */
	build_animdata(gpd_id);
}

void DepsgraphNodeBuilder::build_cachefile(CacheFile *cache_file)
{
	ID *cache_file_id = &cache_file->id;
	/* Animation, */
	build_animdata(cache_file_id);
	/* Cache evaluation itself. */
	add_operation_node(cache_file_id, DEG_NODE_TYPE_CACHE, NULL,
	                   DEG_OPCODE_PLACEHOLDER, "Cache File Update");
}

void DepsgraphNodeBuilder::build_mask(Mask *mask)
{
	ID *mask_id = &mask->id;
	/* F-Curve based animation. */
	build_animdata(mask_id);
	/* Animation based on mask's shapes. */
	add_operation_node(mask_id,
	                   DEG_NODE_TYPE_ANIMATION,
	                   function_bind(BKE_mask_eval_animation, _1, mask),
	                   DEG_OPCODE_MASK_ANIMATION);
	/* Final mask evaluation. */
	add_operation_node(mask_id,
	                   DEG_NODE_TYPE_PARAMETERS,
	                   function_bind(BKE_mask_eval_update, _1, mask),
	                   DEG_OPCODE_MASK_EVAL);
}

void DepsgraphNodeBuilder::build_movieclip(MovieClip *clip)
{
	ID *clip_id = &clip->id;
	/* Animation. */
	build_animdata(clip_id);
	/* Movie clip evaluation. */
	add_operation_node(clip_id,
	                   DEG_NODE_TYPE_PARAMETERS,
	                   function_bind(BKE_movieclip_eval_update, _1, clip),
	                   DEG_OPCODE_MOVIECLIP_EVAL);
}

void DepsgraphNodeBuilder::build_lightprobe(Object *object)
{
	LightProbe *probe = (LightProbe *)object->data;
	ID *probe_id = &probe->id;
	if (probe_id->tag & LIB_TAG_DOIT) {
		return;
	}
	probe_id->tag |= LIB_TAG_DOIT;
	/* Placeholder so we can add relations and tag ID node for update. */
	add_operation_node(probe_id,
	                   DEG_NODE_TYPE_PARAMETERS,
	                   NULL,
	                   DEG_OPCODE_PLACEHOLDER,
	                   "LightProbe Eval");

	add_operation_node(&object->id,
	                   DEG_NODE_TYPE_PARAMETERS,
	                   NULL,
	                   DEG_OPCODE_PLACEHOLDER,
	                   "LightProbe Eval");

	build_animdata(probe_id);
}

}  // namespace DEG<|MERGE_RESOLUTION|>--- conflicted
+++ resolved
@@ -832,17 +832,10 @@
 
 void DepsgraphNodeBuilder::build_cloth(Scene *scene, Object *object)
 {
-<<<<<<< HEAD
 	Scene *scene_cow = get_cow_datablock(scene);
 	Object *object_cow = get_cow_datablock(object);
-
-	ComponentDepsNode *cache_comp = add_component_node(&object->id,
-	                                                   DEG_NODE_TYPE_CACHE);
-	add_operation_node(cache_comp,
-=======
 	add_operation_node(&object->id,
 	                   DEG_NODE_TYPE_CACHE,
->>>>>>> 8988f383
 	                   function_bind(BKE_object_eval_cloth,
 	                                 _1,
 	                                 scene_cow,
@@ -1092,11 +1085,6 @@
 
 	build_animdata(&la->id);
 
-<<<<<<< HEAD
-	/* node for obdata */
-=======
-	/* TODO(sergey): Is it really how we're supposed to work with drivers? */
->>>>>>> 8988f383
 	add_operation_node(lamp_id,
 	                   DEG_NODE_TYPE_PARAMETERS,
 	                   NULL,
