/*
 * ***** BEGIN GPL LICENSE BLOCK *****
 *
 * This program is free software; you can redistribute it and/or
 * modify it under the terms of the GNU General Public License
 * as published by the Free Software Foundation; either version 2
 * of the License, or (at your option) any later version.
 *
 * This program is distributed in the hope that it will be useful,
 * but WITHOUT ANY WARRANTY; without even the implied warranty of
 * MERCHANTABILITY or FITNESS FOR A PARTICULAR PURPOSE.  See the
 * GNU General Public License for more details.
 *
 * You should have received a copy of the GNU General Public License
 * along with this program; if not, write to the Free Software Foundation,
 * Inc., 51 Franklin Street, Fifth Floor, Boston, MA 02110-1301, USA.
 *
 * The Original Code is Copyright (C) 2013 Blender Foundation.
 * All rights reserved.
 *
 * Original Author: Joshua Leung
 * Contributor(s): Based on original depsgraph.c code - Blender Foundation (2005-2013)
 *
 * ***** END GPL LICENSE BLOCK *****
 */

/** \file blender/depsgraph/intern/builder/deg_builder_nodes.cc
 *  \ingroup depsgraph
 *
 * Methods for constructing depsgraph's nodes
 */

#include "intern/builder/deg_builder_nodes.h"

#include <stdio.h>
#include <stdlib.h>

#include "MEM_guardedalloc.h"

#include "BLI_blenlib.h"
#include "BLI_string.h"
#include "BLI_utildefines.h"

extern "C" {
#include "DNA_action_types.h"
#include "DNA_anim_types.h"
#include "DNA_armature_types.h"
#include "DNA_cachefile_types.h"
#include "DNA_camera_types.h"
#include "DNA_constraint_types.h"
#include "DNA_curve_types.h"
#include "DNA_effect_types.h"
#include "DNA_gpencil_types.h"
#include "DNA_group_types.h"
#include "DNA_key_types.h"
#include "DNA_lamp_types.h"
#include "DNA_material_types.h"
#include "DNA_mask_types.h"
#include "DNA_mesh_types.h"
#include "DNA_meta_types.h"
#include "DNA_movieclip_types.h"
#include "DNA_node_types.h"
#include "DNA_particle_types.h"
#include "DNA_object_types.h"
#include "DNA_lightprobe_types.h"
#include "DNA_rigidbody_types.h"
#include "DNA_scene_types.h"
#include "DNA_texture_types.h"
#include "DNA_world_types.h"

#include "BKE_action.h"
#include "BKE_armature.h"
#include "BKE_animsys.h"
#include "BKE_constraint.h"
#include "BKE_curve.h"
#include "BKE_effect.h"
#include "BKE_fcurve.h"
#include "BKE_idcode.h"
#include "BKE_group.h"
#include "BKE_key.h"
#include "BKE_lattice.h"
#include "BKE_library.h"
#include "BKE_main.h"
#include "BKE_material.h"
#include "BKE_mesh.h"
#include "BKE_mball.h"
#include "BKE_modifier.h"
#include "BKE_node.h"
#include "BKE_object.h"
#include "BKE_particle.h"
#include "BKE_rigidbody.h"
#include "BKE_sound.h"
#include "BKE_texture.h"
#include "BKE_tracking.h"
#include "BKE_world.h"

#include "RNA_access.h"
#include "RNA_types.h"
} /* extern "C" */

#include "DEG_depsgraph.h"
#include "DEG_depsgraph_build.h"

#include "intern/builder/deg_builder.h"
#include "intern/eval/deg_eval_copy_on_write.h"
#include "intern/nodes/deg_node.h"
#include "intern/nodes/deg_node_component.h"
#include "intern/nodes/deg_node_operation.h"
#include "intern/depsgraph_types.h"
#include "intern/depsgraph_intern.h"
#include "util/deg_util_foreach.h"

namespace DEG {

namespace {

struct BuilderWalkUserData {
	DepsgraphNodeBuilder *builder;
	Scene *scene;
};

static void modifier_walk(void *user_data,
                          struct Object * /*ob*/,
                          struct Object **obpoin,
                          int /*cb_flag*/)
{
	BuilderWalkUserData *data = (BuilderWalkUserData *)user_data;
	if (*obpoin) {
		data->builder->build_object(data->scene, *obpoin);
	}
}

void constraint_walk(bConstraint * /*con*/,
                     ID **idpoin,
                     bool /*is_reference*/,
                     void *user_data)
{
	BuilderWalkUserData *data = (BuilderWalkUserData *)user_data;
	if (*idpoin) {
		ID *id = *idpoin;
		if (GS(id->name) == ID_OB) {
			data->builder->build_object(data->scene, (Object *)id);
		}
	}
}

void free_copy_on_write_datablock(void *id_v)
{
	ID *id = (ID *)id_v;
	deg_free_copy_on_write_datablock(id);
}

}  /* namespace */

/* ************ */
/* Node Builder */

/* **** General purpose functions **** */

DepsgraphNodeBuilder::DepsgraphNodeBuilder(Main *bmain, Depsgraph *graph) :
    m_bmain(bmain),
    m_graph(graph),
    m_cow_id_hash(NULL)
{
}

DepsgraphNodeBuilder::~DepsgraphNodeBuilder()
{
	if (m_cow_id_hash != NULL) {
		BLI_ghash_free(m_cow_id_hash, NULL, free_copy_on_write_datablock);
	}
}

IDDepsNode *DepsgraphNodeBuilder::add_id_node(ID *id, bool do_tag)
{
#ifdef WITH_COPY_ON_WRITE
	IDDepsNode *id_node = NULL;
	ID *id_cow = (ID *)BLI_ghash_lookup(m_cow_id_hash, id);
	if (id_cow != NULL) {
		/* TODO(sergey): Is it possible to lookup and pop element from GHash
		 * at the same time?
		 */
		BLI_ghash_remove(m_cow_id_hash, id, NULL, NULL);
	}
	id_node = m_graph->add_id_node(id, do_tag, id_cow);
	/* Currently all ID nodes are supposed to have copy-on-write logic.
	 *
	 * NOTE: Zero number of components indicates that ID node was just created.
	 */
	if (BLI_ghash_size(id_node->components) == 0) {
		ComponentDepsNode *comp_cow =
		        id_node->add_component(DEG_NODE_TYPE_COPY_ON_WRITE);
		OperationDepsNode *op_cow = comp_cow->add_operation(
		    function_bind(deg_evaluate_copy_on_write, _1, m_graph, id_node),
		    DEG_OPCODE_COPY_ON_WRITE,
		    "", -1);
		m_graph->operations.push_back(op_cow);
	}
#else
	IDDepsNode *id_node = m_graph->add_id_node(id);
	UNUSED_VARS(do_tag);
#endif
	return id_node;
}

TimeSourceDepsNode *DepsgraphNodeBuilder::add_time_source()
{
	return m_graph->add_time_source();
}

ComponentDepsNode *DepsgraphNodeBuilder::add_component_node(
        ID *id,
        eDepsNode_Type comp_type,
        const char *comp_name)
{
	IDDepsNode *id_node = add_id_node(id);
	ComponentDepsNode *comp_node = id_node->add_component(comp_type, comp_name);
	comp_node->owner = id_node;
	return comp_node;
}

OperationDepsNode *DepsgraphNodeBuilder::add_operation_node(
        ComponentDepsNode *comp_node,
        const DepsEvalOperationCb& op,
        eDepsOperation_Code opcode,
        const char *name,
        int name_tag)
{
	OperationDepsNode *op_node = comp_node->has_operation(opcode,
	                                                      name,
	                                                      name_tag);
	if (op_node == NULL) {
		op_node = comp_node->add_operation(op, opcode, name, name_tag);
		m_graph->operations.push_back(op_node);
	}
	else {
		fprintf(stderr,
		        "add_operation: Operation already exists - %s has %s at %p\n",
		        comp_node->identifier().c_str(),
		        op_node->identifier().c_str(),
		        op_node);
		BLI_assert(!"Should not happen!");
	}
	return op_node;
}

OperationDepsNode *DepsgraphNodeBuilder::add_operation_node(
        ID *id,
        eDepsNode_Type comp_type,
        const char *comp_name,
        const DepsEvalOperationCb& op,
        eDepsOperation_Code opcode,
        const char *name,
        int name_tag)
{
	ComponentDepsNode *comp_node = add_component_node(id, comp_type, comp_name);
	return add_operation_node(comp_node, op, opcode, name, name_tag);
}

OperationDepsNode *DepsgraphNodeBuilder::add_operation_node(
        ID *id,
        eDepsNode_Type comp_type,
        const DepsEvalOperationCb& op,
        eDepsOperation_Code opcode,
        const char *name,
        int name_tag)
{
	return add_operation_node(id,
	                          comp_type,
	                          "",
	                          op,
	                          opcode,
	                          name,
	                          name_tag);
}

bool DepsgraphNodeBuilder::has_operation_node(ID *id,
                                              eDepsNode_Type comp_type,
                                              const char *comp_name,
                                              eDepsOperation_Code opcode,
                                              const char *name,
                                              int name_tag)
{
	return find_operation_node(id,
	                           comp_type,
	                           comp_name,
	                           opcode,
	                           name,
	                           name_tag) != NULL;
}

OperationDepsNode *DepsgraphNodeBuilder::find_operation_node(
        ID *id,
        eDepsNode_Type comp_type,
        const char *comp_name,
        eDepsOperation_Code opcode,
        const char *name,
        int name_tag)
{
	ComponentDepsNode *comp_node = add_component_node(id, comp_type, comp_name);
	return comp_node->has_operation(opcode, name, name_tag);
}

OperationDepsNode *DepsgraphNodeBuilder::find_operation_node(
        ID *id,
        eDepsNode_Type comp_type,
        eDepsOperation_Code opcode,
        const char *name,
        int name_tag)
{
	return find_operation_node(id, comp_type, "", opcode, name, name_tag);
}

ID *DepsgraphNodeBuilder::get_cow_id(const ID *id_orig) const
{
	return m_graph->get_cow_id(id_orig);
}

ID *DepsgraphNodeBuilder::ensure_cow_id(ID *id_orig)
{
	if (id_orig->tag & LIB_TAG_COPY_ON_WRITE) {
		/* ID is already remapped to copy-on-write. */
		return id_orig;
	}
	IDDepsNode *id_node = add_id_node(id_orig, false);
	return id_node->id_cow;
}

ID *DepsgraphNodeBuilder::expand_cow_id(IDDepsNode *id_node)
{
	return deg_expand_copy_on_write_datablock(m_graph, id_node, this, true);
}

ID *DepsgraphNodeBuilder::expand_cow_id(ID *id_orig)
{
	IDDepsNode *id_node = add_id_node(id_orig);
	return expand_cow_id(id_node);
}

/* **** Build functions for entity nodes **** */

void DepsgraphNodeBuilder::begin_build(Main *bmain) {
	/* LIB_TAG_DOIT is used to indicate whether node for given ID was already
	 * created or not. This flag is being set in add_id_node(), so functions
	 * shouldn't bother with setting it, they only might query this flag when
	 * needed.
	 */
	BKE_main_id_tag_all(bmain, LIB_TAG_DOIT, false);
	/* XXX nested node trees are not included in tag-clearing above,
	 * so we need to do this manually.
	 */
	FOREACH_NODETREE(bmain, nodetree, id)
	{
		if (id != (ID *)nodetree) {
			nodetree->id.tag &= ~LIB_TAG_DOIT;
		}
	}
	FOREACH_NODETREE_END;

#ifdef WITH_COPY_ON_WRITE
	/* Store existing copy-on-write versions of datablock, so we can re-use
	 * them for new ID nodes.
	 */
	m_cow_id_hash = BLI_ghash_ptr_new("Depsgraph id hash");
	GHASH_FOREACH_BEGIN(IDDepsNode *, id_node, m_graph->id_hash)
	{
		if (GS(id_node->id_orig->name) != ID_SCE) {
			continue;
		}
		if (deg_copy_on_write_is_expanded(id_node->id_cow)) {
			BLI_ghash_insert(m_cow_id_hash, id_node->id_orig, id_node->id_cow);
			id_node->id_cow = NULL;
		}
	}
	GHASH_FOREACH_END();
#endif

	/* Make sure graph has no nodes left from previous state. */
	m_graph->clear_all_nodes();
	m_graph->operations.clear();
	BLI_gset_clear(m_graph->entry_tags, NULL);
}

void DepsgraphNodeBuilder::build_group(Scene *scene, Group *group)
{
	ID *group_id = &group->id;
	if (group_id->tag & LIB_TAG_DOIT) {
		return;
	}
	group_id->tag |= LIB_TAG_DOIT;

	LINKLIST_FOREACH (GroupObject *, go, &group->gobject) {
		build_object(scene, go->ob);
	}
}

void DepsgraphNodeBuilder::build_object(Scene *scene, Object *ob)
{
	/* Skip rest of components if the ID node was already there. */
	if (ob->id.tag & LIB_TAG_DOIT) {
		return;
	}
	ob->id.tag |= LIB_TAG_DOIT;

	/* Create ID node for obejct and begin init. */
	IDDepsNode *id_node = add_id_node(&ob->id);
	ob->customdata_mask = 0;

	/* Standard components. */
	build_object_transform(scene, ob);

	if (ob->parent != NULL) {
		build_object(scene, ob->parent);
	}
	if (ob->modifiers.first != NULL) {
		BuilderWalkUserData data;
		data.builder = this;
		data.scene = scene;
		modifiers_foreachObjectLink(ob, modifier_walk, &data);
	}
	if (ob->constraints.first != NULL) {
		BuilderWalkUserData data;
		data.builder = this;
		data.scene = scene;
		BKE_constraints_id_loop(&ob->constraints, constraint_walk, &data);
	}

	/* Object data. */
	if (ob->data != NULL) {
		/* type-specific data... */
		switch (ob->type) {
			case OB_MESH:     /* Geometry */
			case OB_CURVE:
			case OB_FONT:
			case OB_SURF:
			case OB_MBALL:
			case OB_LATTICE:
				build_obdata_geom(scene, ob);
				/* TODO(sergey): Only for until we support granular
				 * update of curves.
				 */
				if (ob->type == OB_FONT) {
					Curve *curve = (Curve *)ob->data;
					if (curve->textoncurve) {
						id_node->eval_flags |= DAG_EVAL_NEED_CURVE_PATH;
					}
				}
				break;

			case OB_ARMATURE: /* Pose */
				if (ID_IS_LINKED_DATABLOCK(ob) && ob->proxy_from != NULL) {
					build_proxy_rig(ob);
				}
				else {
					build_rig(scene, ob);
				}
				break;

			case OB_LAMP:   /* Lamp */
				build_lamp(ob);
				break;

			case OB_CAMERA: /* Camera */
				build_camera(ob);
				break;

			case OB_LIGHTPROBE:
				build_lightprobe(ob);
				break;

			default:
			{
				ID *obdata = (ID *)ob->data;
				if ((obdata->tag & LIB_TAG_DOIT) == 0) {
					build_animdata(obdata);
				}
				break;
			}
		}
	}

	/* Build animation data,
	 *
	 * Do it now because it's possible object data will affect
	 * on object's level animation, for example in case of rebuilding
	 * pose for proxy.
	 */
	build_animdata(&ob->id);

	/* particle systems */
	if (ob->particlesystem.first != NULL) {
		build_particles(scene, ob);
	}

	/* Grease pencil. */
	if (ob->gpd != NULL) {
		build_gpencil(ob->gpd);
	}

	/* Object that this is a proxy for. */
	if (ob->proxy) {
		ob->proxy->proxy_from = ob;
		build_object(scene, ob->proxy);
	}

	/* Object dupligroup. */
	if (ob->dup_group != NULL) {
		build_group(scene, ob->dup_group);
	}
}

void DepsgraphNodeBuilder::build_object_transform(Scene *scene, Object *ob)
{
	OperationDepsNode *op_node;
	Scene *scene_cow = get_cow_datablock(scene);
	Object *ob_cow = get_cow_datablock(ob);

	/* local transforms (from transform channels - loc/rot/scale + deltas) */
	op_node = add_operation_node(&ob->id, DEG_NODE_TYPE_TRANSFORM,
	                             function_bind(BKE_object_eval_local_transform,
	                                           _1,
	                                           scene_cow, ob_cow),
	                             DEG_OPCODE_TRANSFORM_LOCAL);
	op_node->set_as_entry();

	/* object parent */
	if (ob->parent != NULL) {
		add_operation_node(&ob->id, DEG_NODE_TYPE_TRANSFORM,
		                   function_bind(BKE_object_eval_parent,
		                                 _1,
		                                 scene_cow, ob_cow),
		                   DEG_OPCODE_TRANSFORM_PARENT);
	}

	/* object constraints */
	if (ob->constraints.first != NULL) {
		build_object_constraints(scene, ob);
	}

	/* Rest of transformation update. */
	add_operation_node(&ob->id, DEG_NODE_TYPE_TRANSFORM,
	                   function_bind(BKE_object_eval_uber_transform,
	                                 _1,
	                                 scene_cow, ob_cow),
	                   DEG_OPCODE_TRANSFORM_OBJECT_UBEREVAL);

	/* object transform is done */
	op_node = add_operation_node(&ob->id, DEG_NODE_TYPE_TRANSFORM,
	                             function_bind(BKE_object_eval_done, _1, ob_cow),
	                             DEG_OPCODE_TRANSFORM_FINAL);
	op_node->set_as_exit();
}

/**
 * Constraints Graph Notes
 *
 * For constraints, we currently only add a operation node to the Transform
 * or Bone components (depending on whichever type of owner we have).
 * This represents the entire constraints stack, which is for now just
 * executed as a single monolithic block. At least initially, this should
 * be sufficient for ensuring that the porting/refactoring process remains
 * manageable.
 *
 * However, when the time comes for developing "node-based" constraints,
 * we'll need to split this up into pre/post nodes for "constraint stack
 * evaluation" + operation nodes for each constraint (i.e. the contents
 * of the loop body used in the current "solve_constraints()" operation).
 *
 * -- Aligorith, August 2013
 */
void DepsgraphNodeBuilder::build_object_constraints(Scene *scene, Object *ob)
{
	/* create node for constraint stack */
	add_operation_node(&ob->id, DEG_NODE_TYPE_TRANSFORM,
	                   function_bind(BKE_object_eval_constraints, _1,
	                                 get_cow_datablock(scene),
	                                 get_cow_datablock(ob)),
	                   DEG_OPCODE_TRANSFORM_CONSTRAINTS);
}

/**
 * Build graph nodes for AnimData block
 * \param id: ID-Block which hosts the AnimData
 */
void DepsgraphNodeBuilder::build_animdata(ID *id)
{
	AnimData *adt = BKE_animdata_from_id(id);
	if (adt == NULL) {
		return;
	}

	/* animation */
	if (adt->action || adt->nla_tracks.first || adt->drivers.first) {
		(void) add_id_node(id);
		ID *id_cow = get_cow_id(id);

		// XXX: Hook up specific update callbacks for special properties which
		// may need it...

		/* actions and NLA - as a single unit for now, as it gets complicated to
		 * schedule otherwise.
		 */
		if ((adt->action) || (adt->nla_tracks.first)) {
			/* create the node */
			add_operation_node(id, DEG_NODE_TYPE_ANIMATION,
			                   function_bind(BKE_animsys_eval_animdata, _1, id_cow),
			                   DEG_OPCODE_ANIMATION, id->name);

			/* TODO: for each channel affected, we might also want to add some
			 * support for running RNA update callbacks on them
			 * (which will be needed for proper handling of drivers later)
			 */
		}

		/* drivers */
		LINKLIST_FOREACH (FCurve *, fcu, &adt->drivers) {
			/* create driver */
			build_driver(id, fcu);
		}
	}
}

/**
 * Build graph node(s) for Driver
 * \param id: ID-Block that driver is attached to
 * \param fcu: Driver-FCurve
 */
OperationDepsNode *DepsgraphNodeBuilder::build_driver(ID *id, FCurve *fcu)
{
	ID *id_cow = get_cow_id(id);

	/* Create data node for this driver */
	/* TODO(sergey): Avoid creating same operation multiple times,
	 * in the future we need to avoid lookup of the operation as well
	 * and use some tagging magic instead.
	 */
	OperationDepsNode *driver_op = find_operation_node(id,
	                                                   DEG_NODE_TYPE_PARAMETERS,
	                                                   DEG_OPCODE_DRIVER,
	                                                   fcu->rna_path ? fcu->rna_path : "",
	                                                   fcu->array_index);

	if (driver_op == NULL) {
		/* TODO(sergey): Shall we use COW of fcu itself here? */
		driver_op = add_operation_node(id,
		                               DEG_NODE_TYPE_PARAMETERS,
		                               function_bind(BKE_animsys_eval_driver, _1, id_cow, fcu),
		                               DEG_OPCODE_DRIVER,
		                               fcu->rna_path ? fcu->rna_path : "",
		                               fcu->array_index);
	}

	/* return driver node created */
	return driver_op;
}

/* Recursively build graph for world */
void DepsgraphNodeBuilder::build_world(World *world)
{
	ID *world_id = &world->id;
	if (world_id->tag & LIB_TAG_DOIT) {
		return;
	}

	build_animdata(world_id);

	/* world itself */
	add_operation_node(world_id,
	                   DEG_NODE_TYPE_SHADING,
	                   function_bind(BKE_world_eval, _1, world),
	                   DEG_OPCODE_WORLD_UPDATE);

	/* textures */
	build_texture_stack(world->mtex);

	/* world's nodetree */
	if (world->nodetree) {
		build_nodetree(world->nodetree);
	}
}

/* Rigidbody Simulation - Scene Level */
void DepsgraphNodeBuilder::build_rigidbody(Scene *scene)
{
	RigidBodyWorld *rbw = scene->rigidbody_world;
	Scene *scene_cow = get_cow_datablock(scene);

	/**
	 * Rigidbody Simulation Nodes
	 * ==========================
	 *
	 * There are 3 nodes related to Rigidbody Simulation:
	 * 1) "Initialize/Rebuild World" - this is called sparingly, only when the
	 *    simulation needs to be rebuilt (mainly after file reload, or moving
	 *    back to start frame)
	 * 2) "Do Simulation" - perform a simulation step - interleaved between the
	 *    evaluation steps for clusters of objects (i.e. between those affected
	 *    and/or not affected by the sim for instance).
	 *
	 * 3) "Pull Results" - grab the specific transforms applied for a specific
	 *    object - performed as part of object's transform-stack building.
	 */

	/* Create nodes --------------------------------------------------------- */

	/* XXX: is this the right component, or do we want to use another one
	 * instead?
	 */

	/* init/rebuild operation */
	/*OperationDepsNode *init_node =*/ add_operation_node(
	        &scene->id, DEG_NODE_TYPE_TRANSFORM,
	        function_bind(BKE_rigidbody_rebuild_sim, _1, scene_cow),
	        DEG_OPCODE_RIGIDBODY_REBUILD);

	/* do-sim operation */
	// XXX: what happens if we need to split into several groups?
	OperationDepsNode *sim_node = add_operation_node(
	        &scene->id, DEG_NODE_TYPE_TRANSFORM,
	        function_bind(BKE_rigidbody_eval_simulation, _1, scene_cow),
	        DEG_OPCODE_RIGIDBODY_SIM);

	/* XXX: For now, the sim node is the only one that really matters here.
	 * If any other sims get added later, we may have to remove these hacks...
	 */
	sim_node->owner->entry_operation = sim_node;
	sim_node->owner->exit_operation  = sim_node;

	/* objects - simulation participants */
	if (rbw->group) {
		LINKLIST_FOREACH (GroupObject *, go, &rbw->group->gobject) {
			Object *ob = go->ob;

			if (!ob || (ob->type != OB_MESH))
				continue;

			/* 2) create operation for flushing results */
			/* object's transform component - where the rigidbody operation
			 * lives. */
			add_operation_node(&ob->id, DEG_NODE_TYPE_TRANSFORM,
			                   function_bind(BKE_rigidbody_object_sync_transforms,
			                                 _1,
			                                 scene_cow,
			                                 get_cow_datablock(ob)),
			                   DEG_OPCODE_RIGIDBODY_TRANSFORM_COPY);
		}
	}
}

void DepsgraphNodeBuilder::build_particles(Scene *scene, Object *ob)
{
	/**
	 * Particle Systems Nodes
	 * ======================
	 *
	 * There are two types of nodes associated with representing
	 * particle systems:
	 *  1) Component (EVAL_PARTICLES) - This is the particle-system
	 *     evaluation context for an object. It acts as the container
	 *     for all the nodes associated with a particular set of particle
	 *     systems.
	 *  2) Particle System Eval Operation - This operation node acts as a
	 *     blackbox evaluation step for one particle system referenced by
	 *     the particle systems stack. All dependencies link to this operation.
	 */

	/* component for all particle systems */
	ComponentDepsNode *psys_comp =
	        add_component_node(&ob->id, DEG_NODE_TYPE_EVAL_PARTICLES);

	/* TODO(sergey): Need to get COW of PSYS. */
	Scene *scene_cow = get_cow_datablock(scene);
	Object *ob_cow = get_cow_datablock(ob);

	add_operation_node(psys_comp,
	                   function_bind(BKE_particle_system_eval_init,
	                                 _1,
	                                 scene_cow,
	                                 ob_cow),
	                   DEG_OPCODE_PARTICLE_SYSTEM_EVAL_INIT);

	/* particle systems */
	LINKLIST_FOREACH (ParticleSystem *, psys, &ob->particlesystem) {
		ParticleSettings *part = psys->part;

		/* Build particle settings operations.
		 *
		 * NOTE: The call itself ensures settings are only build once.
		 */
		build_particle_settings(part);

		/* Update on particle settings change. */
		add_operation_node(psys_comp,
		                   function_bind(BKE_particle_system_settings_eval,
		                                 _1,
		                                 psys),
		                   DEG_OPCODE_PARTICLE_SETTINGS_EVAL,
		                   psys->name);

		/* Particle system evaluation. */
		add_operation_node(psys_comp,
		                   NULL,
		                   DEG_OPCODE_PARTICLE_SYSTEM_EVAL,
		                   psys->name);
	}

	/* TODO(sergey): Do we need a point cache operations here? */
}

void DepsgraphNodeBuilder::build_particle_settings(ParticleSettings *part) {
	ID *part_id = &part->id;
	if (part_id->tag & LIB_TAG_DOIT) {
		return;
	}
	part_id->tag |= LIB_TAG_DOIT;
	/* Animation data. */
	build_animdata(part_id);
	/* Parameters change. */
	add_operation_node(part_id,
	                   DEG_NODE_TYPE_PARAMETERS,
	                   NULL,
	                   DEG_OPCODE_PARTICLE_SETTINGS_EVAL);
	add_operation_node(part_id,
	                   DEG_NODE_TYPE_PARAMETERS,
	                   function_bind(BKE_particle_system_settings_recalc_clear,
	                                 _1,
	                                 part),
	                   DEG_OPCODE_PARTICLE_SETTINGS_RECALC_CLEAR);
}

void DepsgraphNodeBuilder::build_cloth(Scene *scene, Object *object)
{
	Scene *scene_cow = get_cow_datablock(scene);
	Object *object_cow = get_cow_datablock(object);

	ComponentDepsNode *cache_comp = add_component_node(&object->id,
	                                                   DEG_NODE_TYPE_CACHE);
	add_operation_node(cache_comp,
	                   function_bind(BKE_object_eval_cloth,
	                                 _1,
	                                 scene_cow,
	                                 object_cow),
	                   DEG_OPCODE_PLACEHOLDER,
	                   "Cloth Modifier");
}

/* Shapekeys */
void DepsgraphNodeBuilder::build_shapekeys(Key *key)
{
	build_animdata(&key->id);

	add_operation_node(&key->id, DEG_NODE_TYPE_GEOMETRY, NULL,
	                   DEG_OPCODE_PLACEHOLDER, "Shapekey Eval");
}

/* ObData Geometry Evaluation */
// XXX: what happens if the datablock is shared!
void DepsgraphNodeBuilder::build_obdata_geom(Scene *scene, Object *ob)
{
	OperationDepsNode *op_node;
	Scene *scene_cow = get_cow_datablock(scene);
	Object *object_cow = get_cow_datablock(ob);

	/* TODO(sergey): This way using this object's properties as driver target
	 * works fine.
	 *
	 * Does this depend on other nodes?
	 */
	op_node = add_operation_node(&ob->id,
	                             DEG_NODE_TYPE_PARAMETERS,
	                             NULL,
	                             DEG_OPCODE_PARAMETERS_EVAL);
	op_node->set_as_exit();

	/* Temporary uber-update node, which does everything.
	 * It is for the being we're porting old dependencies into the new system.
	 * We'll get rid of this node as soon as all the granular update functions
	 * are filled in.
	 *
	 * TODO(sergey): Get rid of this node.
	 */
	op_node = add_operation_node(&ob->id,
	                             DEG_NODE_TYPE_GEOMETRY,
	                             function_bind(BKE_object_eval_uber_data,
	                                           _1,
	                                           scene_cow,
	                                           object_cow),
	                             DEG_OPCODE_GEOMETRY_UBEREVAL);
	op_node->set_as_exit();

	op_node = add_operation_node(&ob->id,
	                             DEG_NODE_TYPE_GEOMETRY,
	                             NULL,
	                             DEG_OPCODE_PLACEHOLDER,
	                             "Eval Init");
	op_node->set_as_entry();

	// TODO: "Done" operation

	/* Cloyth modifier. */
	LINKLIST_FOREACH (ModifierData *, md, &ob->modifiers) {
		if (md->type == eModifierType_Cloth) {
			build_cloth(scene, ob);
		}
	}

	/* materials */
	if (ob->totcol != 0) {
		if (ob->type == OB_MESH) {
			add_operation_node(&ob->id,
			                   DEG_NODE_TYPE_SHADING,
			                   function_bind(BKE_object_eval_update_shading, _1,
			                                 object_cow),
			                   DEG_OPCODE_SHADING);
		}

		for (int a = 1; a <= ob->totcol; a++) {
			Material *ma = give_current_material(ob, a);
			if (ma != NULL) {
				build_material(ma);
			}
		}
	}

	/* geometry collision */
	if (ELEM(ob->type, OB_MESH, OB_CURVE, OB_LATTICE)) {
		// add geometry collider relations
	}

	ID *obdata = (ID *)ob->data;
	if (obdata->tag & LIB_TAG_DOIT) {
		return;
	}
	obdata->tag |= LIB_TAG_DOIT;
	/* Make sure we've got an ID node before requesting CoW pointer. */
	(void) add_id_node((ID *)obdata);
	ID *obdata_cow = get_cow_id(obdata);

	/* ShapeKeys */
	Key *key = BKE_key_from_object(ob);
	if (key) {
		build_shapekeys(key);
	}

	build_animdata(obdata);

	/* Nodes for result of obdata's evaluation, and geometry
	 * evaluation on object.
	 */
	switch (ob->type) {
		case OB_MESH:
		{
			//Mesh *me = (Mesh *)ob->data;

			/* evaluation operations */
			op_node = add_operation_node(obdata,
			                             DEG_NODE_TYPE_GEOMETRY,
			                             function_bind(BKE_mesh_eval_geometry,
			                                           _1,
			                                           (Mesh *)obdata_cow),
			                             DEG_OPCODE_PLACEHOLDER,
			                             "Geometry Eval");
			op_node->set_as_entry();
			break;
		}

		case OB_MBALL:
		{
			Object *mom = BKE_mball_basis_find(scene, ob);

			/* Motherball - mom depends on children! */
			if (mom == ob) {
				/* metaball evaluation operations */
				/* NOTE: only the motherball gets evaluated! */
				op_node = add_operation_node(obdata,
				                             DEG_NODE_TYPE_GEOMETRY,
				                             function_bind(BKE_mball_eval_geometry,
				                                           _1,
				                                           (MetaBall *)obdata_cow),
				                             DEG_OPCODE_PLACEHOLDER,
				                             "Geometry Eval");
				op_node->set_as_entry();
			}
			break;
		}

		case OB_CURVE:
		case OB_SURF:
		case OB_FONT:
		{
			/* Curve/nurms evaluation operations. */
			/* - calculate curve geometry (including path) */
			op_node = add_operation_node(obdata,
			                             DEG_NODE_TYPE_GEOMETRY,
			                             function_bind(BKE_curve_eval_geometry,
			                                           _1,
			                                           (Curve *)obdata_cow),
			                                           DEG_OPCODE_PLACEHOLDER,
			                                           "Geometry Eval");
			op_node->set_as_entry();

<<<<<<< HEAD
			/* Calculate curve path - this is used by constraints, etc. */
			if (ELEM(ob->type, OB_CURVE, OB_FONT)) {
				add_operation_node(obdata,
				                   DEG_NODE_TYPE_GEOMETRY,
				                   function_bind(BKE_curve_eval_path,
				                                 _1,
				                                 (Curve *)obdata_cow),
				                   DEG_OPCODE_GEOMETRY_PATH,
				                   "Path");
			}

=======
>>>>>>> 9f401530
			/* Make sure objects used for bevel.taper are in the graph.
			 * NOTE: This objects might be not linked to the scene.
			 */
			Curve *cu = (Curve *)obdata;
			if (cu->bevobj != NULL) {
				build_object(scene, cu->bevobj);
			}
			if (cu->taperobj != NULL) {
				build_object(scene, cu->taperobj);
			}
			if (ob->type == OB_FONT && cu->textoncurve != NULL) {
				build_object(scene, cu->textoncurve);
			}
			break;
		}

		case OB_LATTICE:
		{
			/* Lattice evaluation operations. */
			op_node = add_operation_node(obdata,
			                             DEG_NODE_TYPE_GEOMETRY,
			                             function_bind(BKE_lattice_eval_geometry,
			                                           _1,
			                                           (Lattice *)obdata_cow),
			                                           DEG_OPCODE_PLACEHOLDER,
			                                           "Geometry Eval");
			op_node->set_as_entry();
			break;
		}
	}

	op_node = add_operation_node(obdata, DEG_NODE_TYPE_GEOMETRY, NULL,
	                             DEG_OPCODE_PLACEHOLDER, "Eval Done");
	op_node->set_as_exit();

	/* Parameters for driver sources. */
	add_operation_node(obdata,
	                   DEG_NODE_TYPE_PARAMETERS,
	                   NULL,
	                   DEG_OPCODE_PARAMETERS_EVAL);
}

/* Cameras */
void DepsgraphNodeBuilder::build_camera(Object *ob)
{
	/* TODO: Link scene-camera links in somehow... */
	Camera *cam = (Camera *)ob->data;
	ID *camera_id = &cam->id;
	if (camera_id->tag & LIB_TAG_DOIT) {
		return;
	}

	build_animdata(&cam->id);

	add_operation_node(camera_id,
	                   DEG_NODE_TYPE_PARAMETERS,
	                   NULL,
	                   DEG_OPCODE_PARAMETERS_EVAL);

	if (cam->dof_ob != NULL) {
		/* TODO(sergey): For now parametrs are on object level. */
		add_operation_node(&ob->id, DEG_NODE_TYPE_PARAMETERS, NULL,
		                   DEG_OPCODE_PLACEHOLDER, "Camera DOF");
	}
}

/* Lamps */
void DepsgraphNodeBuilder::build_lamp(Object *ob)
{
	Lamp *la = (Lamp *)ob->data;
	ID *lamp_id = &la->id;
	if (lamp_id->tag & LIB_TAG_DOIT) {
		return;
	}

	build_animdata(&la->id);

	/* node for obdata */
	add_component_node(lamp_id, DEG_NODE_TYPE_PARAMETERS);

	/* TODO(sergey): Is it really how we're supposed to work with drivers? */
	add_operation_node(lamp_id,
	                   DEG_NODE_TYPE_PARAMETERS,
	                   NULL,
	                   DEG_OPCODE_PARAMETERS_EVAL);

	/* lamp's nodetree */
	if (la->nodetree) {
		build_nodetree(la->nodetree);
	}

	/* textures */
	build_texture_stack(la->mtex);
}

void DepsgraphNodeBuilder::build_nodetree(bNodeTree *ntree)
{
	if (!ntree)
		return;

	/* nodetree itself */
	ID *ntree_id = &ntree->id;
	OperationDepsNode *op_node;

	build_animdata(ntree_id);

	/* Parameters for drivers. */
	op_node = add_operation_node(ntree_id,
	                             DEG_NODE_TYPE_PARAMETERS,
	                             NULL,
	                             DEG_OPCODE_PARAMETERS_EVAL);
	op_node->set_as_exit();

	/* Shading update. */
	add_operation_node(ntree_id,
	                   DEG_NODE_TYPE_SHADING,
	                   NULL,
	                   DEG_OPCODE_MATERIAL_UPDATE);

	/* nodetree's nodes... */
	LINKLIST_FOREACH (bNode *, bnode, &ntree->nodes) {
		ID *id = bnode->id;
		if (id != NULL) {
			short id_type = GS(id->name);
			if (id_type == ID_MA) {
				build_material((Material *)id);
			}
			else if (id_type == ID_TE) {
				build_texture((Tex *)id);
			}
			else if (id_type == ID_IM) {
				build_image((Image *)id);
			}
			else if (bnode->type == NODE_GROUP) {
				bNodeTree *group_ntree = (bNodeTree *)id;
				if ((group_ntree->id.tag & LIB_TAG_DOIT) == 0) {
					build_nodetree(group_ntree);
				}
			}
		}
	}

	// TODO: link from nodetree to owner_component?
}

/* Recursively build graph for material */
void DepsgraphNodeBuilder::build_material(Material *ma)
{
	ID *ma_id = &ma->id;
	if (ma_id->tag & LIB_TAG_DOIT) {
		return;
	}

	/* material itself */
	add_id_node(ma_id);

	/* Shading update. */
	add_operation_node(ma_id,
	                   DEG_NODE_TYPE_SHADING,
	                   function_bind(BKE_material_eval, _1, ma),
	                   DEG_OPCODE_MATERIAL_UPDATE);

	/* material animation */
	build_animdata(ma_id);

	/* textures */
	build_texture_stack(ma->mtex);

	/* material's nodetree */
	build_nodetree(ma->nodetree);
}

/* Texture-stack attached to some shading datablock */
void DepsgraphNodeBuilder::build_texture_stack(MTex **texture_stack)
{
	int i;

	/* for now assume that all texture-stacks have same number of max items */
	for (i = 0; i < MAX_MTEX; i++) {
		MTex *mtex = texture_stack[i];
		if (mtex && mtex->tex)
			build_texture(mtex->tex);
	}
}

/* Recursively build graph for texture */
void DepsgraphNodeBuilder::build_texture(Tex *tex)
{
	ID *tex_id = &tex->id;
	if (tex_id->tag & LIB_TAG_DOIT) {
		return;
	}
	tex_id->tag |= LIB_TAG_DOIT;
	/* Texture itself. */
	build_animdata(tex_id);
	/* Texture's nodetree. */
	build_nodetree(tex->nodetree);
	/* Special cases for different IDs which texture uses. */
	if (tex->type == TEX_IMAGE) {
		if (tex->ima != NULL) {
			build_image(tex->ima);
		}
	}
}

void DepsgraphNodeBuilder::build_image(Image *image) {
	ID *image_id = &image->id;
	if (image_id->tag & LIB_TAG_DOIT) {
		return;
	}
	image_id->tag |= LIB_TAG_DOIT;
	/* Image ID node itself. */
	add_id_node(image_id);
	/* Placeholder so we can add relations and tag ID node for update. */
	add_operation_node(image_id,
	                   DEG_NODE_TYPE_PARAMETERS,
	                   NULL,
	                   DEG_OPCODE_PLACEHOLDER,
	                   "Image Eval");
}

void DepsgraphNodeBuilder::build_compositor(Scene *scene)
{
	/* For now, just a plain wrapper? */
	// TODO: create compositing component?
	// XXX: component type undefined!
	//graph->get_node(&scene->id, NULL, DEG_NODE_TYPE_COMPOSITING, NULL);

	/* for now, nodetrees are just parameters; compositing occurs in internals of renderer... */
	add_component_node(&scene->id, DEG_NODE_TYPE_PARAMETERS);
	build_nodetree(scene->nodetree);
}

void DepsgraphNodeBuilder::build_gpencil(bGPdata *gpd)
{
	ID *gpd_id = &gpd->id;

	/* gpencil itself */
	// XXX: what about multiple users of same datablock? This should only get added once
	add_id_node(gpd_id);

	/* The main reason Grease Pencil is included here is because the animation (and drivers)
	 * need to be hosted somewhere...
	 */
	build_animdata(gpd_id);
}

void DepsgraphNodeBuilder::build_cachefile(CacheFile *cache_file)
{
	ID *cache_file_id = &cache_file->id;

	add_component_node(cache_file_id, DEG_NODE_TYPE_CACHE);
	add_operation_node(cache_file_id, DEG_NODE_TYPE_CACHE, NULL,
	                   DEG_OPCODE_PLACEHOLDER, "Cache File Update");

	add_id_node(cache_file_id);
	build_animdata(cache_file_id);
}

void DepsgraphNodeBuilder::build_mask(Mask *mask)
{
	ID *mask_id = &mask->id;
	add_id_node(mask_id);
	build_animdata(mask_id);
}

void DepsgraphNodeBuilder::build_movieclip(MovieClip *clip)
{
	ID *clip_id = &clip->id;
	add_id_node(clip_id);
	build_animdata(clip_id);
}

void DepsgraphNodeBuilder::build_lightprobe(Object *object)
{
	LightProbe *probe = (LightProbe *)object->data;
	ID *probe_id = &probe->id;
	if (probe_id->tag & LIB_TAG_DOIT) {
		return;
	}
	probe_id->tag |= LIB_TAG_DOIT;
	/* Placeholder so we can add relations and tag ID node for update. */
	add_operation_node(probe_id,
	                   DEG_NODE_TYPE_PARAMETERS,
	                   NULL,
	                   DEG_OPCODE_PLACEHOLDER,
	                   "LightProbe Eval");

	add_operation_node(&object->id,
	                   DEG_NODE_TYPE_PARAMETERS,
	                   NULL,
	                   DEG_OPCODE_PLACEHOLDER,
	                   "LightProbe Eval");

	build_animdata(probe_id);
}

}  // namespace DEG<|MERGE_RESOLUTION|>--- conflicted
+++ resolved
@@ -998,21 +998,6 @@
 			                                           DEG_OPCODE_PLACEHOLDER,
 			                                           "Geometry Eval");
 			op_node->set_as_entry();
-
-<<<<<<< HEAD
-			/* Calculate curve path - this is used by constraints, etc. */
-			if (ELEM(ob->type, OB_CURVE, OB_FONT)) {
-				add_operation_node(obdata,
-				                   DEG_NODE_TYPE_GEOMETRY,
-				                   function_bind(BKE_curve_eval_path,
-				                                 _1,
-				                                 (Curve *)obdata_cow),
-				                   DEG_OPCODE_GEOMETRY_PATH,
-				                   "Path");
-			}
-
-=======
->>>>>>> 9f401530
 			/* Make sure objects used for bevel.taper are in the graph.
 			 * NOTE: This objects might be not linked to the scene.
 			 */
