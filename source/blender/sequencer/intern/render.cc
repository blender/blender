/* SPDX-FileCopyrightText: 2001-2002 NaN Holding BV. All rights reserved.
 * SPDX-FileCopyrightText: 2003-2024 Blender Authors
 * SPDX-FileCopyrightText: 2005-2006 Peter Schlaile <peter [at] schlaile [dot] de>
 *
 * SPDX-License-Identifier: GPL-2.0-or-later */

/** \file
 * \ingroup sequencer
 */

#include <ctime>

#include "MEM_guardedalloc.h"

#include "DNA_defaults.h"
#include "DNA_mask_types.h"
#include "DNA_scene_types.h"
#include "DNA_sequence_types.h"
#include "DNA_space_types.h"

#include "BLI_linklist.h"
#include "BLI_listbase.h"
#include "BLI_math_geom.h"
#include "BLI_math_matrix.hh"
#include "BLI_path_utils.hh"
#include "BLI_rect.h"
#include "BLI_task.hh"

#include "BKE_anim_data.hh"
#include "BKE_animsys.h"
#include "BKE_global.hh"
#include "BKE_image.hh"
#include "BKE_layer.hh"
#include "BKE_lib_id.hh"
#include "BKE_main.hh"
#include "BKE_mask.h"
#include "BKE_movieclip.h"
#include "BKE_scene.hh"
#include "BKE_scene_runtime.hh"

#include "DEG_depsgraph.hh"
#include "DEG_depsgraph_build.hh"
#include "DEG_depsgraph_debug.hh"
#include "DEG_depsgraph_query.hh"

#include "IMB_colormanagement.hh"
#include "IMB_imbuf.hh"
#include "IMB_imbuf_types.hh"
#include "IMB_metadata.hh"

#include "MOV_read.hh"

#include "RE_engine.h"
#include "RE_pipeline.h"

#include "SEQ_channels.hh"
#include "SEQ_effects.hh"
#include "SEQ_iterator.hh"
#include "SEQ_offscreen.hh"
#include "SEQ_proxy.hh"
#include "SEQ_relations.hh"
#include "SEQ_render.hh"
#include "SEQ_sequencer.hh"
#include "SEQ_time.hh"
#include "SEQ_transform.hh"
#include "SEQ_utils.hh"

#include "cache/final_image_cache.hh"
#include "cache/intra_frame_cache.hh"
#include "cache/source_image_cache.hh"
#include "effects/effects.hh"
#include "modifiers/modifier.hh"
#include "multiview.hh"
#include "prefetch.hh"
#include "proxy.hh"
#include "render.hh"
#include "utils.hh"

#include <algorithm>

namespace blender::seq {

static ImBuf *seq_render_strip_stack(const RenderData *context,
                                     SeqRenderState *state,
                                     ListBase *channels,
                                     ListBase *seqbasep,
                                     float timeline_frame,
                                     int chanshown);

static Mutex seq_render_mutex;
DrawViewFn view3d_fn = nullptr; /* nullptr in background mode */

/* -------------------------------------------------------------------- */
/** \name Color-space utility functions
 * \{ */

void seq_imbuf_assign_spaces(const Scene *scene, ImBuf *ibuf)
{
#if 0
  /* Byte buffer is supposed to be in sequencer working space already. */
  if (ibuf->rect != nullptr) {
    IMB_colormanagement_assign_byte_colorspace(ibuf, scene->sequencer_colorspace_settings.name);
  }
#endif
  if (ibuf->float_buffer.data != nullptr) {
    IMB_colormanagement_assign_float_colorspace(ibuf, scene->sequencer_colorspace_settings.name);
  }
}

void seq_imbuf_to_sequencer_space(const Scene *scene, ImBuf *ibuf, bool make_float)
{
  /* Early output check: if both buffers are nullptr we have nothing to convert. */
  if (ibuf->float_buffer.data == nullptr && ibuf->byte_buffer.data == nullptr) {
    return;
  }
  /* Get common conversion settings. */
  const char *to_colorspace = scene->sequencer_colorspace_settings.name;
  /* Perform actual conversion logic. */
  if (ibuf->float_buffer.data == nullptr) {
    /* We are not requested to give float buffer and byte buffer is already
     * in thee required colorspace. Can skip doing anything here.
     */
    const char *from_colorspace = IMB_colormanagement_get_rect_colorspace(ibuf);
    if (!make_float && STREQ(from_colorspace, to_colorspace)) {
      return;
    }

    IMB_alloc_float_pixels(ibuf, 4, false);
    IMB_colormanagement_transform_byte_to_float(ibuf->float_buffer.data,
                                                ibuf->byte_buffer.data,
                                                ibuf->x,
                                                ibuf->y,
                                                ibuf->channels,
                                                from_colorspace,
                                                to_colorspace);
    /* We don't need byte buffer anymore. */
    IMB_free_byte_pixels(ibuf);
  }
  else {
    const char *from_colorspace = IMB_colormanagement_get_float_colorspace(ibuf);
    /* Unknown input color space, can't perform conversion. */
    if (from_colorspace == nullptr || from_colorspace[0] == '\0') {
      return;
    }
    /* We don't want both byte and float buffers around: they'll either run
     * out of sync or conversion of byte buffer will lose precision in there.
     */
    if (ibuf->byte_buffer.data != nullptr) {
      IMB_free_byte_pixels(ibuf);
    }
    IMB_colormanagement_transform_float(ibuf->float_buffer.data,
                                        ibuf->x,
                                        ibuf->y,
                                        ibuf->channels,
                                        from_colorspace,
                                        to_colorspace,
                                        true);
  }
  seq_imbuf_assign_spaces(scene, ibuf);
}

void render_imbuf_from_sequencer_space(const Scene *scene, ImBuf *ibuf)
{
  const char *from_colorspace = scene->sequencer_colorspace_settings.name;
  const char *to_colorspace = IMB_colormanagement_role_colorspace_name_get(
      COLOR_ROLE_SCENE_LINEAR);

  if (!ibuf->float_buffer.data) {
    return;
  }

  if (to_colorspace && to_colorspace[0] != '\0') {
    IMB_colormanagement_transform_float(ibuf->float_buffer.data,
                                        ibuf->x,
                                        ibuf->y,
                                        ibuf->channels,
                                        from_colorspace,
                                        to_colorspace,
                                        true);
    IMB_colormanagement_assign_float_colorspace(ibuf, to_colorspace);
  }
}

void render_pixel_from_sequencer_space_v4(const Scene *scene, float pixel[4])
{
  const char *from_colorspace = scene->sequencer_colorspace_settings.name;
  const char *to_colorspace = IMB_colormanagement_role_colorspace_name_get(
      COLOR_ROLE_SCENE_LINEAR);

  if (to_colorspace && to_colorspace[0] != '\0') {
    IMB_colormanagement_transform_v4(pixel, from_colorspace, to_colorspace);
  }
  else {
    /* if no color management enables fallback to legacy conversion */
    srgb_to_linearrgb_v4(pixel, pixel);
  }
}

/** \} */

/* -------------------------------------------------------------------- */
/** \name Rendering utility functions
 * \{ */

void render_new_render_data(Main *bmain,
                            Depsgraph *depsgraph,
                            Scene *scene,
                            int rectx,
                            int recty,
                            eSpaceSeq_Proxy_RenderSize preview_render_size,
<<<<<<< HEAD
                            bool for_render,
=======
                            Render *render,
>>>>>>> a41e7377
                            RenderData *r_context)
{
  r_context->bmain = bmain;
  r_context->depsgraph = depsgraph;
  r_context->scene = scene;
  r_context->rectx = rectx;
  r_context->recty = recty;
  r_context->preview_render_size = preview_render_size;
  r_context->ignore_missing_media = false;
  r_context->render = render;
  r_context->motion_blur_samples = 0;
  r_context->motion_blur_shutter = 0;
  r_context->skip_cache = false;
  r_context->is_proxy_render = false;
  r_context->view_id = 0;
  r_context->gpu_offscreen = nullptr;
  r_context->gpu_viewport = nullptr;
  r_context->task_id = SEQ_TASK_MAIN_RENDER;
  r_context->is_prefetch_render = false;
}

StripElem *render_give_stripelem(const Scene *scene, const Strip *strip, int timeline_frame)
{
  StripElem *se = strip->data->stripdata;

  if (strip->type == STRIP_TYPE_IMAGE) {
    /* only IMAGE strips use the whole array, MOVIE strips use only the first element,
     * all other strips don't use this...
     */

    int frame_index = round_fl_to_int(give_frame_index(scene, strip, timeline_frame));

    if (frame_index == -1 || se == nullptr) {
      return nullptr;
    }

    se += frame_index + strip->anim_startofs;
  }
  return se;
}

Vector<Strip *> seq_shown_strips_get(const Scene *scene,
                                     ListBase *channels,
                                     ListBase *seqbase,
                                     const int timeline_frame,
                                     const int chanshown)
{
  VectorSet strips = query_rendered_strips(scene, channels, seqbase, timeline_frame, chanshown);
  const int strip_count = strips.size();

  if (UNLIKELY(strip_count > MAX_CHANNELS)) {
    BLI_assert_msg(0, "Too many strips, this shouldn't happen");
    return {};
  }

  Vector<Strip *> strips_vec = strips.extract_vector();
  /* Sort strips by channel. */
  std::sort(strips_vec.begin(), strips_vec.end(), [](const Strip *a, const Strip *b) {
    return a->channel < b->channel;
  });
  return strips_vec;
}

StripScreenQuad get_strip_screen_quad(const RenderData *context, const Strip *strip)
{
  Scene *scene = context->scene;
  const int x = context->rectx;
  const int y = context->recty;
  const float2 offset{x * 0.5f, y * 0.5f};

  Array<float2> quad = image_transform_final_quad_get(scene, strip);
  const float scale = get_render_scale_factor(*context);
  return StripScreenQuad{float2(quad[0] * scale + offset),
                         float2(quad[1] * scale + offset),
                         float2(quad[2] * scale + offset),
                         float2(quad[3] * scale + offset)};
}

/* Is quad `a` fully contained (i.e. covered by) quad `b`? For that to happen,
 * all corners of `a` have to be inside `b`. */
static bool is_quad_a_inside_b(const StripScreenQuad &a, const StripScreenQuad &b)
{
  return isect_point_quad_v2(a.v0, b.v0, b.v1, b.v2, b.v3) &&
         isect_point_quad_v2(a.v1, b.v0, b.v1, b.v2, b.v3) &&
         isect_point_quad_v2(a.v2, b.v0, b.v1, b.v2, b.v3) &&
         isect_point_quad_v2(a.v3, b.v0, b.v1, b.v2, b.v3);
}

/* Tracking of "known to be opaque" strip quad coordinates, along with their
 * order index within visible strips during rendering. */

struct OpaqueQuad {
  StripScreenQuad quad;
  int order_index;
};

struct OpaqueQuadTracker {
  Vector<OpaqueQuad, 4> opaques;

  /* Determine if the input strip is completely behind opaque strips that are
   * above it. Current implementation is simple and only checks if strip is
   * completely covered by any other strip. It does not detect case where
   * a strip is not covered by a single strip, but is behind of the union
   * of the strips above. */
  bool is_occluded(const RenderData *context, const Strip *strip, int order_index) const
  {
    StripScreenQuad quad = get_strip_screen_quad(context, strip);
    if (quad.is_empty()) {
      /* Strip size is not initialized/valid, we can't know if it is occluded. */
      return false;
    }
    for (const OpaqueQuad &q : opaques) {
      if (q.order_index > order_index && is_quad_a_inside_b(quad, q.quad)) {
        return true;
      }
    }
    return false;
  }

  void add_occluder(const RenderData *context, const Strip *strip, int order_index)
  {
    StripScreenQuad quad = get_strip_screen_quad(context, strip);
    if (!quad.is_empty()) {
      opaques.append({quad, order_index});
    }
  }
};

/** \} */

/* -------------------------------------------------------------------- */
/** \name Preprocessing & Effects
 *
 * Input preprocessing for STRIP_TYPE_IMAGE, STRIP_TYPE_MOVIE, STRIP_TYPE_MOVIECLIP and
 * STRIP_TYPE_SCENE.
 *
 * Do all the things you can't really do afterwards using sequence effects
 * (read: before re-scaling to render resolution has been done).
 *
 * Order is important!
 *
 * - De-interlace.
 * - Crop and transform in image source coordinate space.
 * - Flip X + Flip Y (could be done afterwards, backward compatibility).
 * - Promote image to float data (affects pipeline operations afterwards).
 * - Color balance (is most efficient in the byte -> float
 *   (future: half -> float should also work fine!)
 *   case, if done on load, since we can use lookup tables).
 * - Pre-multiply.
 * \{ */

static bool sequencer_use_transform(const Strip *strip)
{
  const StripTransform *transform = strip->data->transform;

  if (transform->xofs != 0 || transform->yofs != 0 || transform->scale_x != 1 ||
      transform->scale_y != 1 || transform->rotation != 0)
  {
    return true;
  }

  return false;
}

static bool sequencer_use_crop(const Strip *strip)
{
  const StripCrop *crop = strip->data->crop;
  if (crop->left > 0 || crop->right > 0 || crop->top > 0 || crop->bottom > 0) {
    return true;
  }

  return false;
}

static bool seq_input_have_to_preprocess(const RenderData *context,
                                         Strip *strip,
                                         float /*timeline_frame*/)
{
  float mul;

  if (context && context->is_proxy_render) {
    return false;
  }

  if ((strip->flag & (SEQ_FILTERY | SEQ_FLIPX | SEQ_FLIPY | SEQ_MAKE_FLOAT)) ||
      sequencer_use_crop(strip) || sequencer_use_transform(strip))
  {
    return true;
  }

  mul = strip->mul;

  if (strip->blend_mode == STRIP_BLEND_REPLACE) {
    mul *= strip->blend_opacity / 100.0f;
  }

  if (mul != 1.0f) {
    return true;
  }

  if (strip->sat != 1.0f) {
    return true;
  }

  if (strip->modifiers.first) {
    return true;
  }

  return false;
}

/**
 * Effect, mask and scene in strip input strips are rendered in preview resolution.
 * They are already down-scaled. #input_preprocess() does not expect this to happen.
 * Other strip types are rendered with original media resolution, unless proxies are
 * enabled for them. With proxies `is_proxy_image` will be set correctly to true.
 */
static bool seq_need_scale_to_render_size(const Strip *strip, bool is_proxy_image)
{
  if (is_proxy_image) {
    return false;
  }
  if (strip->is_effect() || strip->type == STRIP_TYPE_MASK || strip->type == STRIP_TYPE_META ||
      (strip->type == STRIP_TYPE_SCENE && ((strip->flag & SEQ_SCENE_STRIPS) != 0)))
  {
    return false;
  }
  return true;
}

static float3x3 calc_strip_transform_matrix(const Scene *scene,
                                            const Strip *strip,
                                            const int in_x,
                                            const int in_y,
                                            const int out_x,
                                            const int out_y,
                                            const float image_scale_factor,
                                            const float preview_scale_factor)
{
  const StripTransform *transform = strip->data->transform;

  /* This value is intentionally kept as integer. Otherwise images with odd dimensions would
   * be translated to center of canvas by non-integer value, which would cause it to be
   * interpolated. Interpolation with 0 user defined translation is unwanted behavior. */
  const int3 image_center_offs((out_x - in_x) / 2, (out_y - in_y) / 2, 0);

  const float2 translation(transform->xofs * preview_scale_factor,
                           transform->yofs * preview_scale_factor);
  const float rotation = transform->rotation;
  const float2 scale(transform->scale_x * image_scale_factor,
                     transform->scale_y * image_scale_factor);

  const float2 origin = image_transform_origin_get(scene, strip);
  const float2 pivot(in_x * origin[0], in_y * origin[1]);

  const float3x3 matrix = math::from_loc_rot_scale<float3x3>(
      translation + float2(image_center_offs), rotation, scale);
  const float3x3 mat_pivot = math::from_origin_transform(matrix, pivot);
  return mat_pivot;
}

static void sequencer_image_crop_init(const Strip *strip,
                                      const ImBuf *in,
                                      float crop_scale_factor,
                                      rctf *r_crop)
{
  const StripCrop *c = strip->data->crop;
  const int left = c->left * crop_scale_factor;
  const int right = c->right * crop_scale_factor;
  const int top = c->top * crop_scale_factor;
  const int bottom = c->bottom * crop_scale_factor;

  BLI_rctf_init(r_crop, left, in->x - right, bottom, in->y - top);
}

static bool is_strip_covering_screen(const RenderData *context, const Strip *strip)
{
  /* The check is done by checking whether all corners of viewport fit inside
   * of the transformed strip. If they do not, the strip does not cover
   * whole screen. */
  float x0 = 0.0f;
  float y0 = 0.0f;
  float x1 = float(context->rectx);
  float y1 = float(context->recty);
  float x_aspect = context->scene->r.xasp / context->scene->r.yasp;
  if (x_aspect != 1.0f) {
    float xmid = (x0 + x1) * 0.5f;
    x0 = xmid - (xmid - x0) * x_aspect;
    x1 = xmid + (x1 - xmid) * x_aspect;
  }
  StripScreenQuad quad = get_strip_screen_quad(context, strip);
  if (quad.is_empty()) {
    return false; /* Strip is zero size. */
  }
  StripScreenQuad screen{float2(x0, y0), float2(x1, y0), float2(x0, y1), float2(x1, y1)};

  return is_quad_a_inside_b(screen, quad);
}

/* Automatic filter:
 * - No scale, no rotation and non-fractional position: nearest.
 * - Scale up by more than 2x: cubic mitchell.
 * - Scale down by more than 2x: box.
 * - Otherwise: bilinear. */
static eIMBInterpolationFilterMode get_auto_filter(const StripTransform *transform)
{
  const float sx = fabsf(transform->scale_x);
  const float sy = fabsf(transform->scale_y);
  if (sx > 2.0f && sy > 2.0f) {
    return IMB_FILTER_CUBIC_MITCHELL;
  }
  if (sx < 0.5f && sy < 0.5f) {
    return IMB_FILTER_BOX;
  }
  const float px = transform->xofs;
  const float py = transform->yofs;
  const float rot = transform->rotation;
  if (sx == 1.0f && sy == 1.0f && roundf(px) == px && roundf(py) == py && rot == 0.0f) {
    return IMB_FILTER_NEAREST;
  }
  return IMB_FILTER_BILINEAR;
}

static void sequencer_preprocess_transform_crop(ImBuf *in,
                                                ImBuf *out,
                                                const RenderData *context,
                                                Strip *strip,
                                                const float3x3 &matrix,
                                                const bool scale_crop_values,
                                                const float preview_scale_factor)
{
  /* Proxy image is smaller, so crop values must be corrected by proxy scale factor.
   * Proxy scale factor always matches preview_scale_factor. */
  rctf source_crop;
  const float crop_scale_factor = scale_crop_values ? preview_scale_factor : 1.0f;
  sequencer_image_crop_init(strip, in, crop_scale_factor, &source_crop);

  const StripTransform *transform = strip->data->transform;
  eIMBInterpolationFilterMode filter = IMB_FILTER_NEAREST;
  switch (transform->filter) {
    case SEQ_TRANSFORM_FILTER_AUTO:
      filter = get_auto_filter(strip->data->transform);
      break;
    case SEQ_TRANSFORM_FILTER_NEAREST:
      filter = IMB_FILTER_NEAREST;
      break;
    case SEQ_TRANSFORM_FILTER_BILINEAR:
      filter = IMB_FILTER_BILINEAR;
      break;
    case SEQ_TRANSFORM_FILTER_CUBIC_BSPLINE:
      filter = IMB_FILTER_CUBIC_BSPLINE;
      break;
    case SEQ_TRANSFORM_FILTER_CUBIC_MITCHELL:
      filter = IMB_FILTER_CUBIC_MITCHELL;
      break;
    case SEQ_TRANSFORM_FILTER_BOX:
      filter = IMB_FILTER_BOX;
      break;
  }

  IMB_transform(in, out, IMB_TRANSFORM_MODE_CROP_SRC, filter, matrix, &source_crop);

  if (is_strip_covering_screen(context, strip)) {
    out->planes = in->planes;
  }
  else {
    /* Strip is not covering full viewport, which means areas with transparency
     * are introduced for sure. */
    out->planes = R_IMF_PLANES_RGBA;
  }
}

static void multiply_ibuf(ImBuf *ibuf, const float fmul, const bool multiply_alpha)
{
  BLI_assert_msg(ibuf->channels == 0 || ibuf->channels == 4,
                 "Sequencer only supports 4 channel images");
  const size_t pixel_count = IMB_get_pixel_count(ibuf);
  if (ibuf->byte_buffer.data != nullptr) {
    threading::parallel_for(IndexRange(pixel_count), 64 * 1024, [&](IndexRange range) {
      uchar *ptr = ibuf->byte_buffer.data + range.first() * 4;
      const int imul = int(256.0f * fmul);
      for ([[maybe_unused]] const int64_t i : range) {
        ptr[0] = min_ii((imul * ptr[0]) >> 8, 255);
        ptr[1] = min_ii((imul * ptr[1]) >> 8, 255);
        ptr[2] = min_ii((imul * ptr[2]) >> 8, 255);
        if (multiply_alpha) {
          ptr[3] = min_ii((imul * ptr[3]) >> 8, 255);
        }
        ptr += 4;
      }
    });
  }

  if (ibuf->float_buffer.data != nullptr) {
    threading::parallel_for(IndexRange(pixel_count), 64 * 1024, [&](IndexRange range) {
      float *ptr = ibuf->float_buffer.data + range.first() * 4;
      for ([[maybe_unused]] const int64_t i : range) {
        ptr[0] *= fmul;
        ptr[1] *= fmul;
        ptr[2] *= fmul;
        if (multiply_alpha) {
          ptr[3] *= fmul;
        }
        ptr += 4;
      }
    });
  }
}

static ImBuf *input_preprocess(const RenderData *context,
                               SeqRenderState *state,
                               Strip *strip,
                               float timeline_frame,
                               ImBuf *ibuf,
                               const bool is_proxy_image)
{
  Scene *scene = context->scene;

  /* Deinterlace. */
  if ((strip->flag & SEQ_FILTERY) && !ELEM(strip->type, STRIP_TYPE_MOVIE, STRIP_TYPE_MOVIECLIP)) {
    ibuf = IMB_makeSingleUser(ibuf);
    IMB_filtery(ibuf);
  }

  if (strip->sat != 1.0f) {
    ibuf = IMB_makeSingleUser(ibuf);
    IMB_saturation(ibuf, strip->sat);
  }

  if (strip->flag & SEQ_MAKE_FLOAT) {
    if (!ibuf->float_buffer.data) {
      ibuf = IMB_makeSingleUser(ibuf);
      seq_imbuf_to_sequencer_space(scene, ibuf, true);
    }

    if (ibuf->byte_buffer.data) {
      IMB_free_byte_pixels(ibuf);
    }
  }

  float mul = strip->mul;
  if (strip->blend_mode == STRIP_BLEND_REPLACE) {
    mul *= strip->blend_opacity / 100.0f;
  }

  if (mul != 1.0f) {
    ibuf = IMB_makeSingleUser(ibuf);
    const bool multiply_alpha = (strip->flag & SEQ_MULTIPLY_ALPHA);
    multiply_ibuf(ibuf, mul, multiply_alpha);
  }

  const float preview_scale_factor = get_render_scale_factor(*context);
  const bool do_scale_to_render_size = seq_need_scale_to_render_size(strip, is_proxy_image);
  const float image_scale_factor = do_scale_to_render_size ? preview_scale_factor : 1.0f;

  float2 modifier_translation = float2(0, 0);
  if (strip->modifiers.first) {
    ibuf = IMB_makeSingleUser(ibuf);
    float3x3 matrix = calc_strip_transform_matrix(scene,
                                                  strip,
                                                  ibuf->x,
                                                  ibuf->y,
                                                  context->rectx,
                                                  context->recty,
                                                  image_scale_factor,
                                                  preview_scale_factor);
    ModifierApplyContext mod_context(*context, *state, *strip, matrix, ibuf);
    modifier_apply_stack(mod_context, timeline_frame);
    modifier_translation = mod_context.result_translation;
  }

  if (sequencer_use_crop(strip) || sequencer_use_transform(strip) || context->rectx != ibuf->x ||
      context->recty != ibuf->y || modifier_translation != float2(0, 0))
  {
    const int x = context->rectx;
    const int y = context->recty;
    ImBuf *transformed_ibuf = IMB_allocImBuf(
        x, y, 32, ibuf->float_buffer.data ? IB_float_data : IB_byte_data);

    /* Note: calculate matrix again; modifiers can actually change the image size. */
    float3x3 matrix = calc_strip_transform_matrix(scene,
                                                  strip,
                                                  ibuf->x,
                                                  ibuf->y,
                                                  context->rectx,
                                                  context->recty,
                                                  image_scale_factor,
                                                  preview_scale_factor);
    matrix *= math::from_location<float3x3>(modifier_translation);
    matrix = math::invert(matrix);
    sequencer_preprocess_transform_crop(ibuf,
                                        transformed_ibuf,
                                        context,
                                        strip,
                                        matrix,
                                        !do_scale_to_render_size,
                                        preview_scale_factor);

    seq_imbuf_assign_spaces(scene, transformed_ibuf);
    IMB_metadata_copy(transformed_ibuf, ibuf);
    IMB_freeImBuf(ibuf);
    ibuf = transformed_ibuf;
  }

  if (strip->flag & SEQ_FLIPX) {
    ibuf = IMB_makeSingleUser(ibuf);
    IMB_flipx(ibuf);
  }

  if (strip->flag & SEQ_FLIPY) {
    ibuf = IMB_makeSingleUser(ibuf);
    IMB_flipy(ibuf);
  }

  return ibuf;
}

static ImBuf *seq_render_preprocess_ibuf(const RenderData *context,
                                         SeqRenderState *state,
                                         Strip *strip,
                                         ImBuf *ibuf,
                                         float timeline_frame,
                                         bool use_preprocess,
                                         const bool is_proxy_image)
{
  if (context->is_proxy_render == false &&
      (ibuf->x != context->rectx || ibuf->y != context->recty))
  {
    use_preprocess = true;
  }

  /* Proxies and non-generator effect strips are not stored in cache. */
  const bool is_effect_with_inputs = strip->is_effect() &&
                                     (effect_get_num_inputs(strip->type) != 0 ||
                                      (strip->type == STRIP_TYPE_ADJUSTMENT));
  if (!is_proxy_image && !is_effect_with_inputs) {
    Scene *orig_scene = prefetch_get_original_scene(context);
    if (orig_scene->ed->cache_flag & SEQ_CACHE_STORE_RAW) {
      source_image_cache_put(context, strip, timeline_frame, ibuf);
    }
  }

  if (use_preprocess) {
    ibuf = input_preprocess(context, state, strip, timeline_frame, ibuf, is_proxy_image);
  }

  return ibuf;
}

static ImBuf *seq_render_effect_strip_impl(const RenderData *context,
                                           SeqRenderState *state,
                                           Strip *strip,
                                           float timeline_frame)
{
  Scene *scene = context->scene;
  int i;
  EffectHandle sh = strip_effect_handle_get(strip);
  ImBuf *ibuf[2];
  Strip *input[2];
  ImBuf *out = nullptr;

  ibuf[0] = ibuf[1] = nullptr;

  input[0] = strip->input1;
  input[1] = strip->input2;

  if (!sh.execute) {
    /* effect not supported in this version... */
    out = IMB_allocImBuf(context->rectx, context->recty, 32, IB_byte_data);
    return out;
  }

  float fac = effect_fader_calc(scene, strip, timeline_frame);

  StripEarlyOut early_out = sh.early_out(strip, fac);

  switch (early_out) {
    case StripEarlyOut::NoInput:
      out = sh.execute(context, state, strip, timeline_frame, fac, nullptr, nullptr);
      break;
    case StripEarlyOut::DoEffect:
      for (i = 0; i < 2; i++) {
        /* Speed effect requires time remapping of `timeline_frame` for input(s). */
        if (input[0] && strip->type == STRIP_TYPE_SPEED) {
          float target_frame = strip_speed_effect_target_frame_get(
              scene, strip, timeline_frame, i);

          /* Only convert to int when interpolation is not used. */
          SpeedControlVars *s = reinterpret_cast<SpeedControlVars *>(strip->effectdata);
          if ((s->flags & SEQ_SPEED_USE_INTERPOLATION) != 0) {
            target_frame = std::floor(target_frame);
          }

          ibuf[i] = seq_render_strip(context, state, input[0], target_frame);
        }
        else { /* Other effects. */
          if (input[i]) {
            ibuf[i] = seq_render_strip(context, state, input[i], timeline_frame);
          }
        }
      }

      if (ibuf[0] && (ibuf[1] || effect_get_num_inputs(strip->type) == 1)) {
        out = sh.execute(context, state, strip, timeline_frame, fac, ibuf[0], ibuf[1]);
      }
      break;
    case StripEarlyOut::UseInput1:
      if (input[0]) {
        out = seq_render_strip(context, state, input[0], timeline_frame);
      }
      break;
    case StripEarlyOut::UseInput2:
      if (input[1]) {
        out = seq_render_strip(context, state, input[1], timeline_frame);
      }
      break;
  }

  for (i = 0; i < 2; i++) {
    IMB_freeImBuf(ibuf[i]);
  }

  if (out == nullptr) {
    out = IMB_allocImBuf(context->rectx, context->recty, 32, IB_byte_data);
  }

  return out;
}

/** \} */

/* -------------------------------------------------------------------- */
/** \name Individual strip rendering functions
 * \{ */

static void convert_multilayer_ibuf(ImBuf *ibuf)
{
  /* Load the combined/RGB layer, if this is a multi-layer image. */
  BKE_movieclip_convert_multilayer_ibuf(ibuf);

  /* Combined layer might be non-4 channels, however the rest
   * of sequencer assumes RGBA everywhere. Convert to 4 channel if needed. */
  if (ibuf->float_buffer.data != nullptr && ibuf->channels != 4) {
    float *dst = MEM_malloc_arrayN<float>(4 * size_t(ibuf->x) * size_t(ibuf->y), __func__);
    IMB_buffer_float_from_float_threaded(dst,
                                         ibuf->float_buffer.data,
                                         ibuf->channels,
                                         IB_PROFILE_LINEAR_RGB,
                                         IB_PROFILE_LINEAR_RGB,
                                         false,
                                         ibuf->x,
                                         ibuf->y,
                                         ibuf->x,
                                         ibuf->x);
    IMB_assign_float_buffer(ibuf, dst, IB_TAKE_OWNERSHIP);
    ibuf->channels = 4;
  }
}

/**
 * Render individual view for multi-view or single (default view) for mono-view.
 */
static ImBuf *seq_render_image_strip_view(const RenderData *context,
                                          Strip *strip,
                                          char *filepath,
                                          char *prefix,
                                          const char *ext,
                                          int view_id)
{
  ImBuf *ibuf = nullptr;

  int flag = IB_byte_data | IB_metadata | IB_multilayer;
  if (strip->alpha_mode == SEQ_ALPHA_PREMUL) {
    flag |= IB_alphamode_premul;
  }

  if (prefix[0] == '\0') {
    ibuf = IMB_load_image_from_filepath(filepath, flag, strip->data->colorspace_settings.name);
  }
  else {
    char filepath_view[FILE_MAX];
    BKE_scene_multiview_view_prefix_get(context->scene, filepath, prefix, &ext);
    seq_multiview_name(context->scene, view_id, prefix, ext, filepath_view, FILE_MAX);
    ibuf = IMB_load_image_from_filepath(
        filepath_view, flag, strip->data->colorspace_settings.name);
  }

  if (ibuf == nullptr) {
    return nullptr;
  }
  convert_multilayer_ibuf(ibuf);

  /* We don't need both (speed reasons)! */
  if (ibuf->float_buffer.data != nullptr && ibuf->byte_buffer.data != nullptr) {
    IMB_free_byte_pixels(ibuf);
  }

  /* All sequencer color is done in SRGB space, linear gives odd cross-fades. */
  seq_imbuf_to_sequencer_space(context->scene, ibuf, false);

  return ibuf;
}

static bool seq_image_strip_is_multiview_render(Scene *scene,
                                                Strip *strip,
                                                int totfiles,
                                                const char *filepath,
                                                char *r_prefix,
                                                const char *r_ext)
{
  if (totfiles > 1) {
    BKE_scene_multiview_view_prefix_get(scene, filepath, r_prefix, &r_ext);
    if (r_prefix[0] == '\0') {
      return false;
    }
  }
  else {
    r_prefix[0] = '\0';
  }

  return (strip->flag & SEQ_USE_VIEWS) != 0 && (scene->r.scemode & R_MULTIVIEW) != 0;
}

static ImBuf *create_missing_media_image(const RenderData *context, int width, int height)
{
  if (context->ignore_missing_media) {
    return nullptr;
  }
  if (context->scene == nullptr || context->scene->ed == nullptr ||
      (context->scene->ed->show_missing_media_flag & SEQ_EDIT_SHOW_MISSING_MEDIA) == 0)
  {
    return nullptr;
  }

  ImBuf *ibuf = IMB_allocImBuf(max_ii(width, 1), max_ii(height, 1), 32, IB_byte_data);
  float col[4] = {0.85f, 0.0f, 0.75f, 1.0f};
  IMB_rectfill(ibuf, col);
  return ibuf;
}

static ImBuf *seq_render_image_strip(const RenderData *context,
                                     SeqRenderState *state,
                                     Strip *strip,
                                     int timeline_frame,
                                     bool *r_is_proxy_image)
{
  char filepath[FILE_MAX];
  const char *ext = nullptr;
  char prefix[FILE_MAX];
  ImBuf *ibuf = nullptr;

  StripElem *s_elem = render_give_stripelem(context->scene, strip, timeline_frame);
  if (s_elem == nullptr) {
    return nullptr;
  }

  BLI_path_join(filepath, sizeof(filepath), strip->data->dirpath, s_elem->filename);
  BLI_path_abs(filepath, ID_BLEND_PATH_FROM_GLOBAL(&context->scene->id));

  /* Try to get a proxy image. */
  ibuf = seq_proxy_fetch(context, strip, timeline_frame);
  if (ibuf != nullptr) {
    *r_is_proxy_image = true;
    return ibuf;
  }

  /* Proxy not found, render original. */
  const int totfiles = seq_num_files(context->scene, strip->views_format, true);
  bool is_multiview_render = seq_image_strip_is_multiview_render(
      context->scene, strip, totfiles, filepath, prefix, ext);

  if (is_multiview_render) {
    int totviews = BKE_scene_multiview_num_views_get(&context->scene->r);
    ImBuf **ibufs_arr = MEM_calloc_arrayN<ImBuf *>(totviews, "Sequence Image Views Imbufs");

    for (int view_id = 0; view_id < totfiles; view_id++) {
      ibufs_arr[view_id] = seq_render_image_strip_view(
          context, strip, filepath, prefix, ext, view_id);
    }

    if (ibufs_arr[0] == nullptr) {
      return nullptr;
    }

    if (strip->views_format == R_IMF_VIEWS_STEREO_3D) {
      IMB_ImBufFromStereo3d(strip->stereo3d_format, ibufs_arr[0], &ibufs_arr[0], &ibufs_arr[1]);
    }

    for (int view_id = 0; view_id < totviews; view_id++) {
      RenderData localcontext = *context;
      localcontext.view_id = view_id;

      if (view_id != context->view_id) {
        ibufs_arr[view_id] = seq_render_preprocess_ibuf(
            &localcontext, state, strip, ibufs_arr[view_id], timeline_frame, true, false);
      }
    }

    /* Return the original requested ImBuf. */
    ibuf = ibufs_arr[context->view_id];

    /* Remove the others (decrease their refcount). */
    for (int view_id = 0; view_id < totviews; view_id++) {
      if (ibufs_arr[view_id] != ibuf) {
        IMB_freeImBuf(ibufs_arr[view_id]);
      }
    }

    MEM_freeN(ibufs_arr);
  }
  else {
    ibuf = seq_render_image_strip_view(context, strip, filepath, prefix, ext, context->view_id);
  }

  media_presence_set_missing(context->scene, strip, ibuf == nullptr);
  if (ibuf == nullptr) {
    return create_missing_media_image(context, s_elem->orig_width, s_elem->orig_height);
  }

  s_elem->orig_width = ibuf->x;
  s_elem->orig_height = ibuf->y;

  return ibuf;
}

static ImBuf *seq_render_movie_strip_custom_file_proxy(const RenderData *context,
                                                       Strip *strip,
                                                       int timeline_frame)
{
  char filepath[PROXY_MAXFILE];
  StripProxy *proxy = strip->data->proxy;

  if (proxy->anim == nullptr) {
    if (seq_proxy_get_custom_file_filepath(strip, filepath, context->view_id)) {
      /* Sequencer takes care of colorspace conversion of the result. The input is the best to be
       * kept unchanged for the performance reasons. */
      proxy->anim = openanim(
          filepath, IB_byte_data, 0, true, strip->data->colorspace_settings.name);
    }
    if (proxy->anim == nullptr) {
      return nullptr;
    }
  }

  int frameno = round_fl_to_int(give_frame_index(context->scene, strip, timeline_frame)) +
                strip->anim_startofs;
  return MOV_decode_frame(proxy->anim, frameno, IMB_TC_NONE, IMB_PROXY_NONE);
}

static IMB_Timecode_Type seq_render_movie_strip_timecode_get(Strip *strip)
{
  bool use_timecodes = (strip->flag & SEQ_USE_PROXY) != 0;
  if (!use_timecodes) {
    return IMB_TC_NONE;
  }
  return IMB_Timecode_Type(strip->data->proxy ? IMB_Timecode_Type(strip->data->proxy->tc) :
                                                IMB_TC_NONE);
}

/**
 * Render individual view for multi-view or single (default view) for mono-view.
 */
static ImBuf *seq_render_movie_strip_view(const RenderData *context,
                                          Strip *strip,
                                          float timeline_frame,
                                          StripAnim *sanim,
                                          bool *r_is_proxy_image)
{
  ImBuf *ibuf = nullptr;
  IMB_Proxy_Size psize = rendersize_to_proxysize(context->preview_render_size);
  const int frame_index = round_fl_to_int(give_frame_index(context->scene, strip, timeline_frame));

  if (can_use_proxy(context, strip, psize)) {
    /* Try to get a proxy image.
     * Movie proxies are handled by ImBuf module with exception of `custom file` setting. */
    if (context->scene->ed->proxy_storage != SEQ_EDIT_PROXY_DIR_STORAGE &&
        strip->data->proxy->storage & SEQ_STORAGE_PROXY_CUSTOM_FILE)
    {
      ibuf = seq_render_movie_strip_custom_file_proxy(context, strip, timeline_frame);
    }
    else {
      ibuf = MOV_decode_frame(sanim->anim,
                              frame_index + strip->anim_startofs,
                              seq_render_movie_strip_timecode_get(strip),
                              psize);
    }

    if (ibuf != nullptr) {
      *r_is_proxy_image = true;
    }
  }

  /* Fetching for requested proxy size failed, try fetching the original instead. */
  if (ibuf == nullptr) {
    ibuf = MOV_decode_frame(sanim->anim,
                            frame_index + strip->anim_startofs,
                            seq_render_movie_strip_timecode_get(strip),
                            IMB_PROXY_NONE);
  }
  if (ibuf == nullptr) {
    return nullptr;
  }

  seq_imbuf_to_sequencer_space(context->scene, ibuf, false);

  /* We don't need both (speed reasons)! */
  if (ibuf->float_buffer.data != nullptr && ibuf->byte_buffer.data != nullptr) {
    IMB_free_byte_pixels(ibuf);
  }

  return ibuf;
}

static ImBuf *seq_render_movie_strip(const RenderData *context,
                                     SeqRenderState *state,
                                     Strip *strip,
                                     float timeline_frame,
                                     bool *r_is_proxy_image)
{
  /* Load all the videos. */
  strip_open_anim_file(context->scene, strip, false);

  ImBuf *ibuf = nullptr;
  StripAnim *sanim = static_cast<StripAnim *>(strip->anims.first);
  const int totfiles = seq_num_files(context->scene, strip->views_format, true);
  bool is_multiview_render = (strip->flag & SEQ_USE_VIEWS) != 0 &&
                             (context->scene->r.scemode & R_MULTIVIEW) != 0 &&
                             BLI_listbase_count_is_equal_to(&strip->anims, totfiles);

  if (is_multiview_render) {
    ImBuf **ibuf_arr;
    int totviews = BKE_scene_multiview_num_views_get(&context->scene->r);
    ibuf_arr = MEM_calloc_arrayN<ImBuf *>(totviews, "Sequence Image Views Imbufs");
    int ibuf_view_id;

    for (ibuf_view_id = 0, sanim = static_cast<StripAnim *>(strip->anims.first); sanim;
         sanim = sanim->next, ibuf_view_id++)
    {
      if (sanim->anim) {
        ibuf_arr[ibuf_view_id] = seq_render_movie_strip_view(
            context, strip, timeline_frame, sanim, r_is_proxy_image);
      }
    }

    if (strip->views_format == R_IMF_VIEWS_STEREO_3D) {
      if (ibuf_arr[0] == nullptr) {
        /* Probably proxy hasn't been created yet. */
        MEM_freeN(ibuf_arr);
        return nullptr;
      }

      IMB_ImBufFromStereo3d(strip->stereo3d_format, ibuf_arr[0], &ibuf_arr[0], &ibuf_arr[1]);
    }

    for (int view_id = 0; view_id < totviews; view_id++) {
      RenderData localcontext = *context;
      localcontext.view_id = view_id;

      if (view_id != context->view_id && ibuf_arr[view_id]) {
        ibuf_arr[view_id] = seq_render_preprocess_ibuf(
            &localcontext, state, strip, ibuf_arr[view_id], timeline_frame, true, false);
      }
    }

    /* Return the original requested ImBuf. */
    ibuf = ibuf_arr[context->view_id];

    /* Remove the others (decrease their refcount). */
    for (int view_id = 0; view_id < totviews; view_id++) {
      if (ibuf_arr[view_id] != ibuf) {
        IMB_freeImBuf(ibuf_arr[view_id]);
      }
    }

    MEM_freeN(ibuf_arr);
  }
  else {
    ibuf = seq_render_movie_strip_view(context, strip, timeline_frame, sanim, r_is_proxy_image);
  }

  media_presence_set_missing(context->scene, strip, ibuf == nullptr);
  if (ibuf == nullptr) {
    return create_missing_media_image(
        context, strip->data->stripdata->orig_width, strip->data->stripdata->orig_height);
  }

  if (*r_is_proxy_image == false) {
    if (sanim && sanim->anim) {
      strip->data->stripdata->orig_fps = MOV_get_fps(sanim->anim);
    }
    strip->data->stripdata->orig_width = ibuf->x;
    strip->data->stripdata->orig_height = ibuf->y;
  }

  return ibuf;
}

static ImBuf *seq_get_movieclip_ibuf(Strip *strip, MovieClipUser user)
{
  ImBuf *ibuf = nullptr;
  float tloc[2], tscale, tangle;
  if (strip->clip_flag & SEQ_MOVIECLIP_RENDER_STABILIZED) {
    ibuf = BKE_movieclip_get_stable_ibuf(strip->clip, &user, 0, tloc, &tscale, &tangle);
  }
  else {
    ibuf = BKE_movieclip_get_ibuf_flag(
        strip->clip, &user, strip->clip->flag, MOVIECLIP_CACHE_SKIP);
  }
  return ibuf;
}

static ImBuf *seq_render_movieclip_strip(const RenderData *context,
                                         Strip *strip,
                                         float frame_index,
                                         bool *r_is_proxy_image)
{
  ImBuf *ibuf = nullptr;
  MovieClipUser user = *DNA_struct_default_get(MovieClipUser);
  IMB_Proxy_Size psize = rendersize_to_proxysize(context->preview_render_size);

  if (!strip->clip) {
    return nullptr;
  }

  BKE_movieclip_user_set_frame(&user,
                               frame_index + strip->anim_startofs + strip->clip->start_frame);

  user.render_size = MCLIP_PROXY_RENDER_SIZE_FULL;
  switch (psize) {
    case IMB_PROXY_NONE:
      user.render_size = MCLIP_PROXY_RENDER_SIZE_FULL;
      break;
    case IMB_PROXY_100:
      user.render_size = MCLIP_PROXY_RENDER_SIZE_100;
      break;
    case IMB_PROXY_75:
      user.render_size = MCLIP_PROXY_RENDER_SIZE_75;
      break;
    case IMB_PROXY_50:
      user.render_size = MCLIP_PROXY_RENDER_SIZE_50;
      break;
    case IMB_PROXY_25:
      user.render_size = MCLIP_PROXY_RENDER_SIZE_25;
      break;
  }

  if (strip->clip_flag & SEQ_MOVIECLIP_RENDER_UNDISTORTED) {
    user.render_flag |= MCLIP_PROXY_RENDER_UNDISTORT;
  }

  /* Try to get a proxy image. */
  ibuf = seq_get_movieclip_ibuf(strip, user);

  /* If clip doesn't use proxies, it will fall back to full size render of original file. */
  if (ibuf != nullptr && psize != IMB_PROXY_NONE && BKE_movieclip_proxy_enabled(strip->clip)) {
    *r_is_proxy_image = true;
  }

  /* If proxy is not found, grab full-size frame. */
  if (ibuf == nullptr) {
    user.render_flag |= MCLIP_PROXY_RENDER_USE_FALLBACK_RENDER;
    ibuf = seq_get_movieclip_ibuf(strip, user);
  }

  return ibuf;
}

ImBuf *seq_render_mask(Depsgraph *depsgraph,
                       int width,
                       int height,
                       const Mask *mask,
                       float frame_index,
                       bool make_float)
{
  /* TODO: add option to rasterize to alpha imbuf? */
  ImBuf *ibuf = nullptr;
  float *maskbuf;
  int i;

  if (!mask) {
    return nullptr;
  }

  AnimData *adt;
  Mask *mask_temp;
  MaskRasterHandle *mr_handle;

  mask_temp = (Mask *)BKE_id_copy_ex(
      nullptr, &mask->id, nullptr, LIB_ID_COPY_LOCALIZE | LIB_ID_COPY_NO_ANIMDATA);

  BKE_mask_evaluate(mask_temp, mask->sfra + frame_index, true);

  /* anim-data */
  adt = BKE_animdata_from_id(&mask->id);
  const AnimationEvalContext anim_eval_context = BKE_animsys_eval_context_construct(
      depsgraph, mask->sfra + frame_index);
  BKE_animsys_evaluate_animdata(&mask_temp->id, adt, &anim_eval_context, ADT_RECALC_ANIM, false);

  maskbuf = MEM_malloc_arrayN<float>(size_t(width) * size_t(height), __func__);

  mr_handle = BKE_maskrasterize_handle_new();

  BKE_maskrasterize_handle_init(mr_handle, mask_temp, width, height, true, true, true);

  BKE_id_free(nullptr, &mask_temp->id);

  BKE_maskrasterize_buffer(mr_handle, width, height, maskbuf);

  BKE_maskrasterize_handle_free(mr_handle);

  if (make_float) {
    /* pixels */
    const float *fp_src;
    float *fp_dst;

    ibuf = IMB_allocImBuf(width, height, 32, IB_float_data | IB_uninitialized_pixels);

    fp_src = maskbuf;
    fp_dst = ibuf->float_buffer.data;
    i = width * height;
    while (--i) {
      fp_dst[0] = fp_dst[1] = fp_dst[2] = *fp_src;
      fp_dst[3] = 1.0f;

      fp_src += 1;
      fp_dst += 4;
    }
  }
  else {
    /* pixels */
    const float *fp_src;
    uchar *ub_dst;

    ibuf = IMB_allocImBuf(width, height, 32, IB_byte_data | IB_uninitialized_pixels);

    fp_src = maskbuf;
    ub_dst = ibuf->byte_buffer.data;
    i = width * height;
    while (--i) {
      ub_dst[0] = ub_dst[1] = ub_dst[2] = uchar(*fp_src * 255.0f); /* already clamped */
      ub_dst[3] = 255;

      fp_src += 1;
      ub_dst += 4;
    }
  }

  MEM_freeN(maskbuf);

  return ibuf;
}

static ImBuf *seq_render_mask_strip(const RenderData *context, Strip *strip, float frame_index)
{
  bool make_float = (strip->flag & SEQ_MAKE_FLOAT) != 0;

  return seq_render_mask(
      context->depsgraph, context->rectx, context->recty, strip->mask, frame_index, make_float);
}

static Depsgraph *get_depsgraph_for_scene_strip(Main *bmain, Scene *scene, ViewLayer *view_layer)
{
  Depsgraph *depsgraph = scene->runtime->sequencer.depsgraph;
  if (!depsgraph) {
    /* Create a new depsgraph for the sequencer preview. Use viewport evaluation, because this
     * depsgraph is not used during final render. */
    scene->runtime->sequencer.depsgraph = DEG_graph_new(
        bmain, scene, view_layer, DAG_EVAL_VIEWPORT);
    depsgraph = scene->runtime->sequencer.depsgraph;
    DEG_debug_name_set(depsgraph, "SEQ_SCENE_STRIP");
  }

  if (DEG_get_input_view_layer(depsgraph) != view_layer) {
    DEG_graph_replace_owners(depsgraph, bmain, scene, view_layer);
    DEG_graph_tag_relations_update(depsgraph);
  }

  return depsgraph;
}

static ImBuf *seq_render_scene_strip_ex(const RenderData *context,
                                        Strip *strip,
                                        float frame_index,
                                        float timeline_frame)
{
  ImBuf *ibuf = nullptr;
  Object *camera;

  /* Old info:
   * Hack! This function can be called from do_render_seq(), in that case
   * the strip->scene can already have a Render initialized with same name,
   * so we have to use a default name. (compositor uses scene name to
   * find render).
   * However, when called from within the UI (image preview in sequencer)
   * we do want to use scene Render, that way the render result is defined
   * for display in render/image-window
   *
   * Hmm, don't see, why we can't do that all the time,
   * and since G.is_rendering is uhm, gone... (Peter)
   */

  /* New info:
   * Using the same name for the renders works just fine as the do_render_seq()
   * render is not used while the scene strips are rendered.
   *
   * However rendering from UI (through sequencer_preview_area_draw) can crash in
   * very many cases since other renders (material preview, an actual render etc.)
   * can be started while this sequence preview render is running. The only proper
   * solution is to make the sequencer preview render a proper job, which can be
   * stopped when needed. This would also give a nice progress bar for the preview
   * space so that users know there's something happening.
   *
   * As a result the active scene now only uses OpenGL rendering for the sequencer
   * preview. This is far from nice, but is the only way to prevent crashes at this
   * time.
   *
   * -jahka
   */

  Scene *scene = strip->scene;
  BLI_assert(scene != nullptr);

  /* Prevent rendering scene recursively. */
  if (scene == context->scene) {
    return nullptr;
  }

  const bool is_rendering = G.is_rendering;
  const bool is_preview = !context->render && (context->scene->r.seq_prev_type) != OB_RENDER;
  const bool use_gpencil = (strip->flag & SEQ_SCENE_NO_ANNOTATION) == 0;
  double frame = double(scene->r.sfra) + double(frame_index) + double(strip->anim_startofs);

#if 0 /* UNUSED */
  bool have_seq = (scene->r.scemode & R_DOSEQ) && scene->ed && scene->ed->seqbase.first;
#endif
  const bool have_comp = (scene->r.scemode & R_DOCOMP) && scene->compositing_node_group;

  ViewLayer *view_layer = BKE_view_layer_default_render(scene);
  Depsgraph *depsgraph = get_depsgraph_for_scene_strip(context->bmain, scene, view_layer);

  BKE_scene_frame_set(scene, frame);

  if (strip->scene_camera) {
    camera = strip->scene_camera;
  }
  else {
    BKE_scene_camera_switch_update(scene);
    camera = scene->camera;
  }

  if (have_comp == false && camera == nullptr) {
    return nullptr;
  }

  /* Prevent eternal loop. */
  scene->r.scemode &= ~R_DOSEQ;

  /* Temporarily disable camera switching to enforce using `camera`. */
  scene->r.mode |= R_NO_CAMERA_SWITCH;

  if (view3d_fn && is_preview && camera) {
    char err_out[256] = "unknown";
    int width, height;
    BKE_render_resolution(&scene->r, false, &width, &height);
    const char *viewname = BKE_scene_multiview_render_view_name_get(&scene->r, context->view_id);

    uint draw_flags = V3D_OFSDRAW_NONE;
    draw_flags |= (use_gpencil) ? V3D_OFSDRAW_SHOW_ANNOTATION : 0;
    draw_flags |= (context->scene->r.seq_flag & R_SEQ_OVERRIDE_SCENE_SETTINGS) ?
                      V3D_OFSDRAW_OVERRIDE_SCENE_SETTINGS :
                      0;

    /* for old scene this can be uninitialized,
     * should probably be added to do_versions at some point if the functionality stays */
    if (context->scene->r.seq_prev_type == 0) {
      context->scene->r.seq_prev_type = OB_SOLID;
    }

    /* opengl offscreen render */
    BKE_scene_graph_update_for_newframe(depsgraph);
    Object *camera_eval = DEG_get_evaluated(depsgraph, camera);
    Scene *scene_eval = DEG_get_evaluated_scene(depsgraph);
    ibuf = view3d_fn(
        /* set for OpenGL render (nullptr when scrubbing) */
        depsgraph,
        scene_eval,
        &context->scene->display.shading,
        eDrawType(context->scene->r.seq_prev_type),
        camera_eval,
        width,
        height,
        IB_byte_data,
        eV3DOffscreenDrawFlag(draw_flags),
        scene->r.alphamode,
        viewname,
        context->gpu_offscreen,
        context->gpu_viewport,
        err_out);
    if (ibuf == nullptr) {
      fprintf(stderr, "seq_render_scene_strip failed to get opengl buffer: %s\n", err_out);
    }
  }
  else {
    Render *re = RE_GetSceneRender(scene);
    const int totviews = BKE_scene_multiview_num_views_get(&scene->r);
    ImBuf **ibufs_arr;

    /*
     * XXX: this if can be removed when sequence preview rendering uses the job system
     *
     * Disable rendered preview for sequencer while rendering - invoked render job will
     * conflict with already running render
     *
     * When rendering from command line renderer is called from main thread, in this
     * case it's always safe to render scene here
     */

    if (is_preview && (is_rendering && !G.background)) {
      return ibuf;
    }

    ibufs_arr = MEM_calloc_arrayN<ImBuf *>(totviews, "Sequence Image Views Imbufs");

    if (re == nullptr) {
      re = RE_NewSceneRender(scene);
    }

    const float subframe = frame - floorf(frame);

    RE_display_share(re, context->render);

    RE_RenderFrame(re,
                   context->bmain,
                   scene,
                   have_comp ? nullptr : view_layer,
                   camera,
                   floorf(frame),
                   subframe,
                   false);

    RE_display_free(re);

    /* restore previous state after it was toggled on & off by RE_RenderFrame */
    G.is_rendering = is_rendering;

    for (int view_id = 0; view_id < totviews; view_id++) {
      RenderData localcontext = *context;
      RenderResult rres;

      localcontext.view_id = view_id;

      RE_AcquireResultImage(re, &rres, view_id);

      /* TODO: Share the pixel data with the original image buffer from the render result using
       * implicit sharing. */
      if (rres.ibuf && rres.ibuf->float_buffer.data) {
        ibufs_arr[view_id] = IMB_allocImBuf(rres.rectx, rres.recty, 32, IB_float_data);
        memcpy(ibufs_arr[view_id]->float_buffer.data,
               rres.ibuf->float_buffer.data,
               sizeof(float[4]) * rres.rectx * rres.recty);

        /* float buffers in the sequencer are not linear */
        seq_imbuf_to_sequencer_space(context->scene, ibufs_arr[view_id], false);
      }
      else if (rres.ibuf && rres.ibuf->byte_buffer.data) {
        ibufs_arr[view_id] = IMB_allocImBuf(rres.rectx, rres.recty, 32, IB_byte_data);
        memcpy(ibufs_arr[view_id]->byte_buffer.data,
               rres.ibuf->byte_buffer.data,
               4 * rres.rectx * rres.recty);
      }
      else {
        ibufs_arr[view_id] = IMB_allocImBuf(rres.rectx, rres.recty, 32, IB_byte_data);
      }

      if (view_id != context->view_id) {
        Scene *orig_scene = prefetch_get_original_scene(context);
        if (orig_scene->ed->cache_flag & SEQ_CACHE_STORE_RAW) {
          source_image_cache_put(&localcontext, strip, timeline_frame, ibufs_arr[view_id]);
        }
      }

      RE_ReleaseResultImage(re);
    }

    /* return the original requested ImBuf */
    ibuf = ibufs_arr[context->view_id];

    /* "remove" the others (decrease their refcount) */
    for (int view_id = 0; view_id < totviews; view_id++) {
      if (ibufs_arr[view_id] != ibuf) {
        IMB_freeImBuf(ibufs_arr[view_id]);
      }
    }
    MEM_freeN(ibufs_arr);
  }

  return ibuf;
}

static ImBuf *seq_render_scene_strip(const RenderData *context,
                                     Strip *strip,
                                     float frame_index,
                                     float timeline_frame)
{
  if (strip->scene == nullptr) {
    return create_missing_media_image(context, context->rectx, context->recty);
  }

  Scene *scene = strip->scene;

  struct {
    int scemode;
    int timeline_frame;
    float subframe;
    int mode;
  } orig_data;

  /* Store state. */
  orig_data.scemode = scene->r.scemode;
  orig_data.timeline_frame = scene->r.cfra;
  orig_data.subframe = scene->r.subframe;
  orig_data.mode = scene->r.mode;

  const bool is_frame_update = (orig_data.timeline_frame != scene->r.cfra) ||
                               (orig_data.subframe != scene->r.subframe);

  ImBuf *ibuf = seq_render_scene_strip_ex(context, strip, frame_index, timeline_frame);

  /* Restore state. */
  scene->r.scemode = orig_data.scemode;
  scene->r.cfra = orig_data.timeline_frame;
  scene->r.subframe = orig_data.subframe;
  scene->r.mode &= orig_data.mode | ~R_NO_CAMERA_SWITCH;

  Depsgraph *depsgraph = BKE_scene_get_depsgraph(scene, BKE_view_layer_default_render(scene));
  if (is_frame_update && (depsgraph != nullptr)) {
    BKE_scene_graph_update_for_newframe(depsgraph);
  }

  return ibuf;
}

/**
 * Used for meta-strips & scenes with #SEQ_SCENE_STRIPS flag set.
 */
static ImBuf *do_render_strip_seqbase(const RenderData *context,
                                      SeqRenderState *state,
                                      Strip *strip,
                                      float frame_index)
{
  ImBuf *ibuf = nullptr;
  ListBase *seqbase = nullptr;
  ListBase *channels = nullptr;
  int offset;

  seqbase = get_seqbase_from_strip(strip, &channels, &offset);

  if (seqbase && !BLI_listbase_is_empty(seqbase)) {

    frame_index += offset;

    if (strip->flag & SEQ_SCENE_STRIPS && strip->scene) {
      BKE_animsys_evaluate_all_animation(context->bmain, context->depsgraph, frame_index);
    }

    intra_frame_cache_set_cur_frame(
        context->scene, frame_index, context->view_id, context->rectx, context->recty);
    ibuf = seq_render_strip_stack(context,
                                  state,
                                  channels,
                                  seqbase,
                                  /* scene strips don't have their start taken into account */
                                  frame_index,
                                  0);
  }

  return ibuf;
}

/** \} */

/* -------------------------------------------------------------------- */
/** \name Strip Stack Rendering Functions
 * \{ */

static ImBuf *do_render_strip_uncached(const RenderData *context,
                                       SeqRenderState *state,
                                       Strip *strip,
                                       float timeline_frame,
                                       bool *r_is_proxy_image)
{
  ImBuf *ibuf = nullptr;
  float frame_index = give_frame_index(context->scene, strip, timeline_frame);
  if (strip->type == STRIP_TYPE_META) {
    ibuf = do_render_strip_seqbase(context, state, strip, frame_index);
  }
  else if (strip->type == STRIP_TYPE_SCENE) {
    /* Recursive check. */
    if (BLI_linklist_index(state->scene_parents, strip->scene) == -1) {
      LinkNode scene_parent{};
      scene_parent.next = state->scene_parents;
      scene_parent.link = context->scene;
      state->scene_parents = &scene_parent;
      /* End check. */

      if (strip->flag & SEQ_SCENE_STRIPS) {
        if (strip->scene && (context->scene != strip->scene)) {
          /* Use the Scene sequence-strip's scene for the context when rendering the
           * scene's sequences (necessary for multi-cam selector among others). */
          RenderData local_context = *context;
          local_context.scene = strip->scene;
          local_context.skip_cache = true;

          ibuf = do_render_strip_seqbase(&local_context, state, strip, frame_index);
        }
      }
      else {
        /* scene can be nullptr after deletions */
        ibuf = seq_render_scene_strip(context, strip, frame_index, timeline_frame);
      }

      /* Step back in the recursive check list. */
      state->scene_parents = state->scene_parents->next;
    }
  }
  else if (strip->is_effect()) {
    ibuf = seq_render_effect_strip_impl(context, state, strip, timeline_frame);
  }
  else if (strip->type == STRIP_TYPE_IMAGE) {
    ibuf = seq_render_image_strip(context, state, strip, timeline_frame, r_is_proxy_image);
  }
  else if (strip->type == STRIP_TYPE_MOVIE) {
    ibuf = seq_render_movie_strip(context, state, strip, timeline_frame, r_is_proxy_image);
  }
  else if (strip->type == STRIP_TYPE_MOVIECLIP) {
    ibuf = seq_render_movieclip_strip(
        context, strip, round_fl_to_int(frame_index), r_is_proxy_image);

    if (ibuf) {
      /* duplicate frame so movie cache wouldn't be confused by sequencer's stuff */
      ImBuf *i = IMB_dupImBuf(ibuf);
      IMB_freeImBuf(ibuf);
      ibuf = i;

      if (ibuf->float_buffer.data) {
        seq_imbuf_to_sequencer_space(context->scene, ibuf, false);
      }
    }
  }
  else if (strip->type == STRIP_TYPE_MASK) {
    /* ibuf is always new */
    ibuf = seq_render_mask_strip(context, strip, frame_index);
  }

  if (ibuf) {
    seq_imbuf_assign_spaces(context->scene, ibuf);
  }

  return ibuf;
}

ImBuf *seq_render_strip(const RenderData *context,
                        SeqRenderState *state,
                        Strip *strip,
                        float timeline_frame)
{
  bool use_preprocess = false;
  bool is_proxy_image = false;

  ImBuf *ibuf = intra_frame_cache_get_preprocessed(context->scene, strip);
  if (ibuf != nullptr) {
    return ibuf;
  }

  /* Proxies are not stored in cache. */
  if (!can_use_proxy(context, strip, rendersize_to_proxysize(context->preview_render_size))) {
    ibuf = source_image_cache_get(context, strip, timeline_frame);
  }

  if (ibuf == nullptr) {
    ibuf = do_render_strip_uncached(context, state, strip, timeline_frame, &is_proxy_image);
  }

  if (ibuf) {
    use_preprocess = seq_input_have_to_preprocess(context, strip, timeline_frame);
    ibuf = seq_render_preprocess_ibuf(
        context, state, strip, ibuf, timeline_frame, use_preprocess, is_proxy_image);
    intra_frame_cache_put_preprocessed(context->scene, strip, ibuf);
  }

  if (ibuf == nullptr) {
    ibuf = IMB_allocImBuf(context->rectx, context->recty, 32, IB_byte_data);
    seq_imbuf_assign_spaces(context->scene, ibuf);
  }

  return ibuf;
}

static bool seq_must_swap_input_in_blend_mode(Strip *strip)
{
  return ELEM(strip->blend_mode, STRIP_BLEND_ALPHAOVER, STRIP_BLEND_ALPHAUNDER);
}

static StripEarlyOut strip_get_early_out_for_blend_mode(Strip *strip)
{
  EffectHandle sh = strip_blend_mode_handle_get(strip);
  float fac = strip->blend_opacity / 100.0f;
  StripEarlyOut early_out = sh.early_out(strip, fac);

  if (ELEM(early_out, StripEarlyOut::DoEffect, StripEarlyOut::NoInput)) {
    return early_out;
  }

  if (seq_must_swap_input_in_blend_mode(strip)) {
    if (early_out == StripEarlyOut::UseInput2) {
      return StripEarlyOut::UseInput1;
    }
    if (early_out == StripEarlyOut::UseInput1) {
      return StripEarlyOut::UseInput2;
    }
  }
  return early_out;
}

static ImBuf *seq_render_strip_stack_apply_effect(

    const RenderData *context,
    SeqRenderState *state,
    Strip *strip,
    float timeline_frame,
    ImBuf *ibuf1,
    ImBuf *ibuf2)
{
  ImBuf *out;
  EffectHandle sh = strip_blend_mode_handle_get(strip);
  BLI_assert(sh.execute != nullptr);
  float fac = strip->blend_opacity / 100.0f;
  int swap_input = seq_must_swap_input_in_blend_mode(strip);

  if (swap_input) {
    out = sh.execute(context, state, strip, timeline_frame, fac, ibuf2, ibuf1);
  }
  else {
    out = sh.execute(context, state, strip, timeline_frame, fac, ibuf1, ibuf2);
  }

  return out;
}

static bool is_opaque_alpha_over(const Strip *strip)
{
  if (strip->blend_mode != STRIP_BLEND_ALPHAOVER) {
    return false;
  }
  if (strip->blend_opacity < 100.0f) {
    return false;
  }
  if (strip->mul < 1.0f && (strip->flag & SEQ_MULTIPLY_ALPHA) != 0) {
    return false;
  }
  LISTBASE_FOREACH (StripModifierData *, smd, &strip->modifiers) {
    /* Assume result is not opaque if there is an enabled Mask or Compositor modifiers, which could
     * introduce alpha. */
    if ((smd->flag & STRIP_MODIFIER_FLAG_MUTE) == 0 &&
        ELEM(smd->type, eSeqModifierType_Mask, eSeqModifierType_Compositor))
    {
      return false;
    }
  }
  return true;
}

static ImBuf *seq_render_strip_stack(const RenderData *context,
                                     SeqRenderState *state,
                                     ListBase *channels,
                                     ListBase *seqbasep,
                                     float timeline_frame,
                                     int chanshown)
{
  Vector<Strip *> strips = seq_shown_strips_get(
      context->scene, channels, seqbasep, timeline_frame, chanshown);
  if (strips.is_empty()) {
    return nullptr;
  }

  OpaqueQuadTracker opaques;

  int64_t i;
  ImBuf *out = nullptr;
  for (i = strips.size() - 1; i >= 0; i--) {
    Strip *strip = strips[i];

    out = intra_frame_cache_get_composite(context->scene, strip);
    if (out) {
      break;
    }
    if (strip->blend_mode == STRIP_BLEND_REPLACE) {
      out = seq_render_strip(context, state, strip, timeline_frame);
      break;
    }

    StripEarlyOut early_out = strip_get_early_out_for_blend_mode(strip);

    if (early_out == StripEarlyOut::DoEffect && opaques.is_occluded(context, strip, i)) {
      early_out = StripEarlyOut::UseInput1;
    }

    /* "Alpha over" is default for all strips, and it can be optimized in some cases:
     * - If the whole image has no transparency, there's no need to do actual blending.
     * - Likewise, if we are at the bottom of the stack; the input can be used as-is.
     * - If we are rendering a strip that is known to be opaque, we mark it as an occluder,
     *   so that strips below can check if they are completely hidden. */
    if (out == nullptr && early_out == StripEarlyOut::DoEffect && is_opaque_alpha_over(strip)) {
      ImBuf *test = seq_render_strip(context, state, strip, timeline_frame);
      if (ELEM(test->planes, R_IMF_PLANES_BW, R_IMF_PLANES_RGB) || i == 0) {
        early_out = StripEarlyOut::UseInput2;
      }
      else {
        early_out = StripEarlyOut::DoEffect;
      }
      /* Free the image. It is stored in cache, so this doesn't affect performance. */
      IMB_freeImBuf(test);

      /* Check whether the raw (before preprocessing, which can add alpha) strip content
       * was opaque. */
      ImBuf *ibuf_raw = source_image_cache_get(context, strip, timeline_frame);
      if (ibuf_raw != nullptr) {
        if (ibuf_raw->planes != R_IMF_PLANES_RGBA) {
          opaques.add_occluder(context, strip, i);
        }
        IMB_freeImBuf(ibuf_raw);
      }
    }

    switch (early_out) {
      case StripEarlyOut::NoInput:
      case StripEarlyOut::UseInput2:
        out = seq_render_strip(context, state, strip, timeline_frame);
        break;
      case StripEarlyOut::UseInput1:
        if (i == 0) {
          out = IMB_allocImBuf(context->rectx, context->recty, 32, IB_byte_data);
          seq_imbuf_assign_spaces(context->scene, out);
        }
        break;
      case StripEarlyOut::DoEffect:
        if (i == 0) {
          /* This is an effect at the bottom of the stack, so one of the inputs does not exist yet:
           * create one that is transparent black. Extra optimization for an alpha over strip at
           * the bottom, we can just return it instead of blending with black. */
          ImBuf *ibuf2 = seq_render_strip(context, state, strip, timeline_frame);
          const bool use_float = ibuf2 && ibuf2->float_buffer.data;
          ImBuf *ibuf1 = IMB_allocImBuf(
              context->rectx, context->recty, 32, use_float ? IB_float_data : IB_byte_data);
          seq_imbuf_assign_spaces(context->scene, ibuf1);

          out = seq_render_strip_stack_apply_effect(
              context, state, strip, timeline_frame, ibuf1, ibuf2);
          IMB_metadata_copy(out, ibuf2);

          intra_frame_cache_put_composite(context->scene, strip, out);

          IMB_freeImBuf(ibuf1);
          IMB_freeImBuf(ibuf2);
        }
        break;
    }

    if (out) {
      break;
    }
  }

  i++;
  for (; i < strips.size(); i++) {
    Strip *strip = strips[i];

    if (opaques.is_occluded(context, strip, i)) {
      continue;
    }

    if (strip_get_early_out_for_blend_mode(strip) == StripEarlyOut::DoEffect) {
      ImBuf *ibuf1 = out;
      ImBuf *ibuf2 = seq_render_strip(context, state, strip, timeline_frame);

      out = seq_render_strip_stack_apply_effect(
          context, state, strip, timeline_frame, ibuf1, ibuf2);

      IMB_freeImBuf(ibuf1);
      IMB_freeImBuf(ibuf2);
    }

    intra_frame_cache_put_composite(context->scene, strip, out);
  }

  return out;
}

ImBuf *render_give_ibuf(const RenderData *context, float timeline_frame, int chanshown)
{
  Scene *scene = context->scene;
  Editing *ed = editing_get(scene);
  ListBase *seqbasep;
  ListBase *channels;

  if (ed == nullptr) {
    return nullptr;
  }

  if ((chanshown < 0) && !BLI_listbase_is_empty(&ed->metastack)) {
    int count = BLI_listbase_count(&ed->metastack);
    count = max_ii(count + chanshown, 0);
    MetaStack *ms = static_cast<MetaStack *>(BLI_findlink(&ed->metastack, count));
    seqbasep = &ms->old_strip->seqbase;
    channels = &ms->old_strip->channels;
    chanshown = 0;
  }
  else {
    seqbasep = ed->current_strips();
    channels = ed->current_channels();
  }

  intra_frame_cache_set_cur_frame(
      scene, timeline_frame, context->view_id, context->rectx, context->recty);

  Scene *orig_scene = prefetch_get_original_scene(context);
  ImBuf *out = nullptr;
  if (!context->skip_cache && !context->is_proxy_render) {
    out = final_image_cache_get(orig_scene, timeline_frame, context->view_id, chanshown);
  }

  Vector<Strip *> strips = seq_shown_strips_get(
      scene, channels, seqbasep, timeline_frame, chanshown);

  /* Make sure we only keep the `anim` data for strips that are in view. */
  relations_free_all_anim_ibufs(context->scene, timeline_frame);

  SeqRenderState state;

  if (!strips.is_empty() && !out) {
    std::scoped_lock lock(seq_render_mutex);
    /* Try to make space before we add any new frames to the cache if it is full.
     * If we do this after we have added the new cache, we risk removing what we just added. */
    evict_caches_if_full(orig_scene);

    out = seq_render_strip_stack(context, &state, channels, seqbasep, timeline_frame, chanshown);

    if (out && (orig_scene->ed->cache_flag & SEQ_CACHE_STORE_FINAL_OUT) && !context->skip_cache &&
        !context->is_proxy_render)
    {
      final_image_cache_put(orig_scene, timeline_frame, context->view_id, chanshown, out);
    }
  }

  seq_prefetch_start(context, timeline_frame);

  return out;
}

ImBuf *seq_render_give_ibuf_seqbase(const RenderData *context,
                                    SeqRenderState *state,
                                    float timeline_frame,
                                    int chan_shown,
                                    ListBase *channels,
                                    ListBase *seqbasep)
{

  return seq_render_strip_stack(context, state, channels, seqbasep, timeline_frame, chan_shown);
}

ImBuf *render_give_ibuf_direct(const RenderData *context, float timeline_frame, Strip *strip)
{
  SeqRenderState state;

  intra_frame_cache_set_cur_frame(
      context->scene, timeline_frame, context->view_id, context->rectx, context->recty);
  ImBuf *ibuf = seq_render_strip(context, &state, strip, timeline_frame);
  return ibuf;
}

bool render_is_muted(const ListBase *channels, const Strip *strip)
{
  SeqTimelineChannel *channel = channel_get_by_index(channels, strip->channel);
  return strip->flag & SEQ_MUTE || channel_is_muted(channel);
}

/** \} */

float get_render_scale_factor(eSpaceSeq_Proxy_RenderSize render_size, short scene_render_scale)
{
  return render_size == SEQ_RENDER_SIZE_SCENE ? scene_render_scale / 100.0f :
                                                rendersize_to_scale_factor(render_size);
}

float get_render_scale_factor(const RenderData &context)
{
  return get_render_scale_factor(context.preview_render_size, context.scene->r.size);
}

}  // namespace blender::seq<|MERGE_RESOLUTION|>--- conflicted
+++ resolved
@@ -208,11 +208,7 @@
                             int rectx,
                             int recty,
                             eSpaceSeq_Proxy_RenderSize preview_render_size,
-<<<<<<< HEAD
-                            bool for_render,
-=======
                             Render *render,
->>>>>>> a41e7377
                             RenderData *r_context)
 {
   r_context->bmain = bmain;
