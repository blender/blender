/* SPDX-FileCopyrightText: 2004 Blender Authors
 *
 * SPDX-License-Identifier: GPL-2.0-or-later */

#pragma once

/** \file
 * \ingroup sequencer
 */

#include "DNA_space_enums.h"

struct Depsgraph;
struct GPUOffScreen;
struct GPUViewport;
struct ImBuf;
struct ListBase;
struct Main;
struct Render;
struct Scene;
struct Strip;
struct StripElem;

namespace blender::seq {

enum eTaskId {
  SEQ_TASK_MAIN_RENDER,
  SEQ_TASK_PREFETCH_RENDER,
};

struct RenderData {
  Main *bmain = nullptr;
  Depsgraph *depsgraph = nullptr;
  Scene *scene = nullptr;
  int rectx = 0;
  int recty = 0;
  eSpaceSeq_Proxy_RenderSize preview_render_size = SEQ_RENDER_SIZE_SCENE;
  bool use_proxies = false;
  bool ignore_missing_media = false;
<<<<<<< HEAD
  bool for_render = false;
=======
>>>>>>> a41e7377
  int motion_blur_samples = 0;
  float motion_blur_shutter = 0.0f;
  bool skip_cache = false;
  bool is_proxy_render = false;
  bool is_prefetch_render = false;
  bool is_playing = false;
  bool is_scrubbing = false;
  int view_id = 0;
  /* ID of task for assigning temp cache entries to particular task(thread, etc.) */
  eTaskId task_id = SEQ_TASK_MAIN_RENDER;

  /* Set when executing as part of a frame or animation render. */
  Render *render = nullptr;

  /* special case for OpenGL render */
  GPUOffScreen *gpu_offscreen = nullptr;
  GPUViewport *gpu_viewport = nullptr;
  // int gpu_samples;
  // bool gpu_full_samples;
};

/**
 * \return The image buffer or NULL.
 *
 * \note The returned #ImBuf has its reference increased, free after usage!
 */
ImBuf *render_give_ibuf(const RenderData *context, float timeline_frame, int chanshown);
ImBuf *render_give_ibuf_direct(const RenderData *context, float timeline_frame, Strip *strip);
void render_new_render_data(Main *bmain,
                            Depsgraph *depsgraph,
                            Scene *scene,
                            int rectx,
                            int recty,
                            eSpaceSeq_Proxy_RenderSize preview_render_size,
<<<<<<< HEAD
                            bool for_render,
=======
                            Render *render,
>>>>>>> a41e7377
                            RenderData *r_context);
StripElem *render_give_stripelem(const Scene *scene, const Strip *strip, int timeline_frame);

void render_imbuf_from_sequencer_space(const Scene *scene, ImBuf *ibuf);
void render_pixel_from_sequencer_space_v4(const Scene *scene, float pixel[4]);
/**
 * Check if `strip` is muted for rendering.
 * This function also checks `SeqTimelineChannel` flag.
 */
bool render_is_muted(const ListBase *channels, const Strip *strip);

/**
 * Calculate render scale factor relative to full size. This can be due to render
 * scale setting in output settings, or preview proxy size.
 */
float get_render_scale_factor(eSpaceSeq_Proxy_RenderSize render_size, short scene_render_scale);
float get_render_scale_factor(const RenderData &context);

}  // namespace blender::seq<|MERGE_RESOLUTION|>--- conflicted
+++ resolved
@@ -37,10 +37,6 @@
   eSpaceSeq_Proxy_RenderSize preview_render_size = SEQ_RENDER_SIZE_SCENE;
   bool use_proxies = false;
   bool ignore_missing_media = false;
-<<<<<<< HEAD
-  bool for_render = false;
-=======
->>>>>>> a41e7377
   int motion_blur_samples = 0;
   float motion_blur_shutter = 0.0f;
   bool skip_cache = false;
@@ -75,11 +71,7 @@
                             int rectx,
                             int recty,
                             eSpaceSeq_Proxy_RenderSize preview_render_size,
-<<<<<<< HEAD
-                            bool for_render,
-=======
                             Render *render,
->>>>>>> a41e7377
                             RenderData *r_context);
 StripElem *render_give_stripelem(const Scene *scene, const Strip *strip, int timeline_frame);
 
