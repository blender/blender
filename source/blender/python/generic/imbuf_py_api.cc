--- conflicted
+++ resolved
@@ -493,13 +493,8 @@
   }
 
   /* TODO: make options. */
-<<<<<<< HEAD
-  const uchar planes = 4;
+  const uchar planes = 32;
   const uint flags = IB_byte_data;
-=======
-  const uchar planes = 32;
-  const uint flags = IB_rect;
->>>>>>> 90e47e6b
 
   ImBuf *ibuf = IMB_allocImBuf(UNPACK2(size), planes, flags);
   if (ibuf == nullptr) {
