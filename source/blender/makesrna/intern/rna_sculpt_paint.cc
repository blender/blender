/* SPDX-FileCopyrightText: 2023 Blender Authors
 *
 * SPDX-License-Identifier: GPL-2.0-or-later */

/** \file
 * \ingroup RNA
 */

#include <cstdlib>

#include "BLI_utildefines.h"

#include "RNA_access.hh"
#include "RNA_define.hh"
#include "RNA_enum_types.hh"

#include "rna_internal.hh"

#include "DNA_ID.h"
#include "DNA_brush_types.h"
#include "DNA_gpencil_legacy_types.h"
#include "DNA_scene_types.h"
#include "DNA_screen_types.h"
#include "DNA_space_types.h"

#include "BKE_brush.hh"
#include "BKE_layer.hh"
#include "BKE_material.h"
#include "BKE_paint.hh"

#include "ED_image.hh"

#include "WM_api.hh"
#include "WM_types.hh"

#include "bmesh.hh"

const EnumPropertyItem rna_enum_particle_edit_hair_brush_items[] = {
    {PE_BRUSH_COMB, "COMB", 0, "Comb", "Comb hairs"},
    {PE_BRUSH_SMOOTH, "SMOOTH", 0, "Smooth", "Smooth hairs"},
    {PE_BRUSH_ADD, "ADD", 0, "Add", "Add hairs"},
    {PE_BRUSH_LENGTH, "LENGTH", 0, "Length", "Make hairs longer or shorter"},
    {PE_BRUSH_PUFF, "PUFF", 0, "Puff", "Make hairs stand up"},
    {PE_BRUSH_CUT, "CUT", 0, "Cut", "Cut hairs"},
    {PE_BRUSH_WEIGHT, "WEIGHT", 0, "Weight", "Weight hair particles"},
    {0, nullptr, 0, nullptr, nullptr},
};

#ifndef RNA_RUNTIME
static const EnumPropertyItem rna_enum_gpencil_lock_axis_items[] = {
    {GP_LOCKAXIS_VIEW,
     "VIEW",
     ICON_RESTRICT_VIEW_ON,
     "View",
     "Align strokes to current view plane"},
    {GP_LOCKAXIS_Y,
     "AXIS_Y",
     ICON_AXIS_FRONT,
     "Front (X-Z)",
     "Project strokes to plane locked to Y"},
    {GP_LOCKAXIS_X,
     "AXIS_X",
     ICON_AXIS_SIDE,
     "Side (Y-Z)",
     "Project strokes to plane locked to X"},
    {GP_LOCKAXIS_Z, "AXIS_Z", ICON_AXIS_TOP, "Top (X-Y)", "Project strokes to plane locked to Z"},
    {GP_LOCKAXIS_CURSOR,
     "CURSOR",
     ICON_PIVOT_CURSOR,
     "Cursor",
     "Align strokes to current 3D cursor orientation"},
    {0, nullptr, 0, nullptr, nullptr},
};

static const EnumPropertyItem rna_enum_gpencil_paint_mode[] = {
    {GPPAINT_FLAG_USE_MATERIAL,
     "MATERIAL",
     0,
     "Material",
     "Paint using the active material base color"},
    {GPPAINT_FLAG_USE_VERTEXCOLOR,
     "VERTEXCOLOR",
     0,
     "Color Attribute",
     "Paint the material with a color attribute"},
    {0, nullptr, 0, nullptr, nullptr},
};
#endif

static const EnumPropertyItem rna_enum_canvas_source_items[] = {
    {PAINT_CANVAS_SOURCE_COLOR_ATTRIBUTE, "COLOR_ATTRIBUTE", 0, "Color Attribute", ""},
    {PAINT_CANVAS_SOURCE_MATERIAL, "MATERIAL", 0, "Material", ""},
    {PAINT_CANVAS_SOURCE_IMAGE, "IMAGE", 0, "Image", ""},
    {0, nullptr, 0, nullptr, nullptr},
};

const EnumPropertyItem rna_enum_symmetrize_direction_items[] = {
    {BMO_SYMMETRIZE_NEGATIVE_X, "NEGATIVE_X", 0, "-X to +X", ""},
    {BMO_SYMMETRIZE_POSITIVE_X, "POSITIVE_X", 0, "+X to -X", ""},

    {BMO_SYMMETRIZE_NEGATIVE_Y, "NEGATIVE_Y", 0, "-Y to +Y", ""},
    {BMO_SYMMETRIZE_POSITIVE_Y, "POSITIVE_Y", 0, "+Y to -Y", ""},

    {BMO_SYMMETRIZE_NEGATIVE_Z, "NEGATIVE_Z", 0, "-Z to +Z", ""},
    {BMO_SYMMETRIZE_POSITIVE_Z, "POSITIVE_Z", 0, "+Z to -Z", ""},
    {0, nullptr, 0, nullptr, nullptr},
};

#ifdef RNA_RUNTIME
#  include "MEM_guardedalloc.h"

#  include "BKE_collection.hh"
#  include "BKE_colortools.hh"
#  include "BKE_context.hh"
#  include "BKE_gpencil_legacy.h"
#  include "BKE_object.hh"
#  include "BKE_particle.h"
#  include "BKE_pointcache.h"

#  include "DEG_depsgraph.hh"

#  include "ED_gpencil_legacy.hh"
#  include "ED_paint.hh"
#  include "ED_particle.hh"

static void rna_GPencil_update(Main * /*bmain*/, Scene *scene, PointerRNA * /*ptr*/)
{
  /* mark all grease pencil datablocks of the scene */
  if (scene != nullptr) {
    ED_gpencil_tag_scene_gpencil(scene);
  }
}

const EnumPropertyItem rna_enum_particle_edit_disconnected_hair_brush_items[] = {
    {PE_BRUSH_COMB, "COMB", 0, "Comb", "Comb hairs"},
    {PE_BRUSH_SMOOTH, "SMOOTH", 0, "Smooth", "Smooth hairs"},
    {PE_BRUSH_LENGTH, "LENGTH", 0, "Length", "Make hairs longer or shorter"},
    {PE_BRUSH_CUT, "CUT", 0, "Cut", "Cut hairs"},
    {PE_BRUSH_WEIGHT, "WEIGHT", 0, "Weight", "Weight hair particles"},
    {0, nullptr, 0, nullptr, nullptr},
};

static const EnumPropertyItem particle_edit_cache_brush_items[] = {
    {PE_BRUSH_COMB, "COMB", 0, "Comb", "Comb paths"},
    {PE_BRUSH_SMOOTH, "SMOOTH", 0, "Smooth", "Smooth paths"},
    {PE_BRUSH_LENGTH, "LENGTH", 0, "Length", "Make paths longer or shorter"},
    {0, nullptr, 0, nullptr, nullptr},
};

static PointerRNA rna_ParticleEdit_brush_get(PointerRNA *ptr)
{
  ParticleEditSettings *pset = (ParticleEditSettings *)ptr->data;
  ParticleBrushData *brush = nullptr;

  brush = &pset->brush[pset->brushtype];

  return rna_pointer_inherit_refine(ptr, &RNA_ParticleBrush, brush);
}

static PointerRNA rna_ParticleBrush_curve_get(PointerRNA *ptr)
{
  return rna_pointer_inherit_refine(ptr, &RNA_CurveMapping, nullptr);
}

static void rna_ParticleEdit_redo(bContext *C, PointerRNA * /*ptr*/)
{
  Depsgraph *depsgraph = CTX_data_depsgraph_pointer(C);
  Scene *scene = CTX_data_scene(C);
  ViewLayer *view_layer = CTX_data_view_layer(C);
  BKE_view_layer_synced_ensure(scene, view_layer);
  Object *ob = BKE_view_layer_active_object_get(view_layer);
  PTCacheEdit *edit = PE_get_current(depsgraph, scene, ob);

  if (!edit) {
    return;
  }

  if (ob) {
    DEG_id_tag_update(&ob->id, ID_RECALC_GEOMETRY);
  }

  BKE_particle_batch_cache_dirty_tag(edit->psys, BKE_PARTICLE_BATCH_DIRTY_ALL);
  psys_free_path_cache(edit->psys, edit);
  DEG_id_tag_update(&scene->id, ID_RECALC_SYNC_TO_EVAL);
}

static void rna_ParticleEdit_update(bContext *C, PointerRNA * /*ptr*/)
{
  Scene *scene = CTX_data_scene(C);
  ViewLayer *view_layer = CTX_data_view_layer(C);
  BKE_view_layer_synced_ensure(scene, view_layer);
  Object *ob = BKE_view_layer_active_object_get(view_layer);

  if (ob) {
    DEG_id_tag_update(&ob->id, ID_RECALC_GEOMETRY);
  }

  /* Sync tool setting changes from original to evaluated scenes. */
  DEG_id_tag_update(&scene->id, ID_RECALC_SYNC_TO_EVAL);
}

static void rna_ParticleEdit_tool_set(PointerRNA *ptr, int value)
{
  ParticleEditSettings *pset = (ParticleEditSettings *)ptr->data;

  /* redraw hair completely if weight brush is/was used */
  if ((pset->brushtype == PE_BRUSH_WEIGHT || value == PE_BRUSH_WEIGHT) && pset->object) {
    Object *ob = pset->object;
    if (ob) {
      DEG_id_tag_update(&ob->id, ID_RECALC_GEOMETRY);
      WM_main_add_notifier(NC_OBJECT | ND_PARTICLE | NA_EDITED, nullptr);
    }
  }

  pset->brushtype = value;
}
static const EnumPropertyItem *rna_ParticleEdit_tool_itemf(bContext *C,
                                                           PointerRNA * /*ptr*/,
                                                           PropertyRNA * /*prop*/,
                                                           bool * /*r_free*/)
{
  const Scene *scene = CTX_data_scene(C);
  ViewLayer *view_layer = CTX_data_view_layer(C);
  BKE_view_layer_synced_ensure(scene, view_layer);
  Object *ob = BKE_view_layer_active_object_get(view_layer);
#  if 0
  Depsgraph *depsgraph = CTX_data_depsgraph_pointer(C);
  Scene *scene = CTX_data_scene(C);
  PTCacheEdit *edit = PE_get_current(depsgraph, scene, ob);
  ParticleSystem *psys = edit ? edit->psys : nullptr;
#  else
  /* use this rather than PE_get_current() - because the editing cache is
   * dependent on the cache being updated which can happen after this UI
   * draws causing a glitch #28883. */
  ParticleSystem *psys = psys_get_current(ob);
#  endif

  if (psys) {
    if (psys->flag & PSYS_GLOBAL_HAIR) {
      return rna_enum_particle_edit_disconnected_hair_brush_items;
    }
    else {
      return rna_enum_particle_edit_hair_brush_items;
    }
  }

  return particle_edit_cache_brush_items;
}

static bool rna_ParticleEdit_editable_get(PointerRNA *ptr)
{
  ParticleEditSettings *pset = (ParticleEditSettings *)ptr->data;

  return (pset->object && pset->scene && PE_get_current(nullptr, pset->scene, pset->object));
}
static bool rna_ParticleEdit_hair_get(PointerRNA *ptr)
{
  ParticleEditSettings *pset = (ParticleEditSettings *)ptr->data;

  if (pset->scene) {
    PTCacheEdit *edit = PE_get_current(nullptr, pset->scene, pset->object);

    return (edit && edit->psys);
  }

  return 0;
}

static std::optional<std::string> rna_ParticleEdit_path(const PointerRNA * /*ptr*/)
{
  return "tool_settings.particle_edit";
}

static PointerRNA rna_Paint_brush_get(PointerRNA *ptr)
{
  Paint *paint = static_cast<Paint *>(ptr->data);
  Brush *brush = BKE_paint_brush(paint);
  if (!brush) {
    return PointerRNA_NULL;
  }
  return RNA_id_pointer_create(&brush->id);
}

static void rna_Paint_brush_set(PointerRNA *ptr, PointerRNA value, ReportList * /*reports*/)
{
  Paint *paint = static_cast<Paint *>(ptr->data);
  Brush *brush = static_cast<Brush *>(value.data);
  BKE_paint_brush_set(paint, brush);
  BKE_paint_invalidate_overlay_all();
}

static bool rna_Paint_brush_poll(PointerRNA *ptr, PointerRNA value)
{
<<<<<<< HEAD
  const Paint *paint = static_cast<Paint *>(ptr->data);
  const Brush *brush = static_cast<Brush *>(value.data);
=======
  Scene *scene = (Scene *)ptr->owner_id;
  const PaintToolSlot *tslot = static_cast<PaintToolSlot *>(ptr->data);
  ToolSettings *ts = scene->toolsettings;
  Brush *brush = (Brush *)value.owner_id;
  int mode = 0;
  int slot_index = 0;

  if (paint_contains_brush_slot(&ts->imapaint.paint, tslot, &slot_index)) {
    if (slot_index != brush->imagepaint_tool) {
      return false;
    }
    mode = OB_MODE_TEXTURE_PAINT;
  }
  else if (paint_contains_brush_slot(&ts->sculpt->paint, tslot, &slot_index)) {
    if (slot_index != brush->sculpt_tool) {
      return false;
    }
    mode = OB_MODE_SCULPT;
  }
  else if (paint_contains_brush_slot(&ts->vpaint->paint, tslot, &slot_index)) {
    if (slot_index != brush->vertexpaint_tool) {
      return false;
    }
    mode = OB_MODE_VERTEX_PAINT;
  }
  else if (paint_contains_brush_slot(&ts->wpaint->paint, tslot, &slot_index)) {
    if (slot_index != brush->weightpaint_tool) {
      return false;
    }
    mode = OB_MODE_WEIGHT_PAINT;
  }
  else if (paint_contains_brush_slot(&ts->gp_paint->paint, tslot, &slot_index)) {
    if (slot_index != brush->gpencil_tool) {
      return false;
    }
    mode = OB_MODE_PAINT_GPENCIL_LEGACY;
  }
  else if (paint_contains_brush_slot(&ts->gp_vertexpaint->paint, tslot, &slot_index)) {
    if (slot_index != brush->gpencil_vertex_tool) {
      return false;
    }
    mode = OB_MODE_VERTEX_GPENCIL_LEGACY;
  }
  else if (paint_contains_brush_slot(&ts->gp_sculptpaint->paint, tslot, &slot_index)) {
    if (slot_index != brush->gpencil_sculpt_tool) {
      return false;
    }
    mode = OB_MODE_SCULPT_GPENCIL_LEGACY;
  }
  else if (paint_contains_brush_slot(&ts->gp_weightpaint->paint, tslot, &slot_index)) {
    if (slot_index != brush->gpencil_weight_tool) {
      return false;
    }
    mode = OB_MODE_WEIGHT_GPENCIL_LEGACY;
  }
  else if (paint_contains_brush_slot(&ts->curves_sculpt->paint, tslot, &slot_index)) {
    if (slot_index != brush->curves_sculpt_tool) {
      return false;
    }
    mode = OB_MODE_SCULPT_CURVES;
  }
>>>>>>> e3894f0a

  return (brush == nullptr) || (paint->runtime.ob_mode & brush->ob_mode) != 0;
}

static void rna_Sculpt_update(bContext *C, PointerRNA * /*ptr*/)
{
  Scene *scene = CTX_data_scene(C);
  ViewLayer *view_layer = CTX_data_view_layer(C);
  BKE_view_layer_synced_ensure(scene, view_layer);
  Object *ob = BKE_view_layer_active_object_get(view_layer);

  if (ob) {
    DEG_id_tag_update(&ob->id, ID_RECALC_GEOMETRY);
    WM_main_add_notifier(NC_OBJECT | ND_MODIFIER, ob);
  }
}

static std::optional<std::string> rna_Sculpt_path(const PointerRNA * /*ptr*/)
{
  return "tool_settings.sculpt";
}

static std::optional<std::string> rna_VertexPaint_path(const PointerRNA *ptr)
{
  const Scene *scene = (Scene *)ptr->owner_id;
  const ToolSettings *ts = scene->toolsettings;
  if (ptr->data == ts->vpaint) {
    return "tool_settings.vertex_paint";
  }
  return "tool_settings.weight_paint";
}

static std::optional<std::string> rna_ImagePaintSettings_path(const PointerRNA * /*ptr*/)
{
  return "tool_settings.image_paint";
}

static std::optional<std::string> rna_PaintModeSettings_path(const PointerRNA * /*ptr*/)
{
  return "tool_settings.paint_mode";
}

static std::optional<std::string> rna_UvSculpt_path(const PointerRNA * /*ptr*/)
{
  return "tool_settings.uv_sculpt";
}

static std::optional<std::string> rna_CurvesSculpt_path(const PointerRNA * /*ptr*/)
{
  return "tool_settings.curves_sculpt";
}

static std::optional<std::string> rna_GpPaint_path(const PointerRNA * /*ptr*/)
{
  return "tool_settings.gpencil_paint";
}

static std::optional<std::string> rna_GpVertexPaint_path(const PointerRNA * /*ptr*/)
{
  return "tool_settings.gpencil_vertex_paint";
}

static std::optional<std::string> rna_GpSculptPaint_path(const PointerRNA * /*ptr*/)
{
  return "tool_settings.gpencil_sculpt_paint";
}

static std::optional<std::string> rna_GpWeightPaint_path(const PointerRNA * /*ptr*/)
{
  return "tool_settings.gpencil_weight_paint";
}

static std::optional<std::string> rna_ParticleBrush_path(const PointerRNA * /*ptr*/)
{
  return "tool_settings.particle_edit.brush";
}

static void rna_ImaPaint_viewport_update(Main * /*bmain*/, Scene * /*scene*/, PointerRNA * /*ptr*/)
{
  /* not the best solution maybe, but will refresh the 3D viewport */
  WM_main_add_notifier(NC_OBJECT | ND_DRAW, nullptr);
}

static void rna_ImaPaint_mode_update(bContext *C, PointerRNA * /*ptr*/)
{
  Scene *scene = CTX_data_scene(C);
  ViewLayer *view_layer = CTX_data_view_layer(C);
  BKE_view_layer_synced_ensure(scene, view_layer);
  Object *ob = BKE_view_layer_active_object_get(view_layer);

  if (ob && ob->type == OB_MESH) {
    /* of course we need to invalidate here */
    BKE_texpaint_slots_refresh_object(scene, ob);

    /* We assume that changing the current mode will invalidate the uv layers
     * so we need to refresh display. */
    ED_paint_proj_mesh_data_check(scene, ob, nullptr, nullptr, nullptr, nullptr);
    WM_main_add_notifier(NC_OBJECT | ND_DRAW, nullptr);
  }
}

static void rna_ImaPaint_stencil_update(bContext *C, PointerRNA * /*ptr*/)
{
  Scene *scene = CTX_data_scene(C);
  ViewLayer *view_layer = CTX_data_view_layer(C);
  BKE_view_layer_synced_ensure(scene, view_layer);
  Object *ob = BKE_view_layer_active_object_get(view_layer);

  if (ob && ob->type == OB_MESH) {
    ED_paint_proj_mesh_data_check(scene, ob, nullptr, nullptr, nullptr, nullptr);
    WM_main_add_notifier(NC_OBJECT | ND_DRAW, nullptr);
  }
}

static bool rna_ImaPaint_imagetype_poll(PointerRNA * /*ptr*/, PointerRNA value)
{
  Image *image = (Image *)value.owner_id;
  return image->type != IMA_TYPE_R_RESULT && image->type != IMA_TYPE_COMPOSITE;
}

static void rna_ImaPaint_canvas_update(bContext *C, PointerRNA * /*ptr*/)
{
  Main *bmain = CTX_data_main(C);
  Scene *scene = CTX_data_scene(C);
  ViewLayer *view_layer = CTX_data_view_layer(C);
  BKE_view_layer_synced_ensure(scene, view_layer);
  Object *ob = BKE_view_layer_active_object_get(view_layer);
  Image *ima = scene->toolsettings->imapaint.canvas;

  ED_space_image_sync(bmain, ima, false);

  if (ob && ob->type == OB_MESH) {
    ED_paint_proj_mesh_data_check(scene, ob, nullptr, nullptr, nullptr, nullptr);
    WM_main_add_notifier(NC_OBJECT | ND_DRAW, nullptr);
  }
}

static void rna_UvSculpt_curve_preset_set(PointerRNA *ptr, int value)
{
  Scene *scene = reinterpret_cast<Scene *>(ptr->owner_id);
  if (value == BRUSH_CURVE_CUSTOM) {
    if (!scene->toolsettings->uvsculpt.strength_curve) {
      scene->toolsettings->uvsculpt.strength_curve = BKE_curvemapping_add(
          1, 0.0f, 0.0f, 1.0f, 1.0f);
    }
  }
  scene->toolsettings->uvsculpt.curve_preset = int8_t(value);
}

/** \name Paint mode settings
 * \{ */

static bool rna_PaintModeSettings_canvas_image_poll(PointerRNA * /*ptr*/, PointerRNA value)
{
  Image *image = (Image *)value.owner_id;
  return !ELEM(image->type, IMA_TYPE_COMPOSITE, IMA_TYPE_R_RESULT);
}

static void rna_PaintModeSettings_canvas_source_update(bContext *C, PointerRNA * /*ptr*/)
{
  Scene *scene = CTX_data_scene(C);
  Object *ob = CTX_data_active_object(C);
  /* When canvas source changes the PBVH would require updates when switching between color
   * attributes. */
  if (ob && ob->type == OB_MESH) {
    BKE_texpaint_slots_refresh_object(scene, ob);
    DEG_id_tag_update(&ob->id, 0);
    WM_main_add_notifier(NC_GEOM | ND_DATA, &ob->id);
  }
}

/* \} */

static bool rna_ImaPaint_detect_data(ImagePaintSettings *imapaint)
{
  return imapaint->missing_data == 0;
}

static std::optional<std::string> rna_GPencilSculptSettings_path(const PointerRNA * /*ptr*/)
{
  return "tool_settings.gpencil_sculpt";
}

static std::optional<std::string> rna_GPencilSculptGuide_path(const PointerRNA * /*ptr*/)
{
  return "tool_settings.gpencil_sculpt.guide";
}

static void rna_Sculpt_automasking_invert_cavity_set(PointerRNA *ptr, bool val)
{
  Sculpt *sd = (Sculpt *)ptr->data;

  if (val) {
    sd->automasking_flags &= ~BRUSH_AUTOMASKING_CAVITY_NORMAL;
    sd->automasking_flags |= BRUSH_AUTOMASKING_CAVITY_INVERTED;
  }
  else {
    sd->automasking_flags &= ~BRUSH_AUTOMASKING_CAVITY_INVERTED;
  }
}

static void rna_Sculpt_automasking_cavity_set(PointerRNA *ptr, bool val)
{
  Sculpt *sd = (Sculpt *)ptr->data;

  if (val) {
    sd->automasking_flags &= ~BRUSH_AUTOMASKING_CAVITY_INVERTED;
    sd->automasking_flags |= BRUSH_AUTOMASKING_CAVITY_NORMAL;
  }
  else {
    sd->automasking_flags &= ~BRUSH_AUTOMASKING_CAVITY_NORMAL;
  }
}
#else

static void rna_def_paint_curve(BlenderRNA *brna)
{
  StructRNA *srna;

  srna = RNA_def_struct(brna, "PaintCurve", "ID");
  RNA_def_struct_ui_text(srna, "Paint Curve", "");
  RNA_def_struct_ui_icon(srna, ICON_CURVE_BEZCURVE);
}

static void rna_def_paint(BlenderRNA *brna)
{
  StructRNA *srna;
  PropertyRNA *prop;

  srna = RNA_def_struct(brna, "Paint", nullptr);
  RNA_def_struct_ui_text(srna, "Paint", "");

  /* Global Settings */
  prop = RNA_def_property(srna, "brush", PROP_POINTER, PROP_NONE);
  RNA_def_property_flag(prop, PROP_EDITABLE);
  RNA_def_property_struct_type(prop, "Brush");
  RNA_def_property_pointer_funcs(
      prop, "rna_Paint_brush_get", "rna_Paint_brush_set", nullptr, "rna_Paint_brush_poll");
  RNA_def_property_ui_text(prop, "Brush", "Active Brush");
  RNA_def_property_update(prop, NC_BRUSH | NA_SELECTED, nullptr);

  prop = RNA_def_property(srna, "brush_asset_reference", PROP_POINTER, PROP_NONE);
  RNA_def_property_clear_flag(prop, PROP_EDITABLE);
  RNA_def_property_ui_text(prop,
                           "Brush Asset Reference",
                           "A weak reference to the matching brush asset, used e.g. to restore "
                           "the last used brush on file load");

  prop = RNA_def_property(srna, "palette", PROP_POINTER, PROP_NONE);
  RNA_def_property_flag(prop, PROP_EDITABLE);
  RNA_def_property_pointer_funcs(prop, nullptr, nullptr, nullptr, nullptr);
  RNA_def_property_ui_text(prop, "Palette", "Active Palette");

  prop = RNA_def_property(srna, "show_brush", PROP_BOOLEAN, PROP_NONE);
  RNA_def_property_boolean_sdna(prop, nullptr, "flags", PAINT_SHOW_BRUSH);
  RNA_def_property_ui_text(prop, "Show Brush", "");
  RNA_def_property_update(prop, NC_SCENE | ND_TOOLSETTINGS, nullptr);

  prop = RNA_def_property(srna, "show_brush_on_surface", PROP_BOOLEAN, PROP_NONE);
  RNA_def_property_boolean_sdna(prop, nullptr, "flags", PAINT_SHOW_BRUSH_ON_SURFACE);
  RNA_def_property_ui_text(prop, "Show Brush On Surface", "");
  RNA_def_property_update(prop, NC_SCENE | ND_TOOLSETTINGS, nullptr);

  prop = RNA_def_property(srna, "show_low_resolution", PROP_BOOLEAN, PROP_NONE);
  RNA_def_property_boolean_sdna(prop, nullptr, "flags", PAINT_FAST_NAVIGATE);
  RNA_def_property_ui_text(
      prop, "Fast Navigate", "For multires, show low resolution while navigating the view");
  RNA_def_property_update(prop, NC_SCENE | ND_TOOLSETTINGS, nullptr);

  prop = RNA_def_property(srna, "use_sculpt_delay_updates", PROP_BOOLEAN, PROP_NONE);
  RNA_def_property_boolean_sdna(prop, nullptr, "flags", PAINT_SCULPT_DELAY_UPDATES);
  RNA_def_property_ui_text(
      prop,
      "Delay Viewport Updates",
      "Update the geometry when it enters the view, providing faster view navigation");
  RNA_def_property_update(prop, NC_SCENE | ND_TOOLSETTINGS, nullptr);

  prop = RNA_def_property(srna, "use_symmetry_x", PROP_BOOLEAN, PROP_NONE);
  RNA_def_property_boolean_sdna(prop, nullptr, "symmetry_flags", PAINT_SYMM_X);
  RNA_def_property_ui_text(prop, "Symmetry X", "Mirror brush across the X axis");
  RNA_def_property_update(prop, NC_SCENE | ND_TOOLSETTINGS, nullptr);

  prop = RNA_def_property(srna, "use_symmetry_y", PROP_BOOLEAN, PROP_NONE);
  RNA_def_property_boolean_sdna(prop, nullptr, "symmetry_flags", PAINT_SYMM_Y);
  RNA_def_property_ui_text(prop, "Symmetry Y", "Mirror brush across the Y axis");
  RNA_def_property_update(prop, NC_SCENE | ND_TOOLSETTINGS, nullptr);

  prop = RNA_def_property(srna, "use_symmetry_z", PROP_BOOLEAN, PROP_NONE);
  RNA_def_property_boolean_sdna(prop, nullptr, "symmetry_flags", PAINT_SYMM_Z);
  RNA_def_property_ui_text(prop, "Symmetry Z", "Mirror brush across the Z axis");
  RNA_def_property_update(prop, NC_SCENE | ND_TOOLSETTINGS, nullptr);

  prop = RNA_def_property(srna, "use_symmetry_feather", PROP_BOOLEAN, PROP_NONE);
  RNA_def_property_boolean_sdna(prop, nullptr, "symmetry_flags", PAINT_SYMMETRY_FEATHER);
  RNA_def_property_ui_text(prop,
                           "Symmetry Feathering",
                           "Reduce the strength of the brush where it overlaps symmetrical daubs");
  RNA_def_property_update(prop, NC_SCENE | ND_TOOLSETTINGS, nullptr);

  prop = RNA_def_property(srna, "cavity_curve", PROP_POINTER, PROP_NONE);
  RNA_def_property_flag(prop, PROP_NEVER_NULL);
  RNA_def_property_ui_text(prop, "Curve", "Editable cavity curve");
  RNA_def_property_update(prop, NC_SCENE | ND_TOOLSETTINGS, nullptr);

  prop = RNA_def_property(srna, "use_cavity", PROP_BOOLEAN, PROP_NONE);
  RNA_def_property_boolean_sdna(prop, nullptr, "flags", PAINT_USE_CAVITY_MASK);
  RNA_def_property_ui_text(prop, "Cavity Mask", "Mask painting according to mesh geometry cavity");
  RNA_def_property_update(prop, NC_SCENE | ND_TOOLSETTINGS, nullptr);

  prop = RNA_def_property(srna, "tile_offset", PROP_FLOAT, PROP_XYZ_LENGTH);
  RNA_def_property_float_sdna(prop, nullptr, "tile_offset");
  RNA_def_property_array(prop, 3);
  RNA_def_property_range(prop, 0.01, FLT_MAX);
  RNA_def_property_ui_range(prop, 0.01, 100, 1 * 100, 2);
  RNA_def_property_ui_text(
      prop, "Tiling offset for the X Axis", "Stride at which tiled strokes are copied");

  prop = RNA_def_property(srna, "tile_x", PROP_BOOLEAN, PROP_NONE);
  RNA_def_property_boolean_sdna(prop, nullptr, "symmetry_flags", PAINT_TILE_X);
  RNA_def_property_ui_text(prop, "Tile X", "Tile along X axis");
  RNA_def_property_update(prop, NC_SCENE | ND_TOOLSETTINGS, nullptr);

  prop = RNA_def_property(srna, "tile_y", PROP_BOOLEAN, PROP_NONE);
  RNA_def_property_boolean_sdna(prop, nullptr, "symmetry_flags", PAINT_TILE_Y);
  RNA_def_property_ui_text(prop, "Tile Y", "Tile along Y axis");
  RNA_def_property_update(prop, NC_SCENE | ND_TOOLSETTINGS, nullptr);

  prop = RNA_def_property(srna, "tile_z", PROP_BOOLEAN, PROP_NONE);
  RNA_def_property_boolean_sdna(prop, nullptr, "symmetry_flags", PAINT_TILE_Z);
  RNA_def_property_ui_text(prop, "Tile Z", "Tile along Z axis");
  RNA_def_property_update(prop, NC_SCENE | ND_TOOLSETTINGS, nullptr);
}

static void rna_def_sculpt(BlenderRNA *brna)
{
  static const EnumPropertyItem detail_refine_items[] = {
      {SCULPT_DYNTOPO_SUBDIVIDE,
       "SUBDIVIDE",
       0,
       "Subdivide Edges",
       "Subdivide long edges to add mesh detail where needed"},
      {SCULPT_DYNTOPO_COLLAPSE,
       "COLLAPSE",
       0,
       "Collapse Edges",
       "Collapse short edges to remove mesh detail where possible"},
      {SCULPT_DYNTOPO_SUBDIVIDE | SCULPT_DYNTOPO_COLLAPSE,
       "SUBDIVIDE_COLLAPSE",
       0,
       "Subdivide Collapse",
       "Both subdivide long edges and collapse short edges to refine mesh detail"},
      {0, nullptr, 0, nullptr, nullptr},
  };

  static const EnumPropertyItem detail_type_items[] = {
      {0,
       "RELATIVE",
       0,
       "Relative Detail",
       "Mesh detail is relative to the brush size and detail size"},
      {SCULPT_DYNTOPO_DETAIL_CONSTANT,
       "CONSTANT",
       0,
       "Constant Detail",
       "Mesh detail is constant in world space according to detail size"},
      {SCULPT_DYNTOPO_DETAIL_BRUSH,
       "BRUSH",
       0,
       "Brush Detail",
       "Mesh detail is relative to brush radius"},
      {SCULPT_DYNTOPO_DETAIL_MANUAL,
       "MANUAL",
       0,
       "Manual Detail",
       "Mesh detail does not change on each stroke, only when using Flood Fill"},
      {0, nullptr, 0, nullptr, nullptr},
  };

  static const EnumPropertyItem sculpt_transform_mode_items[] = {
      {SCULPT_TRANSFORM_MODE_ALL_VERTICES,
       "ALL_VERTICES",
       0,
       "All Vertices",
       "Applies the transformation to all vertices in the mesh"},
      {SCULPT_TRANSFORM_MODE_RADIUS_ELASTIC,
       "RADIUS_ELASTIC",
       0,
       "Elastic",
       "Applies the transformation simulating elasticity using the radius of the cursor"},
      {0, nullptr, 0, nullptr, nullptr},
  };

  StructRNA *srna;
  PropertyRNA *prop;

  srna = RNA_def_struct(brna, "Sculpt", "Paint");
  RNA_def_struct_path_func(srna, "rna_Sculpt_path");
  RNA_def_struct_ui_text(srna, "Sculpt", "");

  prop = RNA_def_property(srna, "radial_symmetry", PROP_INT, PROP_XYZ);
  RNA_def_property_int_sdna(prop, nullptr, "radial_symm");
  RNA_def_property_int_default(prop, 1);
  RNA_def_property_range(prop, 1, 64);
  RNA_def_property_ui_range(prop, 0, 32, 1, 1);
  RNA_def_property_ui_text(
      prop, "Radial Symmetry Count X Axis", "Number of times to copy strokes across the surface");

  prop = RNA_def_property(srna, "lock_x", PROP_BOOLEAN, PROP_NONE);
  RNA_def_property_boolean_sdna(prop, nullptr, "flags", SCULPT_LOCK_X);
  RNA_def_property_ui_text(prop, "Lock X", "Disallow changes to the X axis of vertices");
  RNA_def_property_update(prop, NC_SCENE | ND_TOOLSETTINGS, nullptr);

  prop = RNA_def_property(srna, "lock_y", PROP_BOOLEAN, PROP_NONE);
  RNA_def_property_boolean_sdna(prop, nullptr, "flags", SCULPT_LOCK_Y);
  RNA_def_property_ui_text(prop, "Lock Y", "Disallow changes to the Y axis of vertices");
  RNA_def_property_update(prop, NC_SCENE | ND_TOOLSETTINGS, nullptr);

  prop = RNA_def_property(srna, "lock_z", PROP_BOOLEAN, PROP_NONE);
  RNA_def_property_boolean_sdna(prop, nullptr, "flags", SCULPT_LOCK_Z);
  RNA_def_property_ui_text(prop, "Lock Z", "Disallow changes to the Z axis of vertices");
  RNA_def_property_update(prop, NC_SCENE | ND_TOOLSETTINGS, nullptr);

  prop = RNA_def_property(srna, "use_deform_only", PROP_BOOLEAN, PROP_NONE);
  RNA_def_property_boolean_sdna(prop, nullptr, "flags", SCULPT_ONLY_DEFORM);
  RNA_def_property_ui_text(prop,
                           "Use Deform Only",
                           "Use only deformation modifiers (temporary disable all "
                           "constructive modifiers except multi-resolution)");
  RNA_def_property_flag(prop, PROP_CONTEXT_UPDATE);
  RNA_def_property_update(prop, NC_OBJECT | ND_DRAW, "rna_Sculpt_update");

  prop = RNA_def_property(srna, "detail_size", PROP_FLOAT, PROP_PIXEL);
  RNA_def_property_range(prop, 0.5, 40.0);
  RNA_def_property_ui_range(prop, 0.5, 40.0, 0.1, 2);
  RNA_def_property_ui_scale_type(prop, PROP_SCALE_CUBIC);
  RNA_def_property_ui_text(
      prop, "Detail Size", "Maximum edge length for dynamic topology sculpting (in pixels)");
  RNA_def_property_update(prop, NC_SCENE | ND_TOOLSETTINGS, nullptr);

  prop = RNA_def_property(srna, "detail_percent", PROP_FLOAT, PROP_PERCENTAGE);
  RNA_def_property_range(prop, 0.5, 100.0);
  RNA_def_property_ui_range(prop, 0.5, 100.0, 10, 2);
  RNA_def_property_ui_text(
      prop,
      "Detail Percentage",
      "Maximum edge length for dynamic topology sculpting (in brush percenage)");
  RNA_def_property_update(prop, NC_SCENE | ND_TOOLSETTINGS, nullptr);

  prop = RNA_def_property(srna, "constant_detail_resolution", PROP_FLOAT, PROP_NONE);
  RNA_def_property_float_sdna(prop, nullptr, "constant_detail");
  RNA_def_property_range(prop, 0.0001, FLT_MAX);
  RNA_def_property_ui_range(prop, 0.001, 1000.0, 10, 2);
  RNA_def_property_ui_text(prop,
                           "Resolution",
                           "Maximum edge length for dynamic topology sculpting (as divisor "
                           "of Blender unit - higher value means smaller edge length)");
  RNA_def_property_update(prop, NC_SCENE | ND_TOOLSETTINGS, nullptr);

  const EnumPropertyItem *entry = rna_enum_brush_automasking_flag_items;
  do {
    prop = RNA_def_property(srna, entry->identifier, PROP_BOOLEAN, PROP_NONE);
    RNA_def_property_boolean_sdna(prop, nullptr, "automasking_flags", entry->value);
    RNA_def_property_ui_text(prop, entry->name, entry->description);

    if (entry->value == BRUSH_AUTOMASKING_CAVITY_NORMAL) {
      RNA_def_property_boolean_funcs(prop, nullptr, "rna_Sculpt_automasking_cavity_set");
    }
    else if (entry->value == BRUSH_AUTOMASKING_CAVITY_INVERTED) {
      RNA_def_property_boolean_funcs(prop, nullptr, "rna_Sculpt_automasking_invert_cavity_set");
    }

    RNA_def_property_update(prop, NC_SCENE | ND_TOOLSETTINGS, nullptr);
  } while ((++entry)->identifier);

  prop = RNA_def_property(
      srna, "automasking_boundary_edges_propagation_steps", PROP_INT, PROP_UNSIGNED);
  RNA_def_property_int_sdna(prop, nullptr, "automasking_boundary_edges_propagation_steps");
  RNA_def_property_range(prop, 1, AUTOMASKING_BOUNDARY_EDGES_MAX_PROPAGATION_STEPS);
  RNA_def_property_ui_range(prop, 1, AUTOMASKING_BOUNDARY_EDGES_MAX_PROPAGATION_STEPS, 1, -1);
  RNA_def_property_ui_text(prop,
                           "Propagation Steps",
                           "Distance where boundary edge automasking is going to protect vertices "
                           "from the fully masked edge");
  RNA_def_property_update(prop, NC_SCENE | ND_TOOLSETTINGS, nullptr);

  prop = RNA_def_property(srna, "automasking_cavity_factor", PROP_FLOAT, PROP_FACTOR);
  RNA_def_property_float_sdna(prop, nullptr, "automasking_cavity_factor");
  RNA_def_property_ui_text(prop, "Cavity Factor", "The contrast of the cavity mask");
  RNA_def_property_float_default(prop, 1.0f);
  RNA_def_property_range(prop, 0.0f, 5.0f);
  RNA_def_property_ui_range(prop, 0.0f, 1.0f, 0.1, 3);
  RNA_def_property_update(prop, NC_SCENE | ND_TOOLSETTINGS, nullptr);

  prop = RNA_def_property(srna, "automasking_cavity_blur_steps", PROP_INT, PROP_NONE);
  RNA_def_property_int_sdna(prop, nullptr, "automasking_cavity_blur_steps");
  RNA_def_property_ui_text(prop, "Blur Steps", "The number of times the cavity mask is blurred");
  RNA_def_property_int_default(prop, 0);
  RNA_def_property_range(prop, 0, 25);
  RNA_def_property_ui_range(prop, 0, 10, 1, 1);
  RNA_def_property_update(prop, NC_SCENE | ND_TOOLSETTINGS, nullptr);

  prop = RNA_def_property(srna, "automasking_cavity_curve", PROP_POINTER, PROP_NONE);
  RNA_def_property_pointer_sdna(prop, nullptr, "automasking_cavity_curve");
  RNA_def_property_struct_type(prop, "CurveMapping");
  RNA_def_property_ui_text(prop, "Cavity Curve", "Curve used for the sensitivity");
  RNA_def_property_clear_flag(prop, PROP_ANIMATABLE);
  RNA_def_property_update(prop, NC_SCENE | ND_TOOLSETTINGS, nullptr);

  prop = RNA_def_property(srna, "automasking_cavity_curve_op", PROP_POINTER, PROP_NONE);
  RNA_def_property_pointer_sdna(prop, nullptr, "automasking_cavity_curve_op");
  RNA_def_property_struct_type(prop, "CurveMapping");
  RNA_def_property_ui_text(prop, "Cavity Curve", "Curve used for the sensitivity");
  RNA_def_property_clear_flag(prop, PROP_ANIMATABLE);
  RNA_def_property_update(prop, NC_SCENE | ND_TOOLSETTINGS, nullptr);

  prop = RNA_def_property(srna, "use_automasking_start_normal", PROP_BOOLEAN, PROP_NONE);
  RNA_def_property_boolean_sdna(
      prop, nullptr, "automasking_flags", BRUSH_AUTOMASKING_BRUSH_NORMAL);
  RNA_def_property_ui_text(
      prop,
      "Area Normal",
      "Affect only vertices with a similar normal to where the stroke starts");
  RNA_def_property_update(prop, NC_SCENE | ND_TOOLSETTINGS, nullptr);

  prop = RNA_def_property(srna, "use_automasking_view_normal", PROP_BOOLEAN, PROP_NONE);
  RNA_def_property_boolean_sdna(prop, nullptr, "automasking_flags", BRUSH_AUTOMASKING_VIEW_NORMAL);
  RNA_def_property_ui_text(
      prop, "View Normal", "Affect only vertices with a normal that faces the viewer");
  RNA_def_property_update(prop, NC_SCENE | ND_TOOLSETTINGS, nullptr);

  prop = RNA_def_property(srna, "use_automasking_view_occlusion", PROP_BOOLEAN, PROP_NONE);
  RNA_def_property_boolean_sdna(
      prop, nullptr, "automasking_flags", BRUSH_AUTOMASKING_VIEW_OCCLUSION);
  RNA_def_property_ui_text(
      prop,
      "Occlusion",
      "Only affect vertices that are not occluded by other faces. (Slower performance)");
  RNA_def_property_update(prop, NC_SCENE | ND_TOOLSETTINGS, nullptr);

  prop = RNA_def_property(srna, "automasking_start_normal_limit", PROP_FLOAT, PROP_ANGLE);
  RNA_def_property_float_sdna(prop, nullptr, "automasking_start_normal_limit");
  RNA_def_property_range(prop, 0.0001f, M_PI);
  RNA_def_property_ui_text(prop, "Area Normal Limit", "The range of angles that will be affected");
  RNA_def_property_update(prop, NC_SCENE | ND_TOOLSETTINGS, nullptr);

  prop = RNA_def_property(srna, "automasking_start_normal_falloff", PROP_FLOAT, PROP_FACTOR);
  RNA_def_property_float_sdna(prop, nullptr, "automasking_start_normal_falloff");
  RNA_def_property_range(prop, 0.0001f, 1.0f);
  RNA_def_property_ui_text(
      prop, "Area Normal Falloff", "Extend the angular range with a falloff gradient");
  RNA_def_property_update(prop, NC_SCENE | ND_TOOLSETTINGS, nullptr);

  prop = RNA_def_property(srna, "automasking_view_normal_limit", PROP_FLOAT, PROP_ANGLE);
  RNA_def_property_float_sdna(prop, nullptr, "automasking_view_normal_limit");
  RNA_def_property_range(prop, 0.0001f, M_PI);
  RNA_def_property_ui_text(prop, "View Normal Limit", "The range of angles that will be affected");
  RNA_def_property_update(prop, NC_SCENE | ND_TOOLSETTINGS, nullptr);

  prop = RNA_def_property(srna, "automasking_view_normal_falloff", PROP_FLOAT, PROP_FACTOR);
  RNA_def_property_float_sdna(prop, nullptr, "automasking_view_normal_falloff");
  RNA_def_property_range(prop, 0.0001f, 1.0f);
  RNA_def_property_ui_text(
      prop, "View Normal Falloff", "Extend the angular range with a falloff gradient");
  RNA_def_property_update(prop, NC_SCENE | ND_TOOLSETTINGS, nullptr);

  prop = RNA_def_property(srna, "symmetrize_direction", PROP_ENUM, PROP_NONE);
  RNA_def_property_enum_items(prop, rna_enum_symmetrize_direction_items);
  RNA_def_property_ui_text(prop, "Direction", "Source and destination for symmetrize operator");

  prop = RNA_def_property(srna, "detail_refine_method", PROP_ENUM, PROP_NONE);
  RNA_def_property_enum_bitflag_sdna(prop, nullptr, "flags");
  RNA_def_property_enum_items(prop, detail_refine_items);
  RNA_def_property_ui_text(
      prop, "Detail Refine Method", "In dynamic-topology mode, how to add or remove mesh detail");
  RNA_def_property_update(prop, NC_SCENE | ND_TOOLSETTINGS, nullptr);

  prop = RNA_def_property(srna, "detail_type_method", PROP_ENUM, PROP_NONE);
  RNA_def_property_enum_bitflag_sdna(prop, nullptr, "flags");
  RNA_def_property_enum_items(prop, detail_type_items);
  RNA_def_property_ui_text(
      prop, "Detail Type Method", "In dynamic-topology mode, how mesh detail size is calculated");
  RNA_def_property_update(prop, NC_SCENE | ND_TOOLSETTINGS, nullptr);

  prop = RNA_def_property(srna, "gravity", PROP_FLOAT, PROP_FACTOR);
  RNA_def_property_float_sdna(prop, nullptr, "gravity_factor");
  RNA_def_property_range(prop, 0.0f, 1.0f);
  RNA_def_property_ui_range(prop, 0.0f, 1.0f, 0.1, 3);
  RNA_def_property_ui_text(prop, "Gravity", "Amount of gravity after each dab");
  RNA_def_property_update(prop, NC_SCENE | ND_TOOLSETTINGS, nullptr);

  prop = RNA_def_property(srna, "transform_mode", PROP_ENUM, PROP_NONE);
  RNA_def_property_enum_items(prop, sculpt_transform_mode_items);
  RNA_def_property_ui_text(
      prop, "Transform Mode", "How the transformation is going to be applied to the target");
  RNA_def_property_update(prop, NC_SCENE | ND_TOOLSETTINGS, nullptr);

  prop = RNA_def_property(srna, "gravity_object", PROP_POINTER, PROP_NONE);
  RNA_def_property_flag(prop, PROP_EDITABLE);
  RNA_def_property_ui_text(
      prop, "Orientation", "Object whose Z axis defines orientation of gravity");
  RNA_def_property_update(prop, NC_SCENE | ND_TOOLSETTINGS, nullptr);
}

static void rna_def_uv_sculpt(BlenderRNA *brna)
{
  StructRNA *srna;
  PropertyRNA *prop;

  srna = RNA_def_struct(brna, "UvSculpt", "Paint");
  RNA_def_struct_path_func(srna, "rna_UvSculpt_path");
  RNA_def_struct_ui_text(srna, "UV Sculpting", "");

  prop = RNA_def_property(srna, "size", PROP_INT, PROP_PIXEL);
  RNA_def_property_ui_range(prop, 1, 500, 1, 1);
  RNA_def_property_range(prop, 1, 5000);
  RNA_def_property_ui_text(prop, "Size", "");
  RNA_def_property_update(prop, NC_SCENE | ND_TOOLSETTINGS, nullptr);

  prop = RNA_def_property(srna, "strength", PROP_FLOAT, PROP_FACTOR);
  RNA_def_property_range(prop, 0.0f, 1.0f);
  RNA_def_property_ui_text(prop, "Strength", "");
  RNA_def_property_update(prop, NC_SCENE | ND_TOOLSETTINGS, nullptr);

  prop = RNA_def_property(srna, "strength_curve", PROP_POINTER, PROP_NONE);
  RNA_def_property_struct_type(prop, "CurveMapping");
  RNA_def_property_pointer_funcs(prop, nullptr, nullptr, nullptr, nullptr);
  RNA_def_property_ui_text(prop, "Strength Curve", "");
  RNA_def_property_update(prop, NC_SCENE | ND_TOOLSETTINGS, nullptr);

  prop = RNA_def_property(srna, "curve_preset", PROP_ENUM, PROP_NONE);
  RNA_def_property_enum_items(prop, rna_enum_brush_curve_preset_items);
  RNA_def_property_ui_text(prop, "Strength Curve Preset", "");
  RNA_def_property_enum_funcs(prop, nullptr, "rna_UvSculpt_curve_preset_set", nullptr);
  RNA_def_property_update(prop, NC_SCENE | ND_TOOLSETTINGS, nullptr);
}

static void rna_def_gp_paint(BlenderRNA *brna)
{
  StructRNA *srna;
  PropertyRNA *prop;

  srna = RNA_def_struct(brna, "GpPaint", "Paint");
  RNA_def_struct_path_func(srna, "rna_GpPaint_path");
  RNA_def_struct_ui_text(srna, "Grease Pencil Paint", "");

  /* Use vertex color (main switch). */
  prop = RNA_def_property(srna, "color_mode", PROP_ENUM, PROP_NONE);
  RNA_def_property_enum_sdna(prop, nullptr, "mode");
  RNA_def_property_enum_items(prop, rna_enum_gpencil_paint_mode);
  RNA_def_property_ui_text(prop, "Mode", "Paint Mode");
  RNA_def_property_update(prop, NC_SCENE | ND_TOOLSETTINGS, nullptr);
  RNA_def_property_clear_flag(prop, PROP_ANIMATABLE);
}

static void rna_def_gp_vertexpaint(BlenderRNA *brna)
{
  StructRNA *srna;

  srna = RNA_def_struct(brna, "GpVertexPaint", "Paint");
  RNA_def_struct_path_func(srna, "rna_GpVertexPaint_path");
  RNA_def_struct_ui_text(srna, "Grease Pencil Vertex Paint", "");
}

static void rna_def_gp_sculptpaint(BlenderRNA *brna)
{
  StructRNA *srna;

  srna = RNA_def_struct(brna, "GpSculptPaint", "Paint");
  RNA_def_struct_path_func(srna, "rna_GpSculptPaint_path");
  RNA_def_struct_ui_text(srna, "Grease Pencil Sculpt Paint", "");
}

static void rna_def_gp_weightpaint(BlenderRNA *brna)
{
  StructRNA *srna;

  srna = RNA_def_struct(brna, "GpWeightPaint", "Paint");
  RNA_def_struct_path_func(srna, "rna_GpWeightPaint_path");
  RNA_def_struct_ui_text(srna, "Grease Pencil Weight Paint", "");
}

/* use for weight paint too */
static void rna_def_vertex_paint(BlenderRNA *brna)
{
  StructRNA *srna;
  PropertyRNA *prop;

  srna = RNA_def_struct(brna, "VertexPaint", "Paint");
  RNA_def_struct_sdna(srna, "VPaint");
  RNA_def_struct_path_func(srna, "rna_VertexPaint_path");
  RNA_def_struct_ui_text(srna, "Vertex Paint", "Properties of vertex and weight paint mode");

  /* weight paint only */
  prop = RNA_def_property(srna, "use_group_restrict", PROP_BOOLEAN, PROP_NONE);
  RNA_def_property_boolean_sdna(prop, nullptr, "flag", VP_FLAG_VGROUP_RESTRICT);
  RNA_def_property_ui_text(prop, "Restrict", "Restrict painting to vertices in the group");
  RNA_def_property_update(prop, NC_SCENE | ND_TOOLSETTINGS, nullptr);

  /* Mirroring */
  prop = RNA_def_property(srna, "radial_symmetry", PROP_INT, PROP_XYZ);
  RNA_def_property_int_sdna(prop, nullptr, "radial_symm");
  RNA_def_property_int_default(prop, 1);
  RNA_def_property_range(prop, 1, 64);
  RNA_def_property_ui_range(prop, 1, 32, 1, 1);
  RNA_def_property_ui_text(
      prop, "Radial Symmetry Count X Axis", "Number of times to copy strokes across the surface");
}

static void rna_def_paint_mode(BlenderRNA *brna)
{
  StructRNA *srna;
  PropertyRNA *prop;

  srna = RNA_def_struct(brna, "PaintModeSettings", nullptr);
  RNA_def_struct_sdna(srna, "PaintModeSettings");
  RNA_def_struct_path_func(srna, "rna_PaintModeSettings_path");
  RNA_def_struct_ui_text(srna, "Paint Mode", "Properties of paint mode");

  prop = RNA_def_property(srna, "canvas_source", PROP_ENUM, PROP_NONE);
  RNA_def_property_enum_items(prop, rna_enum_canvas_source_items);
  RNA_def_property_flag(prop, PROP_CONTEXT_UPDATE);
  RNA_def_property_ui_text(prop, "Source", "Source to select canvas from");
  RNA_def_property_update(prop, 0, "rna_PaintModeSettings_canvas_source_update");

  prop = RNA_def_property(srna, "canvas_image", PROP_POINTER, PROP_NONE);
  RNA_def_property_pointer_funcs(
      prop, nullptr, nullptr, nullptr, "rna_PaintModeSettings_canvas_image_poll");
  RNA_def_property_flag(prop, PROP_EDITABLE | PROP_CONTEXT_UPDATE);
  RNA_def_property_ui_text(prop, "Texture", "Image used as painting target");
}

static void rna_def_image_paint(BlenderRNA *brna)
{
  StructRNA *srna;
  PropertyRNA *prop;
  FunctionRNA *func;

  static const EnumPropertyItem paint_type_items[] = {
      {IMAGEPAINT_MODE_MATERIAL,
       "MATERIAL",
       0,
       "Material",
       "Detect image slots from the material"},
      {IMAGEPAINT_MODE_IMAGE,
       "IMAGE",
       0,
       "Single Image",
       "Set image for texture painting directly"},
      {0, nullptr, 0, nullptr, nullptr},
  };

  static const EnumPropertyItem paint_interp_items[] = {
      {IMAGEPAINT_INTERP_LINEAR, "LINEAR", 0, "Linear", "Linear interpolation"},
      {IMAGEPAINT_INTERP_CLOSEST,
       "CLOSEST",
       0,
       "Closest",
       "No interpolation (sample closest texel)"},
      {0, nullptr, 0, nullptr, nullptr},
  };

  srna = RNA_def_struct(brna, "ImagePaint", "Paint");
  RNA_def_struct_sdna(srna, "ImagePaintSettings");
  RNA_def_struct_path_func(srna, "rna_ImagePaintSettings_path");
  RNA_def_struct_ui_text(srna, "Image Paint", "Properties of image and texture painting mode");

  /* functions */
  func = RNA_def_function(srna, "detect_data", "rna_ImaPaint_detect_data");
  RNA_def_function_ui_description(func, "Check if required texpaint data exist");

  /* return type */
  RNA_def_function_return(func, RNA_def_boolean(func, "ok", true, "", ""));

  /* booleans */
  prop = RNA_def_property(srna, "use_occlude", PROP_BOOLEAN, PROP_NONE);
  RNA_def_property_boolean_negative_sdna(prop, nullptr, "flag", IMAGEPAINT_PROJECT_XRAY);
  RNA_def_property_ui_text(
      prop, "Occlude", "Only paint onto the faces directly under the brush (slower)");
  RNA_def_property_update(prop, NC_SCENE | ND_TOOLSETTINGS, nullptr);

  prop = RNA_def_property(srna, "use_backface_culling", PROP_BOOLEAN, PROP_NONE);
  RNA_def_property_boolean_negative_sdna(prop, nullptr, "flag", IMAGEPAINT_PROJECT_BACKFACE);
  RNA_def_property_ui_text(prop, "Cull", "Ignore faces pointing away from the view (faster)");
  RNA_def_property_update(prop, NC_SCENE | ND_TOOLSETTINGS, nullptr);

  prop = RNA_def_property(srna, "use_normal_falloff", PROP_BOOLEAN, PROP_NONE);
  RNA_def_property_boolean_negative_sdna(prop, nullptr, "flag", IMAGEPAINT_PROJECT_FLAT);
  RNA_def_property_ui_text(prop, "Normal", "Paint most on faces pointing towards the view");
  RNA_def_property_update(prop, NC_SCENE | ND_TOOLSETTINGS, nullptr);

  prop = RNA_def_property(srna, "use_stencil_layer", PROP_BOOLEAN, PROP_NONE);
  RNA_def_property_boolean_sdna(prop, nullptr, "flag", IMAGEPAINT_PROJECT_LAYER_STENCIL);
  RNA_def_property_ui_text(prop, "Stencil Layer", "Set the mask layer from the UV map buttons");
  RNA_def_property_update(prop, NC_SCENE | ND_TOOLSETTINGS, "rna_ImaPaint_viewport_update");

  prop = RNA_def_property(srna, "invert_stencil", PROP_BOOLEAN, PROP_NONE);
  RNA_def_property_boolean_sdna(prop, nullptr, "flag", IMAGEPAINT_PROJECT_LAYER_STENCIL_INV);
  RNA_def_property_ui_text(prop, "Invert", "Invert the stencil layer");
  RNA_def_property_update(prop, NC_SCENE | ND_TOOLSETTINGS, "rna_ImaPaint_viewport_update");

  prop = RNA_def_property(srna, "stencil_image", PROP_POINTER, PROP_NONE);
  RNA_def_property_pointer_sdna(prop, nullptr, "stencil");
  RNA_def_property_flag(prop, PROP_EDITABLE | PROP_CONTEXT_UPDATE);
  RNA_def_property_ui_text(prop, "Stencil Image", "Image used as stencil");
  RNA_def_property_update(prop, NC_SCENE | ND_TOOLSETTINGS, "rna_ImaPaint_stencil_update");
  RNA_def_property_pointer_funcs(prop, nullptr, nullptr, nullptr, "rna_ImaPaint_imagetype_poll");

  prop = RNA_def_property(srna, "canvas", PROP_POINTER, PROP_NONE);
  RNA_def_property_flag(prop, PROP_EDITABLE | PROP_CONTEXT_UPDATE);
  RNA_def_property_ui_text(prop, "Canvas", "Image used as canvas");
  RNA_def_property_update(prop, NC_SCENE | ND_TOOLSETTINGS, "rna_ImaPaint_canvas_update");
  RNA_def_property_pointer_funcs(prop, nullptr, nullptr, nullptr, "rna_ImaPaint_imagetype_poll");

  prop = RNA_def_property(srna, "clone_image", PROP_POINTER, PROP_NONE);
  RNA_def_property_pointer_sdna(prop, nullptr, "clone");
  RNA_def_property_flag(prop, PROP_EDITABLE);
  RNA_def_property_ui_text(prop, "Clone Image", "Image used as clone source");
  RNA_def_property_update(prop, NC_SCENE | ND_TOOLSETTINGS, nullptr);
  RNA_def_property_pointer_funcs(prop, nullptr, nullptr, nullptr, "rna_ImaPaint_imagetype_poll");

  prop = RNA_def_property(srna, "stencil_color", PROP_FLOAT, PROP_COLOR_GAMMA);
  RNA_def_property_range(prop, 0.0, 1.0);
  RNA_def_property_float_sdna(prop, nullptr, "stencil_col");
  RNA_def_property_ui_text(prop, "Stencil Color", "Stencil color in the viewport");
  RNA_def_property_update(prop, NC_SCENE | ND_TOOLSETTINGS, "rna_ImaPaint_viewport_update");

  prop = RNA_def_property(srna, "dither", PROP_FLOAT, PROP_NONE);
  RNA_def_property_range(prop, 0.0, 2.0);
  RNA_def_property_ui_text(prop, "Dither", "Amount of dithering when painting on byte images");
  RNA_def_property_update(prop, NC_SCENE | ND_TOOLSETTINGS, nullptr);

  prop = RNA_def_property(srna, "use_clone_layer", PROP_BOOLEAN, PROP_NONE);
  RNA_def_property_boolean_sdna(prop, nullptr, "flag", IMAGEPAINT_PROJECT_LAYER_CLONE);
  RNA_def_property_ui_text(
      prop,
      "Clone Map",
      "Use another UV map as clone source, otherwise use the 3D cursor as the source");
  RNA_def_property_update(prop, NC_SCENE | ND_TOOLSETTINGS, "rna_ImaPaint_viewport_update");

  /* integers */

  prop = RNA_def_property(srna, "seam_bleed", PROP_INT, PROP_PIXEL);
  RNA_def_property_ui_range(prop, 0, 8, 1, -1);
  RNA_def_property_ui_text(
      prop, "Bleed", "Extend paint beyond the faces UVs to reduce seams (in pixels, slower)");

  prop = RNA_def_property(srna, "normal_angle", PROP_INT, PROP_UNSIGNED);
  RNA_def_property_range(prop, 0, 90);
  RNA_def_property_ui_text(
      prop, "Angle", "Paint most on faces pointing towards the view according to this angle");

  prop = RNA_def_int_array(srna,
                           "screen_grab_size",
                           2,
                           nullptr,
                           0,
                           0,
                           "Screen Grab Size",
                           "Size to capture the image for re-projecting",
                           0,
                           0);
  RNA_def_property_range(prop, 512, 16384);
  RNA_def_property_subtype(prop, PROP_PIXEL);

  prop = RNA_def_property(srna, "mode", PROP_ENUM, PROP_NONE);
  RNA_def_property_flag(prop, PROP_CONTEXT_UPDATE);
  RNA_def_property_enum_items(prop, paint_type_items);
  RNA_def_property_ui_text(prop, "Mode", "Mode of operation for projection painting");
  RNA_def_property_update(prop, NC_SCENE | ND_TOOLSETTINGS, "rna_ImaPaint_mode_update");

  prop = RNA_def_property(srna, "interpolation", PROP_ENUM, PROP_NONE);
  RNA_def_property_enum_sdna(prop, nullptr, "interp");
  RNA_def_property_flag(prop, PROP_CONTEXT_UPDATE);
  RNA_def_property_enum_items(prop, paint_interp_items);
  RNA_def_property_ui_text(prop, "Interpolation", "Texture filtering type");
  RNA_def_property_update(prop, NC_SCENE | ND_TOOLSETTINGS, "rna_ImaPaint_mode_update");

  /* Missing data */
  prop = RNA_def_property(srna, "missing_uvs", PROP_BOOLEAN, PROP_NONE);
  RNA_def_property_boolean_sdna(prop, nullptr, "missing_data", IMAGEPAINT_MISSING_UVS);
  RNA_def_property_ui_text(prop, "Missing UVs", "A UV layer is missing on the mesh");
  RNA_def_property_clear_flag(prop, PROP_EDITABLE);

  prop = RNA_def_property(srna, "missing_materials", PROP_BOOLEAN, PROP_NONE);
  RNA_def_property_boolean_sdna(prop, nullptr, "missing_data", IMAGEPAINT_MISSING_MATERIAL);
  RNA_def_property_ui_text(prop, "Missing Materials", "The mesh is missing materials");
  RNA_def_property_clear_flag(prop, PROP_EDITABLE);

  prop = RNA_def_property(srna, "missing_stencil", PROP_BOOLEAN, PROP_NONE);
  RNA_def_property_boolean_sdna(prop, nullptr, "missing_data", IMAGEPAINT_MISSING_STENCIL);
  RNA_def_property_ui_text(prop, "Missing Stencil", "Image Painting does not have a stencil");
  RNA_def_property_clear_flag(prop, PROP_EDITABLE);

  prop = RNA_def_property(srna, "missing_texture", PROP_BOOLEAN, PROP_NONE);
  RNA_def_property_boolean_sdna(prop, nullptr, "missing_data", IMAGEPAINT_MISSING_TEX);
  RNA_def_property_ui_text(
      prop, "Missing Texture", "Image Painting does not have a texture to paint on");
  RNA_def_property_clear_flag(prop, PROP_EDITABLE);
}

static void rna_def_particle_edit(BlenderRNA *brna)
{
  StructRNA *srna;
  PropertyRNA *prop;

  static const EnumPropertyItem select_mode_items[] = {
      {SCE_SELECT_PATH, "PATH", ICON_PARTICLE_PATH, "Path", "Path edit mode"},
      {SCE_SELECT_POINT, "POINT", ICON_PARTICLE_POINT, "Point", "Point select mode"},
      {SCE_SELECT_END, "TIP", ICON_PARTICLE_TIP, "Tip", "Tip select mode"},
      {0, nullptr, 0, nullptr, nullptr},
  };

  static const EnumPropertyItem puff_mode[] = {
      {0, "ADD", 0, "Add", "Make hairs more puffy"},
      {1, "SUB", 0, "Sub", "Make hairs less puffy"},
      {0, nullptr, 0, nullptr, nullptr},
  };

  static const EnumPropertyItem length_mode[] = {
      {0, "GROW", 0, "Grow", "Make hairs longer"},
      {1, "SHRINK", 0, "Shrink", "Make hairs shorter"},
      {0, nullptr, 0, nullptr, nullptr},
  };

  static const EnumPropertyItem edit_type_items[] = {
      {PE_TYPE_PARTICLES, "PARTICLES", 0, "Particles", ""},
      {PE_TYPE_SOFTBODY, "SOFT_BODY", 0, "Soft Body", ""},
      {PE_TYPE_CLOTH, "CLOTH", 0, "Cloth", ""},
      {0, nullptr, 0, nullptr, nullptr},
  };

  /* edit */

  srna = RNA_def_struct(brna, "ParticleEdit", nullptr);
  RNA_def_struct_sdna(srna, "ParticleEditSettings");
  RNA_def_struct_path_func(srna, "rna_ParticleEdit_path");
  RNA_def_struct_ui_text(srna, "Particle Edit", "Properties of particle editing mode");

  prop = RNA_def_property(srna, "tool", PROP_ENUM, PROP_NONE);
  RNA_def_property_enum_sdna(prop, nullptr, "brushtype");
  RNA_def_property_enum_items(prop, rna_enum_particle_edit_hair_brush_items);
  RNA_def_property_enum_funcs(
      prop, nullptr, "rna_ParticleEdit_tool_set", "rna_ParticleEdit_tool_itemf");
  RNA_def_property_ui_text(prop, "Tool", "");

  prop = RNA_def_property(srna, "select_mode", PROP_ENUM, PROP_NONE);
  RNA_def_property_enum_bitflag_sdna(prop, nullptr, "selectmode");
  RNA_def_property_enum_items(prop, select_mode_items);
  RNA_def_property_ui_text(prop, "Selection Mode", "Particle select and display mode");
  RNA_def_property_flag(prop, PROP_CONTEXT_UPDATE);
  RNA_def_property_update(prop, NC_OBJECT | ND_DRAW, "rna_ParticleEdit_update");

  prop = RNA_def_property(srna, "use_preserve_length", PROP_BOOLEAN, PROP_NONE);
  RNA_def_property_boolean_sdna(prop, nullptr, "flag", PE_KEEP_LENGTHS);
  RNA_def_property_ui_text(prop, "Keep Lengths", "Keep path lengths constant");

  prop = RNA_def_property(srna, "use_preserve_root", PROP_BOOLEAN, PROP_NONE);
  RNA_def_property_boolean_sdna(prop, nullptr, "flag", PE_LOCK_FIRST);
  RNA_def_property_ui_text(prop, "Keep Root", "Keep root keys unmodified");

  prop = RNA_def_property(srna, "use_emitter_deflect", PROP_BOOLEAN, PROP_NONE);
  RNA_def_property_boolean_sdna(prop, nullptr, "flag", PE_DEFLECT_EMITTER);
  RNA_def_property_ui_text(prop, "Deflect Emitter", "Keep paths from intersecting the emitter");

  prop = RNA_def_property(srna, "emitter_distance", PROP_FLOAT, PROP_DISTANCE);
  RNA_def_property_float_sdna(prop, nullptr, "emitterdist");
  RNA_def_property_ui_range(prop, 0.0f, 10.0f, 10, 3);
  RNA_def_property_ui_text(
      prop, "Emitter Distance", "Distance to keep particles away from the emitter");

  prop = RNA_def_property(srna, "use_fade_time", PROP_BOOLEAN, PROP_NONE);
  RNA_def_property_boolean_sdna(prop, nullptr, "flag", PE_FADE_TIME);
  RNA_def_property_ui_text(
      prop, "Fade Time", "Fade paths and keys further away from current frame");
  RNA_def_property_flag(prop, PROP_CONTEXT_UPDATE);
  RNA_def_property_update(prop, NC_OBJECT | ND_DRAW, "rna_ParticleEdit_update");

  prop = RNA_def_property(srna, "use_auto_velocity", PROP_BOOLEAN, PROP_NONE);
  RNA_def_property_boolean_sdna(prop, nullptr, "flag", PE_AUTO_VELOCITY);
  RNA_def_property_ui_text(prop, "Auto Velocity", "Calculate point velocities automatically");

  prop = RNA_def_property(srna, "show_particles", PROP_BOOLEAN, PROP_NONE);
  RNA_def_property_flag(prop, PROP_CONTEXT_UPDATE);
  RNA_def_property_boolean_sdna(prop, nullptr, "flag", PE_DRAW_PART);
  RNA_def_property_ui_text(prop, "Display Particles", "Display actual particles");
  RNA_def_property_update(prop, NC_OBJECT | ND_DRAW, "rna_ParticleEdit_redo");

  prop = RNA_def_property(srna, "use_default_interpolate", PROP_BOOLEAN, PROP_NONE);
  RNA_def_property_boolean_sdna(prop, nullptr, "flag", PE_INTERPOLATE_ADDED);
  RNA_def_property_ui_text(
      prop, "Interpolate", "Interpolate new particles from the existing ones");
  RNA_def_property_update(prop, NC_SCENE | ND_TOOLSETTINGS, nullptr);

  prop = RNA_def_property(srna, "default_key_count", PROP_INT, PROP_NONE);
  RNA_def_property_int_sdna(prop, nullptr, "totaddkey");
  RNA_def_property_range(prop, 2, SHRT_MAX);
  RNA_def_property_ui_range(prop, 2, 20, 10, 3);
  RNA_def_property_ui_text(prop, "Keys", "How many keys to make new particles with");

  prop = RNA_def_property(srna, "brush", PROP_POINTER, PROP_NONE);
  RNA_def_property_struct_type(prop, "ParticleBrush");
  RNA_def_property_pointer_funcs(prop, "rna_ParticleEdit_brush_get", nullptr, nullptr, nullptr);
  RNA_def_property_ui_text(prop, "Brush", "");

  prop = RNA_def_property(srna, "display_step", PROP_INT, PROP_NONE);
  RNA_def_property_int_sdna(prop, nullptr, "draw_step");
  RNA_def_property_flag(prop, PROP_CONTEXT_UPDATE);
  RNA_def_property_range(prop, 1, 10);
  RNA_def_property_ui_text(prop, "Steps", "How many steps to display the path with");
  RNA_def_property_update(prop, NC_OBJECT | ND_DRAW, "rna_ParticleEdit_redo");

  prop = RNA_def_property(srna, "fade_frames", PROP_INT, PROP_NONE);
  RNA_def_property_range(prop, 1, 100);
  RNA_def_property_ui_text(prop, "Frames", "How many frames to fade");
  RNA_def_property_flag(prop, PROP_CONTEXT_UPDATE);
  RNA_def_property_update(prop, NC_OBJECT | ND_DRAW, "rna_ParticleEdit_update");

  prop = RNA_def_property(srna, "type", PROP_ENUM, PROP_NONE);
  RNA_def_property_flag(prop, PROP_CONTEXT_UPDATE);
  RNA_def_property_enum_sdna(prop, nullptr, "edittype");
  RNA_def_property_enum_items(prop, edit_type_items);
  RNA_def_property_ui_text(prop, "Type", "");
  RNA_def_property_update(prop, NC_OBJECT | ND_DRAW, "rna_ParticleEdit_redo");

  prop = RNA_def_property(srna, "is_editable", PROP_BOOLEAN, PROP_NONE);
  RNA_def_property_boolean_funcs(prop, "rna_ParticleEdit_editable_get", nullptr);
  RNA_def_property_clear_flag(prop, PROP_EDITABLE);
  RNA_def_property_ui_text(prop, "Editable", "A valid edit mode exists");

  prop = RNA_def_property(srna, "is_hair", PROP_BOOLEAN, PROP_NONE);
  RNA_def_property_boolean_funcs(prop, "rna_ParticleEdit_hair_get", nullptr);
  RNA_def_property_clear_flag(prop, PROP_EDITABLE);
  RNA_def_property_ui_text(prop, "Hair", "Editing hair");

  prop = RNA_def_property(srna, "object", PROP_POINTER, PROP_NONE);
  RNA_def_property_clear_flag(prop, PROP_EDITABLE);
  RNA_def_property_ui_text(prop, "Object", "The edited object");

  prop = RNA_def_property(srna, "shape_object", PROP_POINTER, PROP_NONE);
  RNA_def_property_flag(prop, PROP_EDITABLE | PROP_CONTEXT_UPDATE);
  RNA_def_property_ui_text(prop, "Shape Object", "Outer shape to use for tools");
  RNA_def_property_pointer_funcs(prop, nullptr, nullptr, nullptr, "rna_Mesh_object_poll");
  RNA_def_property_update(prop, NC_OBJECT | ND_DRAW, "rna_ParticleEdit_redo");

  /* brush */

  srna = RNA_def_struct(brna, "ParticleBrush", nullptr);
  RNA_def_struct_sdna(srna, "ParticleBrushData");
  RNA_def_struct_path_func(srna, "rna_ParticleBrush_path");
  RNA_def_struct_ui_text(srna, "Particle Brush", "Particle editing brush");

  prop = RNA_def_property(srna, "size", PROP_INT, PROP_PIXEL);
  RNA_def_property_range(prop, 1, SHRT_MAX);
  RNA_def_property_ui_range(prop, 1, MAX_BRUSH_PIXEL_RADIUS, 10, 3);
  RNA_def_property_ui_text(prop, "Radius", "Radius of the brush in pixels");

  prop = RNA_def_property(srna, "strength", PROP_FLOAT, PROP_FACTOR);
  RNA_def_property_range(prop, 0.001, 1.0);
  RNA_def_property_ui_text(prop, "Strength", "Brush strength");

  prop = RNA_def_property(srna, "count", PROP_INT, PROP_NONE);
  RNA_def_property_range(prop, 1, 1000);
  RNA_def_property_ui_range(prop, 1, 100, 10, 3);
  RNA_def_property_ui_text(prop, "Count", "Particle count");

  prop = RNA_def_property(srna, "steps", PROP_INT, PROP_NONE);
  RNA_def_property_int_sdna(prop, nullptr, "step");
  RNA_def_property_range(prop, 1, SHRT_MAX);
  RNA_def_property_ui_range(prop, 1, 50, 10, 3);
  RNA_def_property_ui_text(prop, "Steps", "Brush steps");

  prop = RNA_def_property(srna, "puff_mode", PROP_ENUM, PROP_NONE);
  RNA_def_property_enum_sdna(prop, nullptr, "invert");
  RNA_def_property_enum_items(prop, puff_mode);
  RNA_def_property_ui_text(prop, "Puff Mode", "");

  prop = RNA_def_property(srna, "use_puff_volume", PROP_BOOLEAN, PROP_NONE);
  RNA_def_property_boolean_sdna(prop, nullptr, "flag", PE_BRUSH_DATA_PUFF_VOLUME);
  RNA_def_property_ui_text(
      prop,
      "Puff Volume",
      "Apply puff to unselected end-points (helps maintain hair volume when puffing root)");

  prop = RNA_def_property(srna, "length_mode", PROP_ENUM, PROP_NONE);
  RNA_def_property_enum_sdna(prop, nullptr, "invert");
  RNA_def_property_enum_items(prop, length_mode);
  RNA_def_property_ui_text(prop, "Length Mode", "");

  /* dummy */
  prop = RNA_def_property(srna, "curve", PROP_POINTER, PROP_NONE);
  RNA_def_property_struct_type(prop, "CurveMapping");
  RNA_def_property_pointer_funcs(prop, "rna_ParticleBrush_curve_get", nullptr, nullptr, nullptr);
  RNA_def_property_ui_text(prop, "Curve", "");
}

/* srna -- gpencil speed guides */
static void rna_def_gpencil_guides(BlenderRNA *brna)
{
  StructRNA *srna;
  PropertyRNA *prop;

  srna = RNA_def_struct(brna, "GPencilSculptGuide", nullptr);
  RNA_def_struct_sdna(srna, "GP_Sculpt_Guide");
  RNA_def_struct_path_func(srna, "rna_GPencilSculptGuide_path");
  RNA_def_struct_ui_text(srna, "Grease Pencil Sculpt Guide", "Guides for drawing");

  static const EnumPropertyItem prop_gpencil_guidetypes[] = {
      {GP_GUIDE_CIRCULAR, "CIRCULAR", 0, "Circular", "Use single point to create rings"},
      {GP_GUIDE_RADIAL, "RADIAL", 0, "Radial", "Use single point as direction"},
      {GP_GUIDE_PARALLEL, "PARALLEL", 0, "Parallel", "Parallel lines"},
      {GP_GUIDE_GRID, "GRID", 0, "Grid", "Grid allows horizontal and vertical lines"},
      {GP_GUIDE_ISO, "ISO", 0, "Isometric", "Grid allows isometric and vertical lines"},
      {0, nullptr, 0, nullptr, nullptr},
  };

  static const EnumPropertyItem prop_gpencil_guide_references[] = {
      {GP_GUIDE_REF_CURSOR, "CURSOR", 0, "Cursor", "Use cursor as reference point"},
      {GP_GUIDE_REF_CUSTOM, "CUSTOM", 0, "Custom", "Use custom reference point"},
      {GP_GUIDE_REF_OBJECT, "OBJECT", 0, "Object", "Use object as reference point"},
      {0, nullptr, 0, nullptr, nullptr},
  };

  prop = RNA_def_property(srna, "use_guide", PROP_BOOLEAN, PROP_NONE);
  RNA_def_property_boolean_sdna(prop, nullptr, "use_guide", false);
  RNA_def_property_boolean_default(prop, false);
  RNA_def_property_ui_text(prop, "Use Guides", "Enable speed guides");
  RNA_def_property_clear_flag(prop, PROP_ANIMATABLE);
  RNA_def_property_update(prop, NC_SCENE | ND_TOOLSETTINGS, nullptr);

  prop = RNA_def_property(srna, "use_snapping", PROP_BOOLEAN, PROP_NONE);
  RNA_def_property_boolean_sdna(prop, nullptr, "use_snapping", false);
  RNA_def_property_boolean_default(prop, false);
  RNA_def_property_ui_text(
      prop, "Use Snapping", "Enable snapping to guides angle or spacing options");
  RNA_def_property_clear_flag(prop, PROP_ANIMATABLE);
  RNA_def_property_update(prop, NC_SCENE | ND_TOOLSETTINGS, nullptr);

  prop = RNA_def_property(srna, "reference_object", PROP_POINTER, PROP_NONE);
  RNA_def_property_pointer_sdna(prop, nullptr, "reference_object");
  RNA_def_property_ui_text(prop, "Object", "Object used for reference point");
  RNA_def_property_flag(prop, PROP_EDITABLE | PROP_ID_SELF_CHECK);
  RNA_def_property_update(prop, NC_SCENE | ND_TOOLSETTINGS, "rna_ImaPaint_viewport_update");

  prop = RNA_def_property(srna, "reference_point", PROP_ENUM, PROP_NONE);
  RNA_def_property_enum_sdna(prop, nullptr, "reference_point");
  RNA_def_property_enum_items(prop, prop_gpencil_guide_references);
  RNA_def_property_ui_text(prop, "Type", "Type of speed guide");
  RNA_def_property_clear_flag(prop, PROP_ANIMATABLE);
  RNA_def_property_update(prop, NC_SCENE | ND_TOOLSETTINGS, "rna_ImaPaint_viewport_update");

  prop = RNA_def_property(srna, "type", PROP_ENUM, PROP_NONE);
  RNA_def_property_enum_sdna(prop, nullptr, "type");
  RNA_def_property_enum_items(prop, prop_gpencil_guidetypes);
  RNA_def_property_ui_text(prop, "Type", "Type of speed guide");
  RNA_def_property_clear_flag(prop, PROP_ANIMATABLE);
  RNA_def_property_update(prop, NC_SCENE | ND_TOOLSETTINGS, nullptr);

  prop = RNA_def_property(srna, "angle", PROP_FLOAT, PROP_ANGLE);
  RNA_def_property_float_sdna(prop, nullptr, "angle");
  RNA_def_property_range(prop, -(M_PI * 2.0f), (M_PI * 2.0f));
  RNA_def_property_ui_text(prop, "Angle", "Direction of lines");
  RNA_def_property_clear_flag(prop, PROP_ANIMATABLE);
  RNA_def_property_update(prop, NC_SCENE | ND_TOOLSETTINGS, nullptr);

  prop = RNA_def_property(srna, "angle_snap", PROP_FLOAT, PROP_ANGLE);
  RNA_def_property_float_sdna(prop, nullptr, "angle_snap");
  RNA_def_property_range(prop, -(M_PI * 2.0f), (M_PI * 2.0f));
  RNA_def_property_ui_text(prop, "Angle Snap", "Angle snapping");
  RNA_def_property_clear_flag(prop, PROP_ANIMATABLE);
  RNA_def_property_update(prop, NC_SCENE | ND_TOOLSETTINGS, nullptr);

  prop = RNA_def_property(srna, "spacing", PROP_FLOAT, PROP_DISTANCE);
  RNA_def_property_float_sdna(prop, nullptr, "spacing");
  RNA_def_property_range(prop, 0.0f, FLT_MAX);
  RNA_def_property_ui_range(prop, 0.0f, FLT_MAX, 1, 3);
  RNA_def_property_ui_text(prop, "Spacing", "Guide spacing");
  RNA_def_property_clear_flag(prop, PROP_ANIMATABLE);
  RNA_def_property_update(prop, NC_SCENE | ND_TOOLSETTINGS, nullptr);

  prop = RNA_def_property(srna, "location", PROP_FLOAT, PROP_DISTANCE);
  RNA_def_property_float_sdna(prop, nullptr, "location");
  RNA_def_property_array(prop, 3);
  RNA_def_property_clear_flag(prop, PROP_ANIMATABLE);
  RNA_def_property_ui_text(prop, "Location", "Custom reference point for guides");
  RNA_def_property_range(prop, -FLT_MAX, FLT_MAX);
  RNA_def_property_ui_range(prop, -FLT_MAX, FLT_MAX, 1, 3);
  RNA_def_property_update(prop, NC_SCENE | ND_TOOLSETTINGS, "rna_ImaPaint_viewport_update");
}

static void rna_def_gpencil_sculpt(BlenderRNA *brna)
{
  StructRNA *srna;
  PropertyRNA *prop;

  /* == Settings == */
  srna = RNA_def_struct(brna, "GPencilSculptSettings", nullptr);
  RNA_def_struct_sdna(srna, "GP_Sculpt_Settings");
  RNA_def_struct_path_func(srna, "rna_GPencilSculptSettings_path");
  RNA_def_struct_ui_text(srna,
                         "GPencil Sculpt Settings",
                         "General properties for Grease Pencil stroke sculpting tools");

  prop = RNA_def_property(srna, "guide", PROP_POINTER, PROP_NONE);
  RNA_def_property_struct_type(prop, "GPencilSculptGuide");
  RNA_def_property_clear_flag(prop, PROP_ANIMATABLE);
  RNA_def_property_ui_text(prop, "Guide", "");

  prop = RNA_def_property(srna, "use_multiframe_falloff", PROP_BOOLEAN, PROP_NONE);
  RNA_def_property_boolean_sdna(prop, nullptr, "flag", GP_SCULPT_SETT_FLAG_FRAME_FALLOFF);
  RNA_def_property_ui_text(
      prop,
      "Use Falloff",
      "Use falloff effect when edit in multiframe mode to compute brush effect by frame");
  RNA_def_property_clear_flag(prop, PROP_ANIMATABLE);
  RNA_def_property_update(prop, NC_SCENE | ND_TOOLSETTINGS, nullptr);

  prop = RNA_def_property(srna, "use_thickness_curve", PROP_BOOLEAN, PROP_NONE);
  RNA_def_property_boolean_sdna(prop, nullptr, "flag", GP_SCULPT_SETT_FLAG_PRIMITIVE_CURVE);
  RNA_def_property_ui_text(prop, "Use Curve", "Use curve to define primitive stroke thickness");
  RNA_def_property_clear_flag(prop, PROP_ANIMATABLE);
  RNA_def_property_update(prop, NC_SCENE | ND_TOOLSETTINGS, nullptr);

  prop = RNA_def_property(srna, "use_scale_thickness", PROP_BOOLEAN, PROP_NONE);
  RNA_def_property_boolean_sdna(prop, nullptr, "flag", GP_SCULPT_SETT_FLAG_SCALE_THICKNESS);
  RNA_def_property_ui_text(
      prop, "Scale Stroke Thickness", "Scale the stroke thickness when transforming strokes");
  RNA_def_property_clear_flag(prop, PROP_ANIMATABLE);
  RNA_def_property_update(prop, NC_SCENE | ND_TOOLSETTINGS, nullptr);

  prop = RNA_def_property(srna, "use_automasking_stroke", PROP_BOOLEAN, PROP_NONE);
  RNA_def_property_boolean_sdna(prop, nullptr, "flag", GP_SCULPT_SETT_FLAG_AUTOMASK_STROKE);
  RNA_def_property_ui_text(prop, "Auto-Masking Strokes", "Affect only strokes below the cursor");
  RNA_def_property_clear_flag(prop, PROP_ANIMATABLE);
  RNA_def_property_update(prop, NC_SCENE | ND_TOOLSETTINGS, nullptr);

  prop = RNA_def_property(srna, "use_automasking_layer_stroke", PROP_BOOLEAN, PROP_NONE);
  RNA_def_property_boolean_sdna(prop, nullptr, "flag", GP_SCULPT_SETT_FLAG_AUTOMASK_LAYER_STROKE);
  RNA_def_property_ui_text(prop, "Auto-Masking Layer", "Affect only strokes below the cursor");
  RNA_def_property_clear_flag(prop, PROP_ANIMATABLE);
  RNA_def_property_update(prop, NC_SCENE | ND_TOOLSETTINGS, nullptr);

  prop = RNA_def_property(srna, "use_automasking_material_stroke", PROP_BOOLEAN, PROP_NONE);
  RNA_def_property_boolean_sdna(
      prop, nullptr, "flag", GP_SCULPT_SETT_FLAG_AUTOMASK_MATERIAL_STROKE);
  RNA_def_property_ui_text(prop, "Auto-Masking Material", "Affect only strokes below the cursor");
  RNA_def_property_clear_flag(prop, PROP_ANIMATABLE);
  RNA_def_property_update(prop, NC_SCENE | ND_TOOLSETTINGS, nullptr);

  prop = RNA_def_property(srna, "use_automasking_layer_active", PROP_BOOLEAN, PROP_NONE);
  RNA_def_property_boolean_sdna(prop, nullptr, "flag", GP_SCULPT_SETT_FLAG_AUTOMASK_LAYER_ACTIVE);
  RNA_def_property_ui_text(prop, "Auto-Masking Layer", "Affect only the Active Layer");
  RNA_def_property_clear_flag(prop, PROP_ANIMATABLE);
  RNA_def_property_update(prop, NC_SCENE | ND_TOOLSETTINGS, nullptr);

  prop = RNA_def_property(srna, "use_automasking_material_active", PROP_BOOLEAN, PROP_NONE);
  RNA_def_property_boolean_sdna(
      prop, nullptr, "flag", GP_SCULPT_SETT_FLAG_AUTOMASK_MATERIAL_ACTIVE);
  RNA_def_property_ui_text(prop, "Auto-Masking Material", "Affect only the Active Material");
  RNA_def_property_clear_flag(prop, PROP_ANIMATABLE);
  RNA_def_property_update(prop, NC_SCENE | ND_TOOLSETTINGS, nullptr);

  /* custom falloff curve */
  prop = RNA_def_property(srna, "multiframe_falloff_curve", PROP_POINTER, PROP_NONE);
  RNA_def_property_pointer_sdna(prop, nullptr, "cur_falloff");
  RNA_def_property_struct_type(prop, "CurveMapping");
  RNA_def_property_ui_text(
      prop, "Curve", "Custom curve to control falloff of brush effect by Grease Pencil frames");
  RNA_def_property_clear_flag(prop, PROP_ANIMATABLE);
  RNA_def_property_update(prop, NC_SCENE | ND_TOOLSETTINGS, nullptr);

  /* custom primitive curve */
  prop = RNA_def_property(srna, "thickness_primitive_curve", PROP_POINTER, PROP_NONE);
  RNA_def_property_pointer_sdna(prop, nullptr, "cur_primitive");
  RNA_def_property_struct_type(prop, "CurveMapping");
  RNA_def_property_ui_text(prop, "Curve", "Custom curve to control primitive thickness");
  RNA_def_property_clear_flag(prop, PROP_ANIMATABLE);
  RNA_def_property_update(prop, NC_SCENE | ND_TOOLSETTINGS, nullptr);

  /* lock axis */
  prop = RNA_def_property(srna, "lock_axis", PROP_ENUM, PROP_NONE);
  RNA_def_property_enum_sdna(prop, nullptr, "lock_axis");
  RNA_def_property_enum_items(prop, rna_enum_gpencil_lock_axis_items);
  RNA_def_property_ui_text(prop, "Lock Axis", "");
  RNA_def_property_clear_flag(prop, PROP_ANIMATABLE);
  RNA_def_property_update(prop, NC_GPENCIL | ND_DATA, "rna_GPencil_update");

  /* threshold for cutter */
  prop = RNA_def_property(srna, "intersection_threshold", PROP_FLOAT, PROP_NONE);
  RNA_def_property_float_sdna(prop, nullptr, "isect_threshold");
  RNA_def_property_range(prop, 0.0f, 10.0f);
  RNA_def_property_float_default(prop, 0.1f);
  RNA_def_property_ui_text(prop, "Threshold", "Threshold for stroke intersections");
  RNA_def_property_clear_flag(prop, PROP_ANIMATABLE);
}

static void rna_def_curves_sculpt(BlenderRNA *brna)
{
  StructRNA *srna;

  srna = RNA_def_struct(brna, "CurvesSculpt", "Paint");
  RNA_def_struct_path_func(srna, "rna_CurvesSculpt_path");
  RNA_def_struct_ui_text(srna, "Curves Sculpt Paint", "");
}

void RNA_def_sculpt_paint(BlenderRNA *brna)
{
  /* *** Non-Animated *** */
  RNA_define_animate_sdna(false);
  rna_def_paint_curve(brna);
  rna_def_paint(brna);
  rna_def_sculpt(brna);
  rna_def_uv_sculpt(brna);
  rna_def_gp_paint(brna);
  rna_def_gp_vertexpaint(brna);
  rna_def_gp_sculptpaint(brna);
  rna_def_gp_weightpaint(brna);
  rna_def_vertex_paint(brna);
  rna_def_paint_mode(brna);
  rna_def_image_paint(brna);
  rna_def_particle_edit(brna);
  rna_def_gpencil_guides(brna);
  rna_def_gpencil_sculpt(brna);
  rna_def_curves_sculpt(brna);
  RNA_define_animate_sdna(true);
}

#endif<|MERGE_RESOLUTION|>--- conflicted
+++ resolved
@@ -291,72 +291,8 @@
 
 static bool rna_Paint_brush_poll(PointerRNA *ptr, PointerRNA value)
 {
-<<<<<<< HEAD
   const Paint *paint = static_cast<Paint *>(ptr->data);
   const Brush *brush = static_cast<Brush *>(value.data);
-=======
-  Scene *scene = (Scene *)ptr->owner_id;
-  const PaintToolSlot *tslot = static_cast<PaintToolSlot *>(ptr->data);
-  ToolSettings *ts = scene->toolsettings;
-  Brush *brush = (Brush *)value.owner_id;
-  int mode = 0;
-  int slot_index = 0;
-
-  if (paint_contains_brush_slot(&ts->imapaint.paint, tslot, &slot_index)) {
-    if (slot_index != brush->imagepaint_tool) {
-      return false;
-    }
-    mode = OB_MODE_TEXTURE_PAINT;
-  }
-  else if (paint_contains_brush_slot(&ts->sculpt->paint, tslot, &slot_index)) {
-    if (slot_index != brush->sculpt_tool) {
-      return false;
-    }
-    mode = OB_MODE_SCULPT;
-  }
-  else if (paint_contains_brush_slot(&ts->vpaint->paint, tslot, &slot_index)) {
-    if (slot_index != brush->vertexpaint_tool) {
-      return false;
-    }
-    mode = OB_MODE_VERTEX_PAINT;
-  }
-  else if (paint_contains_brush_slot(&ts->wpaint->paint, tslot, &slot_index)) {
-    if (slot_index != brush->weightpaint_tool) {
-      return false;
-    }
-    mode = OB_MODE_WEIGHT_PAINT;
-  }
-  else if (paint_contains_brush_slot(&ts->gp_paint->paint, tslot, &slot_index)) {
-    if (slot_index != brush->gpencil_tool) {
-      return false;
-    }
-    mode = OB_MODE_PAINT_GPENCIL_LEGACY;
-  }
-  else if (paint_contains_brush_slot(&ts->gp_vertexpaint->paint, tslot, &slot_index)) {
-    if (slot_index != brush->gpencil_vertex_tool) {
-      return false;
-    }
-    mode = OB_MODE_VERTEX_GPENCIL_LEGACY;
-  }
-  else if (paint_contains_brush_slot(&ts->gp_sculptpaint->paint, tslot, &slot_index)) {
-    if (slot_index != brush->gpencil_sculpt_tool) {
-      return false;
-    }
-    mode = OB_MODE_SCULPT_GPENCIL_LEGACY;
-  }
-  else if (paint_contains_brush_slot(&ts->gp_weightpaint->paint, tslot, &slot_index)) {
-    if (slot_index != brush->gpencil_weight_tool) {
-      return false;
-    }
-    mode = OB_MODE_WEIGHT_GPENCIL_LEGACY;
-  }
-  else if (paint_contains_brush_slot(&ts->curves_sculpt->paint, tslot, &slot_index)) {
-    if (slot_index != brush->curves_sculpt_tool) {
-      return false;
-    }
-    mode = OB_MODE_SCULPT_CURVES;
-  }
->>>>>>> e3894f0a
 
   return (brush == nullptr) || (paint->runtime.ob_mode & brush->ob_mode) != 0;
 }
