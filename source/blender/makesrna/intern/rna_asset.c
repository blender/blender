--- conflicted
+++ resolved
@@ -629,7 +629,6 @@
       srna, "Asset Library Reference", "Identifier to refer to the asset library");
 }
 
-<<<<<<< HEAD
 static void rna_def_asset_library_reference_custom(BlenderRNA *brna)
 {
   StructRNA *srna;
@@ -679,10 +678,7 @@
   RNA_def_property_update(prop, 0, "rna_AssetLibrary_settings_update");
 }
 
-PropertyRNA *rna_def_asset_library_reference_common(struct StructRNA *srna,
-=======
 PropertyRNA *rna_def_asset_library_reference_common(StructRNA *srna,
->>>>>>> 160678d2
                                                     const char *get,
                                                     const char *set)
 {
