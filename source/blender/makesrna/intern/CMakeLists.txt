# SPDX-FileCopyrightText: 2006 Blender Authors
#
# SPDX-License-Identifier: GPL-2.0-or-later

if(CMAKE_COMPILER_IS_GNUCC)
  # add here so we fail early.
  string(APPEND CMAKE_C_FLAGS " -Werror=implicit-function-declaration")
endif()

# Needed for `mallocn.c`.
if(HAVE_MALLOC_STATS_H)
  add_definitions(-DHAVE_MALLOC_STATS_H)
endif()

# There is some code in `makesrna.cc` that forces files to be regenerated even if they have not
# changed to keep make out of some dependency problem. Ninja and VisualStudios `msbuild` do not
# appear to be requiring this and much time can be saved by not rebuilding hundreds of files
# when not required, both generators have been whitelisted here not to take this code-path,
# all other generators will take the conservative route and regenerate.
if(CMAKE_GENERATOR MATCHES ".*Unix Makefiles")
  add_definitions(-DUSE_MAKEFILE_WORKAROUND)
endif()

# files rna_access.cc rna_define.cc makesrna.cc intentionally excluded.
set(DEFSRC
<<<<<<< HEAD
  rna_ID.c
  rna_action.c
  rna_animation.c
  rna_animviz.c
  rna_armature.c
  rna_asset.c
  rna_attribute.c
  rna_blender_project.c
  rna_boid.c
  rna_brush.c
  rna_cachefile.c
  rna_camera.c
  rna_cloth.c
  rna_collection.c
  rna_color.c
  rna_constraint.c
  rna_context.c
=======
  rna_ID.cc
  rna_action.cc
  rna_animation.cc
  rna_animviz.cc
  rna_armature.cc
  rna_asset.cc
  rna_attribute.cc
  rna_boid.cc
  rna_brush.cc
  rna_cachefile.cc
  rna_camera.cc
  rna_cloth.cc
  rna_collection.cc
  rna_color.cc
  rna_constraint.cc
  rna_context.cc
>>>>>>> f3269936
  rna_curve.cc
  rna_curveprofile.cc
  rna_curves.cc
  rna_depsgraph.cc
  rna_dynamicpaint.cc
  rna_fcurve.cc
  rna_fluid.cc
  rna_gpencil_legacy.cc
  rna_gpencil_legacy_modifier.cc
  rna_image.cc
  rna_key.cc
  rna_lattice.cc
  rna_layer.cc
  rna_light.cc
  rna_lightprobe.cc
  rna_linestyle.cc
  rna_main.cc
  rna_mask.cc
  rna_material.cc
  rna_mesh.cc
  rna_meta.cc
  rna_modifier.cc
  rna_movieclip.cc
  rna_nla.cc
  rna_node_socket.cc
  rna_node_tree_interface.cc
  rna_nodetree.cc
  rna_object.cc
  rna_object_force.cc
  rna_packedfile.cc
  rna_palette.cc
  rna_particle.cc
  rna_pointcloud.cc
  rna_pose.cc
  rna_render.cc
  rna_rigidbody.cc
  rna_rna.cc
  rna_scene.cc
  rna_screen.cc
  rna_sculpt_paint.cc
  rna_sequencer.cc
  rna_shader_fx.cc
  rna_sound.cc
  rna_space.cc
  rna_speaker.cc
  rna_test.cc
  rna_text.cc
  rna_texture.cc
  rna_timeline.cc
  rna_tracking.cc
  rna_ui.cc
  rna_userdef.cc
  rna_vfont.cc
  rna_volume.cc
  rna_wm.cc
  rna_wm_gizmo.cc
  rna_workspace.cc
  rna_world.cc
  rna_xr.cc
)

if(WITH_USD)
  list(APPEND DEFSRC
    rna_usd.cc
  )
  add_definitions(-DWITH_USD)
endif()

if(WITH_EXPERIMENTAL_FEATURES)
  add_definitions(-DWITH_SIMULATION_DATABLOCK)
  add_definitions(-DWITH_GREASE_PENCIL_V3)
  list(APPEND DEFSRC
    rna_grease_pencil.cc
  )
endif()

set(APISRC
  rna_action_api.cc
  rna_animation_api.cc
  rna_armature_api.cc
  rna_camera_api.cc
  rna_curve_api.cc
  rna_fcurve_api.cc
  rna_image_api.cc
  rna_lattice_api.cc
  rna_main_api.cc
  rna_material_api.cc
  rna_mesh_api.cc
  rna_meta_api.cc
  rna_object_api.cc
  rna_pose_api.cc
  rna_scene_api.cc
  rna_sequencer_api.cc
  rna_sound_api.cc
  rna_space_api.cc
  rna_text_api.cc
  rna_texture_api.cc
  rna_ui_api.cc
  rna_vfont_api.cc
  rna_wm_api.cc
  rna_wm_gizmo_api.cc
  rna_workspace_api.cc
)

string(REGEX REPLACE "rna_([a-zA-Z0-9_-]*).c" "${CMAKE_CURRENT_BINARY_DIR}/rna_\\1_gen.c" GENSRC "${DEFSRC}")
list(APPEND GENSRC
  "${CMAKE_CURRENT_BINARY_DIR}/rna_prototypes_gen.h"
  "${CMAKE_CURRENT_BINARY_DIR}/../RNA_prototypes.h"
)
set_source_files_properties(${GENSRC} PROPERTIES GENERATED TRUE)

# --------------------------
# CFLAGS for Generated Files
#
# less strict flags for generated source
set(GENSRC_FLAGS)
set(GENSRC_CFLAGS)
set(GENSRC_CXXFLAGS)
if(CMAKE_COMPILER_IS_GNUCC OR (CMAKE_C_COMPILER_ID MATCHES "Clang"))
  set(GENSRC_CFLAGS "-Wno-missing-prototypes")
  set(GENSRC_CXXFLAGS "-Wno-missing-declarations")
endif()
if(CMAKE_C_COMPILER_ID MATCHES "Clang")
  string(APPEND GENSRC_FLAGS " -Wno-missing-variable-declarations")
elseif(MSVC)
  remove_cc_flag(
    # Restore warn C4100 (unreferenced formal parameter) back to w4.
    "/w34100"
  )
endif()

set(GENSRC_C ${GENSRC})
list(FILTER GENSRC_C INCLUDE REGEX ".*\.c$")
set(GENSRC_CXX ${GENSRC})
list(FILTER GENSRC_CXX INCLUDE REGEX ".*\.cc$")

if(GENSRC_FLAGS)
  set_source_files_properties(${GENSRC} PROPERTIES COMPILE_FLAGS "${GENSRC_FLAGS}")
endif()

if(GENSRC_CFLAGS)
  set_source_files_properties(${GENSRC_C} PROPERTIES COMPILE_FLAGS "${GENSRC_CFLAGS}")
endif()

if(GENSRC_CXXFLAGS)
  set_source_files_properties(${GENSRC_CXX} PROPERTIES COMPILE_FLAGS "${GENSRC_CXXFLAGS}")
endif()

unset(GENSRC_C)
unset(GENSRC_CXX)
unset(GENSRC_FLAGS)
unset(GENSRC_CFLAGS)
unset(GENSRC_CXXFLAGS)


# NOTE: Disable clang-tidy because generated files are stored outside of the source,
# so the clang-tidy can not find our .clang-tidy and fall-backs to own set of rules
# which are too noisy for Blender.
#
# In the future clang-tidy would either need to be inlined checks and passed via the
# command line (instead of using .clang-tidy file). Or, maybe, there is a way to
# pass configuration file to the clang-tidy command.
unset(CMAKE_C_CLANG_TIDY)
unset(CMAKE_CXX_CLANG_TIDY)

set(SRC_RNA_INC
  ../RNA_access.hh
  ../RNA_define.hh
  ../RNA_documentation.hh
  ../RNA_enum_items.hh
  ../RNA_enum_types.hh
  ../RNA_path.hh
  ../RNA_types.hh
)

set(SRC
  makesrna.cc
  rna_define.cc
  ${DEFSRC}
  ${APISRC}
  ../../../../intern/clog/clog.c
  ../../../../intern/guardedalloc/intern/leak_detector.cc
  ../../../../intern/guardedalloc/intern/mallocn.c
  ../../../../intern/guardedalloc/intern/mallocn_guarded_impl.c
  ../../../../intern/guardedalloc/intern/mallocn_lockfree_impl.c
  ../../../../intern/guardedalloc/intern/memory_usage.cc

  # Needed for defaults.
  ../../../../release/datafiles/userdef/userdef_default.c
  ../../../../release/datafiles/userdef/userdef_default_theme.c
)

set(INC
  .
  ..
  ../../asset_system
  ../../blenfont
  ../../blenkernel
  ../../blenlib
  ../../blenloader
  ../../blentranslation
  ../../bmesh
  ../../depsgraph
  ../../draw
  ../../gpu
  ../../ikplugin
  ../../imbuf
  ../../io/usd
  ../../modifiers
  ../../nodes
  ../../sequencer
  ../../simulation
  ../../windowmanager
  ../../editors/asset
  ../../editors/include
  ../../render
  ../../../../intern/clog
  ../../../../intern/cycles/blender
  ../../../../intern/memutil
  ../../../../intern/mantaflow/extern


  # RNA_prototypes.h
  ${CMAKE_CURRENT_BINARY_DIR}/../../makesrna/
)

set(INC_SYS

)

if(WITH_CYCLES)
  add_definitions(-DWITH_CYCLES)
endif()

if(WITH_PYTHON)
  add_definitions(-DWITH_PYTHON)
  list(APPEND INC
    ../../python
  )
endif()

if(WITH_IMAGE_OPENEXR)
  add_definitions(-DWITH_OPENEXR)
endif()

if(WITH_IMAGE_OPENJPEG)
  add_definitions(-DWITH_OPENJPEG)
endif()

if(WITH_IMAGE_CINEON)
  add_definitions(-DWITH_CINEON)
endif()

if(WITH_IMAGE_WEBP)
  add_definitions(-DWITH_WEBP)
endif()

if(WITH_AUDASPACE)
  list(APPEND INC_SYS
    ${AUDASPACE_C_INCLUDE_DIRS}
  )
  if(WITH_SYSTEM_AUDASPACE)
    list(APPEND LIB
      ${AUDASPACE_C_LIBRARIES}
      ${AUDASPACE_PY_LIBRARIES}
    )
  endif()
  add_definitions(-DWITH_AUDASPACE)
endif()

if(WITH_CODEC_FFMPEG)
  list(APPEND INC
    ../../../../intern/ffmpeg
  )
  list(APPEND INC_SYS
    ${FFMPEG_INCLUDE_DIRS}
  )
  list(APPEND LIB
    ${FFMPEG_LIBRARIES}
  )
  add_definitions(-DWITH_FFMPEG)
endif()

if(WITH_FFTW3)
  add_definitions(-DWITH_FFTW3)
endif()

if(WITH_MOD_FLUID)
  add_definitions(-DWITH_FLUID)
endif()

if(WITH_MOD_OCEANSIM)
  add_definitions(-DWITH_OCEANSIM)
endif()

if(WITH_SDL)
  if(WITH_SDL_DYNLOAD)
    add_definitions(-DWITH_SDL_DYNLOAD)
    list(APPEND INC
      ../../../../extern/sdlew/include
    )
  endif()
  add_definitions(-DWITH_SDL)
endif()

if(WITH_OPENAL)
  add_definitions(-DWITH_OPENAL)
endif()

if(WITH_COREAUDIO)
  add_definitions(-DWITH_COREAUDIO)
endif()

if(WITH_JACK)
  add_definitions(-DWITH_JACK)
endif()

if(WITH_PULSEAUDIO)
  add_definitions(-DWITH_PULSEAUDIO)
endif()

if(WITH_WASAPI)
  add_definitions(-DWITH_WASAPI)
endif()

if(WITH_OPENCOLLADA)
  add_definitions(-DWITH_COLLADA)
endif()

if(WITH_INTERNATIONAL)
  add_definitions(-DWITH_INTERNATIONAL)
endif()

if(WITH_ALEMBIC)
  list(APPEND INC
    ../../io/alembic
  )
  add_definitions(-DWITH_ALEMBIC)
endif()

if(WITH_BULLET)
  list(APPEND INC
    ../../../../intern/rigidbody
  )
  add_definitions(-DWITH_BULLET)
endif()

if(WITH_FREESTYLE)
  list(APPEND INC
    ../../freestyle
  )
  add_definitions(-DWITH_FREESTYLE)
endif()

if(WITH_OPENSUBDIV)
  list(APPEND INC
    ../../../../intern/opensubdiv
  )
  add_definitions(-DWITH_OPENSUBDIV)
endif()
if(WITH_OPENVDB)
  list(APPEND INC
    ../../../../intern/openvdb
  )
  list(APPEND INC_SYS
    ${OPENVDB_INCLUDE_DIRS}
  )
  add_definitions(-DWITH_OPENVDB ${OPENVDB_DEFINITIONS})
endif()

if(WITH_OPENVDB)
  add_definitions(-DWITH_OPENVDB)

  if(WITH_OPENVDB_BLOSC)
    add_definitions(-DWITH_OPENVDB_BLOSC)
  endif()
endif()

if(WITH_INPUT_NDOF)
  add_definitions(-DWITH_INPUT_NDOF)
endif()

if(WITH_XR_OPENXR)
  add_definitions(-DWITH_XR_OPENXR)
endif()

if(WITH_OPENGL_BACKEND)
  add_definitions(-DWITH_OPENGL_BACKEND)
endif()

if(WITH_METAL_BACKEND)
  add_definitions(-DWITH_METAL_BACKEND)
endif()

if(WITH_VULKAN_BACKEND)
  add_definitions(-DWITH_VULKAN_BACKEND)
endif()

if(WITH_GMP)
  add_definitions(-DWITH_GMP)
endif()

# Build makesrna executable
add_cc_flags_custom_test(makesrna)

add_executable(makesrna ${SRC} ${SRC_RNA_INC} ${SRC_DNA_INC})
setup_platform_linker_flags(makesrna)
setup_platform_linker_libs(makesrna)
blender_target_include_dirs(makesrna ${INC})
blender_target_include_dirs_sys(makesrna ${INC_SYS})

target_link_libraries(makesrna PRIVATE bf_dna)
target_link_libraries(makesrna PRIVATE bf::intern::atomic)
target_link_libraries(makesrna PRIVATE bf::intern::guardedalloc)
target_link_libraries(makesrna PRIVATE bf_dna_blenlib)

if(WIN32 AND NOT UNIX)
  if(DEFINED PTHREADS_LIBRARIES)
    target_link_libraries(makesrna PRIVATE ${PTHREADS_LIBRARIES})
  endif()
endif()

# Output `rna_*_gen.c`.
# NOTE: (Linux only): with crashes try add this after COMMAND:
# `valgrind --leak-check=full --track-origins=yes`
add_custom_command(
  OUTPUT ${GENSRC}
  COMMAND "$<TARGET_FILE:makesrna>" ${CMAKE_CURRENT_BINARY_DIR}/ ${CMAKE_CURRENT_BINARY_DIR}/../
  DEPENDS makesrna
)

# Build bf_rna
set(SRC
  rna_access.cc
  rna_access_compare_override.cc
  rna_path.cc
  ${GENSRC}

  ${SRC_RNA_INC}
  rna_access_internal.h
  rna_internal.h
  rna_internal_types.h
  rna_mesh_utils.hh
)

set(LIB
  PRIVATE bf::animrig
  PRIVATE bf::dna
  bf_editor_space_api

  bf_editor_animation
  bf_editor_armature
  bf_editor_asset
  bf_editor_curve
  bf_editor_curves
  bf_editor_gizmo_library
  bf_editor_gpencil_legacy
  bf_editor_io
  bf_editor_mesh
  bf_editor_object
  bf_editor_physics
  bf_editor_render
  bf_editor_scene
  bf_editor_sculpt_paint
  bf_editor_sound
  bf_editor_transform
  bf_editor_undo
  PRIVATE bf::intern::guardedalloc
)

blender_add_lib(bf_rna "${SRC}" "${INC}" "${INC_SYS}" "${LIB}")<|MERGE_RESOLUTION|>--- conflicted
+++ resolved
@@ -23,25 +23,6 @@
 
 # files rna_access.cc rna_define.cc makesrna.cc intentionally excluded.
 set(DEFSRC
-<<<<<<< HEAD
-  rna_ID.c
-  rna_action.c
-  rna_animation.c
-  rna_animviz.c
-  rna_armature.c
-  rna_asset.c
-  rna_attribute.c
-  rna_blender_project.c
-  rna_boid.c
-  rna_brush.c
-  rna_cachefile.c
-  rna_camera.c
-  rna_cloth.c
-  rna_collection.c
-  rna_color.c
-  rna_constraint.c
-  rna_context.c
-=======
   rna_ID.cc
   rna_action.cc
   rna_animation.cc
@@ -49,6 +30,7 @@
   rna_armature.cc
   rna_asset.cc
   rna_attribute.cc
+  rna_blender_project.c
   rna_boid.cc
   rna_brush.cc
   rna_cachefile.cc
@@ -58,7 +40,6 @@
   rna_color.cc
   rna_constraint.cc
   rna_context.cc
->>>>>>> f3269936
   rna_curve.cc
   rna_curveprofile.cc
   rna_curves.cc
