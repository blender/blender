/*
 * ***** BEGIN GPL LICENSE BLOCK *****
 *
 * This program is free software; you can redistribute it and/or
 * modify it under the terms of the GNU General Public License
 * as published by the Free Software Foundation; either version 2
 * of the License, or (at your option) any later version.
 *
 * This program is distributed in the hope that it will be useful,
 * but WITHOUT ANY WARRANTY; without even the implied warranty of
 * MERCHANTABILITY or FITNESS FOR A PARTICULAR PURPOSE.  See the
 * GNU General Public License for more details.
 *
 * You should have received a copy of the GNU General Public License
 * along with this program; if not, write to the Free Software Foundation,
 * Inc., 51 Franklin Street, Fifth Floor, Boston, MA 02110-1301, USA.
 *
 * Contributor(s): Blender Foundation (2008).
 *
 * ***** END GPL LICENSE BLOCK *****
 */

/** \file blender/makesrna/intern/rna_color.c
 *  \ingroup RNA
 */

#include <stdlib.h>
#include <stdio.h>

#include "DNA_color_types.h"
#include "DNA_texture_types.h"

#include "BLI_utildefines.h"

#include "RNA_define.h"
#include "rna_internal.h"

#include "WM_api.h"
#include "WM_types.h"

#ifdef RNA_RUNTIME

#include "RNA_access.h"

#include "DNA_image_types.h"
#include "DNA_material_types.h"
#include "DNA_movieclip_types.h"
#include "DNA_node_types.h"
#include "DNA_object_types.h"
#include "DNA_particle_types.h"
#include "DNA_sequence_types.h"

#include "MEM_guardedalloc.h"

#include "BKE_colorband.h"
#include "BKE_colortools.h"
#include "BKE_image.h"
#include "BKE_movieclip.h"
#include "BKE_node.h"
#include "BKE_sequencer.h"
#include "BKE_linestyle.h"

#include "DEG_depsgraph.h"

#include "ED_node.h"

#include "IMB_colormanagement.h"
#include "IMB_imbuf.h"

static int rna_CurveMapping_curves_length(PointerRNA *ptr)
{
	CurveMapping *cumap = (CurveMapping *)ptr->data;
	int len;

	for (len = 0; len < CM_TOT; len++)
		if (!cumap->cm[len].curve)
			break;

	return len;
}

static void rna_CurveMapping_curves_begin(CollectionPropertyIterator *iter, PointerRNA *ptr)
{
	CurveMapping *cumap = (CurveMapping *)ptr->data;

	rna_iterator_array_begin(iter, cumap->cm, sizeof(CurveMap), rna_CurveMapping_curves_length(ptr), 0, NULL);
}

static void rna_CurveMapping_clip_set(PointerRNA *ptr, int value)
{
	CurveMapping *cumap = (CurveMapping *)ptr->data;

	if (value) cumap->flag |= CUMA_DO_CLIP;
	else cumap->flag &= ~CUMA_DO_CLIP;

	curvemapping_changed(cumap, false);
}

static void rna_CurveMapping_black_level_set(PointerRNA *ptr, const float *values)
{
	CurveMapping *cumap = (CurveMapping *)ptr->data;
	cumap->black[0] = values[0];
	cumap->black[1] = values[1];
	cumap->black[2] = values[2];
	curvemapping_set_black_white(cumap, NULL, NULL);
}

static void rna_CurveMapping_white_level_set(PointerRNA *ptr, const float *values)
{
	CurveMapping *cumap = (CurveMapping *)ptr->data;
	cumap->white[0] = values[0];
	cumap->white[1] = values[1];
	cumap->white[2] = values[2];
	curvemapping_set_black_white(cumap, NULL, NULL);
}

static void rna_CurveMapping_clipminx_range(PointerRNA *ptr, float *min, float *max,
                                            float *UNUSED(softmin), float *UNUSED(softmax))
{
	CurveMapping *cumap = (CurveMapping *)ptr->data;

	*min = -100.0f;
	*max = cumap->clipr.xmax;
}

static void rna_CurveMapping_clipminy_range(PointerRNA *ptr, float *min, float *max,
                                            float *UNUSED(softmin), float *UNUSED(softmax))
{
	CurveMapping *cumap = (CurveMapping *)ptr->data;

	*min = -100.0f;
	*max = cumap->clipr.ymax;
}

static void rna_CurveMapping_clipmaxx_range(PointerRNA *ptr, float *min, float *max,
                                            float *UNUSED(softmin), float *UNUSED(softmax))
{
	CurveMapping *cumap = (CurveMapping *)ptr->data;

	*min = cumap->clipr.xmin;
	*max = 100.0f;
}

static void rna_CurveMapping_clipmaxy_range(PointerRNA *ptr, float *min, float *max,
                                            float *UNUSED(softmin), float *UNUSED(softmax))
{
	CurveMapping *cumap = (CurveMapping *)ptr->data;

	*min = cumap->clipr.ymin;
	*max = 100.0f;
}


static char *rna_ColorRamp_path(PointerRNA *ptr)
{
	char *path = NULL;

	/* handle the cases where a single data-block may have 2 ramp types */
	if (ptr->id.data) {
		ID *id = ptr->id.data;

		switch (GS(id->name)) {
<<<<<<< HEAD
=======
			case ID_MA: /* material has 2 cases - diffuse and specular */
			{
				Material *ma = (Material *)id;

				if (ptr->data == ma->ramp_col)
					path = BLI_strdup("diffuse_ramp");
				else if (ptr->data == ma->ramp_spec)
					path = BLI_strdup("specular_ramp");
				break;
			}

>>>>>>> fb565ddb
			case ID_NT:
			{
				bNodeTree *ntree = (bNodeTree *)id;
				bNode *node;
				PointerRNA node_ptr;
				char *node_path;

				for (node = ntree->nodes.first; node; node = node->next) {
					if (ELEM(node->type, SH_NODE_VALTORGB, CMP_NODE_VALTORGB, TEX_NODE_VALTORGB)) {
						if (node->storage == ptr->data) {
							/* all node color ramp properties called 'color_ramp'
							 * prepend path from ID to the node
							 */
							RNA_pointer_create(id, &RNA_Node, node, &node_ptr);
							node_path = RNA_path_from_ID_to_struct(&node_ptr);
							path = BLI_sprintfN("%s.color_ramp", node_path);
							MEM_freeN(node_path);
						}
					}
				}
				break;
			}

			case ID_LS:
			{
				/* may be NULL */
				path = BKE_linestyle_path_to_color_ramp((FreestyleLineStyle *)id, (ColorBand *)ptr->data);
				break;
			}

			default:
				/* everything else just uses 'color_ramp' */
				path = BLI_strdup("color_ramp");
				break;
		}
	}
	else {
		/* everything else just uses 'color_ramp' */
		path = BLI_strdup("color_ramp");
	}

	return path;
}

static char *rna_ColorRampElement_path(PointerRNA *ptr)
{
	PointerRNA ramp_ptr;
	PropertyRNA *prop;
	char *path = NULL;
	int index;

	/* helper macro for use here to try and get the path
	 *	- this calls the standard code for getting a path to a texture...
	 */

#define COLRAMP_GETPATH                                                       \
{                                                                             \
	prop = RNA_struct_find_property(&ramp_ptr, "elements");                   \
	if (prop) {                                                               \
		index = RNA_property_collection_lookup_index(&ramp_ptr, prop, ptr);   \
		if (index != -1) {                                                    \
			char *texture_path = rna_ColorRamp_path(&ramp_ptr);               \
			path = BLI_sprintfN("%s.elements[%d]", texture_path, index);      \
			MEM_freeN(texture_path);                                          \
		}                                                                     \
	}                                                                         \
} (void)0

	/* determine the path from the ID-block to the ramp */
	/* FIXME: this is a very slow way to do it, but it will have to suffice... */
	if (ptr->id.data) {
		ID *id = ptr->id.data;

		switch (GS(id->name)) {
<<<<<<< HEAD
=======
			case ID_MA: /* 2 cases for material - diffuse and spec */
			{
				Material *ma = (Material *)id;

				/* try diffuse first */
				if (ma->ramp_col) {
					RNA_pointer_create(id, &RNA_ColorRamp, ma->ramp_col, &ramp_ptr);
					COLRAMP_GETPATH;
				}
				/* try specular if not diffuse */
				if (!path && ma->ramp_spec) {
					RNA_pointer_create(id, &RNA_ColorRamp, ma->ramp_spec, &ramp_ptr);
					COLRAMP_GETPATH;
				}
				break;
			}
>>>>>>> fb565ddb
			case ID_NT:
			{
				bNodeTree *ntree = (bNodeTree *)id;
				bNode *node;

				for (node = ntree->nodes.first; node; node = node->next) {
					if (ELEM(node->type, SH_NODE_VALTORGB, CMP_NODE_VALTORGB, TEX_NODE_VALTORGB)) {
						RNA_pointer_create(id, &RNA_ColorRamp, node->storage, &ramp_ptr);
						COLRAMP_GETPATH;
					}
				}
				break;
			}
			case ID_LS:
			{
				ListBase listbase;
				LinkData *link;

				BKE_linestyle_modifier_list_color_ramps((FreestyleLineStyle *)id, &listbase);
				for (link = (LinkData *)listbase.first; link; link = link->next) {
					RNA_pointer_create(id, &RNA_ColorRamp, link->data, &ramp_ptr);
					COLRAMP_GETPATH;
				}
				BLI_freelistN(&listbase);
				break;
			}

			default: /* everything else should have a "color_ramp" property */
			{
				/* create pointer to the ID block, and try to resolve "color_ramp" pointer */
				RNA_id_pointer_create(id, &ramp_ptr);
				if (RNA_path_resolve(&ramp_ptr, "color_ramp", &ramp_ptr, &prop)) {
					COLRAMP_GETPATH;
				}
				break;
			}
		}
	}

	/* cleanup the macro we defined */
#undef COLRAMP_GETPATH

	return path;
}

static void rna_ColorRamp_update(Main *bmain, Scene *UNUSED(scene), PointerRNA *ptr)
{
	if (ptr->id.data) {
		ID *id = ptr->id.data;

		switch (GS(id->name)) {
			case ID_MA:
			{
				Material *ma = ptr->id.data;
<<<<<<< HEAD
				
				DEG_id_tag_update(&ma->id, 0);
=======

				DAG_id_tag_update(&ma->id, 0);
>>>>>>> fb565ddb
				WM_main_add_notifier(NC_MATERIAL | ND_SHADING_DRAW, ma);
				break;
			}
			case ID_NT:
			{
				bNodeTree *ntree = (bNodeTree *)id;
				bNode *node;

				for (node = ntree->nodes.first; node; node = node->next) {
					if (ELEM(node->type, SH_NODE_VALTORGB, CMP_NODE_VALTORGB, TEX_NODE_VALTORGB)) {
						ED_node_tag_update_nodetree(bmain, ntree, node);
					}
				}
				break;
			}
			case ID_TE:
			{
				Tex *tex = ptr->id.data;

				DEG_id_tag_update(&tex->id, 0);
				WM_main_add_notifier(NC_TEXTURE, tex);
				break;
			}
			case ID_LS:
			{
				FreestyleLineStyle *linestyle = ptr->id.data;

				WM_main_add_notifier(NC_LINESTYLE, linestyle);
				break;
			}
			case ID_PA:
			{
				ParticleSettings *part = ptr->id.data;
<<<<<<< HEAD
				
				DEG_id_tag_update(&part->id, OB_RECALC_DATA | PSYS_RECALC_REDO);
=======

				DAG_id_tag_update(&part->id, OB_RECALC_DATA | PSYS_RECALC_REDO);
>>>>>>> fb565ddb
				WM_main_add_notifier(NC_OBJECT | ND_PARTICLE | NA_EDITED, part);
			}
			default:
				break;
		}
	}
}

static void rna_ColorRamp_eval(struct ColorBand *coba, float position, float color[4])
{
	BKE_colorband_evaluate(coba, position, color);
}

static CBData *rna_ColorRampElement_new(struct ColorBand *coba, ReportList *reports, float position)
{
	CBData *element = BKE_colorband_element_add(coba, position);

	if (element == NULL)
		BKE_reportf(reports, RPT_ERROR, "Unable to add element to colorband (limit %d)", MAXCOLORBAND);

	return element;
}

static void rna_ColorRampElement_remove(struct ColorBand *coba, ReportList *reports, PointerRNA *element_ptr)
{
	CBData *element = element_ptr->data;
	int index = (int)(element - coba->data);
	if (BKE_colorband_element_remove(coba, index) == false) {
		BKE_report(reports, RPT_ERROR, "Element not found in element collection or last element");
		return;
	}

	RNA_POINTER_INVALIDATE(element_ptr);
}

static void rna_CurveMap_remove_point(CurveMap *cuma, ReportList *reports, PointerRNA *point_ptr)
{
	CurveMapPoint *point = point_ptr->data;
	if (curvemap_remove_point(cuma, point) == false) {
		BKE_report(reports, RPT_ERROR, "Unable to remove curve point");
		return;
	}

	RNA_POINTER_INVALIDATE(point_ptr);
}

static void rna_Scopes_update(Main *UNUSED(bmain), Scene *UNUSED(scene), PointerRNA *ptr)
{
	Scopes *s = (Scopes *)ptr->data;
	s->ok = 0;
}

static int rna_ColorManagedDisplaySettings_display_device_get(struct PointerRNA *ptr)
{
	ColorManagedDisplaySettings *display = (ColorManagedDisplaySettings *) ptr->data;

	return IMB_colormanagement_display_get_named_index(display->display_device);
}

static void rna_ColorManagedDisplaySettings_display_device_set(struct PointerRNA *ptr, int value)
{
	ColorManagedDisplaySettings *display = (ColorManagedDisplaySettings *) ptr->data;
	const char *name = IMB_colormanagement_display_get_indexed_name(value);

	if (name) {
		BLI_strncpy(display->display_device, name, sizeof(display->display_device));
	}
}

static const EnumPropertyItem *rna_ColorManagedDisplaySettings_display_device_itemf(
        bContext *UNUSED(C), PointerRNA *UNUSED(ptr), PropertyRNA *UNUSED(prop), bool *r_free)
{
	EnumPropertyItem *items = NULL;
	int totitem = 0;

	IMB_colormanagement_display_items_add(&items, &totitem);
	RNA_enum_item_end(&items, &totitem);

	*r_free = true;

	return items;
}

static void rna_ColorManagedDisplaySettings_display_device_update(Main *UNUSED(bmain), Scene *UNUSED(scene), PointerRNA *ptr)
{
	ID *id = ptr->id.data;

	if (!id)
		return;

	if (GS(id->name) == ID_SCE) {
		Scene *scene = (Scene *) id;

		IMB_colormanagement_validate_settings(&scene->display_settings, &scene->view_settings);

		DEG_id_tag_update(id, 0);
		WM_main_add_notifier(NC_SCENE | ND_SEQUENCER, NULL);
	}
}

static char *rna_ColorManagedDisplaySettings_path(PointerRNA *UNUSED(ptr))
{
	return BLI_sprintfN("display_settings");
}

static int rna_ColorManagedViewSettings_view_transform_get(PointerRNA *ptr)
{
	ColorManagedViewSettings *view = (ColorManagedViewSettings *) ptr->data;

	return IMB_colormanagement_view_get_named_index(view->view_transform);
}

static void rna_ColorManagedViewSettings_view_transform_set(PointerRNA *ptr, int value)
{
	ColorManagedViewSettings *view = (ColorManagedViewSettings *) ptr->data;

	const char *name = IMB_colormanagement_view_get_indexed_name(value);

	if (name) {
		BLI_strncpy(view->view_transform, name, sizeof(view->view_transform));
	}
}

static const EnumPropertyItem *rna_ColorManagedViewSettings_view_transform_itemf(
        bContext *C, PointerRNA *UNUSED(ptr), PropertyRNA *UNUSED(prop), bool *r_free)
{
	Scene *scene = CTX_data_scene(C);
	EnumPropertyItem *items = NULL;
	ColorManagedDisplaySettings *display_settings = &scene->display_settings;
	int totitem = 0;

	IMB_colormanagement_view_items_add(&items, &totitem, display_settings->display_device);
	RNA_enum_item_end(&items, &totitem);

	*r_free = true;
	return items;
}

static int rna_ColorManagedViewSettings_look_get(PointerRNA *ptr)
{
	ColorManagedViewSettings *view = (ColorManagedViewSettings *) ptr->data;

	return IMB_colormanagement_look_get_named_index(view->look);
}

static void rna_ColorManagedViewSettings_look_set(PointerRNA *ptr, int value)
{
	ColorManagedViewSettings *view = (ColorManagedViewSettings *) ptr->data;

	const char *name = IMB_colormanagement_look_get_indexed_name(value);

	if (name) {
		BLI_strncpy(view->look, name, sizeof(view->look));
	}
}

static const EnumPropertyItem *rna_ColorManagedViewSettings_look_itemf(
        bContext *UNUSED(C), PointerRNA *ptr, PropertyRNA *UNUSED(prop), bool *r_free)
{
	ColorManagedViewSettings *view = (ColorManagedViewSettings *) ptr->data;
	EnumPropertyItem *items = NULL;
	int totitem = 0;

	IMB_colormanagement_look_items_add(&items, &totitem, view->view_transform);
	RNA_enum_item_end(&items, &totitem);

	*r_free = true;
	return items;
}

static void rna_ColorManagedViewSettings_use_curves_set(PointerRNA *ptr, int value)
{
	ColorManagedViewSettings *view_settings = (ColorManagedViewSettings *) ptr->data;

	if (value) {
		view_settings->flag |= COLORMANAGE_VIEW_USE_CURVES;

		if (view_settings->curve_mapping == NULL) {
			view_settings->curve_mapping = curvemapping_add(4, 0.0f, 0.0f, 1.0f, 1.0f);
		}
	}
	else {
		view_settings->flag &= ~COLORMANAGE_VIEW_USE_CURVES;
	}
}

static char *rna_ColorManagedViewSettings_path(PointerRNA *UNUSED(ptr))
{
	return BLI_sprintfN("view_settings");
}


static int rna_ColorManagedColorspaceSettings_colorspace_get(struct PointerRNA *ptr)
{
	ColorManagedColorspaceSettings *colorspace = (ColorManagedColorspaceSettings *) ptr->data;

	return IMB_colormanagement_colorspace_get_named_index(colorspace->name);
}

static void rna_ColorManagedColorspaceSettings_colorspace_set(struct PointerRNA *ptr, int value)
{
	ColorManagedColorspaceSettings *colorspace = (ColorManagedColorspaceSettings *) ptr->data;
	const char *name = IMB_colormanagement_colorspace_get_indexed_name(value);

	if (name && name[0]) {
		BLI_strncpy(colorspace->name, name, sizeof(colorspace->name));
	}
}

static const EnumPropertyItem *rna_ColorManagedColorspaceSettings_colorspace_itemf(
        bContext *UNUSED(C), PointerRNA *UNUSED(ptr), PropertyRNA *UNUSED(prop), bool *r_free)
{
	EnumPropertyItem *items = NULL;
	int totitem = 0;

	IMB_colormanagement_colorspace_items_add(&items, &totitem);
	RNA_enum_item_end(&items, &totitem);

	*r_free = true;

	return items;
}

static void rna_ColorManagedColorspaceSettings_reload_update(Main *bmain, Scene *UNUSED(scene), PointerRNA *ptr)
{
	ID *id = ptr->id.data;

	if (GS(id->name) == ID_IM) {
		Image *ima = (Image *) id;

		DEG_id_tag_update(&ima->id, 0);

		BKE_image_signal(ima, NULL, IMA_SIGNAL_COLORMANAGE);

		WM_main_add_notifier(NC_IMAGE | ND_DISPLAY, &ima->id);
		WM_main_add_notifier(NC_IMAGE | NA_EDITED, &ima->id);
	}
	else if (GS(id->name) == ID_MC) {
		MovieClip *clip = (MovieClip *) id;

		BKE_movieclip_reload(bmain, clip);

		/* all sequencers for now, we don't know which scenes are using this clip as a strip */
		BKE_sequencer_cache_cleanup();
		BKE_sequencer_preprocessed_cache_cleanup();

		WM_main_add_notifier(NC_MOVIECLIP | ND_DISPLAY, &clip->id);
		WM_main_add_notifier(NC_MOVIECLIP | NA_EDITED, &clip->id);
	}
	else if (GS(id->name) == ID_SCE) {
		Scene *scene = (Scene *) id;

		if (scene->ed) {
			ColorManagedColorspaceSettings *colorspace_settings = (ColorManagedColorspaceSettings *) ptr->data;
			Sequence *seq;
			bool seq_found = false;

			if (&scene->sequencer_colorspace_settings != colorspace_settings) {
				SEQ_BEGIN(scene->ed, seq);
				{
					if (seq->strip && &seq->strip->colorspace_settings == colorspace_settings) {
						seq_found = true;
						break;
					}
				}
				SEQ_END;
			}

			if (seq_found) {
				BKE_sequence_free_anim(seq);

				if (seq->strip->proxy && seq->strip->proxy->anim) {
					IMB_free_anim(seq->strip->proxy->anim);
					seq->strip->proxy->anim = NULL;
				}

				BKE_sequence_invalidate_cache(scene, seq);
				BKE_sequencer_preprocessed_cache_cleanup_sequence(seq);
			}
			else {
				SEQ_BEGIN(scene->ed, seq);
				{
					BKE_sequence_free_anim(seq);
				}
				SEQ_END;

				BKE_sequencer_cache_cleanup();
				BKE_sequencer_preprocessed_cache_cleanup();
			}

			WM_main_add_notifier(NC_SCENE | ND_SEQUENCER, NULL);
		}
	}
}

static char *rna_ColorManagedSequencerColorspaceSettings_path(PointerRNA *UNUSED(ptr))
{
	return BLI_sprintfN("sequencer_colorspace_settings");
}

static char *rna_ColorManagedInputColorspaceSettings_path(PointerRNA *UNUSED(ptr))
{
	return BLI_sprintfN("colorspace_settings");
}

static void rna_ColorManagement_update(Main *UNUSED(bmain), Scene *UNUSED(scene), PointerRNA *ptr)
{
	ID *id = ptr->id.data;

	if (!id)
		return;

	if (GS(id->name) == ID_SCE) {
		DEG_id_tag_update(id, 0);
		WM_main_add_notifier(NC_SCENE | ND_SEQUENCER, NULL);
	}
}

/* this function only exists because #curvemap_evaluateF uses a 'const' qualifier */
static float rna_CurveMap_evaluateF(struct CurveMap *cuma, ReportList *reports, float value)
{
	if (!cuma->table) {
		BKE_report(reports, RPT_ERROR, "CurveMap table not initialized, call initialize() on CurveMapping owner of the CurveMap");
		return 0.0f;
	}
	return curvemap_evaluateF(cuma, value);
}

static void rna_CurveMap_initialize(struct CurveMapping *cumap)
{
	curvemapping_initialize(cumap);
}
#else

static void rna_def_curvemappoint(BlenderRNA *brna)
{
	StructRNA *srna;
	PropertyRNA *prop;
	static const EnumPropertyItem prop_handle_type_items[] = {
		{0, "AUTO", 0, "Auto Handle", ""},
		{CUMA_HANDLE_AUTO_ANIM, "AUTO_CLAMPED", 0, "Auto Clamped Handle", ""},
		{CUMA_HANDLE_VECTOR, "VECTOR", 0, "Vector Handle", ""},
		{0, NULL, 0, NULL, NULL}
	};

	srna = RNA_def_struct(brna, "CurveMapPoint", NULL);
	RNA_def_struct_ui_text(srna, "CurveMapPoint", "Point of a curve used for a curve mapping");

	prop = RNA_def_property(srna, "location", PROP_FLOAT, PROP_XYZ);
	RNA_def_property_float_sdna(prop, NULL, "x");
	RNA_def_property_array(prop, 2);
	RNA_def_property_ui_text(prop, "Location", "X/Y coordinates of the curve point");

	prop = RNA_def_property(srna, "handle_type", PROP_ENUM, PROP_NONE);
	RNA_def_property_enum_bitflag_sdna(prop, NULL, "flag");
	RNA_def_property_enum_items(prop, prop_handle_type_items);
	RNA_def_property_ui_text(prop, "Handle Type", "Curve interpolation at this point: Bezier or vector");

	prop = RNA_def_property(srna, "select", PROP_BOOLEAN, PROP_NONE);
	RNA_def_property_boolean_sdna(prop, NULL, "flag", CUMA_SELECT);
	RNA_def_property_ui_text(prop, "Select", "Selection state of the curve point");
}

static void rna_def_curvemap_points_api(BlenderRNA *brna, PropertyRNA *cprop)
{
	StructRNA *srna;
	PropertyRNA *parm;
	FunctionRNA *func;

	RNA_def_property_srna(cprop, "CurveMapPoints");
	srna = RNA_def_struct(brna, "CurveMapPoints", NULL);
	RNA_def_struct_sdna(srna, "CurveMap");
	RNA_def_struct_ui_text(srna, "Curve Map Point", "Collection of Curve Map Points");

	func = RNA_def_function(srna, "new", "curvemap_insert");
	RNA_def_function_ui_description(func, "Add point to CurveMap");
	parm = RNA_def_float(func, "position", 0.0f, -FLT_MAX, FLT_MAX, "Position", "Position to add point", -FLT_MAX, FLT_MAX);
	RNA_def_parameter_flags(parm, 0, PARM_REQUIRED);
	parm = RNA_def_float(func, "value", 0.0f, -FLT_MAX, FLT_MAX, "Value", "Value of point", -FLT_MAX, FLT_MAX);
	RNA_def_parameter_flags(parm, 0, PARM_REQUIRED);
	parm = RNA_def_pointer(func, "point", "CurveMapPoint", "", "New point");
	RNA_def_function_return(func, parm);

	func = RNA_def_function(srna, "remove", "rna_CurveMap_remove_point");
	RNA_def_function_flag(func, FUNC_USE_REPORTS);
	RNA_def_function_ui_description(func, "Delete point from CurveMap");
	parm = RNA_def_pointer(func, "point", "CurveMapPoint", "", "PointElement to remove");
	RNA_def_parameter_flags(parm, PROP_NEVER_NULL, PARM_REQUIRED | PARM_RNAPTR);
	RNA_def_parameter_clear_flags(parm, PROP_THICK_WRAP, 0);
}

static void rna_def_curvemap(BlenderRNA *brna)
{
	StructRNA *srna;
	PropertyRNA *prop, *parm;
	FunctionRNA *func;

	static const EnumPropertyItem prop_extend_items[] = {
		{0, "HORIZONTAL", 0, "Horizontal", ""},
		{CUMA_EXTEND_EXTRAPOLATE, "EXTRAPOLATED", 0, "Extrapolated", ""},
		{0, NULL, 0, NULL, NULL}
	};

	srna = RNA_def_struct(brna, "CurveMap", NULL);
	RNA_def_struct_ui_text(srna, "CurveMap", "Curve in a curve mapping");

	prop = RNA_def_property(srna, "extend", PROP_ENUM, PROP_NONE);
	RNA_def_property_enum_bitflag_sdna(prop, NULL, "flag");
	RNA_def_property_enum_items(prop, prop_extend_items);
	RNA_def_property_ui_text(prop, "Extend", "Extrapolate the curve or extend it horizontally");

	prop = RNA_def_property(srna, "points", PROP_COLLECTION, PROP_NONE);
	RNA_def_property_collection_sdna(prop, NULL, "curve", "totpoint");
	RNA_def_property_struct_type(prop, "CurveMapPoint");
	RNA_def_property_ui_text(prop, "Points", "");
	rna_def_curvemap_points_api(brna, prop);

	func = RNA_def_function(srna, "evaluate", "rna_CurveMap_evaluateF");
	RNA_def_function_flag(func, FUNC_USE_REPORTS);
	RNA_def_function_ui_description(func, "Evaluate curve at given location");
	parm = RNA_def_float(func, "position", 0.0f, -FLT_MAX, FLT_MAX, "Position", "Position to evaluate curve at", -FLT_MAX, FLT_MAX);
	RNA_def_parameter_flags(parm, 0, PARM_REQUIRED);
	parm = RNA_def_float(func, "value", 0.0f, -FLT_MAX, FLT_MAX, "Value", "Value of curve at given location", -FLT_MAX, FLT_MAX);
	RNA_def_function_return(func, parm);
}

static void rna_def_curvemapping(BlenderRNA *brna)
{
	StructRNA *srna;
	PropertyRNA *prop;
	FunctionRNA *func;

	srna = RNA_def_struct(brna, "CurveMapping", NULL);
	RNA_def_struct_ui_text(srna, "CurveMapping",
	                       "Curve mapping to map color, vector and scalar values to other values using "
	                       "a user defined curve");

	prop = RNA_def_property(srna, "use_clip", PROP_BOOLEAN, PROP_NONE);
	RNA_def_property_boolean_sdna(prop, NULL, "flag", CUMA_DO_CLIP);
	RNA_def_property_ui_text(prop, "Clip", "Force the curve view to fit a defined boundary");
	RNA_def_property_boolean_funcs(prop, NULL, "rna_CurveMapping_clip_set");

	prop = RNA_def_property(srna, "clip_min_x", PROP_FLOAT, PROP_NONE);
	RNA_def_property_float_sdna(prop, NULL, "clipr.xmin");
	RNA_def_property_range(prop, -100.0f, 100.0f);
	RNA_def_property_ui_text(prop, "Clip Min X", "");
	RNA_def_property_float_funcs(prop, NULL, NULL, "rna_CurveMapping_clipminx_range");

	prop = RNA_def_property(srna, "clip_min_y", PROP_FLOAT, PROP_NONE);
	RNA_def_property_float_sdna(prop, NULL, "clipr.ymin");
	RNA_def_property_range(prop, -100.0f, 100.0f);
	RNA_def_property_ui_text(prop, "Clip Min Y", "");
	RNA_def_property_float_funcs(prop, NULL, NULL, "rna_CurveMapping_clipminy_range");

	prop = RNA_def_property(srna, "clip_max_x", PROP_FLOAT, PROP_NONE);
	RNA_def_property_float_sdna(prop, NULL, "clipr.xmax");
	RNA_def_property_range(prop, -100.0f, 100.0f);
	RNA_def_property_ui_text(prop, "Clip Max X", "");
	RNA_def_property_float_funcs(prop, NULL, NULL, "rna_CurveMapping_clipmaxx_range");

	prop = RNA_def_property(srna, "clip_max_y", PROP_FLOAT, PROP_NONE);
	RNA_def_property_float_sdna(prop, NULL, "clipr.ymax");
	RNA_def_property_range(prop, -100.0f, 100.0f);
	RNA_def_property_ui_text(prop, "Clip Max Y", "");
	RNA_def_property_float_funcs(prop, NULL, NULL, "rna_CurveMapping_clipmaxy_range");

	prop = RNA_def_property(srna, "curves", PROP_COLLECTION, PROP_NONE);
	RNA_def_property_collection_funcs(prop, "rna_CurveMapping_curves_begin", "rna_iterator_array_next",
	                                  "rna_iterator_array_end", "rna_iterator_array_get",
	                                  "rna_CurveMapping_curves_length", NULL, NULL, NULL);
	RNA_def_property_struct_type(prop, "CurveMap");
	RNA_def_property_ui_text(prop, "Curves", "");

	prop = RNA_def_property(srna, "black_level", PROP_FLOAT, PROP_COLOR);
	RNA_def_property_float_sdna(prop, NULL, "black");
	RNA_def_property_range(prop, -FLT_MAX, FLT_MAX);
	RNA_def_property_ui_range(prop, -1000.0f, 1000.0f, 1, 3);
	RNA_def_property_ui_text(prop, "Black Level", "For RGB curves, the color that black is mapped to");
	RNA_def_property_float_funcs(prop, NULL, "rna_CurveMapping_black_level_set", NULL);

	prop = RNA_def_property(srna, "white_level", PROP_FLOAT, PROP_COLOR);
	RNA_def_property_float_sdna(prop, NULL, "white");
	RNA_def_property_range(prop, -FLT_MAX, FLT_MAX);
	RNA_def_property_ui_range(prop, -1000.0f, 1000.0f, 1, 3);
	RNA_def_property_ui_text(prop, "White Level", "For RGB curves, the color that white is mapped to");
	RNA_def_property_float_funcs(prop, NULL, "rna_CurveMapping_white_level_set", NULL);

	func = RNA_def_function(srna, "update", "curvemapping_changed_all");
	RNA_def_function_ui_description(func, "Update curve mapping after making changes");

	func = RNA_def_function(srna, "initialize", "rna_CurveMap_initialize");
	RNA_def_function_ui_description(func, "Initialize curve");
}

static void rna_def_color_ramp_element(BlenderRNA *brna)
{
	StructRNA *srna;
	PropertyRNA *prop;

	srna = RNA_def_struct(brna, "ColorRampElement", NULL);
	RNA_def_struct_sdna(srna, "CBData");
	RNA_def_struct_path_func(srna, "rna_ColorRampElement_path");
	RNA_def_struct_ui_text(srna, "Color Ramp Element", "Element defining a color at a position in the color ramp");

	prop = RNA_def_property(srna, "color", PROP_FLOAT, PROP_COLOR);
	RNA_def_property_float_sdna(prop, NULL, "r");
	RNA_def_property_array(prop, 4);
	RNA_def_property_ui_text(prop, "Color", "Set color of selected color stop");
	RNA_def_property_update(prop, 0, "rna_ColorRamp_update");

	prop = RNA_def_property(srna, "alpha", PROP_FLOAT, PROP_COLOR);
	RNA_def_property_float_sdna(prop, NULL, "a");
	RNA_def_property_ui_text(prop, "Alpha", "Set alpha of selected color stop");
	RNA_def_property_update(prop, 0, "rna_ColorRamp_update");

	prop = RNA_def_property(srna, "position", PROP_FLOAT, PROP_NONE);
	RNA_def_property_float_sdna(prop, NULL, "pos");
	RNA_def_property_range(prop, 0, 1);
	RNA_def_property_ui_text(prop, "Position", "Set position of selected color stop");
	RNA_def_property_update(prop, 0, "rna_ColorRamp_update");
}

static void rna_def_color_ramp_element_api(BlenderRNA *brna, PropertyRNA *cprop)
{
	StructRNA *srna;
	PropertyRNA *parm;
	FunctionRNA *func;

	RNA_def_property_srna(cprop, "ColorRampElements");
	srna = RNA_def_struct(brna, "ColorRampElements", NULL);
	RNA_def_struct_sdna(srna, "ColorBand");
	RNA_def_struct_path_func(srna, "rna_ColorRampElement_path");
	RNA_def_struct_ui_text(srna, "Color Ramp Elements", "Collection of Color Ramp Elements");

	/* TODO, make these functions generic in texture.c */
	func = RNA_def_function(srna, "new", "rna_ColorRampElement_new");
	RNA_def_function_ui_description(func, "Add element to ColorRamp");
	RNA_def_function_flag(func, FUNC_USE_REPORTS);
	parm = RNA_def_float(func, "position", 0.0f, 0.0f, 1.0f, "Position", "Position to add element", 0.0f, 1.0f);
	RNA_def_parameter_flags(parm, 0, PARM_REQUIRED);
	/* return type */
	parm = RNA_def_pointer(func, "element", "ColorRampElement", "", "New element");
	RNA_def_function_return(func, parm);

	func = RNA_def_function(srna, "remove", "rna_ColorRampElement_remove");
	RNA_def_function_ui_description(func, "Delete element from ColorRamp");
	RNA_def_function_flag(func, FUNC_USE_REPORTS);
	parm = RNA_def_pointer(func, "element", "ColorRampElement", "", "Element to remove");
	RNA_def_parameter_flags(parm, PROP_NEVER_NULL, PARM_REQUIRED | PARM_RNAPTR);
	RNA_def_parameter_clear_flags(parm, PROP_THICK_WRAP, 0);
}

static void rna_def_color_ramp(BlenderRNA *brna)
{
	StructRNA *srna;
	PropertyRNA *prop;

	FunctionRNA *func;
	PropertyRNA *parm;

	static const EnumPropertyItem prop_interpolation_items[] = {
		{COLBAND_INTERP_EASE, "EASE", 0, "Ease", ""},
		{COLBAND_INTERP_CARDINAL, "CARDINAL", 0, "Cardinal", ""},
		{COLBAND_INTERP_LINEAR, "LINEAR", 0, "Linear", ""},
		{COLBAND_INTERP_B_SPLINE, "B_SPLINE", 0, "B-Spline", ""},
		{COLBAND_INTERP_CONSTANT, "CONSTANT", 0, "Constant", ""},
		{0, NULL, 0, NULL, NULL}
	};

	static const EnumPropertyItem prop_mode_items[] = {
		{COLBAND_BLEND_RGB, "RGB", 0, "RGB", ""},
		{COLBAND_BLEND_HSV, "HSV", 0, "HSV", ""},
		{COLBAND_BLEND_HSL, "HSL", 0, "HSL", ""},
		{0, NULL, 0, NULL, NULL}
	};

	static const EnumPropertyItem prop_hsv_items[] = {
		{COLBAND_HUE_NEAR, "NEAR", 0, "Near", ""},
		{COLBAND_HUE_FAR, "FAR", 0, "Far", ""},
		{COLBAND_HUE_CW, "CW", 0, "Clockwise", ""},
		{COLBAND_HUE_CCW, "CCW", 0, "Counter-Clockwise", ""},
		{0, NULL, 0, NULL, NULL}
	};

	srna = RNA_def_struct(brna, "ColorRamp", NULL);
	RNA_def_struct_sdna(srna, "ColorBand");
	RNA_def_struct_path_func(srna, "rna_ColorRamp_path");
	RNA_def_struct_ui_text(srna, "Color Ramp", "Color ramp mapping a scalar value to a color");

	prop = RNA_def_property(srna, "elements", PROP_COLLECTION, PROP_COLOR);
	RNA_def_property_collection_sdna(prop, NULL, "data", "tot");
	RNA_def_property_struct_type(prop, "ColorRampElement");
	RNA_def_property_ui_text(prop, "Elements", "");
	RNA_def_property_update(prop, 0, "rna_ColorRamp_update");
	rna_def_color_ramp_element_api(brna, prop);

	prop = RNA_def_property(srna, "interpolation", PROP_ENUM, PROP_NONE);
	RNA_def_property_enum_sdna(prop, NULL, "ipotype");
	RNA_def_property_enum_items(prop, prop_interpolation_items);
	RNA_def_property_ui_text(prop, "Interpolation", "Set interpolation between color stops");
	RNA_def_property_update(prop, 0, "rna_ColorRamp_update");

	prop = RNA_def_property(srna, "hue_interpolation", PROP_ENUM, PROP_NONE);
	RNA_def_property_enum_sdna(prop, NULL, "ipotype_hue");
	RNA_def_property_enum_items(prop, prop_hsv_items);
	RNA_def_property_ui_text(prop, "Color Interpolation", "Set color interpolation");
	RNA_def_property_update(prop, 0, "rna_ColorRamp_update");

	prop = RNA_def_property(srna, "color_mode", PROP_ENUM, PROP_NONE);
	RNA_def_property_enum_sdna(prop, NULL, "color_mode");
	RNA_def_property_enum_items(prop, prop_mode_items);
	RNA_def_property_ui_text(prop, "Color Mode", "Set color mode to use for interpolation");
	RNA_def_property_update(prop, 0, "rna_ColorRamp_update");

#if 0 /* use len(elements) */
	prop = RNA_def_property(srna, "total", PROP_INT, PROP_NONE);
	RNA_def_property_int_sdna(prop, NULL, "tot");
	/* needs a function to do the right thing when adding elements like colorband_add_cb() */
	RNA_def_property_clear_flag(prop, PROP_EDITABLE);
	RNA_def_property_range(prop, 0, 31); /* MAXCOLORBAND = 32 */
	RNA_def_property_ui_text(prop, "Total", "Total number of elements");
	RNA_def_property_update(prop, 0, "rna_ColorRamp_update");
#endif

	func = RNA_def_function(srna, "evaluate", "rna_ColorRamp_eval");
	RNA_def_function_ui_description(func, "Evaluate ColorRamp");
	parm = RNA_def_float(func, "position", 1.0f, 0.0f, 1.0f, "Position", "Evaluate ColorRamp at position", 0.0f, 1.0f);
	RNA_def_parameter_flags(parm, 0, PARM_REQUIRED);
	/* return */
	parm = RNA_def_float_color(func, "color", 4, NULL, -FLT_MAX, FLT_MAX, "Color", "Color at given position",
	                           -FLT_MAX, FLT_MAX);
	RNA_def_parameter_flags(parm, PROP_THICK_WRAP, 0);
	RNA_def_function_output(func, parm);
}

static void rna_def_histogram(BlenderRNA *brna)
{
	StructRNA *srna;
	PropertyRNA *prop;

	static const EnumPropertyItem prop_mode_items[] = {
		{HISTO_MODE_LUMA, "LUMA", 0, "Luma", "Luma"},
		{HISTO_MODE_RGB, "RGB", 0, "RGB", "Red Green Blue"},
		{HISTO_MODE_R, "R", 0, "R", "Red"},
		{HISTO_MODE_G, "G", 0, "G", "Green"},
		{HISTO_MODE_B, "B", 0, "B", "Blue"},
		{HISTO_MODE_ALPHA, "A", 0, "A", "Alpha"},
		{0, NULL, 0, NULL, NULL}
	};

	srna = RNA_def_struct(brna, "Histogram", NULL);
	RNA_def_struct_ui_text(srna, "Histogram", "Statistical view of the levels of color in an image");

	prop = RNA_def_property(srna, "mode", PROP_ENUM, PROP_NONE);
	RNA_def_property_enum_sdna(prop, NULL, "mode");
	RNA_def_property_enum_items(prop, prop_mode_items);
	RNA_def_property_ui_text(prop, "Mode", "Channels to display when drawing the histogram");

	prop = RNA_def_property(srna, "show_line", PROP_BOOLEAN, PROP_NONE);
	RNA_def_property_boolean_sdna(prop, NULL, "flag", HISTO_FLAG_LINE);
	RNA_def_property_ui_text(prop, "Show Line", "Display lines rather than filled shapes");
	RNA_def_property_ui_icon(prop, ICON_IPO, 0);
}

static void rna_def_scopes(BlenderRNA *brna)
{
	StructRNA *srna;
	PropertyRNA *prop;

	static const EnumPropertyItem prop_wavefrm_mode_items[] = {
		{SCOPES_WAVEFRM_LUMA, "LUMA", ICON_COLOR, "Luma", ""},
		{SCOPES_WAVEFRM_RGB_PARADE, "PARADE", ICON_COLOR, "Parade", ""},
		{SCOPES_WAVEFRM_YCC_601, "YCBCR601", ICON_COLOR, "YCbCr (ITU 601)", ""},
		{SCOPES_WAVEFRM_YCC_709, "YCBCR709", ICON_COLOR, "YCbCr (ITU 709)", ""},
		{SCOPES_WAVEFRM_YCC_JPEG, "YCBCRJPG", ICON_COLOR, "YCbCr (Jpeg)", ""},
		{SCOPES_WAVEFRM_RGB, "RGB", ICON_COLOR, "Red Green Blue", ""},
		{0, NULL, 0, NULL, NULL}
	};

	srna = RNA_def_struct(brna, "Scopes", NULL);
	RNA_def_struct_ui_text(srna, "Scopes", "Scopes for statistical view of an image");

	prop = RNA_def_property(srna, "use_full_resolution", PROP_BOOLEAN, PROP_NONE);
	RNA_def_property_boolean_sdna(prop, "Scopes", "sample_full", 1);
	RNA_def_property_ui_text(prop, "Full Sample", "Sample every pixel of the image");
	RNA_def_property_update(prop, 0, "rna_Scopes_update");

	prop = RNA_def_property(srna, "accuracy", PROP_FLOAT, PROP_PERCENTAGE);
	RNA_def_property_float_sdna(prop, "Scopes", "accuracy");
	RNA_def_property_range(prop, 0.0, 100.0);
	RNA_def_property_ui_range(prop, 0.0, 100.0, 10, 1);
	RNA_def_property_ui_text(prop, "Accuracy", "Proportion of original image source pixel lines to sample");
	RNA_def_property_update(prop, 0, "rna_Scopes_update");

	prop = RNA_def_property(srna, "histogram", PROP_POINTER, PROP_NONE);
	RNA_def_property_pointer_sdna(prop, "Scopes", "hist");
	RNA_def_property_struct_type(prop, "Histogram");
	RNA_def_property_ui_text(prop, "Histogram", "Histogram for viewing image statistics");

	prop = RNA_def_property(srna, "waveform_mode", PROP_ENUM, PROP_NONE);
	RNA_def_property_enum_sdna(prop, "Scopes", "wavefrm_mode");
	RNA_def_property_enum_items(prop, prop_wavefrm_mode_items);
	RNA_def_property_ui_text(prop, "Waveform Mode", "");
	RNA_def_property_update(prop, 0, "rna_Scopes_update");

	prop = RNA_def_property(srna, "waveform_alpha", PROP_FLOAT, PROP_FACTOR);
	RNA_def_property_float_sdna(prop, "Scopes", "wavefrm_alpha");
	RNA_def_property_range(prop, 0, 1);
	RNA_def_property_ui_text(prop, "Waveform Opacity", "Opacity of the points");

	prop = RNA_def_property(srna, "vectorscope_alpha", PROP_FLOAT, PROP_FACTOR);
	RNA_def_property_float_sdna(prop, "Scopes", "vecscope_alpha");
	RNA_def_property_range(prop, 0, 1);
	RNA_def_property_ui_text(prop, "Vectorscope Opacity", "Opacity of the points");
}

static void rna_def_colormanage(BlenderRNA *brna)
{
	StructRNA *srna;
	PropertyRNA *prop;

	static const EnumPropertyItem display_device_items[] = {
		{0, "DEFAULT", 0, "Default", ""},
		{0, NULL, 0, NULL, NULL}
	};

	static const EnumPropertyItem look_items[] = {
		{0, "NONE", 0, "None", "Do not modify image in an artistic manner"},
		{0, NULL, 0, NULL, NULL}
	};

	static const EnumPropertyItem view_transform_items[] = {
		{0, "NONE", 0, "None", "Do not perform any color transform on display, use old non-color managed technique for display"},
		{0, NULL, 0, NULL, NULL}
	};

	static const EnumPropertyItem color_space_items[] = {
		{0, "NONE", 0, "None", "Do not perform any color transform on load, treat colors as in scene linear space already"},
		{0, NULL, 0, NULL, NULL}
	};

	/* ** Display Settings  **  */
	srna = RNA_def_struct(brna, "ColorManagedDisplaySettings", NULL);
	RNA_def_struct_path_func(srna, "rna_ColorManagedDisplaySettings_path");
	RNA_def_struct_ui_text(srna, "ColorManagedDisplaySettings", "Color management specific to display device");

	prop = RNA_def_property(srna, "display_device", PROP_ENUM, PROP_NONE);
	RNA_def_property_enum_items(prop, display_device_items);
	RNA_def_property_enum_funcs(prop, "rna_ColorManagedDisplaySettings_display_device_get",
	                                  "rna_ColorManagedDisplaySettings_display_device_set",
	                                  "rna_ColorManagedDisplaySettings_display_device_itemf");
	RNA_def_property_ui_text(prop, "Display Device", "Display device name");
	RNA_def_property_update(prop, NC_WINDOW, "rna_ColorManagedDisplaySettings_display_device_update");

	/* ** View Settings  **  */
	srna = RNA_def_struct(brna, "ColorManagedViewSettings", NULL);
	RNA_def_struct_path_func(srna, "rna_ColorManagedViewSettings_path");
	RNA_def_struct_ui_text(srna, "ColorManagedViewSettings", "Color management settings used for displaying images on the display");

	prop = RNA_def_property(srna, "look", PROP_ENUM, PROP_NONE);
	RNA_def_property_enum_items(prop, look_items);
	RNA_def_property_enum_funcs(prop, "rna_ColorManagedViewSettings_look_get",
	                                  "rna_ColorManagedViewSettings_look_set",
	                                  "rna_ColorManagedViewSettings_look_itemf");
	RNA_def_property_ui_text(prop, "Look", "Additional transform applied before view transform for an artistic needs");
	RNA_def_property_update(prop, NC_WINDOW, "rna_ColorManagement_update");

	prop = RNA_def_property(srna, "view_transform", PROP_ENUM, PROP_NONE);
	RNA_def_property_enum_items(prop, view_transform_items);
	RNA_def_property_enum_funcs(prop, "rna_ColorManagedViewSettings_view_transform_get",
	                                  "rna_ColorManagedViewSettings_view_transform_set",
	                                  "rna_ColorManagedViewSettings_view_transform_itemf");
	RNA_def_property_ui_text(prop, "View Transform", "View used when converting image to a display space");
	RNA_def_property_update(prop, NC_WINDOW, "rna_ColorManagement_update");

	prop = RNA_def_property(srna, "exposure", PROP_FLOAT, PROP_FACTOR);
	RNA_def_property_float_sdna(prop, NULL, "exposure");
	RNA_def_property_range(prop, -10.0f, 10.0f);
	RNA_def_property_float_default(prop, 0.0f);
	RNA_def_property_ui_text(prop, "Exposure", "Exposure (stops) applied before display transform");
	RNA_def_property_update(prop, NC_WINDOW, "rna_ColorManagement_update");

	prop = RNA_def_property(srna, "gamma", PROP_FLOAT, PROP_FACTOR);
	RNA_def_property_float_sdna(prop, NULL, "gamma");
	RNA_def_property_float_default(prop, 1.0f);
	RNA_def_property_range(prop, 0.0f, 5.0f);
	RNA_def_property_ui_text(prop, "Gamma", "Amount of gamma modification applied after display transform");
	RNA_def_property_update(prop, NC_WINDOW, "rna_ColorManagement_update");

	prop = RNA_def_property(srna, "curve_mapping", PROP_POINTER, PROP_NONE);
	RNA_def_property_pointer_sdna(prop, NULL, "curve_mapping");
	RNA_def_property_ui_text(prop, "Curve", "Color curve mapping applied before display transform");
	RNA_def_property_update(prop, NC_WINDOW, "rna_ColorManagement_update");

	prop = RNA_def_property(srna, "use_curve_mapping", PROP_BOOLEAN, PROP_NONE);
	RNA_def_property_boolean_sdna(prop, NULL, "flag", COLORMANAGE_VIEW_USE_CURVES);
	RNA_def_property_boolean_funcs(prop, NULL, "rna_ColorManagedViewSettings_use_curves_set");
	RNA_def_property_ui_text(prop, "Use Curves", "Use RGB curved for pre-display transformation");
	RNA_def_property_update(prop, NC_WINDOW, "rna_ColorManagement_update");

	/* ** Colorspace **  */
	srna = RNA_def_struct(brna, "ColorManagedInputColorspaceSettings", NULL);
	RNA_def_struct_path_func(srna, "rna_ColorManagedInputColorspaceSettings_path");
	RNA_def_struct_ui_text(srna, "ColorManagedInputColorspaceSettings", "Input color space settings");

	prop = RNA_def_property(srna, "name", PROP_ENUM, PROP_NONE);
	RNA_def_property_flag(prop, PROP_ENUM_NO_CONTEXT);
	RNA_def_property_enum_items(prop, color_space_items);
	RNA_def_property_enum_funcs(prop, "rna_ColorManagedColorspaceSettings_colorspace_get",
	                                  "rna_ColorManagedColorspaceSettings_colorspace_set",
	                                  "rna_ColorManagedColorspaceSettings_colorspace_itemf");
	RNA_def_property_ui_text(prop, "Input Color Space", "Color space of the image or movie on disk");
	RNA_def_property_update(prop, NC_WINDOW, "rna_ColorManagedColorspaceSettings_reload_update");

	//
	srna = RNA_def_struct(brna, "ColorManagedSequencerColorspaceSettings", NULL);
	RNA_def_struct_path_func(srna, "rna_ColorManagedSequencerColorspaceSettings_path");
	RNA_def_struct_ui_text(srna, "ColorManagedSequencerColorspaceSettings", "Input color space settings");

	prop = RNA_def_property(srna, "name", PROP_ENUM, PROP_NONE);
	RNA_def_property_flag(prop, PROP_ENUM_NO_CONTEXT);
	RNA_def_property_enum_items(prop, color_space_items);
	RNA_def_property_enum_funcs(prop, "rna_ColorManagedColorspaceSettings_colorspace_get",
	                                  "rna_ColorManagedColorspaceSettings_colorspace_set",
	                                  "rna_ColorManagedColorspaceSettings_colorspace_itemf");
	RNA_def_property_ui_text(prop, "Color Space", "Color space that the sequencer operates in");
	RNA_def_property_update(prop, NC_WINDOW, "rna_ColorManagedColorspaceSettings_reload_update");
}

void RNA_def_color(BlenderRNA *brna)
{
	rna_def_curvemappoint(brna);
	rna_def_curvemap(brna);
	rna_def_curvemapping(brna);
	rna_def_color_ramp_element(brna);
	rna_def_color_ramp(brna);
	rna_def_histogram(brna);
	rna_def_scopes(brna);
	rna_def_colormanage(brna);
}

#endif<|MERGE_RESOLUTION|>--- conflicted
+++ resolved
@@ -160,20 +160,6 @@
 		ID *id = ptr->id.data;
 
 		switch (GS(id->name)) {
-<<<<<<< HEAD
-=======
-			case ID_MA: /* material has 2 cases - diffuse and specular */
-			{
-				Material *ma = (Material *)id;
-
-				if (ptr->data == ma->ramp_col)
-					path = BLI_strdup("diffuse_ramp");
-				else if (ptr->data == ma->ramp_spec)
-					path = BLI_strdup("specular_ramp");
-				break;
-			}
-
->>>>>>> fb565ddb
 			case ID_NT:
 			{
 				bNodeTree *ntree = (bNodeTree *)id;
@@ -248,25 +234,6 @@
 		ID *id = ptr->id.data;
 
 		switch (GS(id->name)) {
-<<<<<<< HEAD
-=======
-			case ID_MA: /* 2 cases for material - diffuse and spec */
-			{
-				Material *ma = (Material *)id;
-
-				/* try diffuse first */
-				if (ma->ramp_col) {
-					RNA_pointer_create(id, &RNA_ColorRamp, ma->ramp_col, &ramp_ptr);
-					COLRAMP_GETPATH;
-				}
-				/* try specular if not diffuse */
-				if (!path && ma->ramp_spec) {
-					RNA_pointer_create(id, &RNA_ColorRamp, ma->ramp_spec, &ramp_ptr);
-					COLRAMP_GETPATH;
-				}
-				break;
-			}
->>>>>>> fb565ddb
 			case ID_NT:
 			{
 				bNodeTree *ntree = (bNodeTree *)id;
@@ -321,13 +288,8 @@
 			case ID_MA:
 			{
 				Material *ma = ptr->id.data;
-<<<<<<< HEAD
-				
+
 				DEG_id_tag_update(&ma->id, 0);
-=======
-
-				DAG_id_tag_update(&ma->id, 0);
->>>>>>> fb565ddb
 				WM_main_add_notifier(NC_MATERIAL | ND_SHADING_DRAW, ma);
 				break;
 			}
@@ -361,13 +323,8 @@
 			case ID_PA:
 			{
 				ParticleSettings *part = ptr->id.data;
-<<<<<<< HEAD
-				
+
 				DEG_id_tag_update(&part->id, OB_RECALC_DATA | PSYS_RECALC_REDO);
-=======
-
-				DAG_id_tag_update(&part->id, OB_RECALC_DATA | PSYS_RECALC_REDO);
->>>>>>> fb565ddb
 				WM_main_add_notifier(NC_OBJECT | ND_PARTICLE | NA_EDITED, part);
 			}
 			default:
