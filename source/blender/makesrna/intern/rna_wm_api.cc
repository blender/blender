/* SPDX-FileCopyrightText: 2009 Blender Authors
 *
 * SPDX-License-Identifier: GPL-2.0-or-later */

/** \file
 * \ingroup RNA
 */

#include <cctype>
#include <cstdio>
#include <cstdlib>

#include "BLI_utildefines.h"

#include "RNA_define.hh"
#include "RNA_enum_types.hh"

#include "DNA_screen_types.h"
#include "DNA_space_types.h"
#include "DNA_windowmanager_types.h"

#include "UI_interface.hh"

#include "wm_cursors.hh"
#include "wm_event_types.hh"

#include "WM_api.hh"
#include "WM_types.hh"

#include "rna_internal.hh" /* own include */

/* confusing 2 enums mixed up here */
const EnumPropertyItem rna_enum_window_cursor_items[] = {
    {WM_CURSOR_DEFAULT, "DEFAULT", 0, "Default", ""},
    {WM_CURSOR_NONE, "NONE", 0, "None", ""},
    {WM_CURSOR_WAIT, "WAIT", 0, "Wait", ""},
    {WM_CURSOR_EDIT, "CROSSHAIR", 0, "Crosshair", ""},
    {WM_CURSOR_X_MOVE, "MOVE_X", 0, "Move-X", ""},
    {WM_CURSOR_Y_MOVE, "MOVE_Y", 0, "Move-Y", ""},

    /* new */
    {WM_CURSOR_KNIFE, "KNIFE", 0, "Knife", ""},
    {WM_CURSOR_TEXT_EDIT, "TEXT", 0, "Text", ""},
    {WM_CURSOR_PAINT_BRUSH, "PAINT_BRUSH", 0, "Paint Brush", ""},
    {WM_CURSOR_PAINT, "PAINT_CROSS", 0, "Paint Cross", ""},
    {WM_CURSOR_DOT, "DOT", 0, "Dot Cursor", ""},
    {WM_CURSOR_ERASER, "ERASER", 0, "Eraser", ""},
    {WM_CURSOR_HAND, "HAND", 0, "Hand", ""},
    {WM_CURSOR_EW_SCROLL, "SCROLL_X", 0, "Scroll-X", ""},
    {WM_CURSOR_NS_SCROLL, "SCROLL_Y", 0, "Scroll-Y", ""},
    {WM_CURSOR_NSEW_SCROLL, "SCROLL_XY", 0, "Scroll-XY", ""},
    {WM_CURSOR_EYEDROPPER, "EYEDROPPER", 0, "Eyedropper", ""},
    {WM_CURSOR_PICK_AREA, "PICK_AREA", 0, "Pick Area", ""},
    {WM_CURSOR_STOP, "STOP", 0, "Stop", ""},
    {WM_CURSOR_COPY, "COPY", 0, "Copy", ""},
    {WM_CURSOR_CROSS, "CROSS", 0, "Cross", ""},
    {WM_CURSOR_MUTE, "MUTE", 0, "Mute", ""},
    {WM_CURSOR_ZOOM_IN, "ZOOM_IN", 0, "Zoom In", ""},
    {WM_CURSOR_ZOOM_OUT, "ZOOM_OUT", 0, "Zoom Out", ""},
    {0, nullptr, 0, nullptr, nullptr},
};

#ifdef RNA_RUNTIME

extern "C" void wm_autosave_write(Main *bmain, wmWindowManager *wm);

#  include "BKE_context.hh"
#  include "BKE_undo_system.hh"

#  include "WM_types.hh"

/* Needed since RNA doesn't use `const` in function signatures. */
static bool rna_KeyMapItem_compare(wmKeyMapItem *k1, wmKeyMapItem *k2)
{
  return WM_keymap_item_compare(k1, k2);
}

static void rna_KeyMapItem_to_string(wmKeyMapItem *kmi, bool compact, char *result)
{
  BLI_strncpy(
      result, WM_keymap_item_to_string(kmi, compact).value_or("").c_str(), UI_MAX_SHORTCUT_STR);
}

static wmKeyMap *rna_keymap_active(wmKeyMap *km, bContext *C)
{
  wmWindowManager *wm = CTX_wm_manager(C);
  return WM_keymap_active(wm, km);
}

static void rna_keymap_restore_to_default(wmKeyMap *km, bContext *C)
{
  WM_keymap_restore_to_default(km, CTX_wm_manager(C));
}

static void rna_keymap_restore_item_to_default(wmKeyMap *km, bContext *C, wmKeyMapItem *kmi)
{
  WM_keymap_item_restore_to_default(CTX_wm_manager(C), km, kmi);
}

static void rna_Operator_report(wmOperator *op, int type, const char *msg)
{
  BKE_report(op->reports, eReportType(type), msg);
}

static bool rna_Operator_is_repeat(wmOperator *op, bContext *C)
{
  return WM_operator_is_repeat(C, op);
}

/* since event isn't needed... */
static void rna_Operator_enum_search_invoke(bContext *C, wmOperator *op)
{
  WM_enum_search_invoke(C, op, nullptr);
}

static bool rna_event_modal_handler_add(bContext *C, ReportList *reports, wmOperator *op)
{
  wmWindow *win = CTX_wm_window(C);
  if (win == nullptr) {
    BKE_report(reports, RPT_ERROR, "No active window in context!");
    return false;
  }
  ScrArea *area = CTX_wm_area(C);
  ARegion *region = CTX_wm_region(C);
  return WM_event_add_modal_handler_ex(win, area, region, op) != nullptr;
}

<<<<<<< HEAD
static void rna_WindowManager_autosave_write(struct wmWindowManager *wm, Main *main)
{
  wm_autosave_write(main, wm);
}

/* XXX, need a way for python to know event types, 0x0110 is hard coded */
=======
>>>>>>> 203f5f9f
static wmTimer *rna_event_timer_add(wmWindowManager *wm, float time_step, wmWindow *win)
{
  /* NOTE: we need a way for Python to know event types, `TIMER` is hard coded. */
  return WM_event_timer_add(wm, win, TIMER, time_step);
}

static void rna_event_timer_remove(wmWindowManager *wm, wmTimer *timer)
{
  WM_event_timer_remove(wm, timer->win, timer);
}

static wmGizmoGroupType *wm_gizmogrouptype_find_for_add_remove(ReportList *reports,
                                                               const char *idname)
{
  wmGizmoGroupType *gzgt = WM_gizmogrouptype_find(idname, true);
  if (gzgt == nullptr) {
    BKE_reportf(reports, RPT_ERROR, "Gizmo group type '%s' not found!", idname);
    return nullptr;
  }
  if (gzgt->flag & WM_GIZMOGROUPTYPE_PERSISTENT) {
    BKE_reportf(reports, RPT_ERROR, "Gizmo group '%s' has 'PERSISTENT' option set!", idname);
    return nullptr;
  }
  return gzgt;
}

static void rna_gizmo_group_type_ensure(ReportList *reports, const char *idname)
{
  wmGizmoGroupType *gzgt = wm_gizmogrouptype_find_for_add_remove(reports, idname);
  if (gzgt != nullptr) {
    WM_gizmo_group_type_ensure_ptr(gzgt);
  }
}

static void rna_gizmo_group_type_unlink_delayed(ReportList *reports, const char *idname)
{
  wmGizmoGroupType *gzgt = wm_gizmogrouptype_find_for_add_remove(reports, idname);
  if (gzgt != nullptr) {
    WM_gizmo_group_type_unlink_delayed_ptr(gzgt);
  }
}

/* Placeholder data for final implementation of a true progress-bar. */
static struct wmStaticProgress {
  float min;
  float max;
  bool is_valid;
} wm_progress_state = {0, 0, false};

static void rna_progress_begin(wmWindowManager * /*wm*/, float min, float max)
{
  float range = max - min;
  if (range != 0) {
    wm_progress_state.min = min;
    wm_progress_state.max = max;
    wm_progress_state.is_valid = true;
  }
  else {
    wm_progress_state.is_valid = false;
  }
}

static void rna_progress_update(wmWindowManager *wm, float value)
{
  if (wm_progress_state.is_valid) {
    /* Map to cursor_time range [0,9999] */
    wmWindow *win = wm->winactive;
    if (win) {
      int val = int(10000 * (value - wm_progress_state.min) /
                    (wm_progress_state.max - wm_progress_state.min));
      WM_cursor_time(win, val);
    }
  }
}

static void rna_progress_end(wmWindowManager *wm)
{
  if (wm_progress_state.is_valid) {
    wmWindow *win = wm->winactive;
    if (win) {
      WM_cursor_modal_restore(win);
      wm_progress_state.is_valid = false;
    }
  }
}

/* wrap these because of 'const wmEvent *' */
static int rna_Operator_confirm(bContext *C,
                                wmOperator *op,
                                wmEvent * /*event*/,
                                const char *title,
                                const char *message,
                                const char *confirm_text,
                                const int icon,
                                const char *text_ctxt,
                                const bool translate)
{
  title = RNA_translate_ui_text(title, text_ctxt, nullptr, nullptr, translate);
  message = RNA_translate_ui_text(message, text_ctxt, nullptr, nullptr, translate);
  confirm_text = RNA_translate_ui_text(confirm_text, text_ctxt, nullptr, nullptr, translate);
  return WM_operator_confirm_ex(C, op, title, message, confirm_text, icon);
}

static int rna_Operator_props_popup(bContext *C, wmOperator *op, wmEvent *event)
{
  return WM_operator_props_popup(C, op, event);
}

static int rna_Operator_props_dialog_popup(bContext *C,
                                           wmOperator *op,
                                           const int width,
                                           const char *title,
                                           const char *confirm_text,
                                           const char *text_ctxt,
                                           const bool translate)
{
  title = RNA_translate_ui_text(title, text_ctxt, nullptr, nullptr, translate);
  confirm_text = RNA_translate_ui_text(confirm_text, text_ctxt, nullptr, nullptr, translate);
  return WM_operator_props_dialog_popup(
      C,
      op,
      width,
      title ? std::make_optional<std::string>(title) : std::nullopt,
      confirm_text ? std::make_optional<std::string>(confirm_text) : std::nullopt);
}

static int keymap_item_modifier_flag_from_args(bool any, int shift, int ctrl, int alt, int oskey)
{
  int modifier = 0;
  if (any) {
    modifier = KM_ANY;
  }
  else {
    if (shift == KM_MOD_HELD) {
      modifier |= KM_SHIFT;
    }
    else if (shift == KM_ANY) {
      modifier |= KM_SHIFT_ANY;
    }

    if (ctrl == KM_MOD_HELD) {
      modifier |= KM_CTRL;
    }
    else if (ctrl == KM_ANY) {
      modifier |= KM_CTRL_ANY;
    }

    if (alt == KM_MOD_HELD) {
      modifier |= KM_ALT;
    }
    else if (alt == KM_ANY) {
      modifier |= KM_ALT_ANY;
    }

    if (oskey == KM_MOD_HELD) {
      modifier |= KM_OSKEY;
    }
    else if (oskey == KM_ANY) {
      modifier |= KM_OSKEY_ANY;
    }
  }
  return modifier;
}

static wmKeyMapItem *rna_KeyMap_item_new(wmKeyMap *km,
                                         ReportList *reports,
                                         const char *idname,
                                         int type,
                                         int value,
                                         bool any,
                                         int shift,
                                         int ctrl,
                                         int alt,
                                         int oskey,
                                         int keymodifier,
                                         int direction,
                                         bool repeat,
                                         bool head)
{
  /* only on non-modal maps */
  if (km->flag & KEYMAP_MODAL) {
    BKE_report(reports, RPT_ERROR, "Not a non-modal keymap");
    return nullptr;
  }

  // wmWindowManager *wm = CTX_wm_manager(C);
  wmKeyMapItem *kmi = nullptr;
  char idname_bl[OP_MAX_TYPENAME];
  const int modifier = keymap_item_modifier_flag_from_args(any, shift, ctrl, alt, oskey);

  WM_operator_bl_idname(idname_bl, idname);

  KeyMapItem_Params keymap_item_params{};
  keymap_item_params.type = type;
  keymap_item_params.value = value;
  keymap_item_params.modifier = modifier;
  keymap_item_params.keymodifier = keymodifier;
  keymap_item_params.direction = direction;

  /* create keymap item */
  kmi = WM_keymap_add_item(km, idname_bl, &keymap_item_params);

  if (!repeat) {
    kmi->flag |= KMI_REPEAT_IGNORE;
  }

  /* #32437 allow scripts to define hotkeys that get added to start of keymap
   *          so that they stand a chance against catch-all defines later on
   */
  if (head) {
    BLI_remlink(&km->items, kmi);
    BLI_addhead(&km->items, kmi);
  }

  return kmi;
}

static wmKeyMapItem *rna_KeyMap_item_new_from_item(wmKeyMap *km,
                                                   ReportList *reports,
                                                   wmKeyMapItem *kmi_src,
                                                   bool head)
{
  // wmWindowManager *wm = CTX_wm_manager(C);

  if ((km->flag & KEYMAP_MODAL) == (kmi_src->idname[0] != '\0')) {
    BKE_report(reports, RPT_ERROR, "Cannot mix modal/non-modal items");
    return nullptr;
  }

  /* create keymap item */
  wmKeyMapItem *kmi = WM_keymap_add_item_copy(km, kmi_src);
  if (head) {
    BLI_remlink(&km->items, kmi);
    BLI_addhead(&km->items, kmi);
  }
  return kmi;
}

static wmKeyMapItem *rna_KeyMap_item_new_modal(wmKeyMap *km,
                                               ReportList *reports,
                                               const char *propvalue_str,
                                               int type,
                                               int value,
                                               bool any,
                                               int shift,
                                               int ctrl,
                                               int alt,
                                               int oskey,
                                               int keymodifier,
                                               int direction,
                                               bool repeat)
{
  /* only modal maps */
  if ((km->flag & KEYMAP_MODAL) == 0) {
    BKE_report(reports, RPT_ERROR, "Not a modal keymap");
    return nullptr;
  }

  wmKeyMapItem *kmi = nullptr;
  const int modifier = keymap_item_modifier_flag_from_args(any, shift, ctrl, alt, oskey);
  int propvalue = 0;

  KeyMapItem_Params params{};
  params.type = type;
  params.value = value;
  params.modifier = modifier;
  params.keymodifier = keymodifier;
  params.direction = direction;

  /* not initialized yet, do delayed lookup */
  if (!km->modal_items) {
    kmi = WM_modalkeymap_add_item_str(km, &params, propvalue_str);
  }
  else {
    if (RNA_enum_value_from_id(static_cast<const EnumPropertyItem *>(km->modal_items),
                               propvalue_str,
                               &propvalue) == 0)
    {
      BKE_report(reports, RPT_WARNING, "Property value not in enumeration");
    }
    kmi = WM_modalkeymap_add_item(km, &params, propvalue);
  }

  if (!repeat) {
    kmi->flag |= KMI_REPEAT_IGNORE;
  }

  return kmi;
}

static void rna_KeyMap_item_remove(wmKeyMap *km, ReportList *reports, PointerRNA *kmi_ptr)
{
  wmKeyMapItem *kmi = static_cast<wmKeyMapItem *>(kmi_ptr->data);

  if (UNLIKELY(BLI_findindex(&km->items, kmi) == -1)) {
    BKE_reportf(
        reports, RPT_ERROR, "KeyMapItem '%s' not found in KeyMap '%s'", kmi->idname, km->idname);
    return;
  }

  WM_keymap_remove_item(km, kmi);
  RNA_POINTER_INVALIDATE(kmi_ptr);
}

static PointerRNA rna_KeyMap_item_find_from_operator(ID *id,
                                                     wmKeyMap *km,
                                                     const char *idname,
                                                     PointerRNA *properties,
                                                     int include_mask,
                                                     int exclude_mask)
{
  char idname_bl[OP_MAX_TYPENAME];
  WM_operator_bl_idname(idname_bl, idname);

  wmKeyMapItem *kmi = WM_key_event_operator_from_keymap(
      km, idname_bl, static_cast<IDProperty *>(properties->data), include_mask, exclude_mask);
  PointerRNA kmi_ptr = RNA_pointer_create(id, &RNA_KeyMapItem, kmi);
  return kmi_ptr;
}

static PointerRNA rna_KeyMap_item_match_event(ID *id, wmKeyMap *km, bContext *C, wmEvent *event)
{
  wmKeyMapItem *kmi = WM_event_match_keymap_item(C, km, event);
  PointerRNA kmi_ptr = RNA_pointer_create(id, &RNA_KeyMapItem, kmi);
  return kmi_ptr;
}

static wmKeyMap *rna_KeyMaps_new(wmKeyConfig *keyconf,
                                 ReportList *reports,
                                 const char *idname,
                                 int spaceid,
                                 int regionid,
                                 bool modal,
                                 bool tool)
{
  if (modal) {
    /* Sanity check: Don't allow add-ons to override internal modal key-maps
     * because this isn't supported, the restriction can be removed when
     * add-ons can define modal key-maps.
     * Currently this is only useful for add-ons to override built-in modal keymaps
     * which is not the intended use for add-on keymaps. */
    wmWindowManager *wm = static_cast<wmWindowManager *>(G_MAIN->wm.first);
    if (keyconf == wm->addonconf) {
      BKE_reportf(reports, RPT_ERROR, "Modal key-maps not supported for add-on key-config");
      return nullptr;
    }
  }

  wmKeyMap *keymap;

  if (modal == 0) {
    keymap = WM_keymap_ensure(keyconf, idname, spaceid, regionid);
  }
  else {
    keymap = WM_modalkeymap_ensure(keyconf, idname, nullptr); /* items will be lazy init */
  }

  if (keymap && tool) {
    keymap->flag |= KEYMAP_TOOL;
  }

  return keymap;
}

static wmKeyMap *rna_KeyMaps_find(wmKeyConfig *keyconf,
                                  const char *idname,
                                  int spaceid,
                                  int regionid)
{
  return WM_keymap_list_find(&keyconf->keymaps, idname, spaceid, regionid);
}

static wmKeyMap *rna_KeyMaps_find_modal(wmKeyConfig * /*keyconf*/, const char *idname)
{
  wmOperatorType *ot = WM_operatortype_find(idname, 0);

  if (!ot) {
    return nullptr;
  }
  else {
    return ot->modalkeymap;
  }
}

static void rna_KeyMaps_remove(wmKeyConfig *keyconfig, ReportList *reports, PointerRNA *keymap_ptr)
{
  wmKeyMap *keymap = static_cast<wmKeyMap *>(keymap_ptr->data);

  if (UNLIKELY(BLI_findindex(&keyconfig->keymaps, keymap) == -1)) {
    BKE_reportf(reports,
                RPT_ERROR,
                "KeyMap '%s' not found in KeyConfig '%s'",
                keymap->idname,
                keyconfig->idname);
    return;
  }

  WM_keymap_remove(keyconfig, keymap);
  RNA_POINTER_INVALIDATE(keymap_ptr);
}

static void rna_KeyMaps_clear(wmKeyConfig *keyconfig)
{
  WM_keyconfig_clear(keyconfig);
}

wmKeyConfig *rna_KeyConfig_new(wmWindowManager *wm, const char *idname)
{
  return WM_keyconfig_ensure(wm, idname, true);
}

static void rna_KeyConfig_remove(wmWindowManager *wm, ReportList *reports, PointerRNA *keyconf_ptr)
{
  wmKeyConfig *keyconf = static_cast<wmKeyConfig *>(keyconf_ptr->data);
  if (UNLIKELY(BLI_findindex(&wm->keyconfigs, keyconf) == -1)) {
    BKE_reportf(reports, RPT_ERROR, "KeyConfig '%s' cannot be removed", keyconf->idname);
    return;
  }
  WM_keyconfig_remove(wm, keyconf);
  RNA_POINTER_INVALIDATE(keyconf_ptr);
}

static PointerRNA rna_KeyConfig_find_item_from_operator(wmWindowManager *wm,
                                                        bContext *C,
                                                        const char *idname,
                                                        int opcontext,
                                                        PointerRNA *properties,
                                                        int include_mask,
                                                        int exclude_mask,
                                                        PointerRNA *km_ptr)
{
  char idname_bl[OP_MAX_TYPENAME];
  WM_operator_bl_idname(idname_bl, idname);

  wmKeyMap *km = nullptr;
  wmKeyMapItem *kmi = WM_key_event_operator(C,
                                            idname_bl,
                                            wmOperatorCallContext(opcontext),
                                            static_cast<IDProperty *>(properties->data),
                                            include_mask,
                                            exclude_mask,
                                            &km);
  *km_ptr = RNA_pointer_create(&wm->id, &RNA_KeyMap, km);
  PointerRNA kmi_ptr = RNA_pointer_create(&wm->id, &RNA_KeyMapItem, kmi);
  return kmi_ptr;
}

static void rna_KeyConfig_update(wmWindowManager *wm, bool keep_properties)
{
  WM_keyconfig_update_ex(wm, keep_properties);
}

/* popup menu wrapper */
static PointerRNA rna_PopMenuBegin(bContext *C, const char *title, int icon)
{
  void *data;

  data = (void *)UI_popup_menu_begin(C, title, icon);

  PointerRNA r_ptr = RNA_pointer_create(nullptr, &RNA_UIPopupMenu, data);
  return r_ptr;
}

static void rna_PopMenuEnd(bContext *C, PointerRNA *handle)
{
  UI_popup_menu_end(C, static_cast<uiPopupMenu *>(handle->data));
}

/* popover wrapper */
static PointerRNA rna_PopoverBegin(bContext *C, int ui_units_x, bool from_active_button)
{
  void *data;

  data = (void *)UI_popover_begin(C, U.widget_unit * ui_units_x, from_active_button);

  PointerRNA r_ptr = RNA_pointer_create(nullptr, &RNA_UIPopover, data);
  return r_ptr;
}

static void rna_PopoverEnd(bContext *C, PointerRNA *handle, wmKeyMap *keymap)
{
  UI_popover_end(C, static_cast<uiPopover *>(handle->data), keymap);
}

/* pie menu wrapper */
static PointerRNA rna_PieMenuBegin(bContext *C, const char *title, int icon, PointerRNA *event)
{
  void *data;

  data = (void *)UI_pie_menu_begin(C, title, icon, static_cast<const wmEvent *>(event->data));

  PointerRNA r_ptr = RNA_pointer_create(nullptr, &RNA_UIPieMenu, data);
  return r_ptr;
}

static void rna_PieMenuEnd(bContext *C, PointerRNA *handle)
{
  UI_pie_menu_end(C, static_cast<uiPieMenu *>(handle->data));
}

static void rna_WindowManager_print_undo_steps(wmWindowManager *wm)
{
  BKE_undosys_print(wm->undo_stack);
}

static void rna_WindowManager_tag_script_reload()
{
  WM_script_tag_reload();
  WM_main_add_notifier(NC_WINDOW, nullptr);
}

static PointerRNA rna_WindoManager_operator_properties_last(const char *idname)
{
  wmOperatorType *ot = WM_operatortype_find(idname, true);

  if (ot != nullptr) {
    PointerRNA ptr;
    WM_operator_last_properties_ensure(ot, &ptr);
    return ptr;
  }
  return PointerRNA_NULL;
}

static wmEvent *rna_Window_event_add_simulate(wmWindow *win,
                                              ReportList *reports,
                                              int type,
                                              int value,
                                              const char *unicode,
                                              int x,
                                              int y,
                                              bool shift,
                                              bool ctrl,
                                              bool alt,
                                              bool oskey)
{
  if ((G.f & G_FLAG_EVENT_SIMULATE) == 0) {
    BKE_report(reports, RPT_ERROR, "Not running with '--enable-event-simulate' enabled");
    return nullptr;
  }

  if (!ELEM(value, KM_PRESS, KM_RELEASE, KM_NOTHING)) {
    BKE_report(reports, RPT_ERROR, "Value: only 'PRESS/RELEASE/NOTHING' are supported");
    return nullptr;
  }
  if (ISKEYBOARD(type) || ISMOUSE_BUTTON(type)) {
    if (!ELEM(value, KM_PRESS, KM_RELEASE)) {
      BKE_report(reports, RPT_ERROR, "Value: must be 'PRESS/RELEASE' for keyboard/buttons");
      return nullptr;
    }
  }
  if (ISMOUSE_MOTION(type)) {
    if (value != KM_NOTHING) {
      BKE_report(reports, RPT_ERROR, "Value: must be 'NOTHING' for motion");
      return nullptr;
    }
  }
  if (unicode != nullptr) {
    if (value != KM_PRESS) {
      BKE_report(reports, RPT_ERROR, "Value: must be 'PRESS' when unicode is set");
      return nullptr;
    }
  }
  /* TODO: validate NDOF. */

  if (unicode != nullptr) {
    int len = BLI_str_utf8_size_or_error(unicode);
    if (len == -1 || unicode[len] != '\0') {
      BKE_report(reports, RPT_ERROR, "Only a single character supported");
      return nullptr;
    }
  }

  wmEvent e = *win->eventstate;
  e.type = type;
  e.val = value;
  e.flag = eWM_EventFlag(0);
  e.xy[0] = x;
  e.xy[1] = y;

  e.modifier = 0;
  if (shift) {
    e.modifier |= KM_SHIFT;
  }
  if (ctrl) {
    e.modifier |= KM_CTRL;
  }
  if (alt) {
    e.modifier |= KM_ALT;
  }
  if (oskey) {
    e.modifier |= KM_OSKEY;
  }

  e.utf8_buf[0] = '\0';
  if (unicode != nullptr) {
    STRNCPY(e.utf8_buf, unicode);
  }

  /* Until we expose setting tablet values here. */
  WM_event_tablet_data_default_set(&e.tablet);

  return WM_event_add_simulate(win, &e);
}

#else

#  define WM_GEN_INVOKE_EVENT (1 << 0)
#  define WM_GEN_INVOKE_SIZE (1 << 1)
#  define WM_GEN_INVOKE_RETURN (1 << 2)

static void rna_generic_op_invoke(FunctionRNA *func, int flag)
{
  PropertyRNA *parm;

  RNA_def_function_flag(func, FUNC_NO_SELF | FUNC_USE_CONTEXT);
  parm = RNA_def_pointer(func, "operator", "Operator", "", "Operator to call");
  RNA_def_parameter_flags(parm, PropertyFlag(0), PARM_REQUIRED);

  if (flag & WM_GEN_INVOKE_EVENT) {
    parm = RNA_def_pointer(func, "event", "Event", "", "Event");
    RNA_def_parameter_flags(parm, PropertyFlag(0), PARM_REQUIRED);
  }

  if (flag & WM_GEN_INVOKE_SIZE) {
    RNA_def_int(func, "width", 300, 0, INT_MAX, "", "Width of the popup", 0, INT_MAX);
  }

  if (flag & WM_GEN_INVOKE_RETURN) {
    parm = RNA_def_enum_flag(
        func, "result", rna_enum_operator_return_items, OPERATOR_FINISHED, "result", "");
    RNA_def_function_return(func, parm);
  }
}

void RNA_api_window(StructRNA *srna)
{
  FunctionRNA *func;
  PropertyRNA *parm;

  func = RNA_def_function(srna, "cursor_warp", "WM_cursor_warp");
  parm = RNA_def_int(func, "x", 0, INT_MIN, INT_MAX, "", "", INT_MIN, INT_MAX);
  RNA_def_parameter_flags(parm, PropertyFlag(0), PARM_REQUIRED);
  parm = RNA_def_int(func, "y", 0, INT_MIN, INT_MAX, "", "", INT_MIN, INT_MAX);
  RNA_def_parameter_flags(parm, PropertyFlag(0), PARM_REQUIRED);
  RNA_def_function_ui_description(func, "Set the cursor position");

  func = RNA_def_function(srna, "cursor_set", "WM_cursor_set");
  parm = RNA_def_property(func, "cursor", PROP_ENUM, PROP_NONE);
  RNA_def_property_enum_items(parm, rna_enum_window_cursor_items);
  RNA_def_parameter_flags(parm, PropertyFlag(0), PARM_REQUIRED);
  RNA_def_function_ui_description(func, "Set the cursor");

  func = RNA_def_function(srna, "cursor_modal_set", "WM_cursor_modal_set");
  parm = RNA_def_property(func, "cursor", PROP_ENUM, PROP_NONE);
  RNA_def_property_enum_items(parm, rna_enum_window_cursor_items);
  RNA_def_parameter_flags(parm, PropertyFlag(0), PARM_REQUIRED);
  RNA_def_function_ui_description(func, "Set the cursor, so the previous cursor can be restored");

  RNA_def_function(srna, "cursor_modal_restore", "WM_cursor_modal_restore");
  RNA_def_function_ui_description(
      func, "Restore the previous cursor after calling ``cursor_modal_set``");

  /* Arguments match 'rna_KeyMap_item_new'. */
  func = RNA_def_function(srna, "event_simulate", "rna_Window_event_add_simulate");
  RNA_def_function_flag(func, FUNC_USE_REPORTS);
  parm = RNA_def_enum(func, "type", rna_enum_event_type_items, 0, "Type", "");
  RNA_def_parameter_flags(parm, PropertyFlag(0), PARM_REQUIRED);
  parm = RNA_def_enum(func, "value", rna_enum_event_value_items, 0, "Value", "");
  RNA_def_parameter_flags(parm, PropertyFlag(0), PARM_REQUIRED);
  parm = RNA_def_string(func, "unicode", nullptr, 0, "", "");
  RNA_def_parameter_clear_flags(parm, PROP_NEVER_NULL, ParameterFlag(0));

  RNA_def_int(func, "x", 0, INT_MIN, INT_MAX, "", "", INT_MIN, INT_MAX);
  RNA_def_int(func, "y", 0, INT_MIN, INT_MAX, "", "", INT_MIN, INT_MAX);

  RNA_def_boolean(func, "shift", false, "Shift", "");
  RNA_def_boolean(func, "ctrl", false, "Ctrl", "");
  RNA_def_boolean(func, "alt", false, "Alt", "");
  RNA_def_boolean(func, "oskey", false, "OS Key", "");
  parm = RNA_def_pointer(func, "event", "Event", "Item", "Added key map item");
  RNA_def_function_return(func, parm);
}

const EnumPropertyItem rna_operator_popup_icon_items[] = {
    {ALERT_ICON_NONE, "NONE", 0, "None", ""},
    {ALERT_ICON_WARNING, "WARNING", 0, "Warning", ""},
    {ALERT_ICON_QUESTION, "QUESTION", 0, "Question", ""},
    {ALERT_ICON_ERROR, "ERROR", 0, "Error", ""},
    {ALERT_ICON_INFO, "INFO", 0, "Info", ""},
    {0, nullptr, 0, nullptr, nullptr},
};

void RNA_api_wm(StructRNA *srna)
{
  FunctionRNA *func;
  PropertyRNA *parm;

  func = RNA_def_function(srna, "autosave_write", "rna_WindowManager_autosave_write");
  RNA_def_function_ui_description(func, "Force autosave ");
  RNA_def_function_flag(func, FUNC_USE_MAIN);

  func = RNA_def_function(srna, "fileselect_add", "WM_event_add_fileselect");
  RNA_def_function_ui_description(
      func,
      "Opens a file selector with an operator. "
      "The string properties 'filepath', 'filename', 'directory' and a 'files' "
      "collection are assigned when present in the operator");
  rna_generic_op_invoke(func, 0);

  func = RNA_def_function(srna, "modal_handler_add", "rna_event_modal_handler_add");
  RNA_def_function_ui_description(
      func,
      "Add a modal handler to the window manager, for the given modal operator "
      "(called by invoke() with self, just before returning {'RUNNING_MODAL'})");
  RNA_def_function_flag(func, FUNC_NO_SELF | FUNC_USE_CONTEXT | FUNC_USE_REPORTS);
  parm = RNA_def_pointer(func, "operator", "Operator", "", "Operator to call");
  RNA_def_parameter_flags(parm, PropertyFlag(0), PARM_REQUIRED);
  RNA_def_function_return(
      func,
      RNA_def_boolean(func, "handle", true, "", "Whether adding the handler was successful"));

  func = RNA_def_function(srna, "event_timer_add", "rna_event_timer_add");
  RNA_def_function_ui_description(
      func, "Add a timer to the given window, to generate periodic 'TIMER' events");
  parm = RNA_def_property(func, "time_step", PROP_FLOAT, PROP_NONE);
  RNA_def_parameter_flags(parm, PropertyFlag(0), PARM_REQUIRED);
  RNA_def_property_range(parm, 0.0, FLT_MAX);
  RNA_def_property_ui_text(parm, "Time Step", "Interval in seconds between timer events");
  RNA_def_pointer(func, "window", "Window", "", "Window to attach the timer to, or None");
  parm = RNA_def_pointer(func, "result", "Timer", "", "");
  RNA_def_function_return(func, parm);

  func = RNA_def_function(srna, "event_timer_remove", "rna_event_timer_remove");
  parm = RNA_def_pointer(func, "timer", "Timer", "", "");
  RNA_def_parameter_flags(parm, PROP_NEVER_NULL, PARM_REQUIRED);

  func = RNA_def_function(srna, "gizmo_group_type_ensure", "rna_gizmo_group_type_ensure");
  RNA_def_function_ui_description(
      func, "Activate an existing widget group (when the persistent option isn't set)");
  RNA_def_function_flag(func, FUNC_NO_SELF | FUNC_USE_REPORTS);
  parm = RNA_def_string(func, "identifier", nullptr, 0, "", "Gizmo group type name");
  RNA_def_parameter_flags(parm, PropertyFlag(0), PARM_REQUIRED);

  func = RNA_def_function(
      srna, "gizmo_group_type_unlink_delayed", "rna_gizmo_group_type_unlink_delayed");
  RNA_def_function_ui_description(func,
                                  "Unlink a widget group (when the persistent option is set)");
  RNA_def_function_flag(func, FUNC_NO_SELF | FUNC_USE_REPORTS);
  parm = RNA_def_string(func, "identifier", nullptr, 0, "", "Gizmo group type name");
  RNA_def_parameter_flags(parm, PropertyFlag(0), PARM_REQUIRED);

  /* Progress bar interface */
  func = RNA_def_function(srna, "progress_begin", "rna_progress_begin");
  RNA_def_function_ui_description(func, "Start progress report");
  parm = RNA_def_property(func, "min", PROP_FLOAT, PROP_NONE);
  RNA_def_property_ui_text(parm, "min", "any value in range [0,9999]");
  RNA_def_parameter_flags(parm, PropertyFlag(0), PARM_REQUIRED);
  parm = RNA_def_property(func, "max", PROP_FLOAT, PROP_NONE);
  RNA_def_parameter_flags(parm, PropertyFlag(0), PARM_REQUIRED);
  RNA_def_property_ui_text(parm, "max", "any value in range [min+1,9998]");

  func = RNA_def_function(srna, "progress_update", "rna_progress_update");
  RNA_def_function_ui_description(func, "Update the progress feedback");
  parm = RNA_def_property(func, "value", PROP_FLOAT, PROP_NONE);
  RNA_def_parameter_flags(parm, PropertyFlag(0), PARM_REQUIRED);
  RNA_def_property_ui_text(
      parm, "value", "Any value between min and max as set in progress_begin()");

  func = RNA_def_function(srna, "progress_end", "rna_progress_end");
  RNA_def_function_ui_description(func, "Terminate progress report");

  /* invoke functions, for use with python */
  func = RNA_def_function(srna, "invoke_props_popup", "rna_Operator_props_popup");
  RNA_def_function_ui_description(
      func,
      "Operator popup invoke "
      "(show operator properties and execute it automatically on changes)");
  rna_generic_op_invoke(func, WM_GEN_INVOKE_EVENT | WM_GEN_INVOKE_RETURN);

  /* invoked dialog opens popup with OK button, does not auto-exec operator. */
  func = RNA_def_function(srna, "invoke_props_dialog", "rna_Operator_props_dialog_popup");
  RNA_def_function_ui_description(
      func,
      "Operator dialog (non-autoexec popup) invoke "
      "(show operator properties and only execute it on click on OK button)");
  rna_generic_op_invoke(func, WM_GEN_INVOKE_SIZE | WM_GEN_INVOKE_RETURN);

  parm = RNA_def_property(func, "title", PROP_STRING, PROP_NONE);
  RNA_def_property_ui_text(parm, "Title", "Optional text to show as title of the popup");
  parm = RNA_def_property(func, "confirm_text", PROP_STRING, PROP_NONE);
  RNA_def_property_ui_text(
      parm,
      "Confirm Text",
      "Optional text to show instead to the default \"OK\" confirmation button text");
  api_ui_item_common_translation(func);

  /* invoke enum */
  func = RNA_def_function(srna, "invoke_search_popup", "rna_Operator_enum_search_invoke");
  RNA_def_function_ui_description(
      func,
      "Operator search popup invoke which "
      "searches values of the operator's :class:`bpy.types.Operator.bl_property` "
      "(which must be an EnumProperty), executing it on confirmation");
  rna_generic_op_invoke(func, 0);

  /* invoke functions, for use with python */
  func = RNA_def_function(srna, "invoke_popup", "WM_operator_ui_popup");
  RNA_def_function_ui_description(func,
                                  "Operator popup invoke "
                                  "(only shows operator's properties, without executing it)");
  rna_generic_op_invoke(func, WM_GEN_INVOKE_SIZE | WM_GEN_INVOKE_RETURN);

  func = RNA_def_function(srna, "invoke_confirm", "rna_Operator_confirm");
  RNA_def_function_ui_description(
      func,
      "Operator confirmation popup "
      "(only to let user confirm the execution, no operator properties shown)");
  rna_generic_op_invoke(func, WM_GEN_INVOKE_EVENT | WM_GEN_INVOKE_RETURN);

  parm = RNA_def_property(func, "title", PROP_STRING, PROP_NONE);
  RNA_def_property_ui_text(parm, "Title", "Optional text to show as title of the popup");

  parm = RNA_def_property(func, "message", PROP_STRING, PROP_NONE);
  RNA_def_property_ui_text(parm, "Message", "Optional first line of content text");

  parm = RNA_def_property(func, "confirm_text", PROP_STRING, PROP_NONE);
  RNA_def_property_ui_text(
      parm,
      "Confirm Text",
      "Optional text to show instead to the default \"OK\" confirmation button text");

  parm = RNA_def_property(func, "icon", PROP_ENUM, PROP_NONE);
  RNA_def_property_enum_items(parm, rna_operator_popup_icon_items);
  RNA_def_property_ui_text(parm, "Icon", "Optional icon displayed in the dialog");

  api_ui_item_common_translation(func);

  /* wrap UI_popup_menu_begin */
  func = RNA_def_function(srna, "popmenu_begin__internal", "rna_PopMenuBegin");
  RNA_def_function_flag(func, FUNC_NO_SELF | FUNC_USE_CONTEXT);
  parm = RNA_def_string(func, "title", nullptr, 0, "", "");
  RNA_def_parameter_flags(parm, PropertyFlag(0), PARM_REQUIRED);
  parm = RNA_def_property(func, "icon", PROP_ENUM, PROP_NONE);
  RNA_def_property_enum_items(parm, rna_enum_icon_items);
  /* return */
  parm = RNA_def_pointer(func, "menu", "UIPopupMenu", "", "");
  RNA_def_parameter_flags(parm, PROP_NEVER_NULL, PARM_RNAPTR);
  RNA_def_function_return(func, parm);

  /* wrap UI_popup_menu_end */
  func = RNA_def_function(srna, "popmenu_end__internal", "rna_PopMenuEnd");
  RNA_def_function_flag(func, FUNC_NO_SELF | FUNC_USE_CONTEXT);
  parm = RNA_def_pointer(func, "menu", "UIPopupMenu", "", "");
  RNA_def_parameter_flags(parm, PROP_NEVER_NULL, PARM_RNAPTR | PARM_REQUIRED);

  /* wrap UI_popover_begin */
  func = RNA_def_function(srna, "popover_begin__internal", "rna_PopoverBegin");
  RNA_def_function_flag(func, FUNC_NO_SELF | FUNC_USE_CONTEXT);
  RNA_def_property(func, "ui_units_x", PROP_INT, PROP_UNSIGNED);
  /* return */
  parm = RNA_def_pointer(func, "menu", "UIPopover", "", "");
  RNA_def_parameter_flags(parm, PROP_NEVER_NULL, PARM_RNAPTR);
  RNA_def_function_return(func, parm);
  RNA_def_boolean(
      func, "from_active_button", false, "Use Button", "Use the active button for positioning");

  /* wrap UI_popover_end */
  func = RNA_def_function(srna, "popover_end__internal", "rna_PopoverEnd");
  RNA_def_function_flag(func, FUNC_NO_SELF | FUNC_USE_CONTEXT);
  parm = RNA_def_pointer(func, "menu", "UIPopover", "", "");
  RNA_def_parameter_flags(parm, PROP_NEVER_NULL, PARM_RNAPTR | PARM_REQUIRED);
  RNA_def_pointer(func, "keymap", "KeyMap", "Key Map", "Active key map");

  /* wrap uiPieMenuBegin */
  func = RNA_def_function(srna, "piemenu_begin__internal", "rna_PieMenuBegin");
  RNA_def_function_flag(func, FUNC_NO_SELF | FUNC_USE_CONTEXT);
  parm = RNA_def_string(func, "title", nullptr, 0, "", "");
  RNA_def_parameter_flags(parm, PropertyFlag(0), PARM_REQUIRED);
  parm = RNA_def_property(func, "icon", PROP_ENUM, PROP_NONE);
  RNA_def_property_enum_items(parm, rna_enum_icon_items);
  parm = RNA_def_pointer(func, "event", "Event", "", "");
  RNA_def_parameter_flags(parm, PROP_NEVER_NULL, PARM_RNAPTR);
  /* return */
  parm = RNA_def_pointer(func, "menu_pie", "UIPieMenu", "", "");
  RNA_def_parameter_flags(parm, PROP_NEVER_NULL, PARM_RNAPTR);
  RNA_def_function_return(func, parm);

  /* wrap uiPieMenuEnd */
  func = RNA_def_function(srna, "piemenu_end__internal", "rna_PieMenuEnd");
  RNA_def_function_flag(func, FUNC_NO_SELF | FUNC_USE_CONTEXT);
  parm = RNA_def_pointer(func, "menu", "UIPieMenu", "", "");
  RNA_def_parameter_flags(parm, PROP_NEVER_NULL, PARM_RNAPTR | PARM_REQUIRED);

  /* access last operator options (optionally create). */
  func = RNA_def_function(
      srna, "operator_properties_last", "rna_WindoManager_operator_properties_last");
  RNA_def_function_flag(func, FUNC_NO_SELF);
  parm = RNA_def_string(func, "operator", nullptr, 0, "", "");
  RNA_def_parameter_flags(parm, PropertyFlag(0), PARM_REQUIRED);
  /* return */
  parm = RNA_def_pointer(func, "result", "OperatorProperties", "", "");
  RNA_def_parameter_flags(parm, PROP_NEVER_NULL, PARM_RNAPTR);
  RNA_def_function_return(func, parm);

  RNA_def_function(srna, "print_undo_steps", "rna_WindowManager_print_undo_steps");

  /* Used by (#SCRIPT_OT_reload). */
  func = RNA_def_function(srna, "tag_script_reload", "rna_WindowManager_tag_script_reload");
  RNA_def_function_ui_description(
      func, "Tag for refreshing the interface after scripts have been reloaded");
  RNA_def_function_flag(func, FUNC_NO_SELF);

  parm = RNA_def_property(srna, "is_interface_locked", PROP_BOOLEAN, PROP_NONE);
  RNA_def_property_boolean_sdna(parm, nullptr, "runtime->is_interface_locked", 0);
  RNA_def_property_ui_text(
      parm,
      "Is Interface Locked",
      "If true, the interface is currently locked by a running job and data shouldn't be modified "
      "from application timers. Otherwise, the running job might conflict with the handler "
      "causing unexpected results or even crashes");
  RNA_def_property_clear_flag(parm, PROP_EDITABLE);
}

void RNA_api_operator(StructRNA *srna)
{
  FunctionRNA *func;
  PropertyRNA *parm;

  /* utility, not for registering */
  func = RNA_def_function(srna, "report", "rna_Operator_report");
  parm = RNA_def_enum_flag(func, "type", rna_enum_wm_report_items, 0, "Type", "");
  RNA_def_parameter_flags(parm, PropertyFlag(0), PARM_REQUIRED);
  parm = RNA_def_string(func, "message", nullptr, 0, "Report Message", "");
  RNA_def_parameter_flags(parm, PropertyFlag(0), PARM_REQUIRED);

  /* utility, not for registering */
  func = RNA_def_function(srna, "is_repeat", "rna_Operator_is_repeat");
  RNA_def_function_flag(func, FUNC_USE_CONTEXT);
  /* return */
  parm = RNA_def_boolean(func, "result", false, "result", "");
  RNA_def_function_return(func, parm);

  /* Registration */

  /* poll */
  func = RNA_def_function(srna, "poll", nullptr);
  RNA_def_function_ui_description(func, "Test if the operator can be called or not");
  RNA_def_function_flag(func, FUNC_NO_SELF | FUNC_REGISTER_OPTIONAL);
  RNA_def_function_return(func, RNA_def_boolean(func, "visible", true, "", ""));
  parm = RNA_def_pointer(func, "context", "Context", "", "");
  RNA_def_parameter_flags(parm, PROP_NEVER_NULL, PARM_REQUIRED);

  /* exec */
  func = RNA_def_function(srna, "execute", nullptr);
  RNA_def_function_ui_description(func, "Execute the operator");
  RNA_def_function_flag(func, FUNC_REGISTER_OPTIONAL | FUNC_ALLOW_WRITE);
  parm = RNA_def_pointer(func, "context", "Context", "", "");
  RNA_def_parameter_flags(parm, PROP_NEVER_NULL, PARM_REQUIRED);

  /* better name? */
  parm = RNA_def_enum_flag(
      func, "result", rna_enum_operator_return_items, OPERATOR_FINISHED, "result", "");
  RNA_def_function_return(func, parm);

  /* check */
  func = RNA_def_function(srna, "check", nullptr);
  RNA_def_function_ui_description(
      func, "Check the operator settings, return True to signal a change to redraw");
  RNA_def_function_flag(func, FUNC_REGISTER_OPTIONAL | FUNC_ALLOW_WRITE);
  parm = RNA_def_pointer(func, "context", "Context", "", "");
  RNA_def_parameter_flags(parm, PROP_NEVER_NULL, PARM_REQUIRED);

  parm = RNA_def_boolean(func, "result", false, "result", ""); /* better name? */
  RNA_def_function_return(func, parm);

  /* invoke */
  func = RNA_def_function(srna, "invoke", nullptr);
  RNA_def_function_ui_description(func, "Invoke the operator");
  RNA_def_function_flag(func, FUNC_REGISTER_OPTIONAL | FUNC_ALLOW_WRITE);
  parm = RNA_def_pointer(func, "context", "Context", "", "");
  RNA_def_parameter_flags(parm, PROP_NEVER_NULL, PARM_REQUIRED);
  parm = RNA_def_pointer(func, "event", "Event", "", "");
  RNA_def_parameter_flags(parm, PROP_NEVER_NULL, PARM_REQUIRED);

  /* better name? */
  parm = RNA_def_enum_flag(
      func, "result", rna_enum_operator_return_items, OPERATOR_FINISHED, "result", "");
  RNA_def_function_return(func, parm);

  func = RNA_def_function(srna, "modal", nullptr); /* same as invoke */
  RNA_def_function_ui_description(func, "Modal operator function");
  RNA_def_function_flag(func, FUNC_REGISTER_OPTIONAL | FUNC_ALLOW_WRITE);
  parm = RNA_def_pointer(func, "context", "Context", "", "");
  RNA_def_parameter_flags(parm, PROP_NEVER_NULL, PARM_REQUIRED);
  parm = RNA_def_pointer(func, "event", "Event", "", "");
  RNA_def_parameter_flags(parm, PROP_NEVER_NULL, PARM_REQUIRED);

  /* better name? */
  parm = RNA_def_enum_flag(
      func, "result", rna_enum_operator_return_items, OPERATOR_FINISHED, "result", "");
  RNA_def_function_return(func, parm);

  /* draw */
  func = RNA_def_function(srna, "draw", nullptr);
  RNA_def_function_ui_description(func, "Draw function for the operator");
  RNA_def_function_flag(func, FUNC_REGISTER_OPTIONAL);
  parm = RNA_def_pointer(func, "context", "Context", "", "");
  RNA_def_parameter_flags(parm, PROP_NEVER_NULL, PARM_REQUIRED);

  /* cancel */
  func = RNA_def_function(srna, "cancel", nullptr);
  RNA_def_function_ui_description(func, "Called when the operator is canceled");
  RNA_def_function_flag(func, FUNC_REGISTER_OPTIONAL | FUNC_ALLOW_WRITE);
  parm = RNA_def_pointer(func, "context", "Context", "", "");
  RNA_def_parameter_flags(parm, PROP_NEVER_NULL, PARM_REQUIRED);

  /* description */
  func = RNA_def_function(srna, "description", nullptr);
  RNA_def_function_ui_description(func, "Compute a description string that depends on parameters");
  RNA_def_function_flag(func, FUNC_NO_SELF | FUNC_REGISTER_OPTIONAL);
  parm = RNA_def_string(func, "result", nullptr, 4096, "result", "");
  RNA_def_parameter_clear_flags(parm, PROP_NEVER_NULL, ParameterFlag(0));
  RNA_def_parameter_flags(parm, PROP_THICK_WRAP, ParameterFlag(0));
  RNA_def_function_output(func, parm);
  parm = RNA_def_pointer(func, "context", "Context", "", "");
  RNA_def_parameter_flags(parm, PROP_NEVER_NULL, PARM_REQUIRED);
  parm = RNA_def_pointer(func, "properties", "OperatorProperties", "", "");
  RNA_def_parameter_flags(parm, PROP_NEVER_NULL, PARM_REQUIRED | PARM_RNAPTR);
}

void RNA_api_macro(StructRNA *srna)
{
  FunctionRNA *func;
  PropertyRNA *parm;

  /* utility, not for registering */
  func = RNA_def_function(srna, "report", "rna_Operator_report");
  parm = RNA_def_enum_flag(func, "type", rna_enum_wm_report_items, 0, "Type", "");
  RNA_def_parameter_flags(parm, PropertyFlag(0), PARM_REQUIRED);
  parm = RNA_def_string(func, "message", nullptr, 0, "Report Message", "");
  RNA_def_parameter_flags(parm, PropertyFlag(0), PARM_REQUIRED);

  /* Registration */

  /* poll */
  func = RNA_def_function(srna, "poll", nullptr);
  RNA_def_function_ui_description(func, "Test if the operator can be called or not");
  RNA_def_function_flag(func, FUNC_NO_SELF | FUNC_REGISTER_OPTIONAL);
  RNA_def_function_return(func, RNA_def_boolean(func, "visible", true, "", ""));
  parm = RNA_def_pointer(func, "context", "Context", "", "");
  RNA_def_parameter_flags(parm, PROP_NEVER_NULL, PARM_REQUIRED);

  /* draw */
  func = RNA_def_function(srna, "draw", nullptr);
  RNA_def_function_ui_description(func, "Draw function for the operator");
  RNA_def_function_flag(func, FUNC_REGISTER_OPTIONAL);
  parm = RNA_def_pointer(func, "context", "Context", "", "");
  RNA_def_parameter_flags(parm, PROP_NEVER_NULL, PARM_REQUIRED);
}

void RNA_api_keyconfig(StructRNA * /*srna*/)
{
  // FunctionRNA *func;
  // PropertyRNA *parm;
}

void RNA_api_keymap(StructRNA *srna)
{
  FunctionRNA *func;
  PropertyRNA *parm;

  func = RNA_def_function(srna, "active", "rna_keymap_active");
  RNA_def_function_flag(func, FUNC_USE_CONTEXT);
  parm = RNA_def_pointer(func, "keymap", "KeyMap", "Key Map", "Active key map");
  RNA_def_function_return(func, parm);

  func = RNA_def_function(srna, "restore_to_default", "rna_keymap_restore_to_default");
  RNA_def_function_flag(func, FUNC_USE_CONTEXT);

  func = RNA_def_function(srna, "restore_item_to_default", "rna_keymap_restore_item_to_default");
  RNA_def_function_flag(func, FUNC_USE_CONTEXT);
  parm = RNA_def_pointer(func, "item", "KeyMapItem", "Item", "");
  RNA_def_parameter_flags(parm, PROP_NEVER_NULL, PARM_REQUIRED);
}

void RNA_api_keymapitem(StructRNA *srna)
{
  FunctionRNA *func;
  PropertyRNA *parm;

  func = RNA_def_function(srna, "compare", "rna_KeyMapItem_compare");
  parm = RNA_def_pointer(func, "item", "KeyMapItem", "Item", "");
  RNA_def_parameter_flags(parm, PropertyFlag(0), PARM_REQUIRED);
  parm = RNA_def_boolean(func, "result", false, "Comparison result", "");
  RNA_def_function_return(func, parm);

  func = RNA_def_function(srna, "to_string", "rna_KeyMapItem_to_string");
  RNA_def_boolean(func, "compact", false, "Compact", "");
  parm = RNA_def_string(func, "result", nullptr, UI_MAX_SHORTCUT_STR, "result", "");
  RNA_def_parameter_flags(parm, PROP_THICK_WRAP, ParameterFlag(0));
  RNA_def_function_output(func, parm);
}

void RNA_api_keymapitems(StructRNA *srna)
{
  FunctionRNA *func;
  PropertyRNA *parm;

  func = RNA_def_function(srna, "new", "rna_KeyMap_item_new");
  RNA_def_function_flag(func, FUNC_USE_REPORTS);
  parm = RNA_def_string(func, "idname", nullptr, 0, "Operator Identifier", "");
  RNA_def_parameter_flags(parm, PropertyFlag(0), PARM_REQUIRED);
  parm = RNA_def_enum(func, "type", rna_enum_event_type_items, 0, "Type", "");
  RNA_def_parameter_flags(parm, PropertyFlag(0), PARM_REQUIRED);
  parm = RNA_def_enum(func, "value", rna_enum_event_value_items, 0, "Value", "");
  RNA_def_parameter_flags(parm, PropertyFlag(0), PARM_REQUIRED);
  RNA_def_boolean(func, "any", false, "Any", "");
  RNA_def_int(func, "shift", KM_NOTHING, KM_ANY, KM_MOD_HELD, "Shift", "", KM_ANY, KM_MOD_HELD);
  RNA_def_int(func, "ctrl", KM_NOTHING, KM_ANY, KM_MOD_HELD, "Ctrl", "", KM_ANY, KM_MOD_HELD);
  RNA_def_int(func, "alt", KM_NOTHING, KM_ANY, KM_MOD_HELD, "Alt", "", KM_ANY, KM_MOD_HELD);
  RNA_def_int(func, "oskey", KM_NOTHING, KM_ANY, KM_MOD_HELD, "OS Key", "", KM_ANY, KM_MOD_HELD);
  RNA_def_enum(func, "key_modifier", rna_enum_event_type_items, 0, "Key Modifier", "");
  RNA_def_enum(func, "direction", rna_enum_event_direction_items, KM_ANY, "Direction", "");
  RNA_def_boolean(func, "repeat", false, "Repeat", "When set, accept key-repeat events");
  RNA_def_boolean(func,
                  "head",
                  false,
                  "At Head",
                  "Force item to be added at start (not end) of key map so that "
                  "it doesn't get blocked by an existing key map item");
  parm = RNA_def_pointer(func, "item", "KeyMapItem", "Item", "Added key map item");
  RNA_def_function_return(func, parm);

  func = RNA_def_function(srna, "new_modal", "rna_KeyMap_item_new_modal");
  RNA_def_function_flag(func, FUNC_USE_REPORTS);
  parm = RNA_def_string(func, "propvalue", nullptr, 0, "Property Value", "");
  RNA_def_parameter_flags(parm, PropertyFlag(0), PARM_REQUIRED);
  parm = RNA_def_enum(func, "type", rna_enum_event_type_items, 0, "Type", "");
  RNA_def_parameter_flags(parm, PropertyFlag(0), PARM_REQUIRED);
  parm = RNA_def_enum(func, "value", rna_enum_event_value_items, 0, "Value", "");
  RNA_def_parameter_flags(parm, PropertyFlag(0), PARM_REQUIRED);
  RNA_def_boolean(func, "any", false, "Any", "");
  RNA_def_int(func, "shift", KM_NOTHING, KM_ANY, KM_MOD_HELD, "Shift", "", KM_ANY, KM_MOD_HELD);
  RNA_def_int(func, "ctrl", KM_NOTHING, KM_ANY, KM_MOD_HELD, "Ctrl", "", KM_ANY, KM_MOD_HELD);
  RNA_def_int(func, "alt", KM_NOTHING, KM_ANY, KM_MOD_HELD, "Alt", "", KM_ANY, KM_MOD_HELD);
  RNA_def_int(func, "oskey", KM_NOTHING, KM_ANY, KM_MOD_HELD, "OS Key", "", KM_ANY, KM_MOD_HELD);
  RNA_def_enum(func, "key_modifier", rna_enum_event_type_items, 0, "Key Modifier", "");
  RNA_def_enum(func, "direction", rna_enum_event_direction_items, KM_ANY, "Direction", "");
  RNA_def_boolean(func, "repeat", false, "Repeat", "When set, accept key-repeat events");
  parm = RNA_def_pointer(func, "item", "KeyMapItem", "Item", "Added key map item");
  RNA_def_function_return(func, parm);

  func = RNA_def_function(srna, "new_from_item", "rna_KeyMap_item_new_from_item");
  RNA_def_function_flag(func, FUNC_USE_REPORTS);
  parm = RNA_def_pointer(func, "item", "KeyMapItem", "Item", "Item to use as a reference");
  RNA_def_parameter_flags(parm, PROP_NEVER_NULL, PARM_REQUIRED);
  RNA_def_boolean(func, "head", false, "At Head", "");
  parm = RNA_def_pointer(func, "result", "KeyMapItem", "Item", "Added key map item");
  RNA_def_function_return(func, parm);

  func = RNA_def_function(srna, "remove", "rna_KeyMap_item_remove");
  RNA_def_function_flag(func, FUNC_USE_REPORTS);
  parm = RNA_def_pointer(func, "item", "KeyMapItem", "Item", "");
  RNA_def_parameter_flags(parm, PROP_NEVER_NULL, PARM_REQUIRED | PARM_RNAPTR);
  RNA_def_parameter_clear_flags(parm, PROP_THICK_WRAP, ParameterFlag(0));

  func = RNA_def_function(srna, "from_id", "WM_keymap_item_find_id");
  parm = RNA_def_property(func, "id", PROP_INT, PROP_NONE);
  RNA_def_parameter_flags(parm, PropertyFlag(0), PARM_REQUIRED);
  RNA_def_property_ui_text(parm, "id", "ID of the item");
  parm = RNA_def_pointer(func, "item", "KeyMapItem", "Item", "");
  RNA_def_function_return(func, parm);

  /* Keymap introspection
   * Args follow: KeyConfigs.find_item_from_operator */
  func = RNA_def_function(srna, "find_from_operator", "rna_KeyMap_item_find_from_operator");
  RNA_def_function_flag(func, FUNC_USE_SELF_ID);
  parm = RNA_def_string(func, "idname", nullptr, 0, "Operator Identifier", "");
  RNA_def_parameter_flags(parm, PropertyFlag(0), PARM_REQUIRED);
  parm = RNA_def_pointer(func, "properties", "OperatorProperties", "", "");
  RNA_def_parameter_flags(parm, PropertyFlag(0), PARM_RNAPTR);
  RNA_def_enum_flag(
      func, "include", rna_enum_event_type_mask_items, EVT_TYPE_MASK_ALL, "Include", "");
  RNA_def_enum_flag(func, "exclude", rna_enum_event_type_mask_items, 0, "Exclude", "");
  parm = RNA_def_pointer(func, "item", "KeyMapItem", "", "");
  RNA_def_parameter_flags(parm, PropertyFlag(0), PARM_RNAPTR);
  RNA_def_function_return(func, parm);

  func = RNA_def_function(srna, "match_event", "rna_KeyMap_item_match_event");
  RNA_def_function_flag(func, FUNC_USE_SELF_ID | FUNC_USE_CONTEXT);
  parm = RNA_def_pointer(func, "event", "Event", "", "");
  RNA_def_parameter_flags(parm, PropertyFlag(0), PARM_REQUIRED);
  parm = RNA_def_pointer(func, "item", "KeyMapItem", "", "");
  RNA_def_parameter_flags(parm, PropertyFlag(0), PARM_RNAPTR);
  RNA_def_function_return(func, parm);
}

void RNA_api_keymaps(StructRNA *srna)
{
  FunctionRNA *func;
  PropertyRNA *parm;

  func = RNA_def_function(srna, "new", "rna_KeyMaps_new");
  RNA_def_function_flag(func, FUNC_USE_REPORTS);
  RNA_def_function_ui_description(
      func,
      "Ensure the keymap exists. This will return the one with the given name/space type/region "
      "type, or create a new one if it does not exist yet.");

  parm = RNA_def_string(func, "name", nullptr, 0, "Name", "");
  RNA_def_parameter_flags(parm, PropertyFlag(0), PARM_REQUIRED);
  RNA_def_enum(func, "space_type", rna_enum_space_type_items, SPACE_EMPTY, "Space Type", "");
  RNA_def_enum(
      func, "region_type", rna_enum_region_type_items, RGN_TYPE_WINDOW, "Region Type", "");
  RNA_def_boolean(func, "modal", false, "Modal", "Keymap for modal operators");
  RNA_def_boolean(func, "tool", false, "Tool", "Keymap for active tools");
  parm = RNA_def_pointer(func, "keymap", "KeyMap", "Key Map", "Added key map");
  RNA_def_function_return(func, parm);

  func = RNA_def_function(srna, "remove", "rna_KeyMaps_remove");
  RNA_def_function_flag(func, FUNC_USE_REPORTS);
  parm = RNA_def_pointer(func, "keymap", "KeyMap", "Key Map", "Removed key map");
  RNA_def_parameter_flags(parm, PROP_NEVER_NULL, PARM_REQUIRED | PARM_RNAPTR);
  RNA_def_parameter_clear_flags(parm, PROP_THICK_WRAP, ParameterFlag(0));

  func = RNA_def_function(srna, "clear", "rna_KeyMaps_clear");
  RNA_def_function_ui_description(func, "Remove all keymaps.");

  func = RNA_def_function(srna, "find", "rna_KeyMaps_find");
  parm = RNA_def_string(func, "name", nullptr, 0, "Name", "");
  RNA_def_parameter_flags(parm, PropertyFlag(0), PARM_REQUIRED);
  RNA_def_enum(func, "space_type", rna_enum_space_type_items, SPACE_EMPTY, "Space Type", "");
  RNA_def_enum(
      func, "region_type", rna_enum_region_type_items, RGN_TYPE_WINDOW, "Region Type", "");
  parm = RNA_def_pointer(func, "keymap", "KeyMap", "Key Map", "Corresponding key map");
  RNA_def_function_return(func, parm);

  func = RNA_def_function(srna, "find_modal", "rna_KeyMaps_find_modal");
  parm = RNA_def_string(func, "name", nullptr, 0, "Operator Name", "");
  RNA_def_parameter_flags(parm, PropertyFlag(0), PARM_REQUIRED);
  parm = RNA_def_pointer(func, "keymap", "KeyMap", "Key Map", "Corresponding key map");
  RNA_def_function_return(func, parm);
}

void RNA_api_keyconfigs(StructRNA *srna)
{
  FunctionRNA *func;
  PropertyRNA *parm;

  func = RNA_def_function(srna, "new", "rna_KeyConfig_new"); /* add_keyconfig */
  parm = RNA_def_string(func, "name", nullptr, 0, "Name", "");
  RNA_def_parameter_flags(parm, PropertyFlag(0), PARM_REQUIRED);
  parm = RNA_def_pointer(
      func, "keyconfig", "KeyConfig", "Key Configuration", "Added key configuration");
  RNA_def_function_return(func, parm);

  func = RNA_def_function(srna, "remove", "rna_KeyConfig_remove"); /* remove_keyconfig */
  RNA_def_function_flag(func, FUNC_USE_REPORTS);
  parm = RNA_def_pointer(
      func, "keyconfig", "KeyConfig", "Key Configuration", "Removed key configuration");
  RNA_def_parameter_flags(parm, PROP_NEVER_NULL, PARM_REQUIRED | PARM_RNAPTR);
  RNA_def_parameter_clear_flags(parm, PROP_THICK_WRAP, ParameterFlag(0));

  /* Helper functions */

  /* Keymap introspection */
  func = RNA_def_function(
      srna, "find_item_from_operator", "rna_KeyConfig_find_item_from_operator");
  RNA_def_function_flag(func, FUNC_USE_CONTEXT);
  parm = RNA_def_string(func, "idname", nullptr, 0, "Operator Identifier", "");
  RNA_def_parameter_flags(parm, PropertyFlag(0), PARM_REQUIRED);
  parm = RNA_def_property(func, "context", PROP_ENUM, PROP_NONE);
  RNA_def_property_enum_items(parm, rna_enum_operator_context_items);
  parm = RNA_def_pointer(func, "properties", "OperatorProperties", "", "");
  RNA_def_parameter_flags(parm, PropertyFlag(0), PARM_RNAPTR);
  RNA_def_enum_flag(
      func, "include", rna_enum_event_type_mask_items, EVT_TYPE_MASK_ALL, "Include", "");
  RNA_def_enum_flag(func, "exclude", rna_enum_event_type_mask_items, 0, "Exclude", "");
  parm = RNA_def_pointer(func, "keymap", "KeyMap", "", "");
  RNA_def_parameter_flags(parm, PropertyFlag(0), PARM_RNAPTR | PARM_OUTPUT);
  parm = RNA_def_pointer(func, "item", "KeyMapItem", "", "");
  RNA_def_parameter_flags(parm, PropertyFlag(0), PARM_RNAPTR);
  RNA_def_function_return(func, parm);

  func = RNA_def_function(srna, "update", "rna_KeyConfig_update"); /* WM_keyconfig_update */
  RNA_def_boolean(
      func,
      "keep_properties",
      false,
      "Keep Properties",
      "Operator properties are kept to allow the operators to be registered again in the future");
}

#endif<|MERGE_RESOLUTION|>--- conflicted
+++ resolved
@@ -125,15 +125,12 @@
   return WM_event_add_modal_handler_ex(win, area, region, op) != nullptr;
 }
 
-<<<<<<< HEAD
 static void rna_WindowManager_autosave_write(struct wmWindowManager *wm, Main *main)
 {
   wm_autosave_write(main, wm);
 }
 
 /* XXX, need a way for python to know event types, 0x0110 is hard coded */
-=======
->>>>>>> 203f5f9f
 static wmTimer *rna_event_timer_add(wmWindowManager *wm, float time_step, wmWindow *win)
 {
   /* NOTE: we need a way for Python to know event types, `TIMER` is hard coded. */
