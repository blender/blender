--- conflicted
+++ resolved
@@ -298,17 +298,6 @@
       color_type = V3D_SHADING_OBJECT_COLOR;
     }
     else {
-<<<<<<< HEAD
-      const CustomData *cd_vdata = workbench_mesh_get_vert_custom_data(me);
-      const CustomData *cd_ldata = workbench_mesh_get_loop_custom_data(me);
-
-      bool has_color = (CustomData_has_layer(cd_vdata, CD_PROP_COLOR) ||
-                        CustomData_has_layer(cd_vdata, CD_PROP_BYTE_COLOR) ||
-                        CustomData_has_layer(cd_ldata, CD_PROP_COLOR) ||
-                        CustomData_has_layer(cd_ldata, CD_PROP_BYTE_COLOR));
-
-=======
->>>>>>> 2fc6563a
       if (!has_color) {
         color_type = V3D_SHADING_OBJECT_COLOR;
       }
@@ -330,11 +319,7 @@
         *r_texpaint_mode = true;
       }
     }
-<<<<<<< HEAD
-    else if (is_vertpaint_mode && me && CustomData_has_layer(ldata, CD_PROP_BYTE_COLOR)) {
-=======
     else if (is_vertpaint_mode && me && has_color) {
->>>>>>> 2fc6563a
       color_type = V3D_SHADING_VERTEX_COLOR;
     }
   }
