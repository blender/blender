/* SPDX-FileCopyrightText: 2021 Blender Authors
 *
 * SPDX-License-Identifier: GPL-2.0-or-later */

/** \file
 * \ingroup eevee
 *
 * Converts the different renderable object types to drawcalls.
 */

#include "eevee_engine.h"

#include "BKE_gpencil_legacy.h"
#include "BKE_object.hh"
#include "BKE_paint.hh"
#include "BKE_paint_bvh.hh"
#include "DEG_depsgraph_query.hh"
#include "DNA_curves_types.h"
#include "DNA_gpencil_legacy_types.h"
#include "DNA_modifier_types.h"
#include "DNA_particle_types.h"
#include "DNA_pointcloud_types.h"
#include "DNA_volume_types.h"

#include "draw_common.hh"
#include "draw_sculpt.hh"

#include "eevee_instance.hh"

namespace blender::eevee {

/* -------------------------------------------------------------------- */
/** \name Recalc
 *
 * \{ */

ObjectHandle &SyncModule::sync_object(const ObjectRef &ob_ref)
{
  ObjectKey key(ob_ref.object);

  ObjectHandle &handle = ob_handles.lookup_or_add_cb(key, [&]() {
    ObjectHandle new_handle;
    new_handle.object_key = key;
    return new_handle;
  });

  handle.recalc = inst_.get_recalc_flags(ob_ref);

  return handle;
}

WorldHandle SyncModule::sync_world(const ::World &world)
{
  WorldHandle handle;
  handle.recalc = inst_.get_recalc_flags(world);
  return handle;
}

/** \} */

/* -------------------------------------------------------------------- */
/** \name Common
 * \{ */

static inline void geometry_call(PassMain::Sub *sub_pass,
                                 gpu::Batch *geom,
                                 ResourceHandle resource_handle)
{
  if (sub_pass != nullptr) {
    sub_pass->draw(geom, resource_handle);
  }
}

static inline void volume_call(
    MaterialPass &matpass, Scene *scene, Object *ob, gpu::Batch *geom, ResourceHandle res_handle)
{
  if (matpass.sub_pass != nullptr) {
    PassMain::Sub *object_pass = volume_sub_pass(*matpass.sub_pass, scene, ob, matpass.gpumat);
    if (object_pass != nullptr) {
      object_pass->draw(geom, res_handle);
    }
  }
}

/** \} */

/* -------------------------------------------------------------------- */
/** \name Mesh
 * \{ */

void SyncModule::sync_mesh(Object *ob, ObjectHandle &ob_handle, const ObjectRef &ob_ref)
{
  if (!inst_.use_surfaces) {
    return;
  }

  if ((ob->dt < OB_SOLID) && (inst_.is_viewport() && inst_.v3d->shading.type != OB_RENDER)) {
    /** Do not render objects with display type lower than solid when in material preview mode. */
    return;
  }

  ResourceHandle res_handle = inst_.manager->unique_handle(ob_ref);

  bool has_motion = inst_.velocity.step_object_sync(
      ob_handle.object_key, ob_ref, ob_handle.recalc, res_handle);

  MaterialArray &material_array = inst_.materials.material_array_get(ob, has_motion);

<<<<<<< HEAD
  gpu::Batch **mat_geom = DRW_cache_object_surface_material_get(
      ob, material_array.gpu_materials.data(), material_array.gpu_materials.size());
  gpu::Batch **mat_geom_npr = DRW_cache_object_surface_material_get(
      ob, material_array.gpu_materials_npr.data(), material_array.gpu_materials_npr.size());

  if (mat_geom == nullptr) {
=======
  Span<gpu::Batch *> mat_geom = DRW_cache_object_surface_material_get(
      ob, material_array.gpu_materials);
  if (mat_geom.is_empty()) {
>>>>>>> 2f493dc8
    return;
  }

  bool is_alpha_blend = false;
  bool has_transparent_shadows = false;
  bool has_volume = false;
  float inflate_bounds = 0.0f;
  for (auto i : material_array.gpu_materials.index_range()) {
    gpu::Batch *geom = mat_geom[i];
    if (geom == nullptr) {
      continue;
    }

    Material &material = material_array.materials[i];
    GPUMaterial *gpu_material = material_array.gpu_materials[i];

    if (material.has_volume) {
      volume_call(material.volume_occupancy, inst_.scene, ob, geom, res_handle);
      volume_call(material.volume_material, inst_.scene, ob, geom, res_handle);
      has_volume = true;
      /* Do not render surface if we are rendering a volume object
       * and do not have a surface closure. */
      if (!material.has_surface) {
        continue;
      }
    }

    geometry_call(material.capture.sub_pass, geom, res_handle);
    geometry_call(material.overlap_masking.sub_pass, geom, res_handle);
    geometry_call(material.prepass.sub_pass, geom, res_handle);
    geometry_call(material.shading.sub_pass, geom, res_handle);
    geometry_call(material.npr.sub_pass, mat_geom_npr[i], res_handle);
    geometry_call(material.shadow.sub_pass, geom, res_handle);

    geometry_call(material.planar_probe_prepass.sub_pass, geom, res_handle);
    geometry_call(material.planar_probe_shading.sub_pass, geom, res_handle);
    geometry_call(material.planar_probe_npr.sub_pass, mat_geom_npr[i], res_handle);
    geometry_call(material.lightprobe_sphere_prepass.sub_pass, geom, res_handle);
    geometry_call(material.lightprobe_sphere_shading.sub_pass, geom, res_handle);
    geometry_call(material.lightprobe_sphere_npr.sub_pass, mat_geom_npr[i], res_handle);

    is_alpha_blend = is_alpha_blend || material.is_alpha_blend_transparent;
    has_transparent_shadows = has_transparent_shadows || material.has_transparent_shadows;

    ::Material *mat = GPU_material_get_material(gpu_material);
    inst_.cryptomatte.sync_material(mat);

    if (GPU_material_has_displacement_output(gpu_material)) {
      inflate_bounds = math::max(inflate_bounds, mat->inflate_bounds);
    }
  }

  if (has_volume) {
    inst_.volume.object_sync(ob_handle);
  }

  if (inflate_bounds != 0.0f) {
    inst_.manager->update_handle_bounds(res_handle, ob_ref, inflate_bounds);
  }

  inst_.manager->extract_object_attributes(res_handle, ob_ref, material_array.gpu_materials);
  inst_.manager->extract_object_attributes(res_handle, ob_ref, material_array.gpu_materials_npr);

  inst_.shadows.sync_object(ob, ob_handle, res_handle, is_alpha_blend, has_transparent_shadows);
  inst_.cryptomatte.sync_object(ob, res_handle);
}

bool SyncModule::sync_sculpt(Object *ob, ObjectHandle &ob_handle, const ObjectRef &ob_ref)
{
  if (!inst_.use_surfaces) {
    return false;
  }

  bool pbvh_draw = BKE_sculptsession_use_pbvh_draw(ob, inst_.rv3d) && !DRW_state_is_image_render();
  if (!pbvh_draw) {
    return false;
  }

  ResourceHandle res_handle = inst_.manager->unique_handle(ob_ref);

  bool has_motion = false;
  MaterialArray &material_array = inst_.materials.material_array_get(ob, has_motion);

  Vector<SculptBatch> batches = sculpt_batches_per_material_get(ob_ref.object,
                                                                material_array.gpu_materials);
  Vector<SculptBatch> batches_npr = sculpt_batches_per_material_get(
      ob_ref.object, material_array.gpu_materials_npr);

  bool is_alpha_blend = false;
  bool has_transparent_shadows = false;
  bool has_volume = false;
  float inflate_bounds = 0.0f;
  for (auto i : material_array.gpu_materials.index_range()) {
    gpu::Batch *geom = batches[i].batch;
    if (geom == nullptr) {
      continue;
    }

    Material &material = material_array.materials[batches[i].material_slot];

    if (material.has_volume) {
      volume_call(material.volume_occupancy, inst_.scene, ob, geom, res_handle);
      volume_call(material.volume_material, inst_.scene, ob, geom, res_handle);
      has_volume = true;
      /* Do not render surface if we are rendering a volume object
       * and do not have a surface closure. */
      if (material.has_surface == false) {
        continue;
      }
    }

    geometry_call(material.capture.sub_pass, geom, res_handle);
    geometry_call(material.overlap_masking.sub_pass, geom, res_handle);
    geometry_call(material.prepass.sub_pass, geom, res_handle);
    geometry_call(material.shading.sub_pass, geom, res_handle);
    geometry_call(material.npr.sub_pass, batches_npr[i].batch, res_handle);
    geometry_call(material.shadow.sub_pass, geom, res_handle);

    geometry_call(material.planar_probe_prepass.sub_pass, geom, res_handle);
    geometry_call(material.planar_probe_shading.sub_pass, geom, res_handle);
    geometry_call(material.planar_probe_npr.sub_pass, batches_npr[i].batch, res_handle);
    geometry_call(material.lightprobe_sphere_prepass.sub_pass, geom, res_handle);
    geometry_call(material.lightprobe_sphere_shading.sub_pass, geom, res_handle);
    geometry_call(material.lightprobe_sphere_npr.sub_pass, batches_npr[i].batch, res_handle);

    is_alpha_blend = is_alpha_blend || material.is_alpha_blend_transparent;
    has_transparent_shadows = has_transparent_shadows || material.has_transparent_shadows;

    GPUMaterial *gpu_material = material_array.gpu_materials[i];
    ::Material *mat = GPU_material_get_material(gpu_material);
    inst_.cryptomatte.sync_material(mat);

    if (GPU_material_has_displacement_output(gpu_material)) {
      inflate_bounds = math::max(inflate_bounds, mat->inflate_bounds);
    }
  }

  if (has_volume) {
    inst_.volume.object_sync(ob_handle);
  }

  /* Use a valid bounding box. The pbvh::Tree module already does its own culling, but a valid */
  /* bounding box is still needed for directional shadow tile-map bounds computation. */
  const Bounds<float3> bounds = bke::pbvh::bounds_get(*bke::object::pbvh_get(*ob_ref.object));
  const float3 center = math::midpoint(bounds.min, bounds.max);
  const float3 half_extent = bounds.max - center + inflate_bounds;
  inst_.manager->update_handle_bounds(res_handle, center, half_extent);

  inst_.manager->extract_object_attributes(res_handle, ob_ref, material_array.gpu_materials);

  inst_.shadows.sync_object(ob, ob_handle, res_handle, is_alpha_blend, has_transparent_shadows);
  inst_.cryptomatte.sync_object(ob, res_handle);

  return true;
}

/** \} */

/* -------------------------------------------------------------------- */
/** \name Point Cloud
 * \{ */

void SyncModule::sync_point_cloud(Object *ob, ObjectHandle &ob_handle, const ObjectRef &ob_ref)
{
  const int material_slot = POINTCLOUD_MATERIAL_NR;

  ResourceHandle res_handle = inst_.manager->unique_handle(ob_ref);

  bool has_motion = inst_.velocity.step_object_sync(
      ob_handle.object_key, ob_ref, ob_handle.recalc, res_handle);

  Material &material = inst_.materials.material_get(
      ob, has_motion, material_slot - 1, MAT_GEOM_POINT_CLOUD);

  auto drawcall_add = [&](MaterialPass &matpass) {
    if (matpass.sub_pass == nullptr) {
      return;
    }
    PassMain::Sub &object_pass = matpass.sub_pass->sub("Point Cloud Sub Pass");
    gpu::Batch *geometry = point_cloud_sub_pass_setup(object_pass, ob, matpass.gpumat);
    object_pass.draw(geometry, res_handle);
  };

  if (material.has_volume) {
    /* Only support single volume material for now. */
    drawcall_add(material.volume_occupancy);
    drawcall_add(material.volume_material);
    inst_.volume.object_sync(ob_handle);

    /* Do not render surface if we are rendering a volume object
     * and do not have a surface closure. */
    if (material.has_surface == false) {
      return;
    }
  }

  drawcall_add(material.capture);
  drawcall_add(material.overlap_masking);
  drawcall_add(material.prepass);
  drawcall_add(material.shading);
  drawcall_add(material.npr);
  drawcall_add(material.shadow);

  drawcall_add(material.planar_probe_prepass);
  drawcall_add(material.planar_probe_shading);
  drawcall_add(material.planar_probe_npr);
  drawcall_add(material.lightprobe_sphere_prepass);
  drawcall_add(material.lightprobe_sphere_shading);
  drawcall_add(material.lightprobe_sphere_npr);

  inst_.cryptomatte.sync_object(ob, res_handle);
  GPUMaterial *gpu_material = material.shading.gpumat;
  ::Material *mat = GPU_material_get_material(gpu_material);
  inst_.cryptomatte.sync_material(mat);

  if (GPU_material_has_displacement_output(gpu_material) && mat->inflate_bounds != 0.0f) {
    inst_.manager->update_handle_bounds(res_handle, ob_ref, mat->inflate_bounds);
  }

  inst_.manager->extract_object_attributes(res_handle, ob_ref, material.shading.gpumat);

  inst_.shadows.sync_object(ob,
                            ob_handle,
                            res_handle,
                            material.is_alpha_blend_transparent,
                            material.has_transparent_shadows);
}

/** \} */

/* -------------------------------------------------------------------- */
/** \name Volume Objects
 * \{ */

void SyncModule::sync_volume(Object *ob, ObjectHandle &ob_handle, const ObjectRef &ob_ref)
{
  if (!inst_.use_volumes) {
    return;
  }

  ResourceHandle res_handle = inst_.manager->unique_handle(ob_ref);

  const int material_slot = VOLUME_MATERIAL_NR;

  /* Motion is not supported on volumes yet. */
  const bool has_motion = false;

  Material &material = inst_.materials.material_get(
      ob, has_motion, material_slot - 1, MAT_GEOM_VOLUME);

  if (!GPU_material_has_volume_output(material.volume_material.gpumat)) {
    return;
  }

  /* Do not render the object if there is no attribute used in the volume.
   * This mimic Cycles behavior (see #124061). */
  ListBase attr_list = GPU_material_attributes(material.volume_material.gpumat);
  if (BLI_listbase_is_empty(&attr_list)) {
    return;
  }

  auto drawcall_add = [&](MaterialPass &matpass, gpu::Batch *geom, ResourceHandle res_handle) {
    if (matpass.sub_pass == nullptr) {
      return false;
    }
    PassMain::Sub *object_pass = volume_sub_pass(
        *matpass.sub_pass, inst_.scene, ob, matpass.gpumat);
    if (object_pass != nullptr) {
      object_pass->draw(geom, res_handle);
      return true;
    }
    return false;
  };

  /* Use bounding box tag empty spaces. */
  gpu::Batch *geom = DRW_cache_cube_get();

  bool is_rendered = false;
  is_rendered |= drawcall_add(material.volume_occupancy, geom, res_handle);
  is_rendered |= drawcall_add(material.volume_material, geom, res_handle);

  if (!is_rendered) {
    return;
  }

  inst_.manager->extract_object_attributes(res_handle, ob_ref, material.volume_material.gpumat);

  inst_.volume.object_sync(ob_handle);
}

/** \} */

/* -------------------------------------------------------------------- */
/** \name Hair
 * \{ */

void SyncModule::sync_curves(Object *ob,
                             ObjectHandle &ob_handle,
                             const ObjectRef &ob_ref,
                             ResourceHandle res_handle,
                             ModifierData *modifier_data,
                             ParticleSystem *particle_sys)
{
  if (!inst_.use_curves) {
    return;
  }

  int mat_nr = CURVES_MATERIAL_NR;
  if (particle_sys != nullptr) {
    mat_nr = particle_sys->part->omat;
  }

  if (res_handle.raw == 0) {
    /* For curve objects. */
    res_handle = inst_.manager->unique_handle(ob_ref);
  }

  bool has_motion = inst_.velocity.step_object_sync(
      ob_handle.object_key, ob_ref, ob_handle.recalc, res_handle, modifier_data, particle_sys);
  Material &material = inst_.materials.material_get(ob, has_motion, mat_nr - 1, MAT_GEOM_CURVES);

  auto drawcall_add = [&](MaterialPass &matpass) {
    if (matpass.sub_pass == nullptr) {
      return;
    }
    if (particle_sys != nullptr) {
      PassMain::Sub &sub_pass = matpass.sub_pass->sub("Hair SubPass");
      gpu::Batch *geometry = hair_sub_pass_setup(
          sub_pass, inst_.scene, ob, particle_sys, modifier_data, matpass.gpumat);
      sub_pass.draw(geometry, res_handle);
    }
    else {
      PassMain::Sub &sub_pass = matpass.sub_pass->sub("Curves SubPass");
      gpu::Batch *geometry = curves_sub_pass_setup(sub_pass, inst_.scene, ob, matpass.gpumat);
      sub_pass.draw(geometry, res_handle);
    }
  };

  if (material.has_volume) {
    /* Only support single volume material for now. */
    drawcall_add(material.volume_occupancy);
    drawcall_add(material.volume_material);
    inst_.volume.object_sync(ob_handle);
    /* Do not render surface if we are rendering a volume object
     * and do not have a surface closure. */
    if (material.has_surface == false) {
      return;
    }
  }

  drawcall_add(material.capture);
  drawcall_add(material.overlap_masking);
  drawcall_add(material.prepass);
  drawcall_add(material.shading);
  drawcall_add(material.npr);
  drawcall_add(material.shadow);

  drawcall_add(material.planar_probe_prepass);
  drawcall_add(material.planar_probe_shading);
  drawcall_add(material.planar_probe_npr);
  drawcall_add(material.lightprobe_sphere_prepass);
  drawcall_add(material.lightprobe_sphere_shading);
  drawcall_add(material.lightprobe_sphere_npr);

  inst_.cryptomatte.sync_object(ob, res_handle);
  GPUMaterial *gpu_material = material.shading.gpumat;
  ::Material *mat = GPU_material_get_material(gpu_material);
  inst_.cryptomatte.sync_material(mat);

  if (GPU_material_has_displacement_output(gpu_material) && mat->inflate_bounds != 0.0f) {
    inst_.manager->update_handle_bounds(res_handle, ob_ref, mat->inflate_bounds);
  }

  inst_.manager->extract_object_attributes(res_handle, ob_ref, material.shading.gpumat);

  inst_.shadows.sync_object(ob,
                            ob_handle,
                            res_handle,
                            material.is_alpha_blend_transparent,
                            material.has_transparent_shadows);
}

/** \} */

void foreach_hair_particle_handle(Object *ob, ObjectHandle ob_handle, HairHandleCallback callback)
{
  int sub_key = 1;

  LISTBASE_FOREACH (ModifierData *, md, &ob->modifiers) {
    if (md->type == eModifierType_ParticleSystem) {
      ParticleSystem *particle_sys = reinterpret_cast<ParticleSystemModifierData *>(md)->psys;
      ParticleSettings *part_settings = particle_sys->part;
      const int draw_as = (part_settings->draw_as == PART_DRAW_REND) ? part_settings->ren_as :
                                                                       part_settings->draw_as;
      if (draw_as != PART_DRAW_PATH ||
          !DRW_object_is_visible_psys_in_active_context(ob, particle_sys))
      {
        continue;
      }

      ObjectHandle particle_sys_handle = ob_handle;
      particle_sys_handle.object_key = ObjectKey(ob, sub_key++);
      particle_sys_handle.recalc = particle_sys->recalc;

      callback(particle_sys_handle, *md, *particle_sys);
    }
  }
}

}  // namespace blender::eevee<|MERGE_RESOLUTION|>--- conflicted
+++ resolved
@@ -106,18 +106,12 @@
 
   MaterialArray &material_array = inst_.materials.material_array_get(ob, has_motion);
 
-<<<<<<< HEAD
-  gpu::Batch **mat_geom = DRW_cache_object_surface_material_get(
-      ob, material_array.gpu_materials.data(), material_array.gpu_materials.size());
-  gpu::Batch **mat_geom_npr = DRW_cache_object_surface_material_get(
-      ob, material_array.gpu_materials_npr.data(), material_array.gpu_materials_npr.size());
-
-  if (mat_geom == nullptr) {
-=======
   Span<gpu::Batch *> mat_geom = DRW_cache_object_surface_material_get(
       ob, material_array.gpu_materials);
+  Span<gpu::Batch *> mat_geom_npr = DRW_cache_object_surface_material_get(
+      ob, material_array.gpu_materials_npr);
+
   if (mat_geom.is_empty()) {
->>>>>>> 2f493dc8
     return;
   }
 
