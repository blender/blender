--- conflicted
+++ resolved
@@ -325,11 +325,7 @@
       /* TODO(fclem): Still need the shading pass for correct attribute extraction. Would be better
        * to avoid this shader compilation in another context. */
       mat.shading = material_pass_get(ob, blender_mat, surface_pipe, geometry_type);
-<<<<<<< HEAD
-      mat.capture = material_pass_get(ob, blender_mat, MAT_PIPE_CAPTURE, geometry_type);
       mat.npr = MaterialPass();
-=======
->>>>>>> bb672a7e
       mat.overlap_masking = MaterialPass();
       mat.lightprobe_sphere_prepass = MaterialPass();
       mat.lightprobe_sphere_shading = MaterialPass();
