/* SPDX-FileCopyrightText: 2023 Blender Authors
 *
 * SPDX-License-Identifier: GPL-2.0-or-later */

/** \file
 * \ingroup eevee
 *
 * Gbuffer layout used for deferred shading pipeline.
 */

#pragma once

#include "DRW_render.hh"
#include "GPU_capabilities.hh"

#include "eevee_material.hh"
#include "eevee_shader_shared.hh"

namespace blender::eevee {

class Instance;

/**
 * Full-screen textures containing geometric and surface data.
 * Used by deferred shading passes. Only one g-buffer is allocated per view
 * and is reused for each deferred layer. This is why there can only be temporary
 * texture inside it.
 *
 * Everything is stored inside two array texture, one for each format. This is to fit the
 * limitation of the number of images we can bind on a single shader.
 *
 * The content of the g-buffer is polymorphic. A 8bit header specify the layout of the data.
 * The first layer is always written to while others are written only if needed using imageStore
 * operations reducing the bandwidth needed.
 * Except for some special configurations, the g-buffer holds up to 3 closures.
 *
 * For each output closure, we also output the color to apply after the lighting computation.
 * The color is stored with a 2 exponent that allows input color with component higher than 1.
 * Color degradation is expected to happen in this case.
 *
 * Here are special configurations:
 *
 * - Opaque Dielectric:
 *   - 1 Diffuse lobe and 1 Reflection lobe without anisotropy.
 *   - Share a single normal.
 *   - Reflection is not colored.
 *   - Layout:
 *     - Color 1 : Diffuse color
 *     - Closure 1 R : Normal packed X
 *     - Closure 1 G : Normal packed Y
 *     - Closure 1 B : Roughness (isotropic)
 *     - Closure 1 A : Reflection intensity
 *
 * - Simple Car-paint: (TODO)
 *   - 2 Reflection lobe without anisotropy.
 *   - Share a single normal.
 *   - Coat layer is not colored.
 *   - Layout:
 *     - Color 1 : Bottom layer color
 *     - Closure 1 R : Normal packed X
 *     - Closure 1 G : Normal packed Y
 *     - Closure 1 B : Roughness (isotropic)
 *     - Closure 1 A : Coat layer intensity
 *
 * - Simple Glass: (TODO)
 *   - 1 Refraction lobe and 1 Reflection lobe without anisotropy.
 *   - Share a single normal.
 *   - Reflection intensity is derived from IOR.
 *   - Layout:
 *     - Color 1 : Refraction color
 *     - Closure 1 R : Normal packed X
 *     - Closure 1 G : Normal packed Y
 *     - Closure 1 B : Roughness (isotropic)
 *     - Closure 1 A : IOR
 *
 * Here are Closure configurations:
 *
 * - Reflection (Isotropic):
 *   - Layout:
 *     - Color : Reflection color
 *     - Closure 1 R : Normal packed X
 *     - Closure 1 G : Normal packed Y
 *     - Closure 1 B : Roughness
 *     - Closure 1 A : Unused
 *
 * - Reflection (Anisotropic): (TODO)
 *   - Layout:
 *     - Color : Reflection color
 *     - Closure 1 R : Normal packed X
 *     - Closure 1 G : Normal packed Y
 *     - Closure 1 B : Tangent packed X
 *     - Closure 1 A : Tangent packed Y
 *     - Closure 2 R : Roughness X
 *     - Closure 2 G : Roughness Y
 *     - Closure 2 B : Unused
 *     - Closure 2 A : Unused
 *
 * - Refraction (Isotropic):
 *   - Layout:
 *     - Color : Refraction color
 *     - Closure 1 R : Normal packed X
 *     - Closure 1 G : Normal packed Y
 *     - Closure 1 B : Roughness
 *     - Closure 1 A : IOR
 *
 * - Diffuse:
 *   - Layout:
 *     - Color : Diffuse color
 *     - Closure 1 R : Normal packed X
 *     - Closure 1 G : Normal packed Y
 *     - Closure 1 B : Unused
 *     - Closure 1 A : Unused (Could be used for diffuse roughness)
 *
 * - Sub-Surface Scattering:
 *   - Layout:
 *     - Color : Diffuse color
 *     - Closure 1 R : Normal packed X
 *     - Closure 1 G : Normal packed Y
 *     - Closure 1 B : Thickness
 *     - Closure 1 A : Unused (Could be used for diffuse roughness)
 *     - Closure 2 R : Scattering radius R
 *     - Closure 2 G : Scattering radius G
 *     - Closure 2 B : Scattering radius B
 *     - Closure 2 A : Object ID
 *
 */
struct GBuffer {
  /* TODO(fclem): Use texture from pool once they support texture array and layer views. */
  Texture header_tx = {"GBufferHeader"};
  Texture closure_tx = {"GBufferClosure"};
  Texture normal_tx = {"GBufferNormal"};
  /* References to the GBuffer layer range [1..max]. */
  GPUTexture *closure_img_tx = nullptr;
  GPUTexture *normal_img_tx = nullptr;

  void acquire(int2 extent, int data_count, int normal_count)
  {
    /* Always allocating enough layers so that the image view is always valid. */
    data_count = max_ii(3, data_count);
    normal_count = max_ii(2, normal_count);

    eGPUTextureUsage usage = GPU_TEXTURE_USAGE_SHADER_READ | GPU_TEXTURE_USAGE_SHADER_WRITE |
                             GPU_TEXTURE_USAGE_ATTACHMENT;
    header_tx.ensure_2d(GPU_R32UI, extent, usage);
    closure_tx.ensure_2d_array(GPU_RGB10_A2, extent, data_count, usage);
    normal_tx.ensure_2d_array(GPU_RG16, extent, normal_count, usage);
    /* Ensure layer view for frame-buffer attachment. */
    closure_tx.ensure_layer_views();
    normal_tx.ensure_layer_views();
    /* Ensure layer view for image store. */
    closure_img_tx = closure_tx.layer_range_view(2, data_count - 2);
    normal_img_tx = normal_tx.layer_range_view(1, normal_count - 1);
  }

  /* Bind the GBuffer frame-buffer correctly using the correct workarounds. */
  void bind(Framebuffer &gbuffer_fb)
  {
    /* Workaround a Metal bug that is only showing up on ATI/Intel GPUs. */
    if (GPU_type_matches(
            GPU_DEVICE_ATI | GPU_DEVICE_INTEL | GPU_DEVICE_INTEL_UHD, GPU_OS_MAC, GPU_DRIVER_ANY))
    {
      header_tx.clear(uint4(0));
      GPU_framebuffer_bind(gbuffer_fb);
      return;
    }

    if (!GPU_stencil_export_support()) {
      /* Clearing custom load-store frame-buffers is invalid,
       * clear the stencil as a regular frame-buffer first. */
      GPU_framebuffer_bind(gbuffer_fb);
      GPU_framebuffer_clear_stencil(gbuffer_fb, 0x0u);
    }
    GPU_framebuffer_bind_ex(
        gbuffer_fb,
        {
<<<<<<< HEAD
            {GPU_LOADACTION_LOAD, GPU_STOREACTION_STORE},       /* Depth */
            {GPU_LOADACTION_LOAD, GPU_STOREACTION_STORE},       /* Combined */
            {GPU_LOADACTION_CLEAR, GPU_STOREACTION_STORE, {0}}, /* GBuf Header */
            {GPU_LOADACTION_DONT_CARE, GPU_STOREACTION_STORE},  /* GBuf Normal */
            {GPU_LOADACTION_DONT_CARE, GPU_STOREACTION_STORE},  /* GBuf Closure */
            {GPU_LOADACTION_DONT_CARE, GPU_STOREACTION_STORE},  /* GBuf Closure 2*/
            {GPU_LOADACTION_CLEAR, GPU_STOREACTION_STORE, {0}}, /* NPR Index */
=======
            {GPU_LOADACTION_LOAD, GPU_STOREACTION_STORE},       /* Depth. */
            {GPU_LOADACTION_LOAD, GPU_STOREACTION_STORE},       /* Combined. */
            {GPU_LOADACTION_CLEAR, GPU_STOREACTION_STORE, {0}}, /* GBuf Header. */
            {GPU_LOADACTION_DONT_CARE, GPU_STOREACTION_STORE},  /* GBuf Normal. */
            {GPU_LOADACTION_DONT_CARE, GPU_STOREACTION_STORE},  /* GBuf Closure. */
            {GPU_LOADACTION_DONT_CARE, GPU_STOREACTION_STORE},  /* GBuf Closure 2. */
>>>>>>> 38fa0e71
        });
  }

  void release()
  {
    /* TODO(fclem): Use texture from pool once they support texture array. */
    // header_tx.release();
    // closure_tx.release();
    // normal_tx.release();

    closure_img_tx = nullptr;
    normal_img_tx = nullptr;
  }

  template<typename PassType> void bind_resources(PassType &pass)
  {
    pass.bind_texture("gbuf_header_tx", &header_tx);
    pass.bind_texture("gbuf_closure_tx", &closure_tx);
    pass.bind_texture("gbuf_normal_tx", &normal_tx);
  }
};

}  // namespace blender::eevee<|MERGE_RESOLUTION|>--- conflicted
+++ resolved
@@ -173,22 +173,13 @@
     GPU_framebuffer_bind_ex(
         gbuffer_fb,
         {
-<<<<<<< HEAD
-            {GPU_LOADACTION_LOAD, GPU_STOREACTION_STORE},       /* Depth */
-            {GPU_LOADACTION_LOAD, GPU_STOREACTION_STORE},       /* Combined */
-            {GPU_LOADACTION_CLEAR, GPU_STOREACTION_STORE, {0}}, /* GBuf Header */
-            {GPU_LOADACTION_DONT_CARE, GPU_STOREACTION_STORE},  /* GBuf Normal */
-            {GPU_LOADACTION_DONT_CARE, GPU_STOREACTION_STORE},  /* GBuf Closure */
-            {GPU_LOADACTION_DONT_CARE, GPU_STOREACTION_STORE},  /* GBuf Closure 2*/
-            {GPU_LOADACTION_CLEAR, GPU_STOREACTION_STORE, {0}}, /* NPR Index */
-=======
             {GPU_LOADACTION_LOAD, GPU_STOREACTION_STORE},       /* Depth. */
             {GPU_LOADACTION_LOAD, GPU_STOREACTION_STORE},       /* Combined. */
             {GPU_LOADACTION_CLEAR, GPU_STOREACTION_STORE, {0}}, /* GBuf Header. */
             {GPU_LOADACTION_DONT_CARE, GPU_STOREACTION_STORE},  /* GBuf Normal. */
             {GPU_LOADACTION_DONT_CARE, GPU_STOREACTION_STORE},  /* GBuf Closure. */
             {GPU_LOADACTION_DONT_CARE, GPU_STOREACTION_STORE},  /* GBuf Closure 2. */
->>>>>>> 38fa0e71
+            {GPU_LOADACTION_CLEAR, GPU_STOREACTION_STORE, {0}}, /* NPR Index */
         });
   }
 
