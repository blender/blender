/* SPDX-FileCopyrightText: 2016 Blender Authors
 *
 * SPDX-License-Identifier: GPL-2.0-or-later */

/** \file
 * \ingroup draw
 */

#include "DRW_pbvh.hh"

#include "draw_attributes.hh"
#include "draw_manager.h"
#include "draw_pbvh.h"

#include "BKE_curve.h"
#include "BKE_duplilist.h"
#include "BKE_global.h"
#include "BKE_image.h"
#include "BKE_mesh.hh"
#include "BKE_object.hh"
#include "BKE_paint.hh"
#include "BKE_pbvh_api.hh"
#include "BKE_volume.h"

/* For debug cursor position. */
#include "WM_api.hh"
#include "wm_window.hh"

#include "DNA_curve_types.h"
#include "DNA_mesh_types.h"
#include "DNA_meta_types.h"
#include "DNA_screen_types.h"

#include "BLI_array.hh"
#include "BLI_hash.h"
#include "BLI_link_utils.h"
#include "BLI_listbase.h"
#include "BLI_math_bits.h"
#include "BLI_memblock.h"
#include "BLI_mempool.h"

#ifdef DRW_DEBUG_CULLING
#  include "BLI_math_bits.h"
#endif

#include "GPU_capabilities.h"
#include "GPU_material.h"
#include "GPU_uniform_buffer.h"

#include "intern/gpu_codegen.h"

/**
 * IMPORTANT:
 * In order to be able to write to the same print buffer sequentially, we add a barrier to allow
 * multiple shader calls writing to the same buffer.
 * However, this adds explicit synchronization events which might change the rest of the
 * application behavior and hide some bugs. If you know you are using shader debug print in only
 * one shader pass, you can comment this out to remove the aforementioned barrier.
 */
#define DISABLE_DEBUG_SHADER_PRINT_BARRIER

/* -------------------------------------------------------------------- */
/** \name Uniform Buffer Object (DRW_uniformbuffer)
 * \{ */

static void draw_call_sort(DRWCommand *array, DRWCommand *array_tmp, int array_len)
{
  /* Count unique batches. It's not really important if
   * there is collisions. If there is a lot of different batches,
   * the sorting benefit will be negligible.
   * So at least sort fast! */
  uchar idx[128] = {0};
  /* Shift by 6 positions knowing each GPUBatch is > 64 bytes */
#define KEY(a) ((size_t((a).draw.batch) >> 6) % ARRAY_SIZE(idx))
  BLI_assert(array_len <= ARRAY_SIZE(idx));

  for (int i = 0; i < array_len; i++) {
    /* Early out if nothing to sort. */
    if (++idx[KEY(array[i])] == array_len) {
      return;
    }
  }
  /* Accumulate batch indices */
  for (int i = 1; i < ARRAY_SIZE(idx); i++) {
    idx[i] += idx[i - 1];
  }
  /* Traverse in reverse to not change the order of the resource ID's. */
  for (int src = array_len - 1; src >= 0; src--) {
    array_tmp[--idx[KEY(array[src])]] = array[src];
  }
#undef KEY

  memcpy(array, array_tmp, sizeof(*array) * array_len);
}

void drw_resource_buffer_finish(DRWData *vmempool)
{
  int chunk_id = DRW_handle_chunk_get(&DST.resource_handle);
  int elem_id = DRW_handle_id_get(&DST.resource_handle);
  int ubo_len = 1 + chunk_id - ((elem_id == 0) ? 1 : 0);
  size_t list_size = sizeof(GPUUniformBuf *) * ubo_len;

  /* TODO: find a better system. currently a lot of obinfos UBO are going to be unused
   * if not rendering with Eevee. */

  if (vmempool->matrices_ubo == nullptr) {
    vmempool->matrices_ubo = static_cast<GPUUniformBuf **>(MEM_callocN(list_size, __func__));
    vmempool->obinfos_ubo = static_cast<GPUUniformBuf **>(MEM_callocN(list_size, __func__));
    vmempool->ubo_len = ubo_len;
  }

  /* Remove unnecessary buffers */
  for (int i = ubo_len; i < vmempool->ubo_len; i++) {
    GPU_uniformbuf_free(vmempool->matrices_ubo[i]);
    GPU_uniformbuf_free(vmempool->obinfos_ubo[i]);
  }

  if (ubo_len != vmempool->ubo_len) {
    vmempool->matrices_ubo = static_cast<GPUUniformBuf **>(
        MEM_recallocN(vmempool->matrices_ubo, list_size));
    vmempool->obinfos_ubo = static_cast<GPUUniformBuf **>(
        MEM_recallocN(vmempool->obinfos_ubo, list_size));
    vmempool->ubo_len = ubo_len;
  }

  /* Create/Update buffers. */
  for (int i = 0; i < ubo_len; i++) {
    void *data_obmat = BLI_memblock_elem_get(vmempool->obmats, i, 0);
    void *data_infos = BLI_memblock_elem_get(vmempool->obinfos, i, 0);
    if (vmempool->matrices_ubo[i] == nullptr) {
      vmempool->matrices_ubo[i] = GPU_uniformbuf_create(sizeof(DRWObjectMatrix) *
                                                        DRW_RESOURCE_CHUNK_LEN);
      vmempool->obinfos_ubo[i] = GPU_uniformbuf_create(sizeof(DRWObjectInfos) *
                                                       DRW_RESOURCE_CHUNK_LEN);
    }
    GPU_uniformbuf_update(vmempool->matrices_ubo[i], data_obmat);
    GPU_uniformbuf_update(vmempool->obinfos_ubo[i], data_infos);
  }

  DRW_uniform_attrs_pool_flush_all(vmempool->obattrs_ubo_pool);

  /* Aligned alloc to avoid unaligned memcpy. */
  DRWCommandChunk *chunk_tmp = static_cast<DRWCommandChunk *>(
      MEM_mallocN_aligned(sizeof(DRWCommandChunk), 16, __func__));
  DRWCommandChunk *chunk;
  BLI_memblock_iter iter;
  BLI_memblock_iternew(vmempool->commands, &iter);
  while ((chunk = static_cast<DRWCommandChunk *>(BLI_memblock_iterstep(&iter)))) {
    bool sortable = true;
    /* We can only sort chunks that contain #DRWCommandDraw only. */
    for (int i = 0; i < ARRAY_SIZE(chunk->command_type) && sortable; i++) {
      if (chunk->command_type[i] != 0) {
        sortable = false;
      }
    }
    if (sortable) {
      draw_call_sort(chunk->commands, chunk_tmp->commands, chunk->command_used);
    }
  }
  MEM_freeN(chunk_tmp);
}

/** \} */

/* -------------------------------------------------------------------- */
/** \name Uniforms (DRW_shgroup_uniform)
 * \{ */

static void drw_shgroup_uniform_create_ex(DRWShadingGroup *shgroup,
                                          int loc,
                                          DRWUniformType type,
                                          const void *value,
                                          GPUSamplerState sampler_state,
                                          int length,
                                          int arraysize)
{
  if (loc == -1) {
    /* Nice to enable eventually, for now EEVEE uses uniforms that might not exist. */
    // BLI_assert(0);
    return;
  }

  DRWUniformChunk *unichunk = shgroup->uniforms;
  /* Happens on first uniform or if chunk is full. */
  if (!unichunk || unichunk->uniform_used == unichunk->uniform_len) {
    unichunk = static_cast<DRWUniformChunk *>(BLI_memblock_alloc(DST.vmempool->uniforms));
    unichunk->uniform_len = BOUNDED_ARRAY_TYPE_SIZE<decltype(shgroup->uniforms->uniforms)>();
    unichunk->uniform_used = 0;
    BLI_LINKS_PREPEND(shgroup->uniforms, unichunk);
  }

  DRWUniform *uni = unichunk->uniforms + unichunk->uniform_used++;

  uni->location = loc;
  uni->type = type;
  uni->length = length;
  uni->arraysize = arraysize;

  switch (type) {
    case DRW_UNIFORM_INT_COPY:
      BLI_assert(length <= 4);
      memcpy(uni->ivalue, value, sizeof(int) * length);
      break;
    case DRW_UNIFORM_FLOAT_COPY:
      BLI_assert(length <= 4);
      memcpy(uni->fvalue, value, sizeof(float) * length);
      break;
    case DRW_UNIFORM_BLOCK:
      uni->block = (GPUUniformBuf *)value;
      break;
    case DRW_UNIFORM_BLOCK_REF:
      uni->block_ref = (GPUUniformBuf **)value;
      break;
    case DRW_UNIFORM_IMAGE:
    case DRW_UNIFORM_TEXTURE:
      uni->texture = (GPUTexture *)value;
      uni->sampler_state = sampler_state;
      break;
    case DRW_UNIFORM_IMAGE_REF:
    case DRW_UNIFORM_TEXTURE_REF:
      uni->texture_ref = (GPUTexture **)value;
      uni->sampler_state = sampler_state;
      break;
    case DRW_UNIFORM_BLOCK_OBATTRS:
      uni->uniform_attrs = (GPUUniformAttrList *)value;
      break;
    default:
      uni->pvalue = (const float *)value;
      break;
  }
}

static void drw_shgroup_uniform(DRWShadingGroup *shgroup,
                                const char *name,
                                DRWUniformType type,
                                const void *value,
                                int length,
                                int arraysize)
{
  BLI_assert(arraysize > 0 && arraysize <= 16);
  BLI_assert(length >= 0 && length <= 16);
  BLI_assert(!ELEM(type,
                   DRW_UNIFORM_STORAGE_BLOCK,
                   DRW_UNIFORM_STORAGE_BLOCK_REF,
                   DRW_UNIFORM_BLOCK,
                   DRW_UNIFORM_BLOCK_REF,
                   DRW_UNIFORM_TEXTURE,
                   DRW_UNIFORM_TEXTURE_REF));
  int location = GPU_shader_get_uniform(shgroup->shader, name);
  drw_shgroup_uniform_create_ex(
      shgroup, location, type, value, GPUSamplerState::default_sampler(), length, arraysize);
}

void DRW_shgroup_uniform_texture_ex(DRWShadingGroup *shgroup,
                                    const char *name,
                                    const GPUTexture *tex,
                                    GPUSamplerState sampler_state)
{
  BLI_assert(tex != nullptr);
  int loc = GPU_shader_get_sampler_binding(shgroup->shader, name);
  drw_shgroup_uniform_create_ex(shgroup, loc, DRW_UNIFORM_TEXTURE, tex, sampler_state, 0, 1);
}

void DRW_shgroup_uniform_texture(DRWShadingGroup *shgroup, const char *name, const GPUTexture *tex)
{
  DRW_shgroup_uniform_texture_ex(shgroup, name, tex, GPUSamplerState::internal_sampler());
}

void DRW_shgroup_uniform_texture_ref_ex(DRWShadingGroup *shgroup,
                                        const char *name,
                                        GPUTexture **tex,
                                        GPUSamplerState sampler_state)
{
  BLI_assert(tex != nullptr);
  int loc = GPU_shader_get_sampler_binding(shgroup->shader, name);
  drw_shgroup_uniform_create_ex(shgroup, loc, DRW_UNIFORM_TEXTURE_REF, tex, sampler_state, 0, 1);
}

void DRW_shgroup_uniform_texture_ref(DRWShadingGroup *shgroup, const char *name, GPUTexture **tex)
{
  DRW_shgroup_uniform_texture_ref_ex(shgroup, name, tex, GPUSamplerState::internal_sampler());
}

void DRW_shgroup_uniform_image(DRWShadingGroup *shgroup, const char *name, const GPUTexture *tex)
{
  BLI_assert(tex != nullptr);
  int loc = GPU_shader_get_sampler_binding(shgroup->shader, name);
  drw_shgroup_uniform_create_ex(
      shgroup, loc, DRW_UNIFORM_IMAGE, tex, GPUSamplerState::default_sampler(), 0, 1);
}

void DRW_shgroup_uniform_image_ref(DRWShadingGroup *shgroup, const char *name, GPUTexture **tex)
{
  BLI_assert(tex != nullptr);
  int loc = GPU_shader_get_sampler_binding(shgroup->shader, name);
  drw_shgroup_uniform_create_ex(
      shgroup, loc, DRW_UNIFORM_IMAGE_REF, tex, GPUSamplerState::default_sampler(), 0, 1);
}

void DRW_shgroup_uniform_block_ex(DRWShadingGroup *shgroup,
                                  const char *name,
                                  const GPUUniformBuf *ubo DRW_DEBUG_FILE_LINE_ARGS)
{
  BLI_assert(ubo != nullptr);
  int loc = GPU_shader_get_ubo_binding(shgroup->shader, name);
  if (loc == -1) {
#ifdef DRW_UNUSED_RESOURCE_TRACKING
    printf("%s:%d: Unable to locate binding of shader uniform buffer object: %s.\n",
           file,
           line,
           name);
#else
    /* TODO(@fclem): Would be good to have, but eevee has too much of this for the moment. */
    // BLI_assert_msg(0, "Unable to locate binding of shader uniform buffer objects.");
#endif
    return;
  }
  drw_shgroup_uniform_create_ex(
      shgroup, loc, DRW_UNIFORM_BLOCK, ubo, GPUSamplerState::default_sampler(), 0, 1);
}

void DRW_shgroup_uniform_block_ref_ex(DRWShadingGroup *shgroup,
                                      const char *name,
                                      GPUUniformBuf **ubo DRW_DEBUG_FILE_LINE_ARGS)
{
  BLI_assert(ubo != nullptr);
  int loc = GPU_shader_get_ubo_binding(shgroup->shader, name);
  if (loc == -1) {
#ifdef DRW_UNUSED_RESOURCE_TRACKING
    printf("%s:%d: Unable to locate binding of shader uniform buffer object: %s.\n",
           file,
           line,
           name);
#else
    /* TODO(@fclem): Would be good to have, but eevee has too much of this for the moment. */
    // BLI_assert_msg(0, "Unable to locate binding of shader uniform buffer objects.");
#endif
    return;
  }
  drw_shgroup_uniform_create_ex(
      shgroup, loc, DRW_UNIFORM_BLOCK_REF, ubo, GPUSamplerState::default_sampler(), 0, 1);
}

void DRW_shgroup_storage_block_ex(DRWShadingGroup *shgroup,
                                  const char *name,
                                  const GPUStorageBuf *ssbo DRW_DEBUG_FILE_LINE_ARGS)
{
  BLI_assert(ssbo != nullptr);
  /* TODO(@fclem): Fix naming inconsistency. */
  int loc = GPU_shader_get_ssbo_binding(shgroup->shader, name);
  if (loc == -1) {
#ifdef DRW_UNUSED_RESOURCE_TRACKING
    printf("%s:%d: Unable to locate binding of shader storage buffer object: %s.\n",
           file,
           line,
           name);
#else
    /* TODO(@fclem): Would be good to have, but eevee has too much of this for the moment. */
    // BLI_assert_msg(0, "Unable to locate binding of shader storage buffer objects.");
#endif
    return;
  }
  drw_shgroup_uniform_create_ex(
      shgroup, loc, DRW_UNIFORM_STORAGE_BLOCK, ssbo, GPUSamplerState::default_sampler(), 0, 1);
}

void DRW_shgroup_storage_block_ref_ex(DRWShadingGroup *shgroup,
                                      const char *name,
                                      GPUStorageBuf **ssbo DRW_DEBUG_FILE_LINE_ARGS)
{
  BLI_assert(ssbo != nullptr);
  /* TODO(@fclem): Fix naming inconsistency. */
  int loc = GPU_shader_get_ssbo_binding(shgroup->shader, name);
  if (loc == -1) {
#ifdef DRW_UNUSED_RESOURCE_TRACKING
    printf("%s:%d: Unable to locate binding of shader storage buffer object: %s.\n",
           file,
           line,
           name);
#else
    /* TODO(@fclem): Would be good to have, but eevee has too much of this for the moment. */
    // BLI_assert_msg(0, "Unable to locate binding of shader storage buffer objects.");
#endif
    return;
  }
  drw_shgroup_uniform_create_ex(
      shgroup, loc, DRW_UNIFORM_STORAGE_BLOCK_REF, ssbo, GPUSamplerState::default_sampler(), 0, 1);
}

void DRW_shgroup_uniform_bool(DRWShadingGroup *shgroup,
                              const char *name,
                              const int *value,
                              int arraysize)
{
  /* Boolean are expected to be 4bytes longs for OpenGL! */
  drw_shgroup_uniform(shgroup, name, DRW_UNIFORM_INT, value, 1, arraysize);
}

void DRW_shgroup_uniform_float(DRWShadingGroup *shgroup,
                               const char *name,
                               const float *value,
                               int arraysize)
{
  drw_shgroup_uniform(shgroup, name, DRW_UNIFORM_FLOAT, value, 1, arraysize);
}

void DRW_shgroup_uniform_vec2(DRWShadingGroup *shgroup,
                              const char *name,
                              const float *value,
                              int arraysize)
{
  drw_shgroup_uniform(shgroup, name, DRW_UNIFORM_FLOAT, value, 2, arraysize);
}

void DRW_shgroup_uniform_vec3(DRWShadingGroup *shgroup,
                              const char *name,
                              const float *value,
                              int arraysize)
{
  drw_shgroup_uniform(shgroup, name, DRW_UNIFORM_FLOAT, value, 3, arraysize);
}

void DRW_shgroup_uniform_vec4(DRWShadingGroup *shgroup,
                              const char *name,
                              const float *value,
                              int arraysize)
{
  drw_shgroup_uniform(shgroup, name, DRW_UNIFORM_FLOAT, value, 4, arraysize);
}

void DRW_shgroup_uniform_int(DRWShadingGroup *shgroup,
                             const char *name,
                             const int *value,
                             int arraysize)
{
  drw_shgroup_uniform(shgroup, name, DRW_UNIFORM_INT, value, 1, arraysize);
}

void DRW_shgroup_uniform_ivec2(DRWShadingGroup *shgroup,
                               const char *name,
                               const int *value,
                               int arraysize)
{
  drw_shgroup_uniform(shgroup, name, DRW_UNIFORM_INT, value, 2, arraysize);
}

void DRW_shgroup_uniform_ivec3(DRWShadingGroup *shgroup,
                               const char *name,
                               const int *value,
                               int arraysize)
{
  drw_shgroup_uniform(shgroup, name, DRW_UNIFORM_INT, value, 3, arraysize);
}

void DRW_shgroup_uniform_ivec4(DRWShadingGroup *shgroup,
                               const char *name,
                               const int *value,
                               int arraysize)
{
  drw_shgroup_uniform(shgroup, name, DRW_UNIFORM_INT, value, 4, arraysize);
}

void DRW_shgroup_uniform_mat3(DRWShadingGroup *shgroup, const char *name, const float (*value)[3])
{
  drw_shgroup_uniform(shgroup, name, DRW_UNIFORM_FLOAT, (float *)value, 9, 1);
}

void DRW_shgroup_uniform_mat4(DRWShadingGroup *shgroup, const char *name, const float (*value)[4])
{
  drw_shgroup_uniform(shgroup, name, DRW_UNIFORM_FLOAT, (float *)value, 16, 1);
}

void DRW_shgroup_uniform_int_copy(DRWShadingGroup *shgroup, const char *name, const int value)
{
  drw_shgroup_uniform(shgroup, name, DRW_UNIFORM_INT_COPY, &value, 1, 1);
}

void DRW_shgroup_uniform_ivec2_copy(DRWShadingGroup *shgroup, const char *name, const int *value)
{
  drw_shgroup_uniform(shgroup, name, DRW_UNIFORM_INT_COPY, value, 2, 1);
}

void DRW_shgroup_uniform_ivec3_copy(DRWShadingGroup *shgroup, const char *name, const int *value)
{
  drw_shgroup_uniform(shgroup, name, DRW_UNIFORM_INT_COPY, value, 3, 1);
}

void DRW_shgroup_uniform_ivec4_copy(DRWShadingGroup *shgroup, const char *name, const int *value)
{
  drw_shgroup_uniform(shgroup, name, DRW_UNIFORM_INT_COPY, value, 4, 1);
}

void DRW_shgroup_uniform_bool_copy(DRWShadingGroup *shgroup, const char *name, const bool value)
{
  int ival = value;
  drw_shgroup_uniform(shgroup, name, DRW_UNIFORM_INT_COPY, &ival, 1, 1);
}

void DRW_shgroup_uniform_float_copy(DRWShadingGroup *shgroup, const char *name, const float value)
{
  drw_shgroup_uniform(shgroup, name, DRW_UNIFORM_FLOAT_COPY, &value, 1, 1);
}

void DRW_shgroup_uniform_vec2_copy(DRWShadingGroup *shgroup, const char *name, const float *value)
{
  drw_shgroup_uniform(shgroup, name, DRW_UNIFORM_FLOAT_COPY, value, 2, 1);
}

void DRW_shgroup_uniform_vec3_copy(DRWShadingGroup *shgroup, const char *name, const float *value)
{
  drw_shgroup_uniform(shgroup, name, DRW_UNIFORM_FLOAT_COPY, value, 3, 1);
}

void DRW_shgroup_uniform_vec4_copy(DRWShadingGroup *shgroup, const char *name, const float *value)
{
  drw_shgroup_uniform(shgroup, name, DRW_UNIFORM_FLOAT_COPY, value, 4, 1);
}

void DRW_shgroup_uniform_mat4_copy(DRWShadingGroup *shgroup,
                                   const char *name,
                                   const float (*value)[4])
{
  int location = GPU_shader_get_uniform(shgroup->shader, name);

  if (location == -1) {
    /* Nice to enable eventually, for now EEVEE uses uniforms that might not exist. */
    // BLI_assert(0);
    return;
  }

  /* Each array element stored as an individual entry in the uniform list.
   * All entries from the same array share the same base location,
   * and array-size used to determine the number of elements
   * copied in draw_update_uniforms. */
  for (int i = 0; i < 4; i++) {
    drw_shgroup_uniform_create_ex(shgroup,
                                  location,
                                  DRW_UNIFORM_FLOAT_COPY,
                                  &value[i],
                                  GPUSamplerState::default_sampler(),
                                  4,
                                  4);
  }
}

void DRW_shgroup_vertex_buffer_ex(DRWShadingGroup *shgroup,
                                  const char *name,
                                  GPUVertBuf *vertex_buffer DRW_DEBUG_FILE_LINE_ARGS)
{
  int location = GPU_shader_get_ssbo_binding(shgroup->shader, name);
  if (location == -1) {
#ifdef DRW_UNUSED_RESOURCE_TRACKING
    printf("%s:%d: Unable to locate binding of shader storage buffer object: %s.\n",
           file,
           line,
           name);
#else
    BLI_assert_msg(0, "Unable to locate binding of shader storage buffer objects.");
#endif
    return;
  }
  drw_shgroup_uniform_create_ex(shgroup,
                                location,
                                DRW_UNIFORM_VERTEX_BUFFER_AS_STORAGE,
                                vertex_buffer,
                                GPUSamplerState::default_sampler(),
                                0,
                                1);
}

void DRW_shgroup_vertex_buffer_ref_ex(DRWShadingGroup *shgroup,
                                      const char *name,
                                      GPUVertBuf **vertex_buffer DRW_DEBUG_FILE_LINE_ARGS)
{
  int location = GPU_shader_get_ssbo_binding(shgroup->shader, name);
  if (location == -1) {
#ifdef DRW_UNUSED_RESOURCE_TRACKING
    printf("%s:%d: Unable to locate binding of shader storage buffer object: %s.\n",
           file,
           line,
           name);
#else
    BLI_assert_msg(0, "Unable to locate binding of shader storage buffer objects.");
#endif
    return;
  }
  drw_shgroup_uniform_create_ex(shgroup,
                                location,
                                DRW_UNIFORM_VERTEX_BUFFER_AS_STORAGE_REF,
                                vertex_buffer,
                                GPUSamplerState::default_sampler(),
                                0,
                                1);
}

void DRW_shgroup_buffer_texture(DRWShadingGroup *shgroup,
                                const char *name,
                                GPUVertBuf *vertex_buffer)
{
  int location = GPU_shader_get_sampler_binding(shgroup->shader, name);
  if (location == -1) {
    return;
  }
  drw_shgroup_uniform_create_ex(shgroup,
                                location,
                                DRW_UNIFORM_VERTEX_BUFFER_AS_TEXTURE,
                                vertex_buffer,
                                GPUSamplerState::default_sampler(),
                                0,
                                1);
}

void DRW_shgroup_buffer_texture_ref(DRWShadingGroup *shgroup,
                                    const char *name,
                                    GPUVertBuf **vertex_buffer)
{
  int location = GPU_shader_get_sampler_binding(shgroup->shader, name);
  if (location == -1) {
    return;
  }
  drw_shgroup_uniform_create_ex(shgroup,
                                location,
                                DRW_UNIFORM_VERTEX_BUFFER_AS_TEXTURE_REF,
                                vertex_buffer,
                                GPUSamplerState::default_sampler(),
                                0,
                                1);
}
/** \} */

/* -------------------------------------------------------------------- */
/** \name Draw Call (DRW_calls)
 * \{ */

static void drw_call_calc_orco(Object *ob, float (*r_orcofacs)[4])
{
  ID *ob_data = (ob) ? static_cast<ID *>(ob->data) : nullptr;
  struct {
    float texspace_location[3], texspace_size[3];
  } static_buf;
  float *texspace_location = nullptr;
  float *texspace_size = nullptr;
  if (ob_data != nullptr) {
    switch (GS(ob_data->name)) {
      case ID_VO: {
        BoundBox *bbox = BKE_volume_boundbox_get(ob);
        mid_v3_v3v3(static_buf.texspace_location, bbox->vec[0], bbox->vec[6]);
        sub_v3_v3v3(static_buf.texspace_size, bbox->vec[0], bbox->vec[6]);
        texspace_location = static_buf.texspace_location;
        texspace_size = static_buf.texspace_size;
        break;
      }
      case ID_ME:
        BKE_mesh_texspace_get_reference(
            (Mesh *)ob_data, nullptr, &texspace_location, &texspace_size);
        break;
      case ID_CU_LEGACY: {
        Curve *cu = (Curve *)ob_data;
        BKE_curve_texspace_ensure(cu);
        texspace_location = cu->texspace_location;
        texspace_size = cu->texspace_size;
        break;
      }
      case ID_MB: {
        MetaBall *mb = (MetaBall *)ob_data;
        texspace_location = mb->texspace_location;
        texspace_size = mb->texspace_size;
        break;
      }
      default:
        break;
    }
  }

  if ((texspace_location != nullptr) && (texspace_size != nullptr)) {
    mul_v3_v3fl(r_orcofacs[1], texspace_size, 2.0f);
    invert_v3(r_orcofacs[1]);
    sub_v3_v3v3(r_orcofacs[0], texspace_location, texspace_size);
    negate_v3(r_orcofacs[0]);
    mul_v3_v3(r_orcofacs[0], r_orcofacs[1]); /* result in a nice MADD in the shader */
  }
  else {
    copy_v3_fl(r_orcofacs[0], 0.0f);
    copy_v3_fl(r_orcofacs[1], 1.0f);
  }
}

BLI_INLINE void drw_call_matrix_init(DRWObjectMatrix *ob_mats, Object *ob, float (*obmat)[4])
{
  copy_m4_m4(ob_mats->model, obmat);
  if (ob) {
    copy_m4_m4(ob_mats->modelinverse, ob->world_to_object);
  }
  else {
    /* WATCH: Can be costly. */
    invert_m4_m4(ob_mats->modelinverse, ob_mats->model);
  }
}

static void drw_call_obinfos_init(DRWObjectInfos *ob_infos, Object *ob)
{
  BLI_assert(ob);
  /* Index. */
  ob_infos->ob_index = ob->index;
  /* Orco factors. */
  drw_call_calc_orco(ob, ob_infos->orcotexfac);
  /* Random float value. */
  uint random = (DST.dupli_source) ?
                     DST.dupli_source->random_id :
                     /* TODO(fclem): this is rather costly to do at runtime. Maybe we can
                      * put it in ob->runtime and make depsgraph ensure it is up to date. */
                     BLI_hash_int_2d(BLI_hash_string(ob->id.name + 2), 0);
  ob_infos->ob_random = random * (1.0f / float(0xFFFFFFFF));
  /* Object State. */
  ob_infos->ob_flag = 1.0f; /* Required to have a correct sign */
  ob_infos->ob_flag += (ob->base_flag & BASE_SELECTED) ? (1 << 1) : 0;
  ob_infos->ob_flag += (ob->base_flag & BASE_FROM_DUPLI) ? (1 << 2) : 0;
  ob_infos->ob_flag += (ob->base_flag & BASE_FROM_SET) ? (1 << 3) : 0;
  if (ob->base_flag & BASE_FROM_DUPLI) {
    ob_infos->ob_flag += (DRW_object_get_dupli_parent(ob) == DST.draw_ctx.obact) ? (1 << 4) : 0;
  }
  else {
    ob_infos->ob_flag += (ob == DST.draw_ctx.obact) ? (1 << 4) : 0;
  }
  /* Negative scaling. */
  ob_infos->ob_flag *= (ob->transflag & OB_NEG_SCALE) ? -1.0f : 1.0f;
  /* Object Color. */
  copy_v4_v4(ob_infos->ob_color, ob->color);
}

static void drw_call_culling_init(DRWCullingState *cull, Object *ob)
{
  const BoundBox *bbox;
  if (ob != nullptr && (bbox = BKE_object_boundbox_get(ob))) {
    float corner[3];
    /* Get BoundSphere center and radius from the BoundBox. */
    mid_v3_v3v3(cull->bsphere.center, bbox->vec[0], bbox->vec[6]);
    mul_v3_m4v3(corner, ob->object_to_world, bbox->vec[0]);
    mul_m4_v3(ob->object_to_world, cull->bsphere.center);
    cull->bsphere.radius = len_v3v3(cull->bsphere.center, corner);

    /* Bypass test for very large objects (see #67319). */
    if (UNLIKELY(cull->bsphere.radius > 1e12)) {
      cull->bsphere.radius = -1.0f;
    }
  }
  else {
    /* Bypass test. */
    cull->bsphere.radius = -1.0f;
  }
  /* Reset user data */
  cull->user_data = nullptr;
}

static DRWResourceHandle drw_resource_handle_new(float (*obmat)[4], Object *ob)
{
  DRWCullingState *culling = static_cast<DRWCullingState *>(
      BLI_memblock_alloc(DST.vmempool->cullstates));
  DRWObjectMatrix *ob_mats = static_cast<DRWObjectMatrix *>(
      BLI_memblock_alloc(DST.vmempool->obmats));
  /* FIXME Meh, not always needed but can be accessed after creation.
   * Also it needs to have the same resource handle. */
  DRWObjectInfos *ob_infos = static_cast<DRWObjectInfos *>(
      BLI_memblock_alloc(DST.vmempool->obinfos));
  UNUSED_VARS(ob_infos);

  DRWResourceHandle handle = DST.resource_handle;
  DRW_handle_increment(&DST.resource_handle);

  if (ob && (ob->transflag & OB_NEG_SCALE)) {
    DRW_handle_negative_scale_enable(&handle);
  }

  drw_call_matrix_init(ob_mats, ob, obmat);
  drw_call_culling_init(culling, ob);
  /* ob_infos is init only if needed. */

  return handle;
}

uint32_t DRW_object_resource_id_get(Object * /*ob*/)
{
  DRWResourceHandle handle = DST.ob_handle;
  if (handle == 0) {
    /* Handle not yet allocated. Return next handle. */
    handle = DST.resource_handle;
  }
  return handle & ~(1u << 31);
}

static DRWResourceHandle drw_resource_handle(DRWShadingGroup *shgroup,
                                             float (*obmat)[4],
                                             Object *ob)
{
  if (ob == nullptr) {
    if (obmat == nullptr) {
      DRWResourceHandle handle = 0;
      return handle;
    }

    return drw_resource_handle_new(obmat, nullptr);
  }

  if (DST.ob_handle == 0) {
    DST.ob_handle = drw_resource_handle_new(obmat, ob);
    DST.ob_state_obinfo_init = false;
  }

  if (shgroup->objectinfo) {
    if (!DST.ob_state_obinfo_init) {
      DST.ob_state_obinfo_init = true;
      DRWObjectInfos *ob_infos = static_cast<DRWObjectInfos *>(
          DRW_memblock_elem_from_handle(DST.vmempool->obinfos, &DST.ob_handle));

      drw_call_obinfos_init(ob_infos, ob);
    }
  }

  if (shgroup->uniform_attrs) {
    drw_uniform_attrs_pool_update(DST.vmempool->obattrs_ubo_pool,
                                  shgroup->uniform_attrs,
                                  &DST.ob_handle,
                                  ob,
                                  DST.dupli_parent,
                                  DST.dupli_source);
  }

  return DST.ob_handle;
}

static void command_type_set(uint64_t *command_type_bits, int index, eDRWCommandType type)
{
  command_type_bits[index / 16] |= uint64_t(type) << ((index % 16) * 4);
}

eDRWCommandType command_type_get(const uint64_t *command_type_bits, int index)
{
  return eDRWCommandType((command_type_bits[index / 16] >> ((index % 16) * 4)) & 0xF);
}

static void *drw_command_create(DRWShadingGroup *shgroup, eDRWCommandType type)
{
  DRWCommandChunk *chunk = shgroup->cmd.last;

  if (chunk == nullptr) {
    DRWCommandSmallChunk *smallchunk = static_cast<DRWCommandSmallChunk *>(
        BLI_memblock_alloc(DST.vmempool->commands_small));
    smallchunk->command_len = ARRAY_SIZE(smallchunk->commands);
    smallchunk->command_used = 0;
    smallchunk->command_type[0] = 0x0lu;
    chunk = (DRWCommandChunk *)smallchunk;
    BLI_LINKS_APPEND(&shgroup->cmd, chunk);
  }
  else if (chunk->command_used == chunk->command_len) {
    chunk = static_cast<DRWCommandChunk *>(BLI_memblock_alloc(DST.vmempool->commands));
    chunk->command_len = ARRAY_SIZE(chunk->commands);
    chunk->command_used = 0;
    memset(chunk->command_type, 0x0, sizeof(chunk->command_type));
    BLI_LINKS_APPEND(&shgroup->cmd, chunk);
  }

  command_type_set(chunk->command_type, chunk->command_used, type);

  return chunk->commands + chunk->command_used++;
}

static void drw_command_draw(DRWShadingGroup *shgroup, GPUBatch *batch, DRWResourceHandle handle)
{
  DRWCommandDraw *cmd = static_cast<DRWCommandDraw *>(drw_command_create(shgroup, DRW_CMD_DRAW));
  cmd->batch = batch;
  cmd->handle = handle;
}

static void drw_command_draw_range(
    DRWShadingGroup *shgroup, GPUBatch *batch, DRWResourceHandle handle, uint start, uint count)
{
  DRWCommandDrawRange *cmd = static_cast<DRWCommandDrawRange *>(
      drw_command_create(shgroup, DRW_CMD_DRAW_RANGE));
  cmd->batch = batch;
  cmd->handle = handle;
  cmd->vert_first = start;
  cmd->vert_count = count;
}

static void drw_command_draw_instance(
    DRWShadingGroup *shgroup, GPUBatch *batch, DRWResourceHandle handle, uint count, bool use_attr)
{
  DRWCommandDrawInstance *cmd = static_cast<DRWCommandDrawInstance *>(
      drw_command_create(shgroup, DRW_CMD_DRAW_INSTANCE));
  cmd->batch = batch;
  cmd->handle = handle;
  cmd->inst_count = count;
  cmd->use_attrs = use_attr;
}

static void drw_command_draw_intance_range(
    DRWShadingGroup *shgroup, GPUBatch *batch, DRWResourceHandle handle, uint start, uint count)
{
  DRWCommandDrawInstanceRange *cmd = static_cast<DRWCommandDrawInstanceRange *>(
      drw_command_create(shgroup, DRW_CMD_DRAW_INSTANCE_RANGE));
  cmd->batch = batch;
  cmd->handle = handle;
  cmd->inst_first = start;
  cmd->inst_count = count;
}

static void drw_command_compute(DRWShadingGroup *shgroup,
                                int groups_x_len,
                                int groups_y_len,
                                int groups_z_len)
{
  DRWCommandCompute *cmd = static_cast<DRWCommandCompute *>(
      drw_command_create(shgroup, DRW_CMD_COMPUTE));
  cmd->groups_x_len = groups_x_len;
  cmd->groups_y_len = groups_y_len;
  cmd->groups_z_len = groups_z_len;
}

static void drw_command_compute_ref(DRWShadingGroup *shgroup, int groups_ref[3])
{
  DRWCommandComputeRef *cmd = static_cast<DRWCommandComputeRef *>(
      drw_command_create(shgroup, DRW_CMD_COMPUTE_REF));
  cmd->groups_ref = groups_ref;
}

static void drw_command_compute_indirect(DRWShadingGroup *shgroup, GPUStorageBuf *indirect_buf)
{
  DRWCommandComputeIndirect *cmd = static_cast<DRWCommandComputeIndirect *>(
      drw_command_create(shgroup, DRW_CMD_COMPUTE_INDIRECT));
  cmd->indirect_buf = indirect_buf;
}

static void drw_command_barrier(DRWShadingGroup *shgroup, eGPUBarrier type)
{
  DRWCommandBarrier *cmd = static_cast<DRWCommandBarrier *>(
      drw_command_create(shgroup, DRW_CMD_BARRIER));
  cmd->type = type;
}

static void drw_command_draw_procedural(DRWShadingGroup *shgroup,
                                        GPUBatch *batch,
                                        DRWResourceHandle handle,
                                        uint vert_count)
{
  DRWCommandDrawProcedural *cmd = static_cast<DRWCommandDrawProcedural *>(
      drw_command_create(shgroup, DRW_CMD_DRAW_PROCEDURAL));
  cmd->batch = batch;
  cmd->handle = handle;
  cmd->vert_count = vert_count;
}

static void drw_command_draw_indirect(DRWShadingGroup *shgroup,
                                      GPUBatch *batch,
                                      DRWResourceHandle handle,
                                      GPUStorageBuf *indirect_buf)
{
  DRWCommandDrawIndirect *cmd = static_cast<DRWCommandDrawIndirect *>(
      drw_command_create(shgroup, DRW_CMD_DRAW_INDIRECT));
  cmd->batch = batch;
  cmd->handle = handle;
  cmd->indirect_buf = indirect_buf;
}

static void drw_command_set_select_id(DRWShadingGroup *shgroup, GPUVertBuf *buf, uint select_id)
{
  /* Only one can be valid. */
  BLI_assert(buf == nullptr || select_id == -1);
  DRWCommandSetSelectID *cmd = static_cast<DRWCommandSetSelectID *>(
      drw_command_create(shgroup, DRW_CMD_SELECTID));
  cmd->select_buf = buf;
  cmd->select_id = select_id;
}

static void drw_command_set_stencil_mask(DRWShadingGroup *shgroup,
                                         uint write_mask,
                                         uint reference,
                                         uint compare_mask)
{
  BLI_assert(write_mask <= 0xFF);
  BLI_assert(reference <= 0xFF);
  BLI_assert(compare_mask <= 0xFF);
  DRWCommandSetStencil *cmd = static_cast<DRWCommandSetStencil *>(
      drw_command_create(shgroup, DRW_CMD_STENCIL));
  cmd->write_mask = write_mask;
  cmd->comp_mask = compare_mask;
  cmd->ref = reference;
}

static void drw_command_clear(DRWShadingGroup *shgroup,
                              eGPUFrameBufferBits channels,
                              uchar r,
                              uchar g,
                              uchar b,
                              uchar a,
                              float depth,
                              uchar stencil)
{
  DRWCommandClear *cmd = static_cast<DRWCommandClear *>(
      drw_command_create(shgroup, DRW_CMD_CLEAR));
  cmd->clear_channels = channels;
  cmd->r = r;
  cmd->g = g;
  cmd->b = b;
  cmd->a = a;
  cmd->depth = depth;
  cmd->stencil = stencil;
}

static void drw_command_set_mutable_state(DRWShadingGroup *shgroup,
                                          DRWState enable,
                                          DRWState disable)
{
  /* TODO: Restrict what state can be changed. */
  DRWCommandSetMutableState *cmd = static_cast<DRWCommandSetMutableState *>(
      drw_command_create(shgroup, DRW_CMD_DRWSTATE));
  cmd->enable = enable;
  cmd->disable = disable;
}

void DRW_shgroup_call_ex(DRWShadingGroup *shgroup,
                         Object *ob,
                         float (*obmat)[4],
                         GPUBatch *geom,
                         bool bypass_culling,
                         void *user_data)
{
  BLI_assert(geom != nullptr);
  if (G.f & G_FLAG_PICKSEL) {
    drw_command_set_select_id(shgroup, nullptr, DST.select_id);
  }
  DRWResourceHandle handle = drw_resource_handle(shgroup, ob ? ob->object_to_world : obmat, ob);
  drw_command_draw(shgroup, geom, handle);

  /* Culling data. */
  if (user_data || bypass_culling) {
    DRWCullingState *culling = static_cast<DRWCullingState *>(
        DRW_memblock_elem_from_handle(DST.vmempool->cullstates, &DST.ob_handle));

    if (user_data) {
      culling->user_data = user_data;
    }
    if (bypass_culling) {
      /* NOTE: this will disable culling for the whole object. */
      culling->bsphere.radius = -1.0f;
    }
  }
}

void DRW_shgroup_call_range(
    DRWShadingGroup *shgroup, Object *ob, GPUBatch *geom, uint v_sta, uint v_num)
{
  BLI_assert(geom != nullptr);
  if (G.f & G_FLAG_PICKSEL) {
    drw_command_set_select_id(shgroup, nullptr, DST.select_id);
  }
  DRWResourceHandle handle = drw_resource_handle(shgroup, ob ? ob->object_to_world : nullptr, ob);
  drw_command_draw_range(shgroup, geom, handle, v_sta, v_num);
}

void DRW_shgroup_call_instance_range(
    DRWShadingGroup *shgroup, Object *ob, GPUBatch *geom, uint i_sta, uint i_num)
{
  BLI_assert(geom != nullptr);
  if (G.f & G_FLAG_PICKSEL) {
    drw_command_set_select_id(shgroup, nullptr, DST.select_id);
  }
  DRWResourceHandle handle = drw_resource_handle(shgroup, ob ? ob->object_to_world : nullptr, ob);
  drw_command_draw_intance_range(shgroup, geom, handle, i_sta, i_num);
}

void DRW_shgroup_call_compute(DRWShadingGroup *shgroup,
                              int groups_x_len,
                              int groups_y_len,
                              int groups_z_len)
{
  BLI_assert(groups_x_len > 0 && groups_y_len > 0 && groups_z_len > 0);
  BLI_assert(GPU_compute_shader_support());

  drw_command_compute(shgroup, groups_x_len, groups_y_len, groups_z_len);
}

void DRW_shgroup_call_compute_ref(DRWShadingGroup *shgroup, int groups_ref[3])
{
  BLI_assert(GPU_compute_shader_support());

  drw_command_compute_ref(shgroup, groups_ref);
}

void DRW_shgroup_call_compute_indirect(DRWShadingGroup *shgroup, GPUStorageBuf *indirect_buf)
{
  BLI_assert(GPU_compute_shader_support());

  drw_command_compute_indirect(shgroup, indirect_buf);
}

void DRW_shgroup_barrier(DRWShadingGroup *shgroup, eGPUBarrier type)
{
  BLI_assert(GPU_compute_shader_support());

  drw_command_barrier(shgroup, type);
}

static void drw_shgroup_call_procedural_add_ex(DRWShadingGroup *shgroup,
                                               GPUBatch *geom,
                                               Object *ob,
                                               uint vert_count)
{
  BLI_assert(vert_count > 0);
  BLI_assert(geom != nullptr);
  if (G.f & G_FLAG_PICKSEL) {
    drw_command_set_select_id(shgroup, nullptr, DST.select_id);
  }
  DRWResourceHandle handle = drw_resource_handle(shgroup, ob ? ob->object_to_world : nullptr, ob);
  drw_command_draw_procedural(shgroup, geom, handle, vert_count);
}

void DRW_shgroup_call_procedural_points(DRWShadingGroup *shgroup, Object *ob, uint point_count)
{
  GPUBatch *geom = drw_cache_procedural_points_get();
  drw_shgroup_call_procedural_add_ex(shgroup, geom, ob, point_count);
}

void DRW_shgroup_call_procedural_lines(DRWShadingGroup *shgroup, Object *ob, uint line_count)
{
  GPUBatch *geom = drw_cache_procedural_lines_get();
  drw_shgroup_call_procedural_add_ex(shgroup, geom, ob, line_count * 2);
}

void DRW_shgroup_call_procedural_triangles(DRWShadingGroup *shgroup, Object *ob, uint tri_count)
{
  GPUBatch *geom = drw_cache_procedural_triangles_get();
  drw_shgroup_call_procedural_add_ex(shgroup, geom, ob, tri_count * 3);
}

void DRW_shgroup_call_procedural_indirect(DRWShadingGroup *shgroup,
                                          GPUPrimType primitive_type,
                                          Object *ob,
                                          GPUStorageBuf *indirect_buf)
{
  GPUBatch *geom = nullptr;
  switch (primitive_type) {
    case GPU_PRIM_POINTS:
      geom = drw_cache_procedural_points_get();
      break;
    case GPU_PRIM_LINES:
      geom = drw_cache_procedural_lines_get();
      break;
    case GPU_PRIM_TRIS:
      geom = drw_cache_procedural_triangles_get();
      break;
    case GPU_PRIM_TRI_STRIP:
      geom = drw_cache_procedural_triangle_strips_get();
      break;
    default:
      BLI_assert_msg(0,
                     "Unsupported primitive type in DRW_shgroup_call_procedural_indirect. Add new "
                     "one as needed.");
      break;
  }
  if (G.f & G_FLAG_PICKSEL) {
    drw_command_set_select_id(shgroup, nullptr, DST.select_id);
  }
  DRWResourceHandle handle = drw_resource_handle(shgroup, ob ? ob->object_to_world : nullptr, ob);
  drw_command_draw_indirect(shgroup, geom, handle, indirect_buf);
}

void DRW_shgroup_call_instances(DRWShadingGroup *shgroup, Object *ob, GPUBatch *geom, uint count)
{
  BLI_assert(geom != nullptr);
  if (G.f & G_FLAG_PICKSEL) {
    drw_command_set_select_id(shgroup, nullptr, DST.select_id);
  }
  DRWResourceHandle handle = drw_resource_handle(shgroup, ob ? ob->object_to_world : nullptr, ob);
  drw_command_draw_instance(shgroup, geom, handle, count, false);
}

void DRW_shgroup_call_instances_with_attrs(DRWShadingGroup *shgroup,
                                           Object *ob,
                                           GPUBatch *geom,
                                           GPUBatch *inst_attributes)
{
  BLI_assert(geom != nullptr);
  BLI_assert(inst_attributes != nullptr);
  if (G.f & G_FLAG_PICKSEL) {
    drw_command_set_select_id(shgroup, nullptr, DST.select_id);
  }
  DRWResourceHandle handle = drw_resource_handle(shgroup, ob ? ob->object_to_world : nullptr, ob);
  GPUBatch *batch = DRW_temp_batch_instance_request(
      DST.vmempool->idatalist, nullptr, inst_attributes, geom);
  drw_command_draw_instance(shgroup, batch, handle, 0, true);
}

#define SCULPT_DEBUG_BUFFERS (G.debug_value == 889)
struct DRWSculptCallbackData {
  Object *ob;
  DRWShadingGroup **shading_groups;
  int num_shading_groups;
  bool use_wire;
  bool use_mats;
  bool use_mask;
  bool use_fsets;
  bool fast_mode; /* Set by draw manager. Do not init. */

  int debug_node_nr;
  PBVHAttrReq *attrs;
  int attrs_num;
};

#define SCULPT_DEBUG_COLOR(id) (sculpt_debug_colors[id % 9])
static float sculpt_debug_colors[9][4] = {
    {1.0f, 0.2f, 0.2f, 1.0f},
    {0.2f, 1.0f, 0.2f, 1.0f},
    {0.2f, 0.2f, 1.0f, 1.0f},
    {1.0f, 1.0f, 0.2f, 1.0f},
    {0.2f, 1.0f, 1.0f, 1.0f},
    {1.0f, 0.2f, 1.0f, 1.0f},
    {1.0f, 0.7f, 0.2f, 1.0f},
    {0.2f, 1.0f, 0.7f, 1.0f},
    {0.7f, 0.2f, 1.0f, 1.0f},
};

static void sculpt_draw_cb(DRWSculptCallbackData *scd,
                           PBVHBatches *batches,
                           const PBVH_GPU_Args &pbvh_draw_args)
{
  if (!batches) {
    return;
  }

  int primcount;
  GPUBatch *geom;

  if (!scd->use_wire) {
    geom = DRW_pbvh_tris_get(
        batches, scd->attrs, scd->attrs_num, pbvh_draw_args, &primcount, scd->fast_mode);
  }
  else {
    geom = DRW_pbvh_lines_get(
        batches, scd->attrs, scd->attrs_num, pbvh_draw_args, &primcount, scd->fast_mode);
  }

  short index = 0;

  if (scd->use_mats) {
    index = drw_pbvh_material_index_get(batches);
    index = clamp_i(index, 0, scd->num_shading_groups - 1);
  }

  DRWShadingGroup *shgrp = scd->shading_groups[index];
  if (geom != nullptr && shgrp != nullptr) {
    if (SCULPT_DEBUG_BUFFERS) {
      /* Color each buffers in different colors. Only work in solid/X-ray mode. */
      shgrp = DRW_shgroup_create_sub(shgrp);
      DRW_shgroup_uniform_vec3(
          shgrp, "materialDiffuseColor", SCULPT_DEBUG_COLOR(scd->debug_node_nr++), 1);
    }

    /* DRW_shgroup_call_no_cull reuses matrices calculations for all the drawcalls of this
     * object. */
    DRW_shgroup_call_no_cull(shgrp, geom, scd->ob);
  }
}

void DRW_sculpt_debug_cb(
    PBVHNode *node, void *user_data, const float bmin[3], const float bmax[3], PBVHNodeFlags flag)
{
  int *debug_node_nr = (int *)user_data;
  BoundBox bb;
  BKE_boundbox_init_from_minmax(&bb, bmin, bmax);

#if 0 /* Nodes hierarchy. */
  if (flag & PBVH_Leaf) {
    DRW_debug_bbox(&bb, blender::float4{0.0f, 1.0f, 0.0f, 1.0f});
  }
  else {
    DRW_debug_bbox(&bb, blender::float4{0.5f, 0.5f, 0.5f, 0.6f});
  }
#else /* Color coded leaf bounds. */
  if (flag & (PBVH_Leaf | PBVH_TexLeaf)) {
    DRW_debug_bbox(&bb, SCULPT_DEBUG_COLOR((*debug_node_nr)++));
    int color = (*debug_node_nr)++;
    color += BKE_pbvh_debug_draw_gen_get(node);

    DRW_debug_bbox(&bb, SCULPT_DEBUG_COLOR(color));
  }
#endif
}

static void drw_sculpt_get_frustum_planes(Object *ob, float planes[6][4])
{
  /* TODO: take into account partial redraw for clipping planes. */
  DRW_view_frustum_planes_get(DRW_view_default_get(), planes);

  /* Transform clipping planes to object space. Transforming a plane with a
   * 4x4 matrix is done by multiplying with the transpose inverse.
   * The inverse cancels out here since we transform by inverse(obmat). */
  float tmat[4][4];
  transpose_m4_m4(tmat, ob->object_to_world);
  for (int i = 0; i < 6; i++) {
    mul_m4_v4(tmat, planes[i]);
  }
}

static void drw_sculpt_generate_calls(DRWSculptCallbackData *scd)
{
  /* PBVH should always exist for non-empty meshes, created by depsgraph eval. */
  PBVH *pbvh = (scd->ob->sculpt) ? scd->ob->sculpt->pbvh : nullptr;
  if (!pbvh) {
    return;
  }

  const DRWContextState *drwctx = DRW_context_state_get();
  RegionView3D *rv3d = drwctx->rv3d;
  const bool navigating = rv3d && (rv3d->rflag & RV3D_NAVIGATING);

  Paint *p = nullptr;
  if (drwctx->evil_C != nullptr) {
    p = BKE_paint_get_active_from_context(drwctx->evil_C);
  }

  /* Frustum planes to show only visible PBVH nodes. */
  float update_planes[6][4];
  float draw_planes[6][4];
  PBVHFrustumPlanes update_frustum;
  PBVHFrustumPlanes draw_frustum;

  if (p && (p->flags & PAINT_SCULPT_DELAY_UPDATES)) {
    update_frustum.planes = update_planes;
    update_frustum.num_planes = 6;
    BKE_pbvh_get_frustum_planes(pbvh, &update_frustum);
    if (!navigating) {
      drw_sculpt_get_frustum_planes(scd->ob, update_planes);
      update_frustum.planes = update_planes;
      update_frustum.num_planes = 6;
      BKE_pbvh_set_frustum_planes(pbvh, &update_frustum);
    }
  }
  else {
    drw_sculpt_get_frustum_planes(scd->ob, update_planes);
    update_frustum.planes = update_planes;
    update_frustum.num_planes = 6;
  }

  drw_sculpt_get_frustum_planes(scd->ob, draw_planes);
  draw_frustum.planes = draw_planes;
  draw_frustum.num_planes = 6;

  /* Fast mode to show low poly multires while navigating. */
  scd->fast_mode = false;
  if (p && (p->flags & PAINT_FAST_NAVIGATE)) {
    scd->fast_mode = rv3d && (rv3d->rflag & RV3D_NAVIGATING);
  }

  /* Update draw buffers only for visible nodes while painting.
   * But do update them otherwise so navigating stays smooth. */
  bool update_only_visible = rv3d && !(rv3d->rflag & RV3D_PAINTING);
  if (p && (p->flags & PAINT_SCULPT_DELAY_UPDATES)) {
    update_only_visible = true;
  }

  Mesh *mesh = static_cast<Mesh *>(scd->ob->data);
  BKE_pbvh_update_normals(pbvh, mesh->runtime->subdiv_ccg);

<<<<<<< HEAD
  BKE_pbvh_draw_cb(pbvh,
                   mesh,
=======
  BKE_pbvh_draw_cb(*mesh,
                   pbvh,
>>>>>>> a92cfc27
                   update_only_visible,
                   &update_frustum,
                   &draw_frustum,
                   (void (*)(void *, PBVHBatches *, const PBVH_GPU_Args &))sculpt_draw_cb,
                   scd,
                   scd->use_mats,
                   scd->attrs,
                   scd->attrs_num);

  if (SCULPT_DEBUG_BUFFERS) {
    int debug_node_nr = 0;
    DRW_debug_modelmat(scd->ob->object_to_world);
    BKE_pbvh_draw_debug_cb(
        pbvh,
        (void (*)(PBVHNode * n, void *d, const float min[3], const float max[3], PBVHNodeFlags f))
            DRW_sculpt_debug_cb,
        &debug_node_nr);
  }
}

void DRW_shgroup_call_sculpt(DRWShadingGroup *shgroup,
                             Object *ob,
                             bool use_wire,
                             bool use_mask,
                             bool use_fset,
                             bool use_color,
                             bool use_uv)
{
  DRWSculptCallbackData scd{};
  scd.ob = ob;
  scd.shading_groups = &shgroup;
  scd.num_shading_groups = 1;
  scd.use_wire = use_wire;
  scd.use_mats = false;
  scd.use_mask = use_mask;

  PBVHAttrReq attrs[16] = {};
  int attrs_num = 0;

  /* NOTE: these are NOT #eCustomDataType, they are extended values, ASAN may warn about this. */
  attrs[attrs_num++] = PBVHAttrReq(ATTR_DOMAIN_POINT, eCustomDataType(CD_PBVH_CO_TYPE));
  attrs[attrs_num++] = PBVHAttrReq(ATTR_DOMAIN_POINT, eCustomDataType(CD_PBVH_NO_TYPE));

  if (use_mask) {
    attrs[attrs_num++] = PBVHAttrReq(ATTR_DOMAIN_POINT, eCustomDataType(CD_PBVH_MASK_TYPE));
  }

  if (use_fset) {
    attrs[attrs_num++] = PBVHAttrReq(ATTR_DOMAIN_FACE, eCustomDataType(CD_PBVH_FSET_TYPE));
  }

  Mesh *me = BKE_object_get_original_mesh(ob);

  if (use_color) {
    const CustomDataLayer *layer = BKE_id_attributes_color_find(&me->id,
                                                                me->active_color_attribute);
    if (layer && !(layer->flag & CD_FLAG_TEMPORARY)) {
      eAttrDomain domain = BKE_id_attribute_domain(&me->id, layer);

      attrs[attrs_num].type = eCustomDataType(layer->type);
      attrs[attrs_num].domain = domain;

      attrs[attrs_num].name = layer->name;
      attrs_num++;
    }
  }

  if (use_uv) {
    int layer_i = CustomData_get_active_layer_index(&me->loop_data, CD_PROP_FLOAT2);
    if (layer_i != -1) {
      CustomDataLayer *layer = me->loop_data.layers + layer_i;

      if (!(layer->flag & CD_FLAG_TEMPORARY)) {
        attrs[attrs_num].type = CD_PROP_FLOAT2;
        attrs[attrs_num].domain = ATTR_DOMAIN_CORNER;
        attrs[attrs_num].name = layer->name;

        attrs_num++;
      }
    }
  }

  scd.attrs = attrs;
  scd.attrs_num = attrs_num;

  drw_sculpt_generate_calls(&scd);
}

void DRW_shgroup_call_sculpt_with_materials(DRWShadingGroup **shgroups,
                                            GPUMaterial **gpumats,
                                            int num_shgroups,
                                            Object *ob)
{
  DRW_Attributes draw_attrs;
  DRW_MeshCDMask cd_needed;

  if (gpumats) {
    DRW_mesh_get_attributes(ob, (Mesh *)ob->data, gpumats, num_shgroups, &draw_attrs, &cd_needed);
  }
  else {
    memset(&draw_attrs, 0, sizeof(draw_attrs));
    memset(&cd_needed, 0, sizeof(cd_needed));
  }

  int attrs_num = 2 + draw_attrs.num_requests;

  /* UV maps are not in attribute requests. */
  attrs_num += count_bits_i(cd_needed.uv);

  blender::Array<PBVHAttrReq, 16> attrs(attrs_num, PBVHAttrReq{});

  int attrs_i = 0;
  int real_attrs_num = 0; /* Requests minus and CD_FLAG_TEMPORARY layers. */

  /* NOTE: these are NOT #eCustomDataType, they are extended values, ASAN may warn about this. */
  attrs[attrs_i++].type = (eCustomDataType)CD_PBVH_CO_TYPE;
  attrs[attrs_i++].type = (eCustomDataType)CD_PBVH_NO_TYPE;
  real_attrs_num += 2;

  for (int i = 0; i < draw_attrs.num_requests; i++) {
    DRW_AttributeRequest *req = draw_attrs.requests + i;

    attrs[attrs_i].type = req->cd_type;
    attrs[attrs_i].domain = req->domain;
    attrs[attrs_i].name = req->attribute_name;
    attrs_i++;
    real_attrs_num++;
  }

  /* UV maps are not in attribute requests. */
  Mesh *me = (Mesh *)ob->data;

  for (uint i = 0; i < 32; i++) {
    if (cd_needed.uv & (1 << i)) {
      int layer_i = CustomData_get_layer_index_n(&me->loop_data, CD_PROP_FLOAT2, i);
      CustomDataLayer *layer = layer_i != -1 ? me->loop_data.layers + layer_i : nullptr;

      if (layer && !(layer->flag & CD_FLAG_TEMPORARY)) {
        attrs[attrs_i].type = CD_PROP_FLOAT2;
        attrs[attrs_i].domain = ATTR_DOMAIN_CORNER;
        attrs[attrs_i].name = layer->name;
        attrs_i++;
        real_attrs_num++;
      }
    }
  }

  attrs_num = attrs_i;

  DRWSculptCallbackData scd{};
  scd.ob = ob;
  scd.shading_groups = shgroups;
  scd.num_shading_groups = num_shgroups;
  scd.use_wire = false;
  scd.use_mats = true;
  scd.use_mask = false;
  scd.attrs = attrs.data();
  scd.attrs_num = attrs_num;

  drw_sculpt_generate_calls(&scd);
}

static GPUVertFormat inst_select_format = {0};

DRWCallBuffer *DRW_shgroup_call_buffer(DRWShadingGroup *shgroup,
                                       GPUVertFormat *format,
                                       GPUPrimType prim_type)
{
  BLI_assert(ELEM(prim_type, GPU_PRIM_POINTS, GPU_PRIM_LINES, GPU_PRIM_TRI_FAN));
  BLI_assert(format != nullptr);

  DRWCallBuffer *callbuf = static_cast<DRWCallBuffer *>(
      BLI_memblock_alloc(DST.vmempool->callbuffers));
  callbuf->buf = DRW_temp_buffer_request(DST.vmempool->idatalist, format, &callbuf->count);
  callbuf->buf_select = nullptr;
  callbuf->count = 0;

  if (G.f & G_FLAG_PICKSEL) {
    /* Not actually used for rendering but allocated in one chunk. */
    if (inst_select_format.attr_len == 0) {
      GPU_vertformat_attr_add(&inst_select_format, "selectId", GPU_COMP_I32, 1, GPU_FETCH_INT);
    }
    callbuf->buf_select = DRW_temp_buffer_request(
        DST.vmempool->idatalist, &inst_select_format, &callbuf->count);
    drw_command_set_select_id(shgroup, callbuf->buf_select, -1);
  }

  DRWResourceHandle handle = drw_resource_handle(shgroup, nullptr, nullptr);
  GPUBatch *batch = DRW_temp_batch_request(DST.vmempool->idatalist, callbuf->buf, prim_type);
  drw_command_draw(shgroup, batch, handle);

  return callbuf;
}

DRWCallBuffer *DRW_shgroup_call_buffer_instance(DRWShadingGroup *shgroup,
                                                GPUVertFormat *format,
                                                GPUBatch *geom)
{
  BLI_assert(geom != nullptr);
  BLI_assert(format != nullptr);

  DRWCallBuffer *callbuf = static_cast<DRWCallBuffer *>(
      BLI_memblock_alloc(DST.vmempool->callbuffers));
  callbuf->buf = DRW_temp_buffer_request(DST.vmempool->idatalist, format, &callbuf->count);
  callbuf->buf_select = nullptr;
  callbuf->count = 0;

  if (G.f & G_FLAG_PICKSEL) {
    /* Not actually used for rendering but allocated in one chunk. */
    if (inst_select_format.attr_len == 0) {
      GPU_vertformat_attr_add(&inst_select_format, "selectId", GPU_COMP_I32, 1, GPU_FETCH_INT);
    }
    callbuf->buf_select = DRW_temp_buffer_request(
        DST.vmempool->idatalist, &inst_select_format, &callbuf->count);
    drw_command_set_select_id(shgroup, callbuf->buf_select, -1);
  }

  DRWResourceHandle handle = drw_resource_handle(shgroup, nullptr, nullptr);
  GPUBatch *batch = DRW_temp_batch_instance_request(
      DST.vmempool->idatalist, callbuf->buf, nullptr, geom);
  drw_command_draw(shgroup, batch, handle);

  return callbuf;
}

void DRW_buffer_add_entry_struct(DRWCallBuffer *callbuf, const void *data)
{
  GPUVertBuf *buf = callbuf->buf;
  const bool resize = (callbuf->count == GPU_vertbuf_get_vertex_alloc(buf));

  if (UNLIKELY(resize)) {
    GPU_vertbuf_data_resize(buf, callbuf->count + DRW_BUFFER_VERTS_CHUNK);
  }

  GPU_vertbuf_vert_set(buf, callbuf->count, data);

  if (G.f & G_FLAG_PICKSEL) {
    if (UNLIKELY(resize)) {
      GPU_vertbuf_data_resize(callbuf->buf_select, callbuf->count + DRW_BUFFER_VERTS_CHUNK);
    }
    GPU_vertbuf_attr_set(callbuf->buf_select, 0, callbuf->count, &DST.select_id);
  }

  callbuf->count++;
}

void DRW_buffer_add_entry_array(DRWCallBuffer *callbuf, const void *attr[], uint attr_len)
{
  GPUVertBuf *buf = callbuf->buf;
  const bool resize = (callbuf->count == GPU_vertbuf_get_vertex_alloc(buf));

  BLI_assert(attr_len == GPU_vertbuf_get_format(buf)->attr_len);
  UNUSED_VARS_NDEBUG(attr_len);

  if (UNLIKELY(resize)) {
    GPU_vertbuf_data_resize(buf, callbuf->count + DRW_BUFFER_VERTS_CHUNK);
  }

  for (int i = 0; i < attr_len; i++) {
    GPU_vertbuf_attr_set(buf, i, callbuf->count, attr[i]);
  }

  if (G.f & G_FLAG_PICKSEL) {
    if (UNLIKELY(resize)) {
      GPU_vertbuf_data_resize(callbuf->buf_select, callbuf->count + DRW_BUFFER_VERTS_CHUNK);
    }
    GPU_vertbuf_attr_set(callbuf->buf_select, 0, callbuf->count, &DST.select_id);
  }

  callbuf->count++;
}

/** \} */

/* -------------------------------------------------------------------- */
/** \name Shading Groups (DRW_shgroup)
 * \{ */

static void drw_shgroup_init(DRWShadingGroup *shgroup, GPUShader *shader)
{
  shgroup->uniforms = nullptr;
  shgroup->uniform_attrs = nullptr;

  int clipping_ubo_location = GPU_shader_get_builtin_block(shader, GPU_UNIFORM_BLOCK_DRW_CLIPPING);
  int view_ubo_location = GPU_shader_get_builtin_block(shader, GPU_UNIFORM_BLOCK_VIEW);
  int model_ubo_location = GPU_shader_get_builtin_block(shader, GPU_UNIFORM_BLOCK_MODEL);
  int info_ubo_location = GPU_shader_get_builtin_block(shader, GPU_UNIFORM_BLOCK_INFO);
  int baseinst_location = GPU_shader_get_builtin_uniform(shader, GPU_UNIFORM_BASE_INSTANCE);
  int chunkid_location = GPU_shader_get_builtin_uniform(shader, GPU_UNIFORM_RESOURCE_CHUNK);
  int resourceid_location = GPU_shader_get_builtin_uniform(shader, GPU_UNIFORM_RESOURCE_ID);

  /* TODO(@fclem): Will take the place of the above after the GPUShaderCreateInfo port. */
  if (view_ubo_location == -1) {
    view_ubo_location = GPU_shader_get_builtin_block(shader, GPU_UNIFORM_BLOCK_DRW_VIEW);
  }
  if (model_ubo_location == -1) {
    model_ubo_location = GPU_shader_get_builtin_block(shader, GPU_UNIFORM_BLOCK_DRW_MODEL);
  }
  if (info_ubo_location == -1) {
    info_ubo_location = GPU_shader_get_builtin_block(shader, GPU_UNIFORM_BLOCK_DRW_INFOS);
  }

  if (chunkid_location != -1) {
    drw_shgroup_uniform_create_ex(shgroup,
                                  chunkid_location,
                                  DRW_UNIFORM_RESOURCE_CHUNK,
                                  nullptr,
                                  GPUSamplerState::default_sampler(),
                                  0,
                                  1);
  }

  if (resourceid_location != -1) {
    drw_shgroup_uniform_create_ex(shgroup,
                                  resourceid_location,
                                  DRW_UNIFORM_RESOURCE_ID,
                                  nullptr,
                                  GPUSamplerState::default_sampler(),
                                  0,
                                  1);
  }

  if (baseinst_location != -1) {
    drw_shgroup_uniform_create_ex(shgroup,
                                  baseinst_location,
                                  DRW_UNIFORM_BASE_INSTANCE,
                                  nullptr,
                                  GPUSamplerState::default_sampler(),
                                  0,
                                  1);
  }

  if (model_ubo_location != -1) {
    drw_shgroup_uniform_create_ex(shgroup,
                                  model_ubo_location,
                                  DRW_UNIFORM_BLOCK_OBMATS,
                                  nullptr,
                                  GPUSamplerState::default_sampler(),
                                  0,
                                  1);
  }
  else {
    /* NOTE: This is only here to support old hardware fallback where uniform buffer is still
     * too slow or buggy. */
    int model = GPU_shader_get_builtin_uniform(shader, GPU_UNIFORM_MODEL);
    int modelinverse = GPU_shader_get_builtin_uniform(shader, GPU_UNIFORM_MODEL_INV);
    if (model != -1) {
      drw_shgroup_uniform_create_ex(shgroup,
                                    model,
                                    DRW_UNIFORM_MODEL_MATRIX,
                                    nullptr,
                                    GPUSamplerState::default_sampler(),
                                    0,
                                    1);
    }
    if (modelinverse != -1) {
      drw_shgroup_uniform_create_ex(shgroup,
                                    modelinverse,
                                    DRW_UNIFORM_MODEL_MATRIX_INVERSE,
                                    nullptr,
                                    GPUSamplerState::default_sampler(),
                                    0,
                                    1);
    }
  }

  if (info_ubo_location != -1) {
    drw_shgroup_uniform_create_ex(shgroup,
                                  info_ubo_location,
                                  DRW_UNIFORM_BLOCK_OBINFOS,
                                  nullptr,
                                  GPUSamplerState::default_sampler(),
                                  0,
                                  1);

    /* Abusing this loc to tell shgroup we need the obinfos. */
    shgroup->objectinfo = 1;
  }
  else {
    shgroup->objectinfo = 0;
  }

  if (view_ubo_location != -1) {
    drw_shgroup_uniform_create_ex(shgroup,
                                  view_ubo_location,
                                  DRW_UNIFORM_BLOCK,
                                  G_draw.view_ubo,
                                  GPUSamplerState::default_sampler(),
                                  0,
                                  1);
  }

  if (clipping_ubo_location != -1) {
    drw_shgroup_uniform_create_ex(shgroup,
                                  clipping_ubo_location,
                                  DRW_UNIFORM_BLOCK,
                                  G_draw.clipping_ubo,
                                  GPUSamplerState::default_sampler(),
                                  0,
                                  1);
  }

  /* Not supported. */
  BLI_assert(GPU_shader_get_builtin_uniform(shader, GPU_UNIFORM_MODELVIEW_INV) == -1);
  BLI_assert(GPU_shader_get_builtin_uniform(shader, GPU_UNIFORM_MODELVIEW) == -1);
  BLI_assert(GPU_shader_get_builtin_uniform(shader, GPU_UNIFORM_NORMAL) == -1);
  BLI_assert(GPU_shader_get_builtin_uniform(shader, GPU_UNIFORM_VIEW) == -1);
  BLI_assert(GPU_shader_get_builtin_uniform(shader, GPU_UNIFORM_VIEW_INV) == -1);
  BLI_assert(GPU_shader_get_builtin_uniform(shader, GPU_UNIFORM_VIEWPROJECTION) == -1);
  BLI_assert(GPU_shader_get_builtin_uniform(shader, GPU_UNIFORM_VIEWPROJECTION_INV) == -1);
  BLI_assert(GPU_shader_get_builtin_uniform(shader, GPU_UNIFORM_PROJECTION) == -1);
  BLI_assert(GPU_shader_get_builtin_uniform(shader, GPU_UNIFORM_PROJECTION_INV) == -1);
  BLI_assert(GPU_shader_get_builtin_uniform(shader, GPU_UNIFORM_CLIPPLANES) == -1);
  BLI_assert(GPU_shader_get_builtin_uniform(shader, GPU_UNIFORM_MVP) == -1);
}

static DRWShadingGroup *drw_shgroup_create_ex(GPUShader *shader, DRWPass *pass)
{
  DRWShadingGroup *shgroup = static_cast<DRWShadingGroup *>(
      BLI_memblock_alloc(DST.vmempool->shgroups));

  BLI_LINKS_APPEND(&pass->shgroups, shgroup);

  shgroup->shader = shader;
  shgroup->cmd.first = nullptr;
  shgroup->cmd.last = nullptr;
  shgroup->pass_handle = pass->handle;

  return shgroup;
}

static DRWShadingGroup *drw_shgroup_material_create_ex(GPUPass *gpupass, DRWPass *pass)
{
  if (!gpupass) {
    /* Shader compilation error */
    return nullptr;
  }

  GPUShader *sh = GPU_pass_shader_get(gpupass);

  if (!sh) {
    /* Shader not yet compiled */
    return nullptr;
  }

  DRWShadingGroup *grp = drw_shgroup_create_ex(sh, pass);
  return grp;
}

static void drw_shgroup_material_texture(DRWShadingGroup *grp,
                                         GPUTexture *gputex,
                                         const char *name,
                                         GPUSamplerState state)
{
  DRW_shgroup_uniform_texture_ex(grp, name, gputex, state);

  GPUTexture **gputex_ref = static_cast<GPUTexture **>(BLI_memblock_alloc(DST.vmempool->images));
  *gputex_ref = gputex;
  GPU_texture_ref(gputex);
}

void DRW_shgroup_add_material_resources(DRWShadingGroup *grp, GPUMaterial *material)
{
  ListBase textures = GPU_material_textures(material);

  /* Bind all textures needed by the material. */
  LISTBASE_FOREACH (GPUMaterialTexture *, tex, &textures) {
    if (tex->ima) {
      /* Image */
      GPUTexture *gputex;
      ImageUser *iuser = tex->iuser_available ? &tex->iuser : nullptr;
      if (tex->tiled_mapping_name[0]) {
        gputex = BKE_image_get_gpu_tiles(tex->ima, iuser, nullptr);
        drw_shgroup_material_texture(grp, gputex, tex->sampler_name, tex->sampler_state);
        gputex = BKE_image_get_gpu_tilemap(tex->ima, iuser, nullptr);
        drw_shgroup_material_texture(grp, gputex, tex->tiled_mapping_name, tex->sampler_state);
      }
      else {
        gputex = BKE_image_get_gpu_texture(tex->ima, iuser, nullptr);
        drw_shgroup_material_texture(grp, gputex, tex->sampler_name, tex->sampler_state);
      }
    }
    else if (tex->colorband) {
      /* Color Ramp */
      DRW_shgroup_uniform_texture(grp, tex->sampler_name, *tex->colorband);
    }
    else if (tex->sky) {
      /* Sky */
      DRW_shgroup_uniform_texture_ex(grp, tex->sampler_name, *tex->sky, tex->sampler_state);
    }
  }

  GPUUniformBuf *ubo = GPU_material_uniform_buffer_get(material);
  if (ubo != nullptr) {
    DRW_shgroup_uniform_block(grp, GPU_UBO_BLOCK_NAME, ubo);
  }

  const GPUUniformAttrList *uattrs = GPU_material_uniform_attributes(material);
  if (uattrs != nullptr) {
    int loc = GPU_shader_get_ubo_binding(grp->shader, GPU_ATTRIBUTE_UBO_BLOCK_NAME);
    drw_shgroup_uniform_create_ex(
        grp, loc, DRW_UNIFORM_BLOCK_OBATTRS, uattrs, GPUSamplerState::default_sampler(), 0, 1);
    grp->uniform_attrs = uattrs;
  }

  if (GPU_material_layer_attributes(material) != nullptr) {
    int loc = GPU_shader_get_ubo_binding(grp->shader, GPU_LAYER_ATTRIBUTE_UBO_BLOCK_NAME);
    drw_shgroup_uniform_create_ex(
        grp, loc, DRW_UNIFORM_BLOCK_VLATTRS, nullptr, GPUSamplerState::default_sampler(), 0, 1);
  }
}

GPUVertFormat *DRW_shgroup_instance_format_array(const DRWInstanceAttrFormat attrs[],
                                                 int arraysize)
{
  GPUVertFormat *format = MEM_cnew<GPUVertFormat>(__func__);

  for (int i = 0; i < arraysize; i++) {
    GPU_vertformat_attr_add(format,
                            attrs[i].name,
                            (attrs[i].type == DRW_ATTR_INT) ? GPU_COMP_I32 : GPU_COMP_F32,
                            attrs[i].components,
                            (attrs[i].type == DRW_ATTR_INT) ? GPU_FETCH_INT : GPU_FETCH_FLOAT);
  }
  return format;
}

DRWShadingGroup *DRW_shgroup_material_create(GPUMaterial *material, DRWPass *pass)
{
  GPUPass *gpupass = GPU_material_get_pass(material);
  DRWShadingGroup *shgroup = drw_shgroup_material_create_ex(gpupass, pass);

  if (shgroup) {
    drw_shgroup_init(shgroup, GPU_pass_shader_get(gpupass));
    DRW_shgroup_add_material_resources(shgroup, material);
  }
  return shgroup;
}

DRWShadingGroup *DRW_shgroup_create(GPUShader *shader, DRWPass *pass)
{
  DRWShadingGroup *shgroup = drw_shgroup_create_ex(shader, pass);
  drw_shgroup_init(shgroup, shader);
  return shgroup;
}

DRWShadingGroup *DRW_shgroup_transform_feedback_create(GPUShader *shader,
                                                       DRWPass *pass,
                                                       GPUVertBuf *tf_target)
{
  BLI_assert(tf_target != nullptr);
  DRWShadingGroup *shgroup = drw_shgroup_create_ex(shader, pass);
  drw_shgroup_init(shgroup, shader);
  drw_shgroup_uniform_create_ex(shgroup,
                                0,
                                DRW_UNIFORM_TFEEDBACK_TARGET,
                                tf_target,
                                GPUSamplerState::default_sampler(),
                                0,
                                1);
  return shgroup;
}

void DRW_shgroup_state_enable(DRWShadingGroup *shgroup, DRWState state)
{
  drw_command_set_mutable_state(shgroup, state, DRW_STATE_NO_DRAW);
}

void DRW_shgroup_state_disable(DRWShadingGroup *shgroup, DRWState state)
{
  drw_command_set_mutable_state(shgroup, DRW_STATE_NO_DRAW, state);
}

void DRW_shgroup_stencil_set(DRWShadingGroup *shgroup,
                             uint write_mask,
                             uint reference,
                             uint compare_mask)
{
  drw_command_set_stencil_mask(shgroup, write_mask, reference, compare_mask);
}

void DRW_shgroup_stencil_mask(DRWShadingGroup *shgroup, uint mask)
{
  drw_command_set_stencil_mask(shgroup, 0xFF, mask, 0xFF);
}

void DRW_shgroup_clear_framebuffer(DRWShadingGroup *shgroup,
                                   eGPUFrameBufferBits channels,
                                   uchar r,
                                   uchar g,
                                   uchar b,
                                   uchar a,
                                   float depth,
                                   uchar stencil)
{
  drw_command_clear(shgroup, channels, r, g, b, a, depth, stencil);
}

bool DRW_shgroup_is_empty(DRWShadingGroup *shgroup)
{
  DRWCommandChunk *chunk = shgroup->cmd.first;
  for (; chunk; chunk = chunk->next) {
    for (int i = 0; i < chunk->command_used; i++) {
      if (command_type_get(chunk->command_type, i) <= DRW_MAX_DRAW_CMD_TYPE) {
        return false;
      }
    }
  }
  return true;
}

DRWShadingGroup *DRW_shgroup_create_sub(DRWShadingGroup *shgroup)
{
  DRWShadingGroup *shgroup_new = static_cast<DRWShadingGroup *>(
      BLI_memblock_alloc(DST.vmempool->shgroups));

  *shgroup_new = *shgroup;
  drw_shgroup_init(shgroup_new, shgroup_new->shader);
  shgroup_new->cmd.first = nullptr;
  shgroup_new->cmd.last = nullptr;

  DRWPass *parent_pass = static_cast<DRWPass *>(
      DRW_memblock_elem_from_handle(DST.vmempool->passes, &shgroup->pass_handle));

  BLI_LINKS_INSERT_AFTER(&parent_pass->shgroups, shgroup, shgroup_new);

  return shgroup_new;
}

/** \} */

/* -------------------------------------------------------------------- */
/** \name View (DRW_view)
 * \{ */

/* Extract the 8 corners from a Projection Matrix.
 * Although less accurate, this solution can be simplified as follows:
 * BKE_boundbox_init_from_minmax(&bbox, (const float[3]){-1.0f, -1.0f, -1.0f}, (const
 * float[3]){1.0f, 1.0f, 1.0f}); for (int i = 0; i < 8; i++) {mul_project_m4_v3(projinv,
 * bbox.vec[i]);}
 */
static void draw_frustum_boundbox_calc(const float (*viewinv)[4],
                                       const float (*projmat)[4],
                                       BoundBox *r_bbox)
{
  float left, right, bottom, top, near, far;
  bool is_persp = projmat[3][3] == 0.0f;

#if 0 /* Equivalent to this but it has accuracy problems. */
  BKE_boundbox_init_from_minmax(
      &bbox, blender::float3{-1.0f, -1.0f, -1.0f}, blender::float3{1.0f, 1.0f, 1.0f});
  for (int i = 0; i < 8; i++) {
    mul_project_m4_v3(projinv, bbox.vec[i]);
  }
#endif

  projmat_dimensions(projmat, &left, &right, &bottom, &top, &near, &far);

  r_bbox->vec[0][2] = r_bbox->vec[3][2] = r_bbox->vec[7][2] = r_bbox->vec[4][2] = -near;
  r_bbox->vec[0][0] = r_bbox->vec[3][0] = left;
  r_bbox->vec[4][0] = r_bbox->vec[7][0] = right;
  r_bbox->vec[0][1] = r_bbox->vec[4][1] = bottom;
  r_bbox->vec[7][1] = r_bbox->vec[3][1] = top;

  /* Get the coordinates of the far plane. */
  if (is_persp) {
    float sca_far = far / near;
    left *= sca_far;
    right *= sca_far;
    bottom *= sca_far;
    top *= sca_far;
  }

  r_bbox->vec[1][2] = r_bbox->vec[2][2] = r_bbox->vec[6][2] = r_bbox->vec[5][2] = -far;
  r_bbox->vec[1][0] = r_bbox->vec[2][0] = left;
  r_bbox->vec[6][0] = r_bbox->vec[5][0] = right;
  r_bbox->vec[1][1] = r_bbox->vec[5][1] = bottom;
  r_bbox->vec[2][1] = r_bbox->vec[6][1] = top;

  /* Transform into world space. */
  for (int i = 0; i < 8; i++) {
    mul_m4_v3(viewinv, r_bbox->vec[i]);
  }
}

static void draw_frustum_culling_planes_calc(const float (*persmat)[4], float (*frustum_planes)[4])
{
  planes_from_projmat(persmat,
                      frustum_planes[0],
                      frustum_planes[5],
                      frustum_planes[1],
                      frustum_planes[3],
                      frustum_planes[4],
                      frustum_planes[2]);

  /* Normalize. */
  for (int p = 0; p < 6; p++) {
    frustum_planes[p][3] /= normalize_v3(frustum_planes[p]);
  }
}

static void draw_frustum_bound_sphere_calc(const BoundBox *bbox,
                                           const float (*viewinv)[4],
                                           const float (*projmat)[4],
                                           const float (*projinv)[4],
                                           BoundSphere *bsphere)
{
  /* Extract Bounding Sphere */
  if (projmat[3][3] != 0.0f) {
    /* Orthographic */
    /* The most extreme points on the near and far plane. (normalized device coords). */
    const float *nearpoint = bbox->vec[0];
    const float *farpoint = bbox->vec[6];

    /* just use median point */
    mid_v3_v3v3(bsphere->center, farpoint, nearpoint);
    bsphere->radius = len_v3v3(bsphere->center, farpoint);
  }
  else if (projmat[2][0] == 0.0f && projmat[2][1] == 0.0f) {
    /* Perspective with symmetrical frustum. */

    /* We obtain the center and radius of the circumscribed circle of the
     * isosceles trapezoid composed by the diagonals of the near and far clipping plane */

    /* center of each clipping plane */
    float mid_min[3], mid_max[3];
    mid_v3_v3v3(mid_min, bbox->vec[3], bbox->vec[4]);
    mid_v3_v3v3(mid_max, bbox->vec[2], bbox->vec[5]);

    /* square length of the diagonals of each clipping plane */
    float a_sq = len_squared_v3v3(bbox->vec[3], bbox->vec[4]);
    float b_sq = len_squared_v3v3(bbox->vec[2], bbox->vec[5]);

    /* distance squared between clipping planes */
    float h_sq = len_squared_v3v3(mid_min, mid_max);

    float fac = (4 * h_sq + b_sq - a_sq) / (8 * h_sq);

    /* The goal is to get the smallest sphere,
     * not the sphere that passes through each corner */
    CLAMP(fac, 0.0f, 1.0f);

    interp_v3_v3v3(bsphere->center, mid_min, mid_max, fac);

    /* distance from the center to one of the points of the far plane (1, 2, 5, 6) */
    bsphere->radius = len_v3v3(bsphere->center, bbox->vec[1]);
  }
  else {
    /* Perspective with asymmetrical frustum. */

    /* We put the sphere center on the line that goes from origin
     * to the center of the far clipping plane. */

    /* Detect which of the corner of the far clipping plane is the farthest to the origin */
    float nfar[4];               /* most extreme far point in NDC space */
    float farxy[2];              /* far-point projection onto the near plane */
    float farpoint[3] = {0.0f};  /* most extreme far point in camera coordinate */
    float nearpoint[3];          /* most extreme near point in camera coordinate */
    float farcenter[3] = {0.0f}; /* center of far clipping plane in camera coordinate */
    float F = -1.0f, N;          /* square distance of far and near point to origin */
    float f, n; /* distance of far and near point to z axis. f is always > 0 but n can be < 0 */
    float e, s; /* far and near clipping distance (<0) */
    float c;    /* slope of center line = distance of far clipping center
                 * to z axis / far clipping distance. */
    float z;    /* projection of sphere center on z axis (<0) */

    /* Find farthest corner and center of far clip plane. */
    float corner[3] = {1.0f, 1.0f, 1.0f}; /* in clip space */
    for (int i = 0; i < 4; i++) {
      float point[3];
      mul_v3_project_m4_v3(point, projinv, corner);
      float len = len_squared_v3(point);
      if (len > F) {
        copy_v3_v3(nfar, corner);
        copy_v3_v3(farpoint, point);
        F = len;
      }
      add_v3_v3(farcenter, point);
      /* rotate by 90 degree to walk through the 4 points of the far clip plane */
      float tmp = corner[0];
      corner[0] = -corner[1];
      corner[1] = tmp;
    }

    /* the far center is the average of the far clipping points */
    mul_v3_fl(farcenter, 0.25f);
    /* the extreme near point is the opposite point on the near clipping plane */
    copy_v3_fl3(nfar, -nfar[0], -nfar[1], -1.0f);
    mul_v3_project_m4_v3(nearpoint, projinv, nfar);
    /* this is a frustum projection */
    N = len_squared_v3(nearpoint);
    e = farpoint[2];
    s = nearpoint[2];
    /* distance to view Z axis */
    f = len_v2(farpoint);
    /* get corresponding point on the near plane */
    mul_v2_v2fl(farxy, farpoint, s / e);
    /* this formula preserve the sign of n */
    sub_v2_v2(nearpoint, farxy);
    n = f * s / e - len_v2(nearpoint);
    c = len_v2(farcenter) / e;
    /* the big formula, it simplifies to (F-N)/(2(e-s)) for the symmetric case */
    z = (F - N) / (2.0f * (e - s + c * (f - n)));

    bsphere->center[0] = farcenter[0] * z / e;
    bsphere->center[1] = farcenter[1] * z / e;
    bsphere->center[2] = z;

    /* For XR, the view matrix may contain a scale factor. Then, transforming only the center
     * into world space after calculating the radius will result in incorrect behavior. */
    mul_m4_v3(viewinv, bsphere->center); /* Transform to world space. */
    mul_m4_v3(viewinv, farpoint);
    bsphere->radius = len_v3v3(bsphere->center, farpoint);
  }
}

static void draw_view_matrix_state_update(DRWView *view,
                                          const float viewmat[4][4],
                                          const float winmat[4][4])
{
  ViewMatrices *storage = &view->storage;

  copy_m4_m4(storage->viewmat.ptr(), viewmat);
  invert_m4_m4(storage->viewinv.ptr(), storage->viewmat.ptr());

  copy_m4_m4(storage->winmat.ptr(), winmat);
  invert_m4_m4(storage->wininv.ptr(), storage->winmat.ptr());

  mul_m4_m4m4(view->persmat.ptr(), winmat, viewmat);
  invert_m4_m4(view->persinv.ptr(), view->persmat.ptr());
}

DRWView *DRW_view_create(const float viewmat[4][4],
                         const float winmat[4][4],
                         const float (*culling_viewmat)[4],
                         const float (*culling_winmat)[4],
                         DRWCallVisibilityFn *visibility_fn)
{
  DRWView *view = static_cast<DRWView *>(BLI_memblock_alloc(DST.vmempool->views));

  if (DST.primary_view_num < MAX_CULLED_VIEWS) {
    view->culling_mask = 1u << DST.primary_view_num++;
  }
  else {
    BLI_assert(0);
    view->culling_mask = 0u;
  }
  view->clip_planes_len = 0;
  view->visibility_fn = visibility_fn;
  view->parent = nullptr;

  DRW_view_update(view, viewmat, winmat, culling_viewmat, culling_winmat);

  return view;
}

DRWView *DRW_view_create_sub(const DRWView *parent_view,
                             const float viewmat[4][4],
                             const float winmat[4][4])
{
  /* Search original parent. */
  const DRWView *ori_view = parent_view;
  while (ori_view->parent != nullptr) {
    ori_view = ori_view->parent;
  }

  DRWView *view = static_cast<DRWView *>(BLI_memblock_alloc(DST.vmempool->views));

  /* Perform copy. */
  *view = *ori_view;
  view->parent = (DRWView *)ori_view;

  DRW_view_update_sub(view, viewmat, winmat);

  return view;
}

/* DRWView Update:
 * This is meant to be done on existing views when rendering in a loop and there is no
 * need to allocate more DRWViews. */

void DRW_view_update_sub(DRWView *view, const float viewmat[4][4], const float winmat[4][4])
{
  BLI_assert(view->parent != nullptr);

  view->is_dirty = true;
  view->is_inverted = (is_negative_m4(viewmat) == is_negative_m4(winmat));

  draw_view_matrix_state_update(view, viewmat, winmat);
}

void DRW_view_update(DRWView *view,
                     const float viewmat[4][4],
                     const float winmat[4][4],
                     const float (*culling_viewmat)[4],
                     const float (*culling_winmat)[4])
{
  /* DO NOT UPDATE THE DEFAULT VIEW.
   * Create sub-views instead, or a copy. */
  BLI_assert(view != DST.view_default);
  BLI_assert(view->parent == nullptr);

  view->is_dirty = true;
  view->is_inverted = (is_negative_m4(viewmat) == is_negative_m4(winmat));

  draw_view_matrix_state_update(view, viewmat, winmat);

  /* Prepare frustum culling. */

#ifdef DRW_DEBUG_CULLING
  static float mv[MAX_CULLED_VIEWS][4][4], mw[MAX_CULLED_VIEWS][4][4];

  /* Select view here. */
  if (view->culling_mask != 0) {
    uint index = bitscan_forward_uint(view->culling_mask);

    if (G.debug_value == 0) {
      copy_m4_m4(mv[index], culling_viewmat ? culling_viewmat : viewmat);
      copy_m4_m4(mw[index], culling_winmat ? culling_winmat : winmat);
    }
    else {
      culling_winmat = mw[index];
      culling_viewmat = mv[index];
    }
  }
#endif

  float wininv[4][4];
  if (culling_winmat) {
    winmat = culling_winmat;
    invert_m4_m4(wininv, winmat);
  }
  else {
    copy_m4_m4(wininv, view->storage.wininv.ptr());
  }

  float viewinv[4][4];
  if (culling_viewmat) {
    viewmat = culling_viewmat;
    invert_m4_m4(viewinv, viewmat);
  }
  else {
    copy_m4_m4(viewinv, view->storage.viewinv.ptr());
  }

  draw_frustum_boundbox_calc(viewinv, winmat, &view->frustum_corners);
  draw_frustum_culling_planes_calc(view->persmat.ptr(), view->frustum_planes);
  draw_frustum_bound_sphere_calc(
      &view->frustum_corners, viewinv, winmat, wininv, &view->frustum_bsphere);

#ifdef DRW_DEBUG_CULLING
  if (G.debug_value != 0) {
    DRW_debug_sphere(
        view->frustum_bsphere.center, view->frustum_bsphere.radius, blender::float4{1, 1, 0, 1});
    DRW_debug_bbox(&view->frustum_corners, blender::float4{1, 1, 0, 1});
  }
#endif
}

const DRWView *DRW_view_default_get()
{
  return DST.view_default;
}

void DRW_view_reset()
{
  DST.view_default = nullptr;
  DST.view_active = nullptr;
  DST.view_previous = nullptr;
}

void DRW_view_default_set(const DRWView *view)
{
  BLI_assert(DST.view_default == nullptr);
  DST.view_default = (DRWView *)view;
}

void DRW_view_clip_planes_set(DRWView *view, float (*planes)[4], int plane_len)
{
  BLI_assert(plane_len <= MAX_CLIP_PLANES);
  view->clip_planes_len = plane_len;
  if (plane_len > 0) {
    memcpy(view->clip_planes, planes, sizeof(float[4]) * plane_len);
  }
}

void DRW_view_frustum_corners_get(const DRWView *view, BoundBox *corners)
{
  memcpy(corners, &view->frustum_corners, sizeof(view->frustum_corners));
}

void DRW_view_frustum_planes_get(const DRWView *view, float planes[6][4])
{
  memcpy(planes, &view->frustum_planes, sizeof(view->frustum_planes));
}

bool DRW_view_is_persp_get(const DRWView *view)
{
  view = (view) ? view : DST.view_default;
  return view->storage.winmat[3][3] == 0.0f;
}

float DRW_view_near_distance_get(const DRWView *view)
{
  view = (view) ? view : DST.view_default;
  const float4x4 &projmat = view->storage.winmat;

  if (DRW_view_is_persp_get(view)) {
    return -projmat[3][2] / (projmat[2][2] - 1.0f);
  }

  return -(projmat[3][2] + 1.0f) / projmat[2][2];
}

float DRW_view_far_distance_get(const DRWView *view)
{
  view = (view) ? view : DST.view_default;
  const float4x4 &projmat = view->storage.winmat;

  if (DRW_view_is_persp_get(view)) {
    return -projmat[3][2] / (projmat[2][2] + 1.0f);
  }

  return -(projmat[3][2] - 1.0f) / projmat[2][2];
}

void DRW_view_viewmat_get(const DRWView *view, float mat[4][4], bool inverse)
{
  view = (view) ? view : DST.view_default;
  const ViewMatrices *storage = &view->storage;
  copy_m4_m4(mat, (inverse) ? storage->viewinv.ptr() : storage->viewmat.ptr());
}

void DRW_view_winmat_get(const DRWView *view, float mat[4][4], bool inverse)
{
  view = (view) ? view : DST.view_default;
  const ViewMatrices *storage = &view->storage;
  copy_m4_m4(mat, (inverse) ? storage->wininv.ptr() : storage->winmat.ptr());
}

void DRW_view_persmat_get(const DRWView *view, float mat[4][4], bool inverse)
{
  view = (view) ? view : DST.view_default;
  copy_m4_m4(mat, (inverse) ? view->persinv.ptr() : view->persmat.ptr());
}

/** \} */

/* -------------------------------------------------------------------- */
/** \name Passes (DRW_pass)
 * \{ */

DRWPass *DRW_pass_create(const char *name, DRWState state)
{
  DRWPass *pass = static_cast<DRWPass *>(BLI_memblock_alloc(DST.vmempool->passes));
  pass->state = state | DRW_STATE_PROGRAM_POINT_SIZE;
  if (G.debug & G_DEBUG_GPU) {
    STRNCPY(pass->name, name);
  }

  pass->shgroups.first = nullptr;
  pass->shgroups.last = nullptr;
  pass->handle = DST.pass_handle;
  DRW_handle_increment(&DST.pass_handle);

  pass->original = nullptr;
  pass->next = nullptr;

  return pass;
}

DRWPass *DRW_pass_create_instance(const char *name, DRWPass *original, DRWState state)
{
  DRWPass *pass = DRW_pass_create(name, state);
  pass->original = original;

  return pass;
}

void DRW_pass_link(DRWPass *first, DRWPass *second)
{
  BLI_assert(first != second);
  BLI_assert(first->next == nullptr);
  first->next = second;
}

bool DRW_pass_is_empty(DRWPass *pass)
{
  if (pass->original) {
    return DRW_pass_is_empty(pass->original);
  }

  LISTBASE_FOREACH (DRWShadingGroup *, shgroup, &pass->shgroups) {
    if (!DRW_shgroup_is_empty(shgroup)) {
      return false;
    }
  }
  return true;
}

void DRW_pass_foreach_shgroup(DRWPass *pass,
                              void (*callback)(void *user_data, DRWShadingGroup *shgrp),
                              void *user_data)
{
  LISTBASE_FOREACH (DRWShadingGroup *, shgroup, &pass->shgroups) {
    callback(user_data, shgroup);
  }
}

static int pass_shgroup_dist_sort(const void *a, const void *b)
{
  const DRWShadingGroup *shgrp_a = (const DRWShadingGroup *)a;
  const DRWShadingGroup *shgrp_b = (const DRWShadingGroup *)b;

  if (shgrp_a->z_sorting.distance < shgrp_b->z_sorting.distance) {
    return 1;
  }
  if (shgrp_a->z_sorting.distance > shgrp_b->z_sorting.distance) {
    return -1;
  }

  /* If distances are the same, keep original order. */
  if (shgrp_a->z_sorting.original_index > shgrp_b->z_sorting.original_index) {
    return -1;
  }

  return 0;
}

/* ------------------ Shading group sorting --------------------- */

#define SORT_IMPL_LINKTYPE DRWShadingGroup

#define SORT_IMPL_FUNC shgroup_sort_fn_r
#include "../../blenlib/intern/list_sort_impl.h"
#undef SORT_IMPL_FUNC

#undef SORT_IMPL_LINKTYPE

void DRW_pass_sort_shgroup_z(DRWPass *pass)
{
  const float4x4 &viewinv = DST.view_active->storage.viewinv;

  if (!(pass->shgroups.first && pass->shgroups.first->next)) {
    /* Nothing to sort */
    return;
  }

  uint index = 0;
  DRWShadingGroup *shgroup = pass->shgroups.first;
  do {
    DRWResourceHandle handle = 0;
    /* Find first DRWCommandDraw. */
    DRWCommandChunk *cmd_chunk = shgroup->cmd.first;
    for (; cmd_chunk && handle == 0; cmd_chunk = cmd_chunk->next) {
      for (int i = 0; i < cmd_chunk->command_used && handle == 0; i++) {
        if (DRW_CMD_DRAW == command_type_get(cmd_chunk->command_type, i)) {
          handle = cmd_chunk->commands[i].draw.handle;
        }
      }
    }
    /* To be sorted a shgroup needs to have at least one draw command. */
    /* FIXME(fclem): In some case, we can still have empty shading group to sort. However their
     * final order is not well defined.
     * (see #76730 & D7729). */
    // BLI_assert(handle != 0);

    DRWObjectMatrix *obmats = static_cast<DRWObjectMatrix *>(
        DRW_memblock_elem_from_handle(DST.vmempool->obmats, &handle));

    /* Compute distance to camera. */
    float tmp[3];
    sub_v3_v3v3(tmp, viewinv[3], obmats->model[3]);
    shgroup->z_sorting.distance = dot_v3v3(viewinv[2], tmp);
    shgroup->z_sorting.original_index = index++;

  } while ((shgroup = shgroup->next));

  /* Sort using computed distances. */
  pass->shgroups.first = shgroup_sort_fn_r(pass->shgroups.first, pass_shgroup_dist_sort);

  /* Find the new last */
  DRWShadingGroup *last = pass->shgroups.first;
  while ((last = last->next)) {
    /* Reset the pass id for debugging. */
    last->pass_handle = pass->handle;
  }
  pass->shgroups.last = last;
}

void DRW_pass_sort_shgroup_reverse(DRWPass *pass)
{
  pass->shgroups.last = pass->shgroups.first;
  /* WARNING: Assume that DRWShadingGroup->next is the first member. */
  BLI_linklist_reverse((LinkNode **)&pass->shgroups.first);
}

/** \} */<|MERGE_RESOLUTION|>--- conflicted
+++ resolved
@@ -1361,13 +1361,8 @@
   Mesh *mesh = static_cast<Mesh *>(scd->ob->data);
   BKE_pbvh_update_normals(pbvh, mesh->runtime->subdiv_ccg);
 
-<<<<<<< HEAD
-  BKE_pbvh_draw_cb(pbvh,
-                   mesh,
-=======
   BKE_pbvh_draw_cb(*mesh,
                    pbvh,
->>>>>>> a92cfc27
                    update_only_visible,
                    &update_frustum,
                    &draw_frustum,
