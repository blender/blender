/* SPDX-FileCopyrightText: 2023 Blender Authors
 *
 * SPDX-License-Identifier: GPL-2.0-or-later */

/** \file
 * \ingroup wm
 *
 * Experimental tool-system>
 */

#include <cstring>

#include "CLG_log.h"

#include "MEM_guardedalloc.h"

#include "BLI_listbase.h"
#include "BLI_string.h"
#include "BLI_utildefines.h"

#include "DNA_ID.h"
#include "DNA_object_types.h"
#include "DNA_scene_types.h"
#include "DNA_space_types.h"
#include "DNA_windowmanager_types.h"
#include "DNA_workspace_types.h"

#include "BKE_brush.hh"
#include "BKE_context.hh"
#include "BKE_idprop.h"
#include "BKE_layer.hh"
#include "BKE_lib_id.hh"
#include "BKE_main.hh"
#include "BKE_paint.hh"
#include "BKE_workspace.h"

#include "RNA_access.hh"
#include "RNA_enum_types.hh"

#include "WM_api.hh"
#include "WM_message.hh"
#include "WM_toolsystem.hh" /* Own include. */
#include "WM_types.hh"

static void toolsystem_reinit_with_toolref(bContext *C, WorkSpace * /*workspace*/, bToolRef *tref);
static bToolRef *toolsystem_reinit_ensure_toolref(bContext *C,
                                                  WorkSpace *workspace,
                                                  const bToolKey *tkey,
                                                  const char *default_tool);
static void toolsystem_refresh_screen_from_active_tool(Main *bmain,
                                                       WorkSpace *workspace,
                                                       bToolRef *tref);

/* -------------------------------------------------------------------- */
/** \name Tool Reference API
 * \{ */

bToolRef *WM_toolsystem_ref_from_context(bContext *C)
{
  WorkSpace *workspace = CTX_wm_workspace(C);
  const Scene *scene = CTX_data_scene(C);
  ViewLayer *view_layer = CTX_data_view_layer(C);
  ScrArea *area = CTX_wm_area(C);
  if ((area == nullptr) || ((1 << area->spacetype) & WM_TOOLSYSTEM_SPACE_MASK) == 0) {
    return nullptr;
  }
  bToolKey tkey{};
  tkey.space_type = area->spacetype;
  tkey.mode = WM_toolsystem_mode_from_spacetype(scene, view_layer, area, area->spacetype);
  bToolRef *tref = WM_toolsystem_ref_find(workspace, &tkey);
  /* We could return 'area->runtime.tool' in this case. */
  if (area->runtime.is_tool_set) {
    BLI_assert(tref == area->runtime.tool);
  }
  return tref;
}

bToolRef_Runtime *WM_toolsystem_runtime_from_context(bContext *C)
{
  bToolRef *tref = WM_toolsystem_ref_from_context(C);
  return tref ? tref->runtime : nullptr;
}

bToolRef *WM_toolsystem_ref_find(WorkSpace *workspace, const bToolKey *tkey)
{
  BLI_assert((1 << tkey->space_type) & WM_TOOLSYSTEM_SPACE_MASK);
  LISTBASE_FOREACH (bToolRef *, tref, &workspace->tools) {
    if ((tref->space_type == tkey->space_type) && (tref->mode == tkey->mode)) {
      return tref;
    }
  }
  return nullptr;
}

bToolRef_Runtime *WM_toolsystem_runtime_find(WorkSpace *workspace, const bToolKey *tkey)
{
  bToolRef *tref = WM_toolsystem_ref_find(workspace, tkey);
  return tref ? tref->runtime : nullptr;
}

bool WM_toolsystem_ref_ensure(WorkSpace *workspace, const bToolKey *tkey, bToolRef **r_tref)
{
  bToolRef *tref = WM_toolsystem_ref_find(workspace, tkey);
  if (tref) {
    *r_tref = tref;
    return false;
  }
  tref = static_cast<bToolRef *>(MEM_callocN(sizeof(*tref), __func__));
  BLI_addhead(&workspace->tools, tref);
  tref->space_type = tkey->space_type;
  tref->mode = tkey->mode;
  *r_tref = tref;
  return true;
}

/** \} */

static void toolsystem_unlink_ref(bContext *C, WorkSpace * /*workspace*/, bToolRef *tref)
{
  bToolRef_Runtime *tref_rt = tref->runtime;

  if (tref_rt->gizmo_group[0]) {
    wmGizmoGroupType *gzgt = WM_gizmogrouptype_find(tref_rt->gizmo_group, false);
    if (gzgt != nullptr) {
      Main *bmain = CTX_data_main(C);
      WM_gizmo_group_remove_by_tool(C, bmain, gzgt, tref);
    }
  }
}
void WM_toolsystem_unlink(bContext *C, WorkSpace *workspace, const bToolKey *tkey)
{
  bToolRef *tref = WM_toolsystem_ref_find(workspace, tkey);
  if (tref && tref->runtime) {
    toolsystem_unlink_ref(C, workspace, tref);
  }
}

static void toolsystem_ref_link(bContext *C, WorkSpace *workspace, bToolRef *tref)
{
  bToolRef_Runtime *tref_rt = tref->runtime;
  if (tref_rt->gizmo_group[0]) {
    const char *idname = tref_rt->gizmo_group;
    wmGizmoGroupType *gzgt = WM_gizmogrouptype_find(idname, false);
    if (gzgt != nullptr) {
      if ((gzgt->flag & WM_GIZMOGROUPTYPE_TOOL_INIT) == 0) {
        if (!WM_gizmo_group_type_ensure_ptr(gzgt)) {
          /* Even if the group-type was has been linked, it's possible the space types
           * were not previously using it. (happens with multiple windows). */
          wmGizmoMapType *gzmap_type = WM_gizmomaptype_ensure(&gzgt->gzmap_params);
          WM_gizmoconfig_update_tag_group_type_init(gzmap_type, gzgt);
        }
      }
    }
    else {
      CLOG_WARN(WM_LOG_TOOLS, "'%s' widget not found", idname);
    }
  }

  if (tref_rt->data_block[0]) {
    Main *bmain = CTX_data_main(C);

    if ((tref->space_type == SPACE_VIEW3D) && (tref->mode == CTX_MODE_PARTICLE)) {
      const EnumPropertyItem *items = rna_enum_particle_edit_hair_brush_items;
      const int i = RNA_enum_from_identifier(items, tref_rt->data_block);
      if (i != -1) {
        const int value = items[i].value;
        wmWindowManager *wm = static_cast<wmWindowManager *>(bmain->wm.first);
        LISTBASE_FOREACH (wmWindow *, win, &wm->windows) {
          if (workspace == WM_window_get_active_workspace(win)) {
            Scene *scene = WM_window_get_active_scene(win);
            ToolSettings *ts = scene->toolsettings;
            ts->particle.brushtype = value;
          }
        }
      }
    }
<<<<<<< HEAD
=======
    else {
      const PaintMode paint_mode = BKE_paintmode_get_from_tool(tref);
      BLI_assert(paint_mode != PaintMode::Invalid);
      const EnumPropertyItem *items = BKE_paint_get_tool_enum_from_paintmode(paint_mode);
      BLI_assert(items != nullptr);

      const int i = items ? RNA_enum_from_identifier(items, tref_rt->data_block) : -1;
      if (i != -1) {
        const int slot_index = items[i].value;
        wmWindowManager *wm = static_cast<wmWindowManager *>(bmain->wm.first);
        LISTBASE_FOREACH (wmWindow *, win, &wm->windows) {
          if (workspace == WM_window_get_active_workspace(win)) {
            Scene *scene = WM_window_get_active_scene(win);
            BKE_paint_ensure_from_paintmode(scene, paint_mode);
            Paint *paint = BKE_paint_get_active_from_paintmode(scene, paint_mode);
            Brush *brush = BKE_paint_toolslots_brush_get(paint, slot_index);
            if (brush == nullptr) {
              /* Could make into a function. */
              brush = (Brush *)BKE_libblock_find_name(bmain, ID_BR, items[i].name);
              if (brush && slot_index == BKE_brush_tool_get(brush, paint)) {
                /* Pass. */
              }
              else {
                brush = BKE_brush_add(bmain, items[i].name, eObjectMode(paint->runtime.ob_mode));

                BKE_brush_tool_set(brush, paint, slot_index);

                if (paint_mode == PaintMode::Sculpt) {
                  BKE_brush_sculpt_reset(brush);
                }
              }
            }
            BKE_paint_brush_set(paint, brush);
          }
        }
      }
    }
>>>>>>> f0f91159
  }
}

static void toolsystem_refresh_ref(bContext *C, WorkSpace *workspace, bToolRef *tref)
{
  if (tref->runtime == nullptr) {
    return;
  }
  /* Currently same operation. */
  toolsystem_ref_link(C, workspace, tref);
}
void WM_toolsystem_refresh(bContext *C, WorkSpace *workspace, const bToolKey *tkey)
{
  bToolRef *tref = WM_toolsystem_ref_find(workspace, tkey);
  if (tref) {
    toolsystem_refresh_ref(C, workspace, tref);
  }
}

static void toolsystem_reinit_ref(bContext *C, WorkSpace *workspace, bToolRef *tref)
{
  toolsystem_reinit_with_toolref(C, workspace, tref);
}
void WM_toolsystem_reinit(bContext *C, WorkSpace *workspace, const bToolKey *tkey)
{
  bToolRef *tref = WM_toolsystem_ref_find(workspace, tkey);
  if (tref) {
    toolsystem_reinit_ref(C, workspace, tref);
  }
}

void WM_toolsystem_unlink_all(bContext *C, WorkSpace *workspace)
{
  LISTBASE_FOREACH (bToolRef *, tref, &workspace->tools) {
    tref->tag = 0;
  }

  LISTBASE_FOREACH (bToolRef *, tref, &workspace->tools) {
    if (tref->runtime) {
      if (tref->tag == 0) {
        toolsystem_unlink_ref(C, workspace, tref);
        tref->tag = 1;
      }
    }
  }
}

void WM_toolsystem_refresh_all(bContext *C, WorkSpace *workspace)
{
  BLI_assert(0);
  LISTBASE_FOREACH (bToolRef *, tref, &workspace->tools) {
    toolsystem_refresh_ref(C, workspace, tref);
  }
}
void WM_toolsystem_reinit_all(bContext *C, wmWindow *win)
{
  bScreen *screen = WM_window_get_active_screen(win);
  const Scene *scene = WM_window_get_active_scene(win);
  ViewLayer *view_layer = WM_window_get_active_view_layer(win);
  LISTBASE_FOREACH (ScrArea *, area, &screen->areabase) {
    if (((1 << area->spacetype) & WM_TOOLSYSTEM_SPACE_MASK) == 0) {
      continue;
    }

    WorkSpace *workspace = WM_window_get_active_workspace(win);
    bToolKey tkey{};
    tkey.space_type = area->spacetype;
    tkey.mode = WM_toolsystem_mode_from_spacetype(scene, view_layer, area, area->spacetype);
    bToolRef *tref = WM_toolsystem_ref_find(workspace, &tkey);
    if (tref) {
      if (tref->tag == 0) {
        toolsystem_reinit_ref(C, workspace, tref);
        tref->tag = 1;
      }
    }
  }
}

void WM_toolsystem_ref_set_from_runtime(bContext *C,
                                        WorkSpace *workspace,
                                        bToolRef *tref,
                                        const bToolRef_Runtime *tref_rt,
                                        const char *idname)
{
  Main *bmain = CTX_data_main(C);

  if (tref->runtime) {
    toolsystem_unlink_ref(C, workspace, tref);
  }

  STRNCPY(tref->idname, idname);

  if (tref->runtime == nullptr) {
    tref->runtime = static_cast<bToolRef_Runtime *>(MEM_callocN(sizeof(*tref->runtime), __func__));
  }

  if (tref_rt != tref->runtime) {
    *tref->runtime = *tref_rt;
  }

  /* Ideally Python could check this gizmo group flag and not
   * pass in the argument to begin with. */
  bool use_fallback_keymap = false;

  if (tref->idname_fallback[0] || tref->runtime->keymap_fallback[0]) {
    if (tref_rt->flag & TOOLREF_FLAG_FALLBACK_KEYMAP) {
      use_fallback_keymap = true;
    }
    else if (tref_rt->gizmo_group[0]) {
      wmGizmoGroupType *gzgt = WM_gizmogrouptype_find(tref_rt->gizmo_group, false);
      if (gzgt) {
        if (gzgt->flag & WM_GIZMOGROUPTYPE_TOOL_FALLBACK_KEYMAP) {
          use_fallback_keymap = true;
        }
      }
    }
  }
  if (use_fallback_keymap == false) {
    tref->idname_fallback[0] = '\0';
    tref->runtime->keymap_fallback[0] = '\0';
  }

  toolsystem_ref_link(C, workspace, tref);

  toolsystem_refresh_screen_from_active_tool(bmain, workspace, tref);

  /* Set the cursor if possible, if not - it's fine as entering the region will refresh it. */
  {
    wmWindow *win = CTX_wm_window(C);
    if (win != nullptr) {
      win->addmousemove = true;
      win->tag_cursor_refresh = true;
    }
  }

  {
    wmMsgBus *mbus = CTX_wm_message_bus(C);
    WM_msg_publish_rna_prop(mbus, &workspace->id, workspace, WorkSpace, tools);
  }
}

void WM_toolsystem_ref_sync_from_context(Main *bmain, WorkSpace *workspace, bToolRef *tref)
{
  bToolRef_Runtime *tref_rt = tref->runtime;
  if ((tref_rt == nullptr) || (tref_rt->data_block[0] == '\0')) {
    return;
  }
  wmWindowManager *wm = static_cast<wmWindowManager *>(bmain->wm.first);
  LISTBASE_FOREACH (wmWindow *, win, &wm->windows) {
    if (workspace != WM_window_get_active_workspace(win)) {
      continue;
    }

    Scene *scene = WM_window_get_active_scene(win);
    ToolSettings *ts = scene->toolsettings;
    ViewLayer *view_layer = WM_window_get_active_view_layer(win);
    BKE_view_layer_synced_ensure(scene, view_layer);
    const Object *ob = BKE_view_layer_active_object_get(view_layer);
    if (ob == nullptr) {
      /* Pass. */
    }
    if ((tref->space_type == SPACE_VIEW3D) && (tref->mode == CTX_MODE_PARTICLE)) {
      if (ob->mode & OB_MODE_PARTICLE_EDIT) {
        const EnumPropertyItem *items = rna_enum_particle_edit_hair_brush_items;
        const int i = RNA_enum_from_value(items, ts->particle.brushtype);
        const EnumPropertyItem *item = &items[i];
        if (!STREQ(tref_rt->data_block, item->identifier)) {
          STRNCPY(tref_rt->data_block, item->identifier);
          SNPRINTF(tref->idname, "builtin_brush.%s", item->name);
        }
      }
    }
  }
}

void WM_toolsystem_init(bContext *C)
{
  Main *bmain = CTX_data_main(C);

  BLI_assert(CTX_wm_window(C) == nullptr);

  LISTBASE_FOREACH (WorkSpace *, workspace, &bmain->workspaces) {
    LISTBASE_FOREACH (bToolRef *, tref, &workspace->tools) {
      MEM_SAFE_FREE(tref->runtime);
    }
  }

  /* Rely on screen initialization for gizmos. */
}

static bool toolsystem_key_ensure_check(const bToolKey *tkey)
{
  switch (tkey->space_type) {
    case SPACE_VIEW3D:
      return true;
    case SPACE_IMAGE:
      if (ELEM(tkey->mode, SI_MODE_PAINT, SI_MODE_UV)) {
        return true;
      }
      break;
    case SPACE_NODE:
      return true;
    case SPACE_SEQ:
      return true;
  }
  return false;
}

int WM_toolsystem_mode_from_spacetype(const Scene *scene,
                                      ViewLayer *view_layer,
                                      ScrArea *area,
                                      int space_type)
{
  int mode = -1;
  switch (space_type) {
    case SPACE_VIEW3D: {
      /* 'area' may be nullptr in this case. */
      BKE_view_layer_synced_ensure(scene, view_layer);
      Object *obact = BKE_view_layer_active_object_get(view_layer);
      if (obact != nullptr) {
        Object *obedit = OBEDIT_FROM_OBACT(obact);
        mode = CTX_data_mode_enum_ex(obedit, obact, eObjectMode(obact->mode));
      }
      else {
        mode = CTX_MODE_OBJECT;
      }
      break;
    }
    case SPACE_IMAGE: {
      SpaceImage *sima = static_cast<SpaceImage *>(area->spacedata.first);
      mode = sima->mode;
      break;
    }
    case SPACE_NODE: {
      mode = 0;
      break;
    }
    case SPACE_SEQ: {
      SpaceSeq *sseq = static_cast<SpaceSeq *>(area->spacedata.first);
      mode = sseq->view;
      break;
    }
  }
  return mode;
}

bool WM_toolsystem_key_from_context(const Scene *scene,
                                    ViewLayer *view_layer,
                                    ScrArea *area,
                                    bToolKey *tkey)
{
  int space_type = SPACE_EMPTY;
  int mode = -1;

  if (area != nullptr) {
    space_type = area->spacetype;
    mode = WM_toolsystem_mode_from_spacetype(scene, view_layer, area, space_type);
  }

  if (mode != -1) {
    tkey->space_type = space_type;
    tkey->mode = mode;
    return true;
  }
  return false;
}

void WM_toolsystem_refresh_active(bContext *C)
{
  Main *bmain = CTX_data_main(C);

  struct {
    wmWindow *win;
    ScrArea *area;
    ARegion *region;
    bool is_set;
  } context_prev = {nullptr};

  for (wmWindowManager *wm = static_cast<wmWindowManager *>(bmain->wm.first); wm;
       wm = static_cast<wmWindowManager *>(wm->id.next))
  {
    LISTBASE_FOREACH (wmWindow *, win, &wm->windows) {
      WorkSpace *workspace = WM_window_get_active_workspace(win);
      bScreen *screen = WM_window_get_active_screen(win);
      const Scene *scene = WM_window_get_active_scene(win);
      ViewLayer *view_layer = WM_window_get_active_view_layer(win);
      /* Could skip loop for modes that don't depend on space type. */
      int space_type_mask_handled = 0;
      LISTBASE_FOREACH (ScrArea *, area, &screen->areabase) {
        /* Don't change the space type of the active tool, only update its mode. */
        const int space_type_mask = (1 << area->spacetype);
        if ((space_type_mask & WM_TOOLSYSTEM_SPACE_MASK) &&
            ((space_type_mask_handled & space_type_mask) == 0))
        {
          space_type_mask_handled |= space_type_mask;
          bToolKey tkey{};
          tkey.space_type = area->spacetype;
          tkey.mode = WM_toolsystem_mode_from_spacetype(scene, view_layer, area, area->spacetype);
          bToolRef *tref = WM_toolsystem_ref_find(workspace, &tkey);
          if (tref != area->runtime.tool) {
            if (context_prev.is_set == false) {
              context_prev.win = CTX_wm_window(C);
              context_prev.area = CTX_wm_area(C);
              context_prev.region = CTX_wm_region(C);
              context_prev.is_set = true;
            }

            CTX_wm_window_set(C, win);
            CTX_wm_area_set(C, area);

            toolsystem_reinit_ensure_toolref(C, workspace, &tkey, nullptr);
          }
        }
      }
    }
  }

  if (context_prev.is_set) {
    CTX_wm_window_set(C, context_prev.win);
    CTX_wm_area_set(C, context_prev.area);
    CTX_wm_region_set(C, context_prev.region);
  }

  BKE_workspace_id_tag_all_visible(bmain, LIB_TAG_DOIT);

  LISTBASE_FOREACH (WorkSpace *, workspace, &bmain->workspaces) {
    if (workspace->id.tag & LIB_TAG_DOIT) {
      workspace->id.tag &= ~LIB_TAG_DOIT;
      /* Refresh to ensure data is initialized.
       * This is needed because undo can load a state which no longer has the underlying DNA data
       * needed for the tool (un-initialized paint-slots for eg), see: #64339. */
      LISTBASE_FOREACH (bToolRef *, tref, &workspace->tools) {
        toolsystem_refresh_ref(C, workspace, tref);
      }
    }
  }
}

void WM_toolsystem_refresh_screen_area(WorkSpace *workspace,
                                       const Scene *scene,
                                       ViewLayer *view_layer,
                                       ScrArea *area)
{
  area->runtime.tool = nullptr;
  area->runtime.is_tool_set = true;
  const int mode = WM_toolsystem_mode_from_spacetype(scene, view_layer, area, area->spacetype);
  LISTBASE_FOREACH (bToolRef *, tref, &workspace->tools) {
    if (tref->space_type == area->spacetype) {
      if (tref->mode == mode) {
        area->runtime.tool = tref;
        break;
      }
    }
  }
}

void WM_toolsystem_refresh_screen_window(wmWindow *win)
{
  WorkSpace *workspace = WM_window_get_active_workspace(win);
  bool space_type_has_tools[SPACE_TYPE_NUM] = {false};
  LISTBASE_FOREACH (bToolRef *, tref, &workspace->tools) {
    space_type_has_tools[tref->space_type] = true;
  }
  bScreen *screen = WM_window_get_active_screen(win);
  const Scene *scene = WM_window_get_active_scene(win);
  ViewLayer *view_layer = WM_window_get_active_view_layer(win);
  LISTBASE_FOREACH (ScrArea *, area, &screen->areabase) {
    area->runtime.tool = nullptr;
    area->runtime.is_tool_set = true;
    if (space_type_has_tools[area->spacetype]) {
      WM_toolsystem_refresh_screen_area(workspace, scene, view_layer, area);
    }
  }
}

void WM_toolsystem_refresh_screen_all(Main *bmain)
{
  /* Update all ScrArea's tools. */
  for (wmWindowManager *wm = static_cast<wmWindowManager *>(bmain->wm.first); wm;
       wm = static_cast<wmWindowManager *>(wm->id.next))
  {
    LISTBASE_FOREACH (wmWindow *, win, &wm->windows) {
      WM_toolsystem_refresh_screen_window(win);
    }
  }
}

static void toolsystem_refresh_screen_from_active_tool(Main *bmain,
                                                       WorkSpace *workspace,
                                                       bToolRef *tref)
{
  /* Update all ScrArea's tools. */
  for (wmWindowManager *wm = static_cast<wmWindowManager *>(bmain->wm.first); wm;
       wm = static_cast<wmWindowManager *>(wm->id.next))
  {
    LISTBASE_FOREACH (wmWindow *, win, &wm->windows) {
      if (workspace == WM_window_get_active_workspace(win)) {
        bScreen *screen = WM_window_get_active_screen(win);
        const Scene *scene = WM_window_get_active_scene(win);
        ViewLayer *view_layer = WM_window_get_active_view_layer(win);
        LISTBASE_FOREACH (ScrArea *, area, &screen->areabase) {
          if (area->spacetype == tref->space_type) {
            int mode = WM_toolsystem_mode_from_spacetype(scene, view_layer, area, area->spacetype);
            if (mode == tref->mode) {
              area->runtime.tool = tref;
              area->runtime.is_tool_set = true;
            }
          }
        }
      }
    }
  }
}

bToolRef *WM_toolsystem_ref_set_by_id_ex(
    bContext *C, WorkSpace *workspace, const bToolKey *tkey, const char *name, bool cycle)
{
  wmOperatorType *ot = WM_operatortype_find("WM_OT_tool_set_by_id", false);
  /* On startup, Python operators are not yet loaded. */
  if (ot == nullptr) {
    return nullptr;
  }

/* Some contexts use the current space type (image editor for e.g.),
 * ensure this is set correctly or there is no area. */
#ifndef NDEBUG
  /* Exclude this check for some space types where the space type isn't used. */
  if ((1 << tkey->space_type) & WM_TOOLSYSTEM_SPACE_MASK_MODE_FROM_SPACE) {
    ScrArea *area = CTX_wm_area(C);
    BLI_assert(area == nullptr || area->spacetype == tkey->space_type);
  }
#endif

  PointerRNA op_props;
  WM_operator_properties_create_ptr(&op_props, ot);
  RNA_string_set(&op_props, "name", name);

  BLI_assert((1 << tkey->space_type) & WM_TOOLSYSTEM_SPACE_MASK);

  RNA_enum_set(&op_props, "space_type", tkey->space_type);
  RNA_boolean_set(&op_props, "cycle", cycle);

  WM_operator_name_call_ptr(C, ot, WM_OP_EXEC_DEFAULT, &op_props, nullptr);
  WM_operator_properties_free(&op_props);

  bToolRef *tref = WM_toolsystem_ref_find(workspace, tkey);

  if (tref) {
    Main *bmain = CTX_data_main(C);
    toolsystem_refresh_screen_from_active_tool(bmain, workspace, tref);
  }

  return (tref && STREQ(tref->idname, name)) ? tref : nullptr;
}

bToolRef *WM_toolsystem_ref_set_by_id(bContext *C, const char *name)
{
  const Scene *scene = CTX_data_scene(C);
  ViewLayer *view_layer = CTX_data_view_layer(C);
  ScrArea *area = CTX_wm_area(C);
  bToolKey tkey;
  if (WM_toolsystem_key_from_context(scene, view_layer, area, &tkey)) {
    WorkSpace *workspace = CTX_wm_workspace(C);
    return WM_toolsystem_ref_set_by_id_ex(C, workspace, &tkey, name, false);
  }
  return nullptr;
}

static void toolsystem_reinit_with_toolref(bContext *C, WorkSpace *workspace, bToolRef *tref)
{
  bToolKey tkey{};
  tkey.space_type = tref->space_type;
  tkey.mode = tref->mode;
  WM_toolsystem_ref_set_by_id_ex(C, workspace, &tkey, tref->idname, false);
}

static const char *toolsystem_default_tool(const bToolKey *tkey)
{
  switch (tkey->space_type) {
    case SPACE_VIEW3D:
      switch (tkey->mode) {
        /* Use the names of the enums for each brush tool. */
        case CTX_MODE_SCULPT:
          return "builtin.brush";
        case CTX_MODE_PAINT_VERTEX:
        case CTX_MODE_PAINT_WEIGHT:
        case CTX_MODE_PAINT_TEXTURE:
        case CTX_MODE_PAINT_GPENCIL_LEGACY:
        case CTX_MODE_PAINT_GREASE_PENCIL:
          return "builtin_brush.Draw";
        case CTX_MODE_SCULPT_GPENCIL_LEGACY:
          return "builtin_brush.Push";
        case CTX_MODE_WEIGHT_GPENCIL_LEGACY:
          return "builtin_brush.Weight";
        case CTX_MODE_VERTEX_GPENCIL_LEGACY:
          return "builtin_brush.Draw";
        case CTX_MODE_SCULPT_CURVES:
<<<<<<< HEAD
          return "builtin.brush";
          /* end temporary hack. */
=======
          return "builtin_brush.Density";
          /* End temporary hack. */
>>>>>>> f0f91159

        case CTX_MODE_PARTICLE:
          return "builtin_brush.Comb";
        case CTX_MODE_EDIT_TEXT:
          return "builtin.select_text";
      }
      break;
    case SPACE_IMAGE:
      switch (tkey->mode) {
        case SI_MODE_PAINT:
          return "builtin_brush.Draw";
      }
      break;
    case SPACE_NODE: {
      return "builtin.select_box";
    }
    case SPACE_SEQ: {
      switch (tkey->mode) {
        case SEQ_VIEW_SEQUENCE:
          return "builtin.select";
        case SEQ_VIEW_PREVIEW:
          return "builtin.sample";
        case SEQ_VIEW_SEQUENCE_PREVIEW:
          return "builtin.select";
      }
      return "builtin.select_box";
    }
  }

  return "builtin.select_box";
}

/**
 * Run after changing modes.
 */
static bToolRef *toolsystem_reinit_ensure_toolref(bContext *C,
                                                  WorkSpace *workspace,
                                                  const bToolKey *tkey,
                                                  const char *default_tool)
{
  bToolRef *tref;
  if (WM_toolsystem_ref_ensure(workspace, tkey, &tref)) {
    if (default_tool == nullptr) {
      default_tool = toolsystem_default_tool(tkey);
    }
    STRNCPY(tref->idname, default_tool);
  }
  toolsystem_reinit_with_toolref(C, workspace, tref);
  return tref;
}

static void wm_toolsystem_update_from_context_view3d_impl(bContext *C, WorkSpace *workspace)
{
  const Scene *scene = CTX_data_scene(C);
  ViewLayer *view_layer = CTX_data_view_layer(C);
  int space_type = SPACE_VIEW3D;
  bToolKey tkey{};
  tkey.space_type = space_type;
  tkey.mode = WM_toolsystem_mode_from_spacetype(scene, view_layer, nullptr, space_type);
  toolsystem_reinit_ensure_toolref(C, workspace, &tkey, nullptr);
}

void WM_toolsystem_update_from_context_view3d(bContext *C)
{
  WorkSpace *workspace = CTX_wm_workspace(C);
  wm_toolsystem_update_from_context_view3d_impl(C, workspace);

  /* Multi window support. */
  Main *bmain = CTX_data_main(C);
  wmWindowManager *wm = static_cast<wmWindowManager *>(bmain->wm.first);
  if (!BLI_listbase_is_single(&wm->windows)) {
    wmWindow *win_prev = CTX_wm_window(C);
    ScrArea *area_prev = CTX_wm_area(C);
    ARegion *region_prev = CTX_wm_region(C);

    LISTBASE_FOREACH (wmWindow *, win, &wm->windows) {
      if (win != win_prev) {
        WorkSpace *workspace_iter = WM_window_get_active_workspace(win);
        if (workspace_iter != workspace) {

          CTX_wm_window_set(C, win);

          wm_toolsystem_update_from_context_view3d_impl(C, workspace_iter);

          CTX_wm_window_set(C, win_prev);
          CTX_wm_area_set(C, area_prev);
          CTX_wm_region_set(C, region_prev);
        }
      }
    }
  }
}

void WM_toolsystem_update_from_context(
    bContext *C, WorkSpace *workspace, const Scene *scene, ViewLayer *view_layer, ScrArea *area)
{
  bToolKey tkey{};
  tkey.space_type = area->spacetype;
  tkey.mode = WM_toolsystem_mode_from_spacetype(scene, view_layer, area, area->spacetype);
  if (toolsystem_key_ensure_check(&tkey)) {
    toolsystem_reinit_ensure_toolref(C, workspace, &tkey, nullptr);
  }
}

bool WM_toolsystem_active_tool_is_brush(const bContext *C)
{
  bToolRef_Runtime *tref_rt = WM_toolsystem_runtime_from_context((bContext *)C);
  return tref_rt && (tref_rt->data_block[0] != '\0');
}

void WM_toolsystem_do_msg_notify_tag_refresh(bContext *C,
                                             wmMsgSubscribeKey * /*msg_key*/,
                                             wmMsgSubscribeValue *msg_val)
{
  ScrArea *area = static_cast<ScrArea *>(msg_val->user_data);
  Main *bmain = CTX_data_main(C);
  wmWindow *win = static_cast<wmWindow *>(((wmWindowManager *)bmain->wm.first)->windows.first);
  if (win->next != nullptr) {
    do {
      bScreen *screen = WM_window_get_active_screen(win);
      if (BLI_findindex(&screen->areabase, area) != -1) {
        break;
      }
    } while ((win = win->next));
  }

  WorkSpace *workspace = WM_window_get_active_workspace(win);
  const Scene *scene = WM_window_get_active_scene(win);
  ViewLayer *view_layer = WM_window_get_active_view_layer(win);

  bToolKey tkey{};
  tkey.space_type = area->spacetype;
  tkey.mode = WM_toolsystem_mode_from_spacetype(scene, view_layer, area, area->spacetype);
  WM_toolsystem_refresh(C, workspace, &tkey);
  WM_toolsystem_refresh_screen_area(workspace, scene, view_layer, area);
}

static IDProperty *idprops_ensure_named_group(IDProperty *group, const char *idname)
{
  IDProperty *prop = IDP_GetPropertyFromGroup(group, idname);
  if ((prop == nullptr) || (prop->type != IDP_GROUP)) {
    IDPropertyTemplate val = {0};
    prop = IDP_New(IDP_GROUP, &val, __func__);
    STRNCPY(prop->name, idname);
    IDP_ReplaceInGroup_ex(group, prop, nullptr);
  }
  return prop;
}

IDProperty *WM_toolsystem_ref_properties_get_idprops(bToolRef *tref)
{
  IDProperty *group = tref->properties;
  if (group == nullptr) {
    return nullptr;
  }
  return IDP_GetPropertyFromGroup(group, tref->idname);
}

IDProperty *WM_toolsystem_ref_properties_ensure_idprops(bToolRef *tref)
{
  if (tref->properties == nullptr) {
    IDPropertyTemplate val = {0};
    tref->properties = IDP_New(IDP_GROUP, &val, __func__);
  }
  return idprops_ensure_named_group(tref->properties, tref->idname);
}

bool WM_toolsystem_ref_properties_get_ex(bToolRef *tref,
                                         const char *idname,
                                         StructRNA *type,
                                         PointerRNA *r_ptr)
{
  IDProperty *group = WM_toolsystem_ref_properties_get_idprops(tref);
  IDProperty *prop = group ? IDP_GetPropertyFromGroup(group, idname) : nullptr;
  *r_ptr = RNA_pointer_create(nullptr, type, prop);
  return (prop != nullptr);
}

void WM_toolsystem_ref_properties_ensure_ex(bToolRef *tref,
                                            const char *idname,
                                            StructRNA *type,
                                            PointerRNA *r_ptr)
{
  IDProperty *group = WM_toolsystem_ref_properties_ensure_idprops(tref);
  IDProperty *prop = idprops_ensure_named_group(group, idname);
  *r_ptr = RNA_pointer_create(nullptr, type, prop);
}

void WM_toolsystem_ref_properties_init_for_keymap(bToolRef *tref,
                                                  PointerRNA *dst_ptr,
                                                  PointerRNA *src_ptr,
                                                  wmOperatorType *ot)
{
  *dst_ptr = *src_ptr;
  if (dst_ptr->data) {
    dst_ptr->data = IDP_CopyProperty(static_cast<const IDProperty *>(dst_ptr->data));
  }
  else {
    IDPropertyTemplate val = {0};
    dst_ptr->data = IDP_New(IDP_GROUP, &val, "wmOpItemProp");
  }
  IDProperty *group = WM_toolsystem_ref_properties_get_idprops(tref);
  if (group != nullptr) {
    IDProperty *prop = IDP_GetPropertyFromGroup(group, ot->idname);
    if (prop) {
      /* Important key-map items properties don't get overwritten by the tools.
       * - When a key-map item doesn't set a property, the tool-systems is used.
       * - When it does, it overrides the tool-system.
       *
       * This way the default action can be to follow the top-bar tool-settings &
       * modifier keys can be used to perform different actions that aren't clobbered here.
       */
      IDP_MergeGroup(static_cast<IDProperty *>(dst_ptr->data), prop, false);
    }
  }
}<|MERGE_RESOLUTION|>--- conflicted
+++ resolved
@@ -174,46 +174,6 @@
         }
       }
     }
-<<<<<<< HEAD
-=======
-    else {
-      const PaintMode paint_mode = BKE_paintmode_get_from_tool(tref);
-      BLI_assert(paint_mode != PaintMode::Invalid);
-      const EnumPropertyItem *items = BKE_paint_get_tool_enum_from_paintmode(paint_mode);
-      BLI_assert(items != nullptr);
-
-      const int i = items ? RNA_enum_from_identifier(items, tref_rt->data_block) : -1;
-      if (i != -1) {
-        const int slot_index = items[i].value;
-        wmWindowManager *wm = static_cast<wmWindowManager *>(bmain->wm.first);
-        LISTBASE_FOREACH (wmWindow *, win, &wm->windows) {
-          if (workspace == WM_window_get_active_workspace(win)) {
-            Scene *scene = WM_window_get_active_scene(win);
-            BKE_paint_ensure_from_paintmode(scene, paint_mode);
-            Paint *paint = BKE_paint_get_active_from_paintmode(scene, paint_mode);
-            Brush *brush = BKE_paint_toolslots_brush_get(paint, slot_index);
-            if (brush == nullptr) {
-              /* Could make into a function. */
-              brush = (Brush *)BKE_libblock_find_name(bmain, ID_BR, items[i].name);
-              if (brush && slot_index == BKE_brush_tool_get(brush, paint)) {
-                /* Pass. */
-              }
-              else {
-                brush = BKE_brush_add(bmain, items[i].name, eObjectMode(paint->runtime.ob_mode));
-
-                BKE_brush_tool_set(brush, paint, slot_index);
-
-                if (paint_mode == PaintMode::Sculpt) {
-                  BKE_brush_sculpt_reset(brush);
-                }
-              }
-            }
-            BKE_paint_brush_set(paint, brush);
-          }
-        }
-      }
-    }
->>>>>>> f0f91159
   }
 }
 
@@ -711,13 +671,8 @@
         case CTX_MODE_VERTEX_GPENCIL_LEGACY:
           return "builtin_brush.Draw";
         case CTX_MODE_SCULPT_CURVES:
-<<<<<<< HEAD
           return "builtin.brush";
-          /* end temporary hack. */
-=======
-          return "builtin_brush.Density";
           /* End temporary hack. */
->>>>>>> f0f91159
 
         case CTX_MODE_PARTICLE:
           return "builtin_brush.Comb";
