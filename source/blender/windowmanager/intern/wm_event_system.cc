/* SPDX-FileCopyrightText: 2007 Blender Authors
 *
 * SPDX-License-Identifier: GPL-2.0-or-later */

/** \file
 * \ingroup wm
 *
 * Handle events and notifiers from GHOST input (mouse, keyboard, tablet, NDOF).
 *
 * Also some operator reports utility functions.
 */

#include <cstdlib>
#include <cstring>
#include <fmt/format.h>

#include "AS_asset_library.hh"
#include "AS_asset_representation.hh"

#include "DNA_listBase.h"
#include "DNA_scene_types.h"
#include "DNA_screen_types.h"
#include "DNA_userdef_types.h"
#include "DNA_windowmanager_types.h"

#include "MEM_guardedalloc.h"

#include "CLG_log.h"

#include "GHOST_C-api.h"

#include "BLI_enum_flags.hh"
#include "BLI_ghash.h"
#include "BLI_listbase.h"
#include "BLI_math_vector.h"
#include "BLI_string.h"
#include "BLI_string_utf8.h"
#include "BLI_timer.h"

#include "BKE_context.hh"
#include "BKE_customdata.hh"
#include "BKE_global.hh"
#include "BKE_idprop.hh"
#include "BKE_layer.hh"
#include "BKE_lib_remap.hh"
#include "BKE_library.hh"
#include "BKE_main.hh"
#include "BKE_report.hh"
#include "BKE_scene.hh"
#include "BKE_screen.hh"
#include "BKE_undo_system.hh"
#include "BKE_workspace.hh"

#include "BLT_translation.hh"

#include "ED_asset.hh"
#include "ED_fileselect.hh"
#include "ED_info.hh"
#include "ED_markers.hh"
#include "ED_render.hh"
#include "ED_screen.hh"
#include "ED_undo.hh"
#include "ED_util.hh"
#include "ED_view3d.hh"

#include "GPU_context.hh"

#include "RNA_access.hh"

#include "UI_interface.hh"
#include "UI_interface_layout.hh"
#include "UI_view2d.hh"

#include "WM_api.hh"
#include "WM_keymap.hh"
#include "WM_message.hh"
#include "WM_toolsystem.hh"
#include "WM_types.hh"

#include "wm.hh"
#include "wm_event_system.hh"
#include "wm_event_types.hh"
#include "wm_surface.hh"
#include "wm_window.hh"
#include "wm_window_private.hh"

#include "DEG_depsgraph.hh"
#include "DEG_depsgraph_query.hh"

#include "RE_pipeline.h"

using blender::StringRef;

/**
 * When a gizmo is highlighted and uses click/drag events,
 * this prevents mouse button press events from being passed through to other key-maps
 * which would obscure those events.
 *
 * This allows gizmos that only use drag to co-exist with tools that use click.
 *
 * Without tools using press events which would prevent click/drag events getting to the gizmos.
 *
 * This is not a fool proof solution since it's possible the gizmo operators would pass
 * through these events when called, see: #65479.
 */
#define USE_GIZMO_MOUSE_PRIORITY_HACK

#ifdef WITH_INPUT_IME
BLI_STATIC_ASSERT(sizeof(GHOST_TEventImeData) == sizeof(wmIMEData),
                  "These structs must match exactly!");
#endif

/**
 * Return value of handler-operator call.
 */
enum eHandlerActionFlag {
  WM_HANDLER_BREAK = 1 << 0,
  WM_HANDLER_HANDLED = 1 << 1,
  /** `WM_HANDLER_MODAL | WM_HANDLER_BREAK` means unhandled. */
  WM_HANDLER_MODAL = 1 << 2,
};
ENUM_OPERATORS(eHandlerActionFlag);
/** Comparison, for readability. */
#define WM_HANDLER_CONTINUE ((eHandlerActionFlag)0)

static void wm_notifier_clear(wmNotifier *note);
static bool wm_notifier_is_clear(const wmNotifier *note);

static wmOperatorStatus wm_operator_call_internal(bContext *C,
                                                  wmOperatorType *ot,
                                                  PointerRNA *properties,
                                                  ReportList *reports,
                                                  const blender::wm::OpCallContext context,
                                                  const bool poll_only,
                                                  const wmEvent *event);

static bool wm_operator_check_locked_interface(bContext *C, wmOperatorType *ot);
static wmEvent *wm_event_add_mousemove_to_head(wmWindow *win);
static void wm_operator_free_for_fileselect(wmOperator *file_operator);

static void wm_event_state_update_and_click_set_ex(wmEvent *event,
                                                   uint64_t event_time_ms,
                                                   wmEvent *event_state,
                                                   uint64_t *event_state_prev_press_time_ms_p,
                                                   const bool is_keyboard,
                                                   const bool check_double_click);

/* -------------------------------------------------------------------- */
/** \name Private Utilities
 * \{ */

/**
 * Return true if `region` exists in any screen.
 * Note that `region` may be freed memory so it's contents should never be read.
 */
static bool screen_temp_region_exists(const ARegion *region)
{
  /* TODO(@ideasman42): this function would ideally not be needed.
   * It avoids problems restoring the #bContext::wm::region_popup
   * when it's not known if the popup was removed, however it would be better to
   * resolve this by ensuring the contexts previous state never references stale data.
   *
   * This could be done using a context "stack" allowing freeing windowing data to clear
   * references at all levels in the stack. */

  Main *bmain = G_MAIN;
  LISTBASE_FOREACH (bScreen *, screen, &bmain->screens) {
    if (BLI_findindex(&screen->regionbase, region) != -1) {
      return true;
    }
  }
  return false;
}

/** \} */

/* -------------------------------------------------------------------- */
/** \name Event Management
 * \{ */

static wmEvent *wm_event_add_intern(wmWindow *win, const wmEvent *event_to_add)
{
  wmEvent *event = MEM_callocN<wmEvent>(__func__);

  *event = *event_to_add;

  BLI_addtail(&win->runtime->event_queue, event);
  return event;
}

wmEvent *WM_event_add(wmWindow *win, const wmEvent *event_to_add)
{
  return wm_event_add_intern(win, event_to_add);
}

wmEvent *WM_event_add_simulate(wmWindow *win, const wmEvent *event_to_add)
{
  if ((G.f & G_FLAG_EVENT_SIMULATE) == 0) {
    BLI_assert_unreachable();
    return nullptr;
  }
  wmEvent *event = WM_event_add(win, event_to_add);

  /* Logic for setting previous value is documented on the #wmEvent struct,
   * see #wm_event_add_ghostevent for the implementation of logic this follows. */
  copy_v2_v2_int(win->eventstate->xy, event->xy);

  if (event->type == MOUSEMOVE) {
    copy_v2_v2_int(win->eventstate->prev_xy, win->eventstate->xy);
    copy_v2_v2_int(event->prev_xy, win->eventstate->xy);
  }
  else if (ISKEYBOARD_OR_BUTTON(event->type)) {
    /* Dummy time for simulated events. */
    const uint64_t event_time_ms = UINT64_MAX;
    uint64_t eventstate_prev_press_time_ms = 0;
    wm_event_state_update_and_click_set_ex(event,
                                           event_time_ms,
                                           win->eventstate,
                                           &eventstate_prev_press_time_ms,
                                           ISKEYBOARD(event->type),
                                           false);
  }
  return event;
}

static void wm_event_custom_free(wmEvent *event)
{
  if ((event->customdata && event->customdata_free) == 0) {
    return;
  }

  /* NOTE: pointer to #ListBase struct elsewhere. */
  if (event->custom == EVT_DATA_DRAGDROP) {
    ListBase *lb = static_cast<ListBase *>(event->customdata);
    WM_drag_free_list(lb);
  }
  else {
    MEM_freeN(event->customdata);
  }
}

static void wm_event_custom_clear(wmEvent *event)
{
  event->custom = 0;
  event->customdata = nullptr;
  event->customdata_free = false;
}

void wm_event_free(wmEvent *event)
{
#ifndef NDEBUG
  /* Don't use assert here because it's fairly harmless in most cases,
   * more an issue of correctness, something we should avoid in general. */
  if ((event->flag & WM_EVENT_IS_REPEAT) && !ISKEYBOARD(event->type)) {
    printf("%s: 'is_repeat=true' for non-keyboard event, this should not happen.\n", __func__);
    WM_event_print(event);
  }
  if (ISMOUSE_MOTION(event->type) && (event->val != KM_NOTHING)) {
    printf("%s: 'val != NOTHING' for a cursor motion event, this should not happen.\n", __func__);
    WM_event_print(event);
  }
#endif

  wm_event_custom_free(event);

  MEM_freeN(event);
}

/** A version of #wm_event_free that holds the last handled event. */
static void wm_event_free_last_handled(wmWindow *win, wmEvent *event)
{
  /* Don't rely on this pointer being valid,
   * callers should behave as if the memory has been freed.
   * As this function should be interchangeable with #wm_event_free. */
#ifndef NDEBUG
  {
    wmEvent *event_copy = static_cast<wmEvent *>(MEM_dupallocN(event));
    MEM_freeN(event);
    event = event_copy;
  }
#endif

  if (win->event_last_handled) {
    wm_event_free(win->event_last_handled);
  }

  /* While not essential, these values are undefined, as the event is no longer in a list
   * clear the linked-list pointers to avoid any confusion. */
  event->next = event->prev = nullptr;

  /* Don't store custom data in the last handled event as we don't have control how long this event
   * will be stored and the referenced data may become invalid (also it's not needed currently). */
  wm_event_custom_free(event);
  wm_event_custom_clear(event);
  win->event_last_handled = event;
}

static void wm_event_free_last(wmWindow *win)
{
  wmEvent *event = static_cast<wmEvent *>(BLI_poptail(&win->runtime->event_queue));
  if (event != nullptr) {
    wm_event_free(event);
  }
}

void wm_event_free_all(wmWindow *win)
{
  while (wmEvent *event = static_cast<wmEvent *>(BLI_pophead(&win->runtime->event_queue))) {
    wm_event_free(event);
  }
}

void wm_event_init_from_window(wmWindow *win, wmEvent *event)
{
  *event = *(win->eventstate);
}

/** \} */

/* -------------------------------------------------------------------- */
/** \name Notifiers & Listeners
 * \{ */

namespace blender::bke {
/**
 * Hash for #wmWindowManager.notifier_queue_set, ignores `window`.
 */
uint64_t wmNotifierHashForQueue::operator()(const wmNotifier *note) const
{
  return get_default_hash(
      note->reference, note->category, note->data, note->subtype, note->action);
}
/**
 * Comparison for #wmWindowManager.notifier_queue_set
 *
 * \note This is not an exact equality function as the `window` is ignored.
 */
bool wmNotifierEqForQueue::operator()(const wmNotifier *a, const wmNotifier *b) const
{
  return ((a->category | a->data | a->subtype | a->action) ==
          (b->category | b->data | b->subtype | b->action)) &&
         (a->reference == b->reference);
}
}  // namespace blender::bke

static void wm_event_add_notifier_intern(wmWindowManager *wm,
                                         const wmWindow *win,
                                         uint type,
                                         void *reference)
{
  BLI_assert(wm != nullptr);

  wmNotifier note_test = {nullptr};

  note_test.window = win;

  note_test.category = type & NOTE_CATEGORY;
  note_test.data = type & NOTE_DATA;
  note_test.subtype = type & NOTE_SUBTYPE;
  note_test.action = type & NOTE_ACTION;
  note_test.reference = reference;

  BLI_assert(!wm_notifier_is_clear(&note_test));

  wm->runtime->notifier_queue_set.lookup_key_or_add_cb(&note_test, [&]() {
    wmNotifier *note = MEM_callocN<wmNotifier>(__func__);
    *note = note_test;
    BLI_addtail(&wm->runtime->notifier_queue, note);
    return note;
  });
}

void WM_event_add_notifier_ex(wmWindowManager *wm, const wmWindow *win, uint type, void *reference)
{
  if (wm == nullptr) {
    /* There may be some cases where e.g. `G_MAIN` is not actually the real current main, but some
     * other temporary one (e.g. during liboverride processing over linked data), leading to null
     * window manager.
     *
     * This is fairly bad and weak, but unfortunately RNA does not have any way to operate over
     * another main than G_MAIN currently. */
    return;
  }
  wm_event_add_notifier_intern(wm, win, type, reference);
}

void WM_event_add_notifier(const bContext *C, uint type, void *reference)
{
  /* XXX: in future, which notifiers to send to other windows? */

  WM_event_add_notifier_ex(CTX_wm_manager(C), CTX_wm_window(C), type, reference);
}

void WM_main_add_notifier(uint type, void *reference)
{
  Main *bmain = G_MAIN;
  wmWindowManager *wm = static_cast<wmWindowManager *>(bmain->wm.first);

  WM_event_add_notifier_ex(wm, nullptr, type, reference);
}

void WM_main_remove_notifier_reference(const void *reference)
{
  Main *bmain = G_MAIN;
  wmWindowManager *wm = static_cast<wmWindowManager *>(bmain->wm.first);

  if (wm) {
    LISTBASE_FOREACH_MUTABLE (wmNotifier *, note, &wm->runtime->notifier_queue) {
      if (note->reference == reference) {
        wm->runtime->notifier_queue_set.remove_contained(note);

        /* Remove unless this is being iterated over by the caller.
         * This is done to prevent `wm->runtime->notifier_queue` accumulating notifiers
         * that aren't handled which can happen when notifiers are added from Python scripts.
         * see #129323. */
        if (wm->runtime->notifier_current == note) {
          /* Don't remove because this causes problems for #wm_event_do_notifiers
           * which may be looping on the data (deleting screens). */
          wm_notifier_clear(note);
        }
        else {
          BLI_remlink(&wm->runtime->notifier_queue, note);
          MEM_freeN(note);
        }
      }
    }

    /* Remap instead. */
#if 0
    if (wm->runtime->message_bus) {
      WM_msg_id_remove(wm->runtime->message_bus, reference);
    }
#endif
  }
}

void WM_main_remap_editor_id_reference(const blender::bke::id::IDRemapper &mappings)
{
  Main *bmain = G_MAIN;

  LISTBASE_FOREACH (bScreen *, screen, &bmain->screens) {
    LISTBASE_FOREACH (ScrArea *, area, &screen->areabase) {
      LISTBASE_FOREACH (SpaceLink *, sl, &area->spacedata) {
        ED_spacedata_id_remap(area, sl, mappings);
      }
    }
  }

  mappings.iter(
      [](ID *old_id, ID *new_id) { blender::ed::asset::list::storage_id_remap(old_id, new_id); });

  if (wmWindowManager *wm = static_cast<wmWindowManager *>(bmain->wm.first)) {
    if (wmMsgBus *mbus = wm->runtime->message_bus) {
      mappings.iter([&](ID *old_id, ID *new_id) {
        if (new_id != nullptr) {
          WM_msg_id_update(mbus, old_id, new_id);
        }
        else {
          WM_msg_id_remove(mbus, old_id);
        }
      });
    }
  }

  AS_asset_library_remap_ids(mappings);
}

static void wm_notifier_clear(wmNotifier *note)
{
  /* Clear the entire notifier, only leaving (`next`, `prev`) members intact. */
  memset(((char *)note) + sizeof(Link), 0, sizeof(*note) - sizeof(Link));
  note->category = NOTE_CATEGORY_TAG_CLEARED;
}

static bool wm_notifier_is_clear(const wmNotifier *note)
{
  return note->category == NOTE_CATEGORY_TAG_CLEARED;
}

void wm_event_do_depsgraph(bContext *C, bool is_after_open_file)
{
  wmWindowManager *wm = CTX_wm_manager(C);
  /* The whole idea of locked interface is to prevent viewport and whatever thread from
   * modifying the same data. Because of this, we can not perform dependency graph update. */
  if (wm->runtime->is_interface_locked) {
    return;
  }
  /* Combine data-masks so one window doesn't disable UVs in another #26448. */
  CustomData_MeshMasks win_combine_v3d_datamask = {0};
  LISTBASE_FOREACH (wmWindow *, win, &wm->windows) {
    const Scene *scene = WM_window_get_active_scene(win);
    ViewLayer *view_layer = WM_window_get_active_view_layer(win);
    const bScreen *screen = WM_window_get_active_screen(win);

    ED_view3d_screen_datamask(scene, view_layer, screen, &win_combine_v3d_datamask);
  }
  /* Update all the dependency graphs of visible view layers. */
  LISTBASE_FOREACH (wmWindow *, win, &wm->windows) {
    Scene *scene = WM_window_get_active_scene(win);
    ViewLayer *view_layer = WM_window_get_active_view_layer(win);
    Main *bmain = CTX_data_main(C);

    /* Update dependency graph of sequencer scene. */
    Scene *sequencer_scene = CTX_data_sequencer_scene(C);
    if (sequencer_scene && sequencer_scene != scene) {
      Depsgraph *depsgraph = BKE_scene_ensure_depsgraph(
          bmain, sequencer_scene, BKE_view_layer_default_render(sequencer_scene));
      if (is_after_open_file) {
        DEG_graph_relations_update(depsgraph);
        DEG_tag_on_visible_update(bmain, depsgraph);
      }
      DEG_make_active(depsgraph);
      BKE_scene_graph_update_tagged(depsgraph, bmain);
    }

    /* Copied to set's in #scene_update_tagged_recursive(). */
    scene->customdata_mask = win_combine_v3d_datamask;
    /* XXX, hack so operators can enforce data-masks #26482, GPU render. */
    CustomData_MeshMasks_update(&scene->customdata_mask, &scene->customdata_mask_modal);
    /* TODO(sergey): For now all dependency graphs which are evaluated from
     * workspace are considered active. This will work all fine with "locked"
     * view layer and time across windows. This is to be granted separately,
     * and for until then we have to accept ambiguities when object is shared
     * across visible view layers and has overrides on it. */
    Depsgraph *depsgraph = BKE_scene_ensure_depsgraph(bmain, scene, view_layer);
    if (is_after_open_file) {
      DEG_graph_tag_on_visible_update(depsgraph, true);
    }
    DEG_make_active(depsgraph);
    BKE_scene_graph_update_tagged(depsgraph, bmain);
  }

  wm_surfaces_do_depsgraph(C);
}

void wm_event_do_refresh_wm_and_depsgraph(bContext *C)
{
  wmWindowManager *wm = CTX_wm_manager(C);
  /* Cached: editor refresh callbacks now, they get context. */
  LISTBASE_FOREACH (wmWindow *, win, &wm->windows) {
    const bScreen *screen = WM_window_get_active_screen(win);

    CTX_wm_window_set(C, win);
    LISTBASE_FOREACH (ScrArea *, area, &screen->areabase) {
      if (area->do_refresh) {
        CTX_wm_area_set(C, area);
        ED_area_do_refresh(C, area);
      }
    }
  }

  wm_event_do_depsgraph(C, false);

  CTX_wm_window_set(C, nullptr);
}

static void wm_event_timers_execute(bContext *C)
{
  wmWindowManager *wm = CTX_wm_manager(C);
  if (UNLIKELY(wm == nullptr)) {
    return;
  }

  /* Set the first window as context, so that there is some minimal context. This avoids crashes
   * when calling code that assumes that there is always a window in the context (which many
   * operators do). */
  CTX_wm_window_set(C, static_cast<wmWindow *>(wm->windows.first));
  BLI_timer_execute();
  CTX_wm_window_set(C, nullptr);
}

void wm_event_do_notifiers(bContext *C)
{
  /* Ensure inside render boundary. */
  GPU_render_begin();

  /* Run the timer before assigning `wm` in the unlikely case a timer loads a file, see #80028. */
  wm_event_timers_execute(C);

  wmWindowManager *wm = CTX_wm_manager(C);
  if (wm == nullptr) {
    GPU_render_end();
    return;
  }

  /* Disable? - Keep for now since its used for window level notifiers. */
#if 1
  /* Cache & catch WM level notifiers, such as frame change, scene/screen set. */
  LISTBASE_FOREACH (wmWindow *, win, &wm->windows) {
    Scene *scene = WM_window_get_active_scene(win);
    bool do_anim = false;
    bool clear_info_stats = false;

    CTX_wm_window_set(C, win);

    BLI_assert(wm->runtime->notifier_current == nullptr);
    for (const wmNotifier *
             note = static_cast<const wmNotifier *>(wm->runtime->notifier_queue.first),
            *note_next = nullptr;
         note;
         note = note_next)
    {
      if (wm_notifier_is_clear(note)) {
        note_next = note->next;
        MEM_freeN(note);
        continue;
      }

      wm->runtime->notifier_current = note;

      if (note->category == NC_WM) {
        if (ELEM(note->data, ND_FILEREAD, ND_FILESAVE)) {
          wm->file_saved = 1;
          WM_window_title_refresh(wm, win);
        }
        else if (note->data == ND_DATACHANGED) {
          WM_window_title_refresh(wm, win);
        }
        else if (note->data == ND_UNDO) {
          ED_preview_restart_queue_work(C);
        }
      }
      if (note->window == win) {
        if (note->category == NC_SCREEN) {
          if (note->data == ND_WORKSPACE_SET) {
            WorkSpace *ref_ws = static_cast<WorkSpace *>(note->reference);

            UI_popup_handlers_remove_all(C, &win->modalhandlers);

            WM_window_set_active_workspace(C, win, ref_ws);
            if (G.debug & G_DEBUG_EVENTS) {
              printf("%s: Workspace set %p\n", __func__, note->reference);
            }
          }
          else if (note->data == ND_WORKSPACE_DELETE) {
            WorkSpace *workspace = static_cast<WorkSpace *>(note->reference);

            ED_workspace_delete(
                workspace, CTX_data_main(C), C, wm); /* XXX: hum, think this over! */
            if (G.debug & G_DEBUG_EVENTS) {
              printf("%s: Workspace delete %p\n", __func__, workspace);
            }
          }
          else if (note->data == ND_LAYOUTBROWSE) {
            bScreen *ref_screen = BKE_workspace_layout_screen_get(
                static_cast<WorkSpaceLayout *>(note->reference));

            /* Free popup handlers only #35434. */
            UI_popup_handlers_remove_all(C, &win->modalhandlers);

            ED_screen_change(C, ref_screen); /* XXX: hum, think this over! */
            if (G.debug & G_DEBUG_EVENTS) {
              printf("%s: screen set %p\n", __func__, note->reference);
            }
          }
          else if (note->data == ND_LAYOUTDELETE) {
            WorkSpace *workspace = WM_window_get_active_workspace(win);
            WorkSpaceLayout *layout = static_cast<WorkSpaceLayout *>(note->reference);

            ED_workspace_layout_delete(workspace, layout, C); /* XXX: hum, think this over! */
            if (G.debug & G_DEBUG_EVENTS) {
              printf("%s: screen delete %p\n", __func__, note->reference);
            }
          }
        }
      }

      if (note->window == win ||
          (note->window == nullptr && ELEM(note->reference, nullptr, scene)))
      {
        if (note->category == NC_SCENE) {
          if (note->data == ND_FRAME) {
            do_anim = true;
          }
        }
      }
      if (ELEM(note->category, NC_SCENE, NC_OBJECT, NC_GEOM, NC_WM)) {
        clear_info_stats = true;
      }

      wm->runtime->notifier_current = nullptr;

      note_next = note->next;
      if (wm_notifier_is_clear(note)) {
        BLI_remlink(&wm->runtime->notifier_queue, (void *)note);
        MEM_freeN(note);
      }
    }

    if (clear_info_stats) {
      /* Only do once since adding notifiers is slow when there are many. */
      ViewLayer *view_layer = CTX_data_view_layer(C);
      ED_info_stats_clear(wm, view_layer);
      wm_event_add_notifier_intern(wm, CTX_wm_window(C), NC_SPACE | ND_SPACE_INFO, nullptr);
    }

    if (do_anim) {

      /* XXX: quick frame changes can cause a crash if frame-change and rendering
       * collide (happens on slow scenes), BKE_scene_graph_update_for_newframe can be called
       * twice which can depsgraph update the same object at once. */
      if (G.is_rendering == false) {
        /* Depsgraph gets called, might send more notifiers. */
        Depsgraph *depsgraph = CTX_data_depsgraph_pointer(C);
        ED_update_for_newframe(CTX_data_main(C), depsgraph);
      }
    }
  }

  BLI_assert(wm->runtime->notifier_current == nullptr);

  /* The notifiers are sent without context, to keep it clean. */
  while (const wmNotifier *note = static_cast<const wmNotifier *>(
             BLI_pophead(&wm->runtime->notifier_queue)))
  {
    if (wm_notifier_is_clear(note)) {
      MEM_freeN(note);
      continue;
    }
    /* NOTE: no need to set `wm->runtime->notifier_current` since it's been removed from the queue.
     */

    wm->runtime->notifier_queue_set.remove_contained(note);
    LISTBASE_FOREACH (wmWindow *, win, &wm->windows) {
      Scene *scene = WM_window_get_active_scene(win);
      bScreen *screen = WM_window_get_active_screen(win);
      WorkSpace *workspace = WM_window_get_active_workspace(win);

      /* Filter out notifiers. */
      if (note->category == NC_SCREEN && note->reference && note->reference != screen &&
          note->reference != workspace && note->reference != WM_window_get_active_layout(win))
      {
        /* Pass. */
      }
      else if (note->category == NC_SCENE && note->reference &&
               !ELEM(note->reference, scene, workspace->sequencer_scene))
      {
        /* Pass. */
      }
      else {
        /* XXX context in notifiers? */
        CTX_wm_window_set(C, win);

#  if 0
        printf("notifier win %d screen %s cat %x\n",
               win->winid,
               win->screen->id.name + 2,
               note->category);
#  endif
        ED_workspace_do_listen(C, note);
        ED_screen_do_listen(C, note);

        LISTBASE_FOREACH (ARegion *, region, &screen->regionbase) {
          wmRegionListenerParams region_params{};
          region_params.window = win;
          region_params.area = nullptr;
          region_params.region = region;
          region_params.scene = scene;
          region_params.notifier = note;

          ED_region_do_listen(&region_params);
        }

        ED_screen_areas_iter (win, screen, area) {
          if ((note->category == NC_SPACE) && note->reference) {
            /* Filter out notifiers sent to other spaces. RNA sets the reference to the owning ID
             * though, the screen, so let notifiers through that reference the entire screen. */
            if (!ELEM(note->reference, area->spacedata.first, screen, scene)) {
              continue;
            }
          }
          wmSpaceTypeListenerParams area_params{};
          area_params.window = win;
          area_params.area = area;
          area_params.notifier = note;
          area_params.scene = scene;
          ED_area_do_listen(&area_params);
          LISTBASE_FOREACH (ARegion *, region, &area->regionbase) {
            wmRegionListenerParams region_params{};
            region_params.window = win;
            region_params.area = area;
            region_params.region = region;
            region_params.scene = scene;
            region_params.notifier = note;
            ED_region_do_listen(&region_params);
          }
        }
      }
    }

    MEM_freeN(note);
  }
#endif /* If 1 (postpone disabling for in favor of message-bus), eventually. */

  /* Handle message bus. */
  {
    LISTBASE_FOREACH (wmWindow *, win, &wm->windows) {
      CTX_wm_window_set(C, win);
      WM_msgbus_handle(wm->runtime->message_bus, C);
    }
    CTX_wm_window_set(C, nullptr);
  }

  wm_event_do_refresh_wm_and_depsgraph(C);

  RE_FreeUnusedGPUResources();

  /* Status bar. */
  if (wm->runtime->winactive) {
    wmWindow *win = wm->runtime->winactive;
    CTX_wm_window_set(C, win);
    WM_window_cursor_keymap_status_refresh(C, win);
    CTX_wm_window_set(C, nullptr);
  }

  /* Auto-run warning. */
  wm_test_autorun_warning(C);
  /* Deprecation warning. */
  wm_test_gpu_backend_fallback(C);
  /* Foreign File warning. */
  wm_test_foreign_file_warning(C);

  GPU_render_end();
}

static bool wm_event_always_pass(const wmEvent *event)
{
  /* Some events we always pass on, to ensure proper communication. */
  return ISTIMER(event->type) || (event->type == WINDEACTIVATE);
}

/**
 * Debug only sanity check for the return value of event handlers. Checks that "always pass" events
 * don't cause non-passing handler return values, and thus actually pass.
 *
 * \param C: Pass in the context to check if it's "window" was cleared.
 * The event check can't be executed if the handler just loaded a file or closed the window.
 * (typically identified by `CTX_wm_window(C)` returning null),
 * because the event will have been freed then.
 * When null, always check the event (assume the caller knows the event was not freed).
 */
BLI_INLINE void wm_event_handler_return_value_check(const bContext *C,
                                                    const wmEvent *event,
                                                    const eHandlerActionFlag action)
{
#ifndef NDEBUG
  if (C == nullptr || CTX_wm_window(C)) {
    BLI_assert_msg(!wm_event_always_pass(event) || (action != WM_HANDLER_BREAK),
                   "Return value for events that should always pass should never be BREAK.");
  }
#endif
  UNUSED_VARS_NDEBUG(C, event, action);
}

/** \} */

/* -------------------------------------------------------------------- */
/** \name UI Handling
 * \{ */

static eHandlerActionFlag wm_handler_ui_call(bContext *C,
                                             wmEventHandler_UI *handler,
                                             const wmEvent *event,
                                             const bool always_pass)
{
  ScrArea *area = CTX_wm_area(C);
  ARegion *region = CTX_wm_region(C);
  ARegion *region_popup = CTX_wm_region_popup(C);
  static bool do_wheel_ui = true;
  const bool is_wheel = ELEM(event->type, WHEELUPMOUSE, WHEELDOWNMOUSE, MOUSEPAN);

  /* UI code doesn't handle return values - it just always returns break.
   * to make the #DBL_CLICK conversion work, we just don't send this to UI, except mouse clicks. */
  if (((handler->head.flag & WM_HANDLER_ACCEPT_DBL_CLICK) == 0) && !ISMOUSE_BUTTON(event->type) &&
      (event->val == KM_DBL_CLICK))
  {
    return WM_HANDLER_CONTINUE;
  }

  /* UI is quite aggressive with swallowing events, like scroll-wheel. */
  /* I realize this is not extremely nice code... when UI gets key-maps it can be maybe smarter. */
  if (do_wheel_ui == false) {
    if (is_wheel) {
      return WM_HANDLER_CONTINUE;
    }
    if (!wm_event_always_pass(event)) {
      do_wheel_ui = true;
    }
  }

  /* Don't block file-select events. Those are triggered by a separate file browser window.
   * See #75292. */
  if (event->type == EVT_FILESELECT) {
    return WM_HANDLER_CONTINUE;
  }

  /* We set context to where UI handler came from. */
  if (handler->context.area) {
    CTX_wm_area_set(C, handler->context.area);
  }
  if (handler->context.region) {
    CTX_wm_region_set(C, handler->context.region);
  }
  if (handler->context.region_popup) {
    BLI_assert(screen_temp_region_exists(handler->context.region_popup));
    CTX_wm_region_popup_set(C, handler->context.region_popup);
  }

  int retval = handler->handle_fn(C, event, handler->user_data);

  /* Putting back screen context. */
  if ((retval != WM_UI_HANDLER_BREAK) || always_pass) {
    CTX_wm_area_set(C, area);
    CTX_wm_region_set(C, region);
    BLI_assert((region_popup == nullptr) || screen_temp_region_exists(region_popup));
    CTX_wm_region_popup_set(C, region_popup);
  }
  else {
    /* This special cases is for areas and regions that get removed. */
    CTX_wm_area_set(C, nullptr);
    CTX_wm_region_set(C, nullptr);
    CTX_wm_region_popup_set(C, nullptr);
  }

  if (retval == WM_UI_HANDLER_BREAK) {
    return WM_HANDLER_BREAK;
  }

  /* Event not handled in UI, if wheel then we temporarily disable it. */
  if (is_wheel) {
    do_wheel_ui = false;
  }

  return WM_HANDLER_CONTINUE;
}

void wm_event_handler_ui_cancel_ex(bContext *C,
                                   wmWindow *win,
                                   ARegion *region,
                                   bool reactivate_button)
{
  if (!region) {
    return;
  }

  LISTBASE_FOREACH_MUTABLE (wmEventHandler *, handler_base, &region->runtime->handlers) {
    if (handler_base->type == WM_HANDLER_TYPE_UI) {
      wmEventHandler_UI *handler = (wmEventHandler_UI *)handler_base;
      BLI_assert(handler->handle_fn != nullptr);
      wmEvent event;
      wm_event_init_from_window(win, &event);
      event.type = EVT_BUT_CANCEL;
      event.val = reactivate_button ? KM_NOTHING : KM_PRESS;
      event.flag = (eWM_EventFlag)0;
      handler->handle_fn(C, &event, handler->user_data);
    }
  }
}

static void wm_event_handler_ui_cancel(bContext *C)
{
  wmWindow *win = CTX_wm_window(C);
  ARegion *region = CTX_wm_region(C);
  wm_event_handler_ui_cancel_ex(C, win, region, true);
}

/** \} */

/* -------------------------------------------------------------------- */
/** \name WM Reports
 *
 * Access to #wmWindowManager.reports
 * \{ */

void WM_report_banner_show(wmWindowManager *wm, wmWindow *win)
{
  if (win == nullptr) {
    win = wm->runtime->winactive;
    if (win == nullptr) {
      win = static_cast<wmWindow *>(wm->windows.first);
    }
  }

  ReportList *wm_reports = &wm->runtime->reports;

  /* After adding reports to the global list, reset the report timer. */
  WM_event_timer_remove(wm, nullptr, wm_reports->reporttimer);

  /* Records time since last report was added. */
  wm_reports->reporttimer = WM_event_timer_add(wm, win, TIMERREPORT, 0.05);

  ReportTimerInfo *rti = MEM_callocN<ReportTimerInfo>(__func__);
  wm_reports->reporttimer->customdata = rti;
}

void WM_report_banners_cancel(Main *bmain)
{
  wmWindowManager *wm = static_cast<wmWindowManager *>(bmain->wm.first);
  BKE_reports_clear(&wm->runtime->reports);
  WM_event_timer_remove(wm, nullptr, wm->runtime->reports.reporttimer);
}

#ifdef WITH_INPUT_NDOF
void WM_ndof_deadzone_set(float deadzone)
{
  GHOST_setNDOFDeadZone(deadzone);
}
#endif

void WM_reports_from_reports_move(wmWindowManager *wm, ReportList *reports)
{
  /* If the caller owns them, handle this. */
  if (!reports || BLI_listbase_is_empty(&reports->list) || (reports->flag & RPT_OP_HOLD) != 0) {
    return;
  }

  if (!wm) {
    wm = static_cast<wmWindowManager *>(G_MAIN->wm.first);
  }

  /* Add reports to the global list, otherwise they are not seen. */
  BKE_reports_move_to_reports(&wm->runtime->reports, reports);

  WM_report_banner_show(wm, nullptr);
}

void WM_global_report(eReportType type, const char *message)
{
  /* WARNING: in most cases #BKE_report should be used instead, see doc-string for details. */
  ReportList reports;
  BKE_reports_init(&reports, RPT_STORE | RPT_PRINT);
  BKE_report_print_level_set(&reports, RPT_WARNING);
  BKE_report(&reports, type, message);

  WM_reports_from_reports_move(nullptr, &reports);

  BKE_reports_free(&reports);
}

void WM_global_reportf(eReportType type, const char *format, ...)
{
  /* WARNING: in most cases #BKE_reportf should be used instead, see doc-string for details. */

  va_list args;

  format = RPT_(format);

  va_start(args, format);
  char *str = BLI_vsprintfN(format, args);
  va_end(args);

  WM_global_report(type, str);
  MEM_freeN(str);
}

/** \} */

/* -------------------------------------------------------------------- */
/** \name Operator Logic
 * \{ */

/**
 * Return the active undo step as an identifier for the purpose of comparison only.
 */
static intptr_t wm_operator_undo_active_id(const wmWindowManager *wm)
{
  if (wm->runtime->undo_stack) {
    return intptr_t(wm->runtime->undo_stack->step_active);
  }
  return -1;
}

static intptr_t wm_operator_register_active_id(const wmWindowManager *wm)
{
  if (wm->runtime->operators.last) {
    return intptr_t(wm->runtime->operators.last);
  }
  return -1;
}

bool WM_operator_poll(bContext *C, wmOperatorType *ot)
{

  LISTBASE_FOREACH (wmOperatorTypeMacro *, otmacro, &ot->macro) {
    wmOperatorType *ot_macro = WM_operatortype_find(otmacro->idname, false);

    if (!WM_operator_poll(C, ot_macro)) {
      return false;
    }
  }

  /* Python needs operator type, so we added exception for it. */
  if (ot->pyop_poll) {
    return ot->pyop_poll(C, ot);
  }
  if (ot->poll) {
    return ot->poll(C);
  }

  return true;
}

bool WM_operator_poll_or_report_error(bContext *C, wmOperatorType *ot, ReportList *reports)
{
  CTX_wm_operator_poll_msg_clear(C);
  if (WM_operator_poll(C, ot)) {
    return true;
  }
  bool msg_free = false;
  const char *msg = CTX_wm_operator_poll_msg_get(C, &msg_free);
  CTX_wm_operator_poll_msg_clear(C);
  BKE_reportf(reports,
              RPT_ERROR,
              "Invalid context: \"%s\", %s",
              CTX_IFACE_(ot->translation_context, ot->name),
              msg ? msg : IFACE_("poll failed"));
  if (msg_free) {
    MEM_freeN(msg);
  }
  return false;
}

bool WM_operator_poll_context(bContext *C, wmOperatorType *ot, blender::wm::OpCallContext context)
{
  /* Sets up the new context and calls #wm_operator_invoke() with poll_only. */
  return wm_operator_call_internal(C, ot, nullptr, nullptr, context, true, nullptr);
}

bool WM_operator_ui_poll(wmOperatorType *ot, PointerRNA *ptr)
{
  if (ot->macro.first != nullptr) {
    /* For macros, check all have exec() we can call. */
    LISTBASE_FOREACH (wmOperatorTypeMacro *, otmacro, &ot->macro) {
      wmOperatorType *otm = WM_operatortype_find(otmacro->idname, false);
      if (otm && WM_operator_ui_poll(otm, ptr)) {
        return true;
      }
    }
    return false;
  }

  if (ot->ui) {
    if (ot->ui_poll) {
      return ot->ui_poll(ot, ptr);
    }
    return true;
  }

  bool result = false;
  PointerRNA op_ptr;
  WM_operator_properties_create_ptr(&op_ptr, ot);
  RNA_STRUCT_BEGIN (&op_ptr, prop) {
    int flag = RNA_property_flag(prop);
    if ((flag & PROP_HIDDEN) == 0) {
      result = true;
      break;
    }
  }
  RNA_STRUCT_END;
  return result;
}

void WM_operator_region_active_win_set(bContext *C)
{
  ScrArea *area = CTX_wm_area(C);
  if (area) {
    ARegion *region = CTX_wm_region(C);
    if (region && region->regiontype == RGN_TYPE_WINDOW) {
      area->region_active_win = BLI_findindex(&area->regionbase, region);
    }
  }
}

/**
 * \param caller_owns_reports: True when called from Python.
 */
static void wm_operator_reports(bContext *C,
                                wmOperator *op,
                                const wmOperatorStatus retval,
                                const bool caller_owns_reports)
{
  if (G.background == 0 && caller_owns_reports == false) { /* Popup. */
    if (op->reports->list.first) {
      /* FIXME: temp setting window, see other call to #UI_popup_menu_reports for why. */
      wmWindow *win_prev = CTX_wm_window(C);
      ScrArea *area_prev = CTX_wm_area(C);
      ARegion *region_prev = CTX_wm_region(C);

      if (win_prev == nullptr) {
        CTX_wm_window_set(C, static_cast<wmWindow *>(CTX_wm_manager(C)->windows.first));
      }

      UI_popup_menu_reports(C, op->reports);

      CTX_wm_window_set(C, win_prev);
      CTX_wm_area_set(C, area_prev);
      CTX_wm_region_set(C, region_prev);
    }
  }

  std::string pystring = WM_operator_pystring(C, op, false, true);

  if (retval & OPERATOR_FINISHED) {
    if (caller_owns_reports == false) {
      /* Print out reports to console.
       * When quiet, only show warnings, suppressing info and other non-essential warnings. */
      const eReportType level = CLG_quiet_get() ? RPT_WARNING : RPT_DEBUG;
      BKE_reports_log(op->reports, level, WM_LOG_OPERATORS);
    }

    if (op->type->flag & OPTYPE_REGISTER) {
      if (G.background == 0) { /* Ends up printing these in the terminal, gets annoying. */
                               /* Report the python string representation of the operator. */
        BKE_report(CTX_wm_reports(C), RPT_OPERATOR, pystring.c_str());
      }
    }
  }

  CLOG_AT_LEVEL(WM_LOG_OPERATORS,
                /* Avoid logging very noisy hover/timer driven operators at info level. */
                ((op->type->flag & OPTYPE_REGISTER) ? CLG_LEVEL_INFO : CLG_LEVEL_DEBUG),
                (retval & OPERATOR_FINISHED) ? "Finished %s" : "Cancelled: %s",
                pystring.c_str());

  /* Refresh Info Editor with reports immediately, even if op returned #OPERATOR_CANCELLED. */
  if ((retval & (OPERATOR_FINISHED | OPERATOR_CANCELLED)) &&
      !BLI_listbase_is_empty(&op->reports->list))
  {
    WM_event_add_notifier(C, NC_SPACE | ND_SPACE_INFO_REPORT, nullptr);
  }
  /* If the caller owns them, handle this. */
  WM_reports_from_reports_move(CTX_wm_manager(C), op->reports);
}

/**
 * This function is mainly to check that the rules for freeing
 * an operator are kept in sync.
 */
static bool wm_operator_register_check(wmWindowManager *wm, wmOperatorType *ot)
{
  /* Check undo flag here since undo operators are also added to the list,
   * to support checking if the same operator is run twice. */
  return wm && (wm->op_undo_depth == 0) && (ot->flag & (OPTYPE_REGISTER | OPTYPE_UNDO));
}

/**
 * \param has_undo_step: True when an undo step was added,
 * needed when the operator doesn't use #OPTYPE_UNDO, #OPTYPE_UNDO_GROUPED but adds an undo step.
 * \param has_register: True when an operator was registered.
 */
static void wm_operator_finished(bContext *C,
                                 wmOperator *op,
                                 const bool repeat,
                                 const bool store,
                                 const bool has_undo_step,
                                 const bool has_register)
{
  wmWindowManager *wm = CTX_wm_manager(C);
  enum {
    NOP,
    SET,
    CLEAR,
  } hud_status = NOP;
  const bool do_register = (repeat == false) && wm_operator_register_check(wm, op->type);

  op->customdata = nullptr;

  if (store) {
    WM_operator_last_properties_store(op);
  }

  /* We don't want to do undo pushes for operators that are being
   * called from operators that already do an undo push. Usually
   * this will happen for python operators that call C operators. */
  if (wm->op_undo_depth == 0) {
    if (op->type->flag & OPTYPE_UNDO) {
      ED_undo_push_op(C, op);
      if (repeat == 0) {
        hud_status = CLEAR;
      }
    }
    else if (op->type->flag & OPTYPE_UNDO_GROUPED) {
      ED_undo_grouped_push_op(C, op);
      if (repeat == 0) {
        hud_status = CLEAR;
      }
    }
    else if (has_undo_step) {
      /* An undo step was added but the operator wasn't registered (and won't register itself),
       * therefor a redo panel wouldn't redo this action but the previous registered action,
       * causing the "redo" to remove/loose this operator. See: #101743.
       * Register check is needed so nested operator calls don't clear the HUD. See: #103587. */
      if (!(has_register || do_register)) {
        if (repeat == 0) {
          hud_status = CLEAR;
        }
      }
    }
  }

  if (repeat == 0) {
    if (G.debug & G_DEBUG_WM) {
      std::string pystring = WM_operator_pystring(C, op, false, true);
      BKE_report(CTX_wm_reports(C), RPT_OPERATOR, pystring.c_str());
    }

    if (do_register) {
      /* Take ownership of reports (in case python provided its own). */
      op->reports->flag |= RPT_FREE;

      wm_operator_register(C, op);
      WM_operator_region_active_win_set(C);

      if (WM_operator_last_redo(C) == op) {
        /* Show the redo panel. */
        hud_status = SET;
      }
    }
    else {
      WM_operator_free(op);
    }
  }

  if (hud_status != NOP) {
    if (hud_status == SET) {
      ScrArea *area = CTX_wm_area(C);
      if (area && ((area->flag & AREA_FLAG_OFFSCREEN) == 0)) {
        ED_area_type_hud_ensure(C, area);
      }
    }
    else if (hud_status == CLEAR) {
      ED_area_type_hud_clear(wm, nullptr);
    }
    else {
      BLI_assert_unreachable();
    }
  }
}

/**
 * \param repeat: When true, it doesn't register again, nor does it free.
 */
static wmOperatorStatus wm_operator_exec(bContext *C,
                                         wmOperator *op,
                                         const bool repeat,
                                         const bool store)
{
  wmWindowManager *wm = CTX_wm_manager(C);
  wmOperatorStatus retval = OPERATOR_CANCELLED;

  CTX_wm_operator_poll_msg_clear(C);

  if (op == nullptr || op->type == nullptr) {
    return retval;
  }

  if (0 == WM_operator_poll(C, op->type)) {
    return retval;
  }

  const intptr_t undo_id_prev = wm_operator_undo_active_id(wm);
  const intptr_t register_id_prev = wm_operator_register_active_id(wm);

  if (op->type->exec) {
    if (op->type->flag & OPTYPE_UNDO) {
      wm->op_undo_depth++;
    }

    retval = op->type->exec(C, op);
    OPERATOR_RETVAL_CHECK(retval);

    if (op->type->flag & OPTYPE_UNDO && CTX_wm_manager(C) == wm) {
      wm->op_undo_depth--;
    }
  }

  /* XXX(@mont29): Disabled the repeat check to address part 2 of #31840.
   * Carefully checked all calls to wm_operator_exec and WM_operator_repeat, don't see any reason
   * why this was needed, but worth to note it in case something turns bad. */
  if (retval & (OPERATOR_FINISHED | OPERATOR_CANCELLED) /* && repeat == 0 */) {
    wm_operator_reports(C, op, retval, false);
  }

  if (retval & OPERATOR_FINISHED) {
    const bool has_undo_step = (undo_id_prev != wm_operator_undo_active_id(wm));
    const bool has_register = (register_id_prev != wm_operator_register_active_id(wm));

    wm_operator_finished(
        C, op, repeat, store && wm->op_undo_depth == 0, has_undo_step, has_register);
  }
  else if (repeat == 0) {
    /* WARNING: modal from exec is bad practice, but avoid crashing. */
    if (retval & (OPERATOR_FINISHED | OPERATOR_CANCELLED)) {
      WM_operator_free(op);
    }
  }

  return retval | OPERATOR_HANDLED;
}

/**
 * Simply calls exec with basic checks.
 */
static wmOperatorStatus wm_operator_exec_notest(bContext *C, wmOperator *op)
{
  wmOperatorStatus retval = OPERATOR_CANCELLED;

  if (op == nullptr || op->type == nullptr || op->type->exec == nullptr) {
    return retval;
  }

  retval = op->type->exec(C, op);
  OPERATOR_RETVAL_CHECK(retval);

  return retval;
}

wmOperatorStatus WM_operator_call_ex(bContext *C, wmOperator *op, const bool store)
{
  return wm_operator_exec(C, op, false, store);
}

wmOperatorStatus WM_operator_call(bContext *C, wmOperator *op)
{
  return WM_operator_call_ex(C, op, false);
}

wmOperatorStatus WM_operator_call_notest(bContext *C, wmOperator *op)
{
  return wm_operator_exec_notest(C, op);
}

wmOperatorStatus WM_operator_repeat(bContext *C, wmOperator *op)
{
  const int op_flag = OP_IS_REPEAT;
  op->flag |= op_flag;
  const wmOperatorStatus ret = wm_operator_exec(C, op, true, true);
  op->flag &= ~op_flag;
  return ret;
}
wmOperatorStatus WM_operator_repeat_last(bContext *C, wmOperator *op)
{
  const int op_flag = OP_IS_REPEAT_LAST;
  op->flag |= op_flag;
  const wmOperatorStatus ret = wm_operator_exec(C, op, true, true);
  op->flag &= ~op_flag;
  return ret;
}
bool WM_operator_repeat_check(const bContext * /*C*/, wmOperator *op)
{
  if (op->type->exec != nullptr) {
    return true;
  }
  if (op->opm) {
    /* For macros, check all have exec() we can call. */
    LISTBASE_FOREACH (wmOperatorTypeMacro *, otmacro, &op->opm->type->macro) {
      wmOperatorType *otm = WM_operatortype_find(otmacro->idname, false);
      if (otm && otm->exec == nullptr) {
        return false;
      }
    }
    return true;
  }

  return false;
}

bool WM_operator_is_repeat(const bContext *C, const wmOperator *op)
{
  /* May be in the operators list or not. */
  wmOperator *op_prev;
  if (op->prev == nullptr && op->next == nullptr) {
    wmWindowManager *wm = CTX_wm_manager(C);
    op_prev = static_cast<wmOperator *>(wm->runtime->operators.last);
  }
  else {
    op_prev = op->prev;
  }
  return (op_prev && (op->type == op_prev->type));
}

static wmOperator *wm_operator_create(wmWindowManager *wm,
                                      wmOperatorType *ot,
                                      PointerRNA *properties,
                                      ReportList *reports)
{
  /* Operator-type names are static still (for C++ defined operators).
   * Pass to allocation name for debugging. */
  wmOperator *op = MEM_callocN<wmOperator>(ot->rna_ext.srna ? __func__ : ot->idname);

  /* Adding new operator could be function, only happens here now. */
  op->type = ot;
  STRNCPY_UTF8(op->idname, ot->idname);

  /* Initialize properties, either copy or create. */
  op->ptr = MEM_new<PointerRNA>("wmOperatorPtrRNA");
  if (properties && properties->data) {
    op->properties = IDP_CopyProperty(static_cast<const IDProperty *>(properties->data));
  }
  else {
    op->properties = blender::bke::idprop::create_group("wmOperatorProperties").release();
  }
  *op->ptr = RNA_pointer_create_discrete(&wm->id, ot->srna, op->properties);

  /* Initialize error reports. */
  if (reports) {
    op->reports = reports; /* Must be initialized already. */
  }
  else {
    op->reports = MEM_callocN<ReportList>("wmOperatorReportList");
    BKE_reports_init(op->reports, RPT_STORE | RPT_FREE);
  }

  /* Recursive filling of operator macro list. */
  if (ot->macro.first) {
    static wmOperator *motherop = nullptr;
    int root = 0;

    /* Ensure all ops are in execution order in 1 list. */
    if (motherop == nullptr) {
      motherop = op;
      root = 1;
    }

    /* If properties exist, it will contain everything needed. */
    if (properties) {
      wmOperatorTypeMacro *otmacro = static_cast<wmOperatorTypeMacro *>(ot->macro.first);

      RNA_STRUCT_BEGIN (properties, prop) {

        if (otmacro == nullptr) {
          break;
        }

        /* Skip invalid properties. */
        if (STREQ(RNA_property_identifier(prop), otmacro->idname)) {
          wmOperatorType *otm = WM_operatortype_find(otmacro->idname, false);
          PointerRNA someptr = RNA_property_pointer_get(properties, prop);
          wmOperator *opm = wm_operator_create(wm, otm, &someptr, nullptr);

          IDP_ReplaceGroupInGroup(opm->properties, otmacro->properties);

          BLI_addtail(&motherop->macro, opm);
          opm->opm = motherop; /* Pointer to mom, for modal(). */

          otmacro = otmacro->next;
        }
      }
      RNA_STRUCT_END;
    }
    else {
      LISTBASE_FOREACH (wmOperatorTypeMacro *, otmacro, &ot->macro) {
        wmOperatorType *otm = WM_operatortype_find(otmacro->idname, false);
        wmOperator *opm = wm_operator_create(wm, otm, otmacro->ptr, nullptr);

        BLI_addtail(&motherop->macro, opm);
        opm->opm = motherop; /* Pointer to mom, for modal(). */
      }
    }

    if (root) {
      motherop = nullptr;
    }
  }

  WM_operator_properties_sanitize(op->ptr, false);

  return op;
}

/**
 * This isn't very nice but needed to redraw gizmos which are hidden while tweaking,
 * See #WM_GIZMOGROUPTYPE_DELAY_REFRESH_FOR_TWEAK for details.
 */
static void wm_region_tag_draw_on_gizmo_delay_refresh_for_tweak(wmWindow *win)
{

  bScreen *screen = WM_window_get_active_screen(win);
  /* Unlikely but not impossible as this runs after events have been handled. */
  if (UNLIKELY(screen == nullptr)) {
    return;
  }
  ED_screen_areas_iter (win, screen, area) {
    LISTBASE_FOREACH (ARegion *, region, &area->regionbase) {
      if (region->runtime->gizmo_map != nullptr) {
        if (WM_gizmomap_tag_delay_refresh_for_tweak_check(region->runtime->gizmo_map)) {
          ED_region_tag_redraw(region);
        }
      }
    }
  }
}

static void wm_region_mouse_co(bContext *C, wmEvent *event)
{
  ARegion *region = CTX_wm_region(C);
  if (region) {
    /* Compatibility convention. */
    event->mval[0] = event->xy[0] - region->winrct.xmin;
    event->mval[1] = event->xy[1] - region->winrct.ymin;
  }
  else {
    /* These values are invalid (avoid odd behavior by relying on old #wmEvent.mval values). */
    event->mval[0] = -1;
    event->mval[1] = -1;
  }
}

/**
 * Also used for exec when 'event' is nullptr.
 */
static wmOperatorStatus wm_operator_invoke(bContext *C,
                                           wmOperatorType *ot,
                                           const wmEvent *event,
                                           PointerRNA *properties,
                                           ReportList *reports,
                                           const bool poll_only,
                                           bool use_last_properties)
{
  wmOperatorStatus retval = OPERATOR_PASS_THROUGH;

  /* This is done because complicated setup is done to call this function
   * that is better not duplicated. */
  if (poll_only) {
    return wmOperatorStatus(WM_operator_poll(C, ot));
  }

  if (WM_operator_poll(C, ot)) {
    wmWindowManager *wm = CTX_wm_manager(C);
    const intptr_t undo_id_prev = wm_operator_undo_active_id(wm);
    const intptr_t register_id_prev = wm_operator_register_active_id(wm);

    /* If `reports == nullptr`, they'll be initialized. */
    wmOperator *op = wm_operator_create(wm, ot, properties, reports);

    CLOG_AT_LEVEL(WM_LOG_OPERATORS,
                  /* Avoid logging very noisy hover/timer driven operators at info level. */
                  ((op->type->flag & OPTYPE_REGISTER) ? CLG_LEVEL_INFO : CLG_LEVEL_DEBUG),
                  "Started %s",
                  WM_operator_pystring(C, op, false, true).c_str());

    const bool is_nested_call = (wm->op_undo_depth != 0);

    if (event != nullptr) {
      op->flag |= OP_IS_INVOKE;
    }

    /* Initialize setting from previous run. */
    if (!is_nested_call && use_last_properties) { /* Not called by a Python script. */
      WM_operator_last_properties_init(op);
    }

    if ((event == nullptr) || (event->type != MOUSEMOVE)) {
      CLOG_DEBUG(WM_LOG_EVENTS,
                 "Handle event %d win %p op %s",
                 event ? event->type : 0,
                 CTX_wm_screen(C)->active_region,
                 ot->idname);
    }

    if (op->type->invoke && event) {
      /* Make a copy of the event as it's `const` and the #wmEvent.mval to be written into. */
      wmEvent event_temp = *event;
      wm_region_mouse_co(C, &event_temp);

      if (op->type->flag & OPTYPE_UNDO) {
        wm->op_undo_depth++;
      }

      retval = op->type->invoke(C, op, &event_temp);
      OPERATOR_RETVAL_CHECK(retval);

      if (op->type->flag & OPTYPE_UNDO && CTX_wm_manager(C) == wm) {
        wm->op_undo_depth--;
      }
    }
    else if (op->type->exec) {
      if (op->type->flag & OPTYPE_UNDO) {
        wm->op_undo_depth++;
      }

      retval = op->type->exec(C, op);
      OPERATOR_RETVAL_CHECK(retval);

      if (op->type->flag & OPTYPE_UNDO && CTX_wm_manager(C) == wm) {
        wm->op_undo_depth--;
      }
    }
    else {
      /* Debug, important to leave a while, should never happen. */
      CLOG_ERROR(WM_LOG_OPERATORS, "Invalid operator call '%s'", op->idname);
    }

    /* NOTE: if the report is given as an argument then assume the caller will deal with displaying
     * them currently Python only uses this. */
    if (!(retval & OPERATOR_HANDLED) && (retval & (OPERATOR_FINISHED | OPERATOR_CANCELLED))) {
      /* Only show the report if the report list was not given in the function. */
      wm_operator_reports(C, op, retval, (reports != nullptr));
    }

    if (retval & OPERATOR_HANDLED) {
      /* Do nothing, #wm_operator_exec() has been called somewhere. */
    }
    else if (retval & OPERATOR_FINISHED) {
      const bool has_undo_step = (undo_id_prev != wm_operator_undo_active_id(wm));
      const bool has_register = (register_id_prev != wm_operator_register_active_id(wm));
      const bool store = !is_nested_call && use_last_properties;
      wm_operator_finished(C, op, false, store, has_undo_step, has_register);
    }
    else if (retval & OPERATOR_RUNNING_MODAL) {
      /* Take ownership of reports (in case python provided its own). */
      op->reports->flag |= RPT_FREE;

      /* Grab cursor during blocking modal operators (X11)
       * Also check for macro. */
      if (ot->flag & OPTYPE_BLOCKING || (op->opm && op->opm->type->flag & OPTYPE_BLOCKING)) {
        eWM_CursorWrapAxis wrap = WM_CURSOR_WRAP_NONE;
        const rcti *wrap_region = nullptr;

        if (event && (U.uiflag & USER_CONTINUOUS_MOUSE)) {
          const wmOperator *op_test = op->opm ? op->opm : op;
          const wmOperatorType *ot_test = op_test->type;
          if ((ot_test->flag & OPTYPE_GRAB_CURSOR_XY) || (op_test->flag & OP_IS_MODAL_GRAB_CURSOR))
          {
            wrap = WM_CURSOR_WRAP_XY;
          }
          else if (ot_test->flag & OPTYPE_GRAB_CURSOR_X) {
            wrap = WM_CURSOR_WRAP_X;
          }
          else if (ot_test->flag & OPTYPE_GRAB_CURSOR_Y) {
            wrap = WM_CURSOR_WRAP_Y;
          }
        }

        if (wrap) {
          ARegion *region = CTX_wm_region(C);
          ScrArea *area = CTX_wm_area(C);

          /* Wrap only in X for header. */
          if (region && RGN_TYPE_IS_HEADER_ANY(region->regiontype)) {
            wrap = WM_CURSOR_WRAP_X;
          }

          if (region && region->regiontype == RGN_TYPE_WINDOW &&
              BLI_rcti_isect_pt_v(&region->winrct, event->xy))
          {
            wrap_region = &region->winrct;
          }
          else if (area && BLI_rcti_isect_pt_v(&area->totrct, event->xy)) {
            wrap_region = &area->totrct;
          }
        }

        WM_cursor_grab_enable(CTX_wm_window(C), wrap, wrap_region, false);
      }

      /* Cancel UI handlers, typically tool-tips that can hang around
       * while dragging the view or worse, that stay there permanently
       * after the modal operator has swallowed all events and passed
       * none to the UI handler. */
      wm_event_handler_ui_cancel(C);
    }
    else {
      WM_operator_free(op);
    }
  }

  return retval;
}

/**
 * #WM_operator_name_call is the main accessor function
 * This is for python to access since its done the operator lookup
 * invokes operator in context.
 */
static wmOperatorStatus wm_operator_call_internal(bContext *C,
                                                  wmOperatorType *ot,
                                                  PointerRNA *properties,
                                                  ReportList *reports,
                                                  const blender::wm::OpCallContext context,
                                                  const bool poll_only,
                                                  const wmEvent *event)
{
  wmOperatorStatus retval;

  CTX_wm_operator_poll_msg_clear(C);

  /* Dummy test. */
  if (ot) {
    wmWindow *window = CTX_wm_window(C);

    if (event == nullptr) {
      switch (context) {
        case blender::wm::OpCallContext::InvokeDefault:
        case blender::wm::OpCallContext::InvokeRegionWin:
        case blender::wm::OpCallContext::InvokeRegionPreview:
        case blender::wm::OpCallContext::InvokeRegionChannels:
        case blender::wm::OpCallContext::InvokeArea:
        case blender::wm::OpCallContext::InvokeScreen:
          /* Window is needed for invoke and cancel operators. */
          if (window == nullptr) {
            if (poll_only) {
              CTX_wm_operator_poll_msg_set(C, "Missing 'window' in context");
            }
            return wmOperatorStatus(0);
          }
          else {
            event = window->eventstate;
          }
          break;
        default:
          event = nullptr;
          break;
      }
    }
    else {
      switch (context) {
        case blender::wm::OpCallContext::ExecDefault:
        case blender::wm::OpCallContext::ExecRegionWin:
        case blender::wm::OpCallContext::ExecRegionPreview:
        case blender::wm::OpCallContext::ExecRegionChannels:
        case blender::wm::OpCallContext::ExecArea:
        case blender::wm::OpCallContext::ExecScreen:
          event = nullptr;
          break;
        default:
          break;
      }
    }

    switch (context) {
      case blender::wm::OpCallContext::ExecRegionWin:
      case blender::wm::OpCallContext::InvokeRegionWin:
      case blender::wm::OpCallContext::ExecRegionChannels:
      case blender::wm::OpCallContext::InvokeRegionChannels:
      case blender::wm::OpCallContext::ExecRegionPreview:
      case blender::wm::OpCallContext::InvokeRegionPreview: {
        /* Forces operator to go to the region window/channels/preview, for header menus,
         * but we stay in the same region if we are already in one. */
        ARegion *region = CTX_wm_region(C);
        ScrArea *area = CTX_wm_area(C);
        int type = RGN_TYPE_WINDOW;

        switch (context) {
          case blender::wm::OpCallContext::ExecRegionChannels:
          case blender::wm::OpCallContext::InvokeRegionChannels:
            type = RGN_TYPE_CHANNELS;
            break;

          case blender::wm::OpCallContext::ExecRegionPreview:
          case blender::wm::OpCallContext::InvokeRegionPreview:
            type = RGN_TYPE_PREVIEW;
            break;

          case blender::wm::OpCallContext::ExecRegionWin:
          case blender::wm::OpCallContext::InvokeRegionWin:
          default:
            type = RGN_TYPE_WINDOW;
            break;
        }

        if (!(region && region->regiontype == type) && area) {
          ARegion *region_other = (type == RGN_TYPE_WINDOW) ?
                                      BKE_area_find_region_active_win(area) :
                                      BKE_area_find_region_type(area, type);
          if (region_other) {
            CTX_wm_region_set(C, region_other);
          }
        }

        retval = wm_operator_invoke(C, ot, event, properties, reports, poll_only, true);

        /* Set region back. */
        CTX_wm_region_set(C, region);

        return retval;
      }
      case blender::wm::OpCallContext::ExecArea:
      case blender::wm::OpCallContext::InvokeArea: {
        /* Remove region from context. */
        ARegion *region = CTX_wm_region(C);

        CTX_wm_region_set(C, nullptr);
        retval = wm_operator_invoke(C, ot, event, properties, reports, poll_only, true);
        CTX_wm_region_set(C, region);

        return retval;
      }
      case blender::wm::OpCallContext::ExecScreen:
      case blender::wm::OpCallContext::InvokeScreen: {
        /* Remove region + area from context. */
        ARegion *region = CTX_wm_region(C);
        ScrArea *area = CTX_wm_area(C);

        CTX_wm_region_set(C, nullptr);
        CTX_wm_area_set(C, nullptr);
        retval = wm_operator_invoke(C, ot, event, properties, reports, poll_only, true);
        CTX_wm_area_set(C, area);
        CTX_wm_region_set(C, region);

        return retval;
      }
      case blender::wm::OpCallContext::ExecDefault:
      case blender::wm::OpCallContext::InvokeDefault:
        return wm_operator_invoke(C, ot, event, properties, reports, poll_only, true);
    }
  }

  return wmOperatorStatus(0);
}

wmOperatorStatus WM_operator_name_call_ptr(bContext *C,
                                           wmOperatorType *ot,
                                           blender::wm::OpCallContext context,
                                           PointerRNA *properties,
                                           const wmEvent *event)
{
  BLI_assert(ot == WM_operatortype_find(ot->idname, true));
  return wm_operator_call_internal(C, ot, properties, nullptr, context, false, event);
}
wmOperatorStatus WM_operator_name_call(bContext *C,
                                       const char *opstring,
                                       blender::wm::OpCallContext context,
                                       PointerRNA *properties,
                                       const wmEvent *event)
{
  wmOperatorType *ot = WM_operatortype_find(opstring, false);
  if (ot) {
    return WM_operator_name_call_ptr(C, ot, context, properties, event);
  }

  return wmOperatorStatus(0);
}

bool WM_operator_name_poll(bContext *C, const char *opstring)
{
  wmOperatorType *ot = WM_operatortype_find(opstring, false);
  if (!ot) {
    return false;
  }

  return WM_operator_poll(C, ot);
}

wmOperatorStatus WM_operator_name_call_with_properties(bContext *C,
                                                       const char *opstring,
                                                       blender::wm::OpCallContext context,
                                                       IDProperty *properties,
                                                       const wmEvent *event)
{
  wmOperatorType *ot = WM_operatortype_find(opstring, false);
  PointerRNA props_ptr = RNA_pointer_create_discrete(
      &static_cast<wmWindowManager *>(G_MAIN->wm.first)->id, ot->srna, properties);
  return WM_operator_name_call_ptr(C, ot, context, &props_ptr, event);
}

void WM_menu_name_call(bContext *C, const char *menu_name, blender::wm::OpCallContext context)
{
  wmOperatorType *ot = WM_operatortype_find("WM_OT_call_menu", false);
  PointerRNA ptr;
  WM_operator_properties_create_ptr(&ptr, ot);
  RNA_string_set(&ptr, "name", menu_name);
  WM_operator_name_call_ptr(
      C, ot, static_cast<blender::wm::OpCallContext>(context), &ptr, nullptr);
  WM_operator_properties_free(&ptr);
}

wmOperatorStatus WM_operator_call_py(bContext *C,
                                     wmOperatorType *ot,
                                     blender::wm::OpCallContext context,
                                     PointerRNA *properties,
                                     ReportList *reports,
                                     const bool is_undo)
{
  wmOperatorStatus retval = OPERATOR_CANCELLED;
  /* Not especially nice using undo depth here. It's used so Python never
   * triggers undo or stores an operator's last used state. */
  wmWindowManager *wm = CTX_wm_manager(C);
  if (!is_undo && wm) {
    wm->op_undo_depth++;
  }

  retval = wm_operator_call_internal(C, ot, properties, reports, context, false, nullptr);

  if (!is_undo && wm && (wm == CTX_wm_manager(C))) {
    wm->op_undo_depth--;
  }

  return retval;
}

/** \} */

/* -------------------------------------------------------------------- */
/** \name Operator Wait For Input
 *
 * Delay executing operators that depend on cursor location.
 *
 * See: #OPTYPE_DEPENDS_ON_CURSOR doc-string for more information.
 * \{ */

struct uiOperatorWaitForInput {
  ScrArea *area;
  wmOperatorCallParams optype_params;
  std::optional<bContextStore> context;
};

static void ui_handler_wait_for_input_remove(bContext *C, void *userdata)
{
  uiOperatorWaitForInput *opwait = static_cast<uiOperatorWaitForInput *>(userdata);
  if (opwait->optype_params.opptr) {
    if (opwait->optype_params.opptr->data) {
      IDP_FreeProperty(static_cast<IDProperty *>(opwait->optype_params.opptr->data));
    }
    MEM_delete(opwait->optype_params.opptr);
  }

  if (opwait->area != nullptr) {
    ED_area_status_text(opwait->area, nullptr);
  }
  else {
    ED_workspace_status_text(C, nullptr);
  }

  MEM_delete(opwait);
}

static int ui_handler_wait_for_input(bContext *C, const wmEvent *event, void *userdata)
{
  uiOperatorWaitForInput *opwait = static_cast<uiOperatorWaitForInput *>(userdata);
  enum { CONTINUE = 0, EXECUTE, CANCEL } state = CONTINUE;
  state = CONTINUE;

  switch (event->type) {
    case LEFTMOUSE: {
      if (event->val == KM_PRESS) {
        state = EXECUTE;
      }
      break;
    }
      /* Useful if the operator isn't convenient to access while the mouse button is held.
       * If it takes numeric input for example. */
    case EVT_SPACEKEY:
    case EVT_RETKEY: {
      if (event->val == KM_PRESS) {
        state = EXECUTE;
      }
      break;
    }
    case RIGHTMOUSE: {
      if (event->val == KM_PRESS) {
        state = CANCEL;
      }
      break;
    }
    case EVT_ESCKEY: {
      if (event->val == KM_PRESS) {
        state = CANCEL;
      }
      break;
    }
    default: {
      break;
    }
  }

  if (state != CONTINUE) {
    wmWindow *win = CTX_wm_window(C);
    WM_cursor_modal_restore(win);

    if (state == EXECUTE) {
      CTX_store_set(C, opwait->context ? &opwait->context.value() : nullptr);
      WM_operator_name_call_ptr(C,
                                opwait->optype_params.optype,
                                opwait->optype_params.opcontext,
                                opwait->optype_params.opptr,
                                event);
      CTX_store_set(C, nullptr);
    }

    WM_event_remove_ui_handler(&win->modalhandlers,
                               ui_handler_wait_for_input,
                               ui_handler_wait_for_input_remove,
                               opwait,
                               false);

    ui_handler_wait_for_input_remove(C, opwait);

    return WM_UI_HANDLER_BREAK;
  }

  return WM_UI_HANDLER_CONTINUE;
}

void WM_operator_name_call_ptr_with_depends_on_cursor(bContext *C,
                                                      wmOperatorType *ot,
                                                      blender::wm::OpCallContext opcontext,
                                                      PointerRNA *properties,
                                                      const wmEvent *event,
                                                      const StringRef drawstr)
{
  bool depends_on_cursor = WM_operator_depends_on_cursor(*C, *ot, properties);

  LISTBASE_FOREACH (wmOperatorTypeMacro *, otmacro, &ot->macro) {
    if (wmOperatorType *otm = WM_operatortype_find(otmacro->idname, false)) {
      if (WM_operator_depends_on_cursor(*C, *otm, properties)) {
        depends_on_cursor = true;
      }
    }
  }

  if (!depends_on_cursor) {
    WM_operator_name_call_ptr(C, ot, opcontext, properties, event);
    return;
  }

  wmWindow *win = CTX_wm_window(C);
  /* The operator context is applied when the operator is called,
   * the check for the area needs to be explicitly limited here.
   * Useful so it's possible to screen-shot an area without drawing into it's header. */
  ScrArea *area = WM_OP_CONTEXT_HAS_AREA(opcontext) ? CTX_wm_area(C) : nullptr;

  {
    std::string header_text = fmt::format(
        "{} {}",
        IFACE_("Input pending "),
        drawstr.is_empty() ? CTX_IFACE_(ot->translation_context, ot->name) : drawstr);
    if (area != nullptr) {
      ED_area_status_text(area, header_text.c_str());
    }
    else {
      ED_workspace_status_text(C, header_text.c_str());
    }
  }

  WM_cursor_modal_set(win, ot->cursor_pending);

  uiOperatorWaitForInput *opwait = MEM_new<uiOperatorWaitForInput>(__func__);
  opwait->optype_params.optype = ot;
  opwait->optype_params.opcontext = opcontext;
  opwait->optype_params.opptr = properties;

  opwait->area = area;

  if (properties) {
    opwait->optype_params.opptr = MEM_new<PointerRNA>(__func__);
    *opwait->optype_params.opptr = *properties;
    if (properties->data != nullptr) {
      opwait->optype_params.opptr->data = IDP_CopyProperty(
          static_cast<IDProperty *>(properties->data));
    }
  }

  if (const bContextStore *store = CTX_store_get(C)) {
    opwait->context = *store;
  }

  WM_event_add_ui_handler(C,
                          &win->modalhandlers,
                          ui_handler_wait_for_input,
                          ui_handler_wait_for_input_remove,
                          opwait,
                          WM_HANDLER_BLOCKING);
}

/** \} */

/* -------------------------------------------------------------------- */
/** \name Handler Types
 *
 * General API for different handler types.
 * \{ */

void wm_event_free_handler(wmEventHandler *handler)
{
  /* Future extra custom-data free? */
  MEM_freeN(handler);
}

/**
 * Check if the handler's area and/or region are actually part of the screen, and return them if
 * so.
 */
static void wm_handler_op_context_get_if_valid(bContext *C,
                                               wmEventHandler_Op *handler,
                                               const wmEvent *event,
                                               ScrArea **r_area,
                                               ARegion **r_region)
{
  wmWindow *win = handler->context.win ? handler->context.win : CTX_wm_window(C);
  /* It's probably fine to always use #WM_window_get_active_screen() to get the screen. But this
   * code has been getting it through context since forever, so play safe and stick to that when
   * possible. */
  bScreen *screen = handler->context.win ? WM_window_get_active_screen(win) : CTX_wm_screen(C);

  *r_area = nullptr;
  *r_region = nullptr;

  if (screen == nullptr || handler->op == nullptr) {
    return;
  }

  if (handler->context.area == nullptr) {
    /* Pass. */
  }
  else {
    ScrArea *area = nullptr;

    ED_screen_areas_iter (win, screen, area_iter) {
      if (area_iter == handler->context.area) {
        area = area_iter;
        break;
      }
    }

    if (area == nullptr) {
      /* When changing screen layouts with running modal handlers (like render display), this
       * is not an error to print. */
      if (handler->op == nullptr) {
        CLOG_ERROR(WM_LOG_EVENTS,
                   "internal error: handler (%s) has invalid area",
                   handler->op->type->idname);
      }
    }
    else {
      ARegion *region;
      wmOperator *op = handler->op ? (handler->op->opm ? handler->op->opm : handler->op) : nullptr;
      *r_area = area;

      if (op && (op->flag & OP_IS_MODAL_CURSOR_REGION)) {
        region = BKE_area_find_region_xy(area, handler->context.region_type, event->xy);
        if (region) {
          handler->context.region = region;
        }
      }
      else {
        region = nullptr;
      }

      if ((region == nullptr) && handler->context.region) {
        if (BLI_findindex(&area->regionbase, handler->context.region) != -1) {
          region = handler->context.region;
        }
      }

      /* No warning print here, after full-area and back regions are remade. */
      if (region) {
        *r_region = region;
      }
    }
  }
}

static void wm_handler_op_context(bContext *C, wmEventHandler_Op *handler, const wmEvent *event)
{
  ScrArea *area = nullptr;
  ARegion *region = nullptr;
  wm_handler_op_context_get_if_valid(C, handler, event, &area, &region);
  CTX_wm_area_set(C, area);
  CTX_wm_region_set(C, region);
}

void WM_event_remove_handlers(bContext *C, ListBase *handlers)
{
  wmWindowManager *wm = CTX_wm_manager(C);

  /* C is zero on freeing database, modal handlers then already were freed. */
  while (wmEventHandler *handler_base = static_cast<wmEventHandler *>(BLI_pophead(handlers))) {
    BLI_assert(handler_base->type != 0);
    if (handler_base->type == WM_HANDLER_TYPE_OP) {
      wmEventHandler_Op *handler = (wmEventHandler_Op *)handler_base;

      if (handler->op) {
        wmWindow *win = CTX_wm_window(C);

        if (handler->is_fileselect) {
          /* Exit File Browsers referring to this handler/operator. */
          LISTBASE_FOREACH (wmWindow *, temp_win, &wm->windows) {
            ScrArea *file_area = ED_fileselect_handler_area_find(temp_win, handler->op);
            if (!file_area) {
              continue;
            }
            ED_area_exit(C, file_area);
          }
        }

        if (handler->op->type->cancel) {
          ScrArea *area = CTX_wm_area(C);
          ARegion *region = CTX_wm_region(C);

          wm_handler_op_context(C, handler, win->eventstate);

          if (handler->op->type->flag & OPTYPE_UNDO) {
            wm->op_undo_depth++;
          }

          handler->op->type->cancel(C, handler->op);

          if (handler->op->type->flag & OPTYPE_UNDO) {
            wm->op_undo_depth--;
          }

          CTX_wm_area_set(C, area);
          CTX_wm_region_set(C, region);
        }

        WM_cursor_grab_disable(win, nullptr);

        if (handler->is_fileselect) {
          wm_operator_free_for_fileselect(handler->op);
        }
        else {
          WM_operator_free(handler->op);
        }
      }
    }
    else if (handler_base->type == WM_HANDLER_TYPE_UI) {
      wmEventHandler_UI *handler = (wmEventHandler_UI *)handler_base;

      if (handler->remove_fn) {
        ScrArea *area_prev = CTX_wm_area(C);
        ARegion *region_prev = CTX_wm_region(C);
        ARegion *region_popup_prev = CTX_wm_region_popup(C);

        if (handler->context.area) {
          CTX_wm_area_set(C, handler->context.area);
        }
        if (handler->context.region) {
          CTX_wm_region_set(C, handler->context.region);
        }
        if (handler->context.region_popup) {
          BLI_assert(screen_temp_region_exists(handler->context.region_popup));
          CTX_wm_region_popup_set(C, handler->context.region_popup);
        }

        handler->remove_fn(C, handler->user_data);

        /* Currently we don't have a practical way to check if this region
         * was a temporary region created by `handler`, so do a full lookup. */
        if (region_popup_prev && !screen_temp_region_exists(region_popup_prev)) {
          region_popup_prev = nullptr;
        }

        CTX_wm_area_set(C, area_prev);
        CTX_wm_region_set(C, region_prev);
        CTX_wm_region_popup_set(C, region_popup_prev);
      }
    }

    wm_event_free_handler(handler_base);
  }
}

BLI_INLINE bool wm_eventmatch(const wmEvent *winevent, const wmKeyMapItem *kmi)
{
  if (kmi->flag & KMI_INACTIVE) {
    return false;
  }

  if (winevent->flag & WM_EVENT_IS_REPEAT) {
    if (kmi->flag & KMI_REPEAT_IGNORE) {
      return false;
    }
  }

  const int kmitype = WM_userdef_event_map(kmi->type);

  /* The matching rules. */
  if (kmitype == KM_TEXTINPUT) {
    if (winevent->val == KM_PRESS) { /* Prevent double clicks. */
      if (ISKEYBOARD(winevent->type) && winevent->utf8_buf[0]) {
        return true;
      }
    }
  }

  if (kmitype != KM_ANY) {
    if (ELEM(kmitype, TABLET_STYLUS, TABLET_ERASER)) {
      const wmTabletData *wmtab = &winevent->tablet;

      if (winevent->type != LEFTMOUSE) {
        /* Tablet events can occur on hover + key-press. */
        return false;
      }
      if ((kmitype == TABLET_STYLUS) && (wmtab->active != EVT_TABLET_STYLUS)) {
        return false;
      }
      if ((kmitype == TABLET_ERASER) && (wmtab->active != EVT_TABLET_ERASER)) {
        return false;
      }
    }
    else {
      if (winevent->type != kmitype) {
        return false;
      }
    }
  }

  if (kmi->val != KM_ANY) {
    if (winevent->val != kmi->val) {
      return false;
    }
  }

  if (kmi->val == KM_PRESS_DRAG) {
    if (kmi->direction != KM_ANY) {
      if (kmi->direction != winevent->direction) {
        return false;
      }
    }
  }

  /* Account for rare case of when these keys are used as the 'type' not as modifiers. */
  if (kmi->shift != KM_ANY) {
    const int8_t shift = (winevent->modifier & KM_SHIFT) ? KM_MOD_HELD : KM_NOTHING;
    if ((shift != kmi->shift) && !ELEM(winevent->type, EVT_LEFTSHIFTKEY, EVT_RIGHTSHIFTKEY)) {
      return false;
    }
  }
  if (kmi->ctrl != KM_ANY) {
    const int8_t ctrl = (winevent->modifier & KM_CTRL) ? KM_MOD_HELD : KM_NOTHING;
    if ((ctrl != kmi->ctrl) && !ELEM(winevent->type, EVT_LEFTCTRLKEY, EVT_RIGHTCTRLKEY)) {
      return false;
    }
  }
  if (kmi->alt != KM_ANY) {
    const int8_t alt = (winevent->modifier & KM_ALT) ? KM_MOD_HELD : KM_NOTHING;
    if ((alt != kmi->alt) && !ELEM(winevent->type, EVT_LEFTALTKEY, EVT_RIGHTALTKEY)) {
      return false;
    }
  }
  if (kmi->oskey != KM_ANY) {
    const int8_t oskey = (winevent->modifier & KM_OSKEY) ? KM_MOD_HELD : KM_NOTHING;
    if ((oskey != kmi->oskey) && (winevent->type != EVT_OSKEY)) {
      return false;
    }
  }
  if (kmi->hyper != KM_ANY) {
    const int8_t hyper = (winevent->modifier & KM_HYPER) ? KM_MOD_HELD : KM_NOTHING;
    if ((hyper != kmi->hyper) && (winevent->type != EVT_HYPER)) {
      return false;
    }
  }

  /* Only key-map entry with key-modifier is checked,
   * means all keys without modifier get handled too. */
  /* That is currently needed to make overlapping events work (when you press A - G fast or so). */
  if (kmi->keymodifier) {
    if (winevent->keymodifier != kmi->keymodifier) {
      return false;
    }
  }

  return true;
}

static wmKeyMapItem *wm_eventmatch_modal_keymap_items(const wmKeyMap *keymap,
                                                      wmOperator *op,
                                                      const wmEvent *event)
{
  LISTBASE_FOREACH (wmKeyMapItem *, kmi, &keymap->items) {
    /* Should already be handled by #wm_user_modal_keymap_set_items. */
    BLI_assert(kmi->propvalue_str[0] == '\0');
    if (wm_eventmatch(event, kmi)) {
      if ((keymap->poll_modal_item == nullptr) || keymap->poll_modal_item(op, kmi->propvalue)) {
        return kmi;
      }
    }
  }
  return nullptr;
}

struct wmEvent_ModalMapStore {
  wmEventType prev_type;
  short prev_val;

  bool dbl_click_disabled;
};

/**
 * This function prepares events for use with #wmOperatorType.modal by:
 *
 * - Matching key-map items with the operators modal key-map.
 * - Converting double click events into press events,
 *   allowing them to be restored when the events aren't handled.
 *
 *   This is done since we only want to use double click events to match key-map items,
 *   allowing modal functions to check for press/release events without having to interpret them.
 */
static void wm_event_modalkeymap_begin(const bContext *C,
                                       wmOperator *op,
                                       wmEvent *event,
                                       wmEvent_ModalMapStore *event_backup)
{
  BLI_assert(event->type != EVT_MODAL_MAP);

  /* Support for modal key-map in macros. */
  if (op->opm) {
    op = op->opm;
  }

  event_backup->dbl_click_disabled = false;

  if (op->type->modalkeymap) {
    wmKeyMap *keymap = WM_keymap_active(CTX_wm_manager(C), op->type->modalkeymap);
    wmKeyMapItem *kmi = nullptr;

    const wmEvent *event_match = nullptr;
    wmEvent event_no_dbl_click;

    if ((kmi = wm_eventmatch_modal_keymap_items(keymap, op, event))) {
      event_match = event;
    }
    else if (event->val == KM_DBL_CLICK) {
      event_no_dbl_click = *event;
      event_no_dbl_click.val = KM_PRESS;
      if ((kmi = wm_eventmatch_modal_keymap_items(keymap, op, &event_no_dbl_click))) {
        event_match = &event_no_dbl_click;
      }
    }

    if (event_match != nullptr) {
      event_backup->prev_type = event->prev_type;
      event_backup->prev_val = event->prev_val;

      event->prev_type = event_match->type;
      event->prev_val = event_match->val;
      event->type = EVT_MODAL_MAP;
      event->val = kmi->propvalue;

      /* Avoid double-click events even in the case of #EVT_MODAL_MAP,
       * since it's possible users configure double-click key-map items
       * which would break when modal functions expect press/release. */
      if (event->prev_val == KM_DBL_CLICK) {
        event->prev_val = KM_PRESS;
        event_backup->dbl_click_disabled = true;
      }
    }
  }

  if (event->type != EVT_MODAL_MAP) {
    /* This bypass just disables support for double-click in modal handlers. */
    if (event->val == KM_DBL_CLICK) {
      event->val = KM_PRESS;
      event_backup->dbl_click_disabled = true;
    }
  }
}

/**
 * Restore changes from #wm_event_modalkeymap_begin
 *
 * \warning bad hacking event system...
 * better restore event type for checking of #KM_CLICK for example.
 * Modal maps could use different method (ton).
 */
static void wm_event_modalkeymap_end(wmEvent *event, const wmEvent_ModalMapStore *event_backup)
{
  if (event->type == EVT_MODAL_MAP) {
    event->type = event->prev_type;
    event->val = event->prev_val;

    event->prev_type = event_backup->prev_type;
    event->prev_val = event_backup->prev_val;
  }

  if (event_backup->dbl_click_disabled) {
    event->val = KM_DBL_CLICK;
  }
}

/**
 * Insert modal operator into list of modal handlers, respecting priority.
 */
static void wm_handler_operator_insert(wmWindow *win, wmEventHandler_Op *handler)
{
  if (!(handler->op->type->flag & OPTYPE_MODAL_PRIORITY)) {
    /* Keep priority operators in front. */
    wmEventHandler *last_priority_handler = nullptr;
    LISTBASE_FOREACH (wmEventHandler *, handler_iter, &win->modalhandlers) {
      if (handler_iter->type == WM_HANDLER_TYPE_OP) {
        wmEventHandler_Op *handler_iter_op = (wmEventHandler_Op *)handler_iter;
        if (handler_iter_op->op != nullptr) {
          if (handler_iter_op->op->type->flag & OPTYPE_MODAL_PRIORITY) {
            last_priority_handler = handler_iter;
          }
        }
      }
    }

    if (last_priority_handler) {
      BLI_insertlinkafter(&win->modalhandlers, last_priority_handler, handler);
      return;
    }
  }

  BLI_addhead(&win->modalhandlers, handler);
}

/**
 * \warning this function removes a modal handler, when finished.
 */
static eHandlerActionFlag wm_handler_operator_call(bContext *C,
                                                   ListBase *handlers,
                                                   wmEventHandler *handler_base,
                                                   wmEvent *event,
                                                   PointerRNA *properties,
                                                   const char *kmi_idname)
{
  wmOperatorStatus retval = OPERATOR_PASS_THROUGH;

  /* Derived, modal or blocking operator. */
  if ((handler_base->type == WM_HANDLER_TYPE_OP) &&
      (((wmEventHandler_Op *)handler_base)->op != nullptr))
  {
    wmEventHandler_Op *handler = (wmEventHandler_Op *)handler_base;
    wmOperator *op = handler->op;
    wmOperatorType *ot = op->type;

    if (!wm_operator_check_locked_interface(C, ot)) {
      /* Interface is locked and operator is not allowed to run,
       * nothing to do in this case. */
    }
    else if (ot->modal) {
      /* We set context to where modal handler came from. */
      wmWindowManager *wm = CTX_wm_manager(C);
      wmWindow *win = CTX_wm_window(C);
      ScrArea *area = CTX_wm_area(C);
      ARegion *region = CTX_wm_region(C);

      wm_handler_op_context(C, handler, event);
      wm_region_mouse_co(C, event);

      wmEvent_ModalMapStore event_backup;
      wm_event_modalkeymap_begin(C, op, event, &event_backup);

      const intptr_t undo_id_prev = wm_operator_undo_active_id(wm);
      const intptr_t register_id_prev = wm_operator_register_active_id(wm);
      if (ot->flag & OPTYPE_UNDO) {
        wm->op_undo_depth++;
      }

      /* Warning, after this call all context data and 'event' may be freed. see check below. */
      retval = ot->modal(C, op, event);
      OPERATOR_RETVAL_CHECK(retval);

      if (ot->flag & OPTYPE_UNDO && CTX_wm_manager(C) == wm) {
        wm->op_undo_depth--;
      }

      /* When the window changes the modal modifier may have loaded a new blend file
       * (the `system_demo_mode` add-on does this), so we have to assume the event,
       * operator, area, region etc have all been freed. */
      if (CTX_wm_window(C) == win) {

        wm_event_modalkeymap_end(event, &event_backup);

        if (retval & (OPERATOR_CANCELLED | OPERATOR_FINISHED)) {
          wm_operator_reports(C, op, retval, false);

          wmOperator *op_test = handler->op->opm ? handler->op->opm : handler->op;
          if (op_test->type->modalkeymap) {
            WM_window_status_area_tag_redraw(win);
          }
        }
        else {
          /* Not very common, but modal operators may report before finishing. */
          if (!BLI_listbase_is_empty(&op->reports->list)) {
            WM_event_add_notifier(C, NC_SPACE | ND_SPACE_INFO_REPORT, nullptr);
            WM_reports_from_reports_move(wm, op->reports);
          }
        }

        /* Important to run 'wm_operator_finished' before setting the context members to null. */
        if (retval & OPERATOR_FINISHED) {
          const bool has_undo_step = (undo_id_prev != wm_operator_undo_active_id(wm));
          const bool has_register = (register_id_prev != wm_operator_register_active_id(wm));

          wm_operator_finished(C, op, false, true, has_undo_step, has_register);
          handler->op = nullptr;
        }
        else if (retval & (OPERATOR_CANCELLED | OPERATOR_FINISHED)) {
          WM_operator_free(op);
          handler->op = nullptr;
        }

        /* Putting back screen context, `reval` can pass through after modal failures! */
        if ((retval & OPERATOR_PASS_THROUGH) || wm_event_always_pass(event)) {
          CTX_wm_area_set(C, area);
          CTX_wm_region_set(C, region);
        }
        else {
          /* This special cases is for areas and regions that get removed. */
          CTX_wm_area_set(C, nullptr);
          CTX_wm_region_set(C, nullptr);
        }

        /* Update gizmos during modal handlers. */
        wm_gizmomaps_handled_modal_update(C, event, handler);

        /* Remove modal handler, operator itself should have been canceled and freed. */
        if (retval & (OPERATOR_CANCELLED | OPERATOR_FINISHED)) {
          WM_cursor_grab_disable(CTX_wm_window(C), nullptr);

          BLI_remlink(handlers, handler);
          wm_event_free_handler(&handler->head);

          /* Prevent silly errors from operator users. */
          // retval &= ~OPERATOR_PASS_THROUGH;
        }
      }
    }
    else {
      CLOG_ERROR(WM_LOG_EVENTS, "Missing modal '%s'", op->idname);
    }
  }
  else {
    wmOperatorType *ot = WM_operatortype_find(kmi_idname, false);

    if (ot && wm_operator_check_locked_interface(C, ot)) {
      bool use_last_properties = true;
      PointerRNA tool_properties = {};

      bToolRef *keymap_tool = nullptr;
      if (handler_base->type == WM_HANDLER_TYPE_KEYMAP) {
        keymap_tool = ((wmEventHandler_Keymap *)handler_base)->keymap_tool;
      }
      else if (handler_base->type == WM_HANDLER_TYPE_GIZMO) {
        wmGizmoMap *gizmo_map = ((wmEventHandler_Gizmo *)handler_base)->gizmo_map;
        wmGizmo *gz = wm_gizmomap_highlight_get(gizmo_map);
        if (gz && (gz->flag & WM_GIZMO_OPERATOR_TOOL_INIT)) {
          keymap_tool = WM_toolsystem_ref_from_context(C);
        }
      }

      const bool is_tool = (keymap_tool != nullptr);
      const bool use_tool_properties = is_tool;

      if (use_tool_properties) {
        WM_toolsystem_ref_properties_init_for_keymap(
            keymap_tool, &tool_properties, properties, ot);
        properties = &tool_properties;
        use_last_properties = false;
      }

      retval = wm_operator_invoke(C, ot, event, properties, nullptr, false, use_last_properties);

      if (use_tool_properties) {
        WM_operator_properties_free(&tool_properties);
      }

      /* Link gizmo if #WM_GIZMOGROUPTYPE_TOOL_INIT is set. */
      if (retval & OPERATOR_FINISHED) {
        if (is_tool) {
          bToolRef_Runtime *tref_rt = keymap_tool->runtime;
          if (tref_rt->gizmo_group[0]) {
            const char *idname = tref_rt->gizmo_group;
            wmGizmoGroupType *gzgt = WM_gizmogrouptype_find(idname, false);
            if (gzgt != nullptr) {
              if ((gzgt->flag & WM_GIZMOGROUPTYPE_TOOL_INIT) != 0) {
                ARegion *region = CTX_wm_region(C);
                if (region != nullptr) {
                  wmGizmoMapType *gzmap_type = WM_gizmomaptype_ensure(&gzgt->gzmap_params);
                  WM_gizmo_group_type_ensure_ptr_ex(gzgt, gzmap_type);
                  wmGizmoGroup *gzgroup = WM_gizmomaptype_group_init_runtime_with_region(
                      gzmap_type, gzgt, region);
                  /* We can't rely on drawing to initialize gizmo's since disabling
                   * overlays/gizmos will prevent pre-drawing setup calls, see #60905. */
                  WM_gizmogroup_ensure_init(C, gzgroup);
                }
              }
            }
          }
        }
      }
      /* Done linking gizmo. */
    }
  }

  /* Finished and pass through flag as handled. */
  if (retval == (OPERATOR_FINISHED | OPERATOR_PASS_THROUGH)) {
    return WM_HANDLER_HANDLED;
  }

  /* Modal unhandled, break. */
  if (retval == (OPERATOR_PASS_THROUGH | OPERATOR_RUNNING_MODAL)) {
    return (WM_HANDLER_BREAK | WM_HANDLER_MODAL);
  }

  if (retval & OPERATOR_PASS_THROUGH) {
    return WM_HANDLER_CONTINUE;
  }

  return WM_HANDLER_BREAK;
}

static void wm_operator_free_for_fileselect(wmOperator *file_operator)
{
  LISTBASE_FOREACH (bScreen *, screen, &G_MAIN->screens) {
    LISTBASE_FOREACH (ScrArea *, area, &screen->areabase) {
      if (area->spacetype == SPACE_FILE) {
        SpaceFile *sfile = static_cast<SpaceFile *>(area->spacedata.first);
        if (sfile->op == file_operator) {
          sfile->op = nullptr;
        }
      }
    }
  }

  WM_operator_free(file_operator);
}

/**
 * File-select handlers are only in the window queue,
 * so it's safe to switch screens or area types.
 */
static eHandlerActionFlag wm_handler_fileselect_do(bContext *C,
                                                   ListBase *handlers,
                                                   wmEventHandler_Op *handler,
                                                   int val)
{
  wmWindowManager *wm = CTX_wm_manager(C);
  eHandlerActionFlag action = WM_HANDLER_CONTINUE;

  switch (val) {
    case EVT_FILESELECT_FULL_OPEN: {
      ScrArea *area = ED_screen_temp_space_open(
          C, IFACE_("Blender File View"), SPACE_FILE, U.filebrowser_display_type, true);
      if (!area) {
        BKE_report(&wm->runtime->reports, RPT_ERROR, "Failed to open file browser!");
        return WM_HANDLER_BREAK;
      }

      ARegion *region_header = BKE_area_find_region_type(area, RGN_TYPE_HEADER);
      BLI_assert(area->spacetype == SPACE_FILE);

      region_header->flag |= RGN_FLAG_HIDDEN;
      /* Header on bottom, #AZone triangle to toggle header looks misplaced at the top. */
      region_header->alignment = RGN_ALIGN_BOTTOM;

      /* Settings for file-browser, #sfile is not operator owner but sends events. */
      SpaceFile *sfile = (SpaceFile *)area->spacedata.first;
      sfile->op = handler->op;

      ED_fileselect_set_params_from_userdef(sfile);

      action = WM_HANDLER_BREAK;
      break;
    }

    case EVT_FILESELECT_EXEC:
    case EVT_FILESELECT_CANCEL:
    case EVT_FILESELECT_EXTERNAL_CANCEL: {
      wmWindow *ctx_win = CTX_wm_window(C);
      wmEvent *eventstate = ctx_win->eventstate;
      /* The root window of the operation as determined in #WM_event_add_fileselect(). */
      wmWindow *root_win = handler->context.win;

      /* Remove link now, for load file case before removing. */
      BLI_remlink(handlers, handler);

      if (val == EVT_FILESELECT_EXTERNAL_CANCEL) {
        /* The window might have been freed already. */
        if (BLI_findindex(&wm->windows, handler->context.win) == -1) {
          handler->context.win = nullptr;
        }
      }
      else {
        ScrArea *ctx_area = CTX_wm_area(C);

        wmWindow *temp_win = nullptr;
        LISTBASE_FOREACH (wmWindow *, win, &wm->windows) {
          bScreen *screen = WM_window_get_active_screen(win);
          ScrArea *file_area = static_cast<ScrArea *>(screen->areabase.first);

          if ((file_area->spacetype != SPACE_FILE) || !WM_window_is_temp_screen(win)) {
            continue;
          }

          if (file_area->full) {
            /* Users should not be able to maximize/full-screen an area in a temporary screen.
             * So if there's a maximized file browser in a temporary screen,
             * it was likely opened by #EVT_FILESELECT_FULL_OPEN. */
            continue;
          }

          ED_fileselect_params_to_userdef(static_cast<SpaceFile *>(file_area->spacedata.first));

          if (BLI_listbase_is_single(&file_area->spacedata)) {
            BLI_assert(root_win != win);

            wm_window_close(C, wm, win);

            /* #wm_window_close() sets the context's window to null. */
            CTX_wm_window_set(C, root_win);

            /* Some operators expect a drawable context (for #EVT_FILESELECT_EXEC). */
            wm_window_make_drawable(wm, root_win);
            /* Ensure correct cursor position, otherwise, popups may close immediately after
             * opening (#UI_BLOCK_MOVEMOUSE_QUIT). */
            int xy[2];
            if (wm_cursor_position_get(root_win, &xy[0], &xy[1])) {
              copy_v2_v2_int(eventstate->xy, xy);
            }
            wm->runtime->winactive = root_win; /* Reports use this... */
          }
          else if (file_area->full) {
            ED_screen_full_prevspace(C, file_area);
          }
          else {
            ED_area_prevspace(C, file_area);
          }

          temp_win = win;
          break;
        }

        if (!temp_win && ctx_area->full) {
          ED_fileselect_params_to_userdef(static_cast<SpaceFile *>(ctx_area->spacedata.first));
          ED_screen_full_prevspace(C, ctx_area);
        }
      }

      CTX_wm_window_set(C, root_win);
      wm_handler_op_context(C, handler, eventstate);
      /* At this point context is supposed to match the root context determined by
       * #WM_event_add_fileselect(). */
      BLI_assert(!CTX_wm_area(C) || (CTX_wm_area(C) == handler->context.area));
      BLI_assert(!CTX_wm_region(C) || (CTX_wm_region(C) == handler->context.region));

      ScrArea *handler_area = CTX_wm_area(C);
      /* Make sure new context area is ready, the operator callback may operate on it. */
      if (handler_area) {
        ED_area_do_refresh(C, handler_area);
      }

      /* Needed for #UI_popup_menu_reports. */

      if (val == EVT_FILESELECT_EXEC) {
        if (handler->op->type->flag & OPTYPE_UNDO) {
          wm->op_undo_depth++;
        }

        const wmOperatorStatus retval = handler->op->type->exec(C, handler->op);
        OPERATOR_RETVAL_CHECK(retval);

        /* XXX check this carefully, `CTX_wm_manager(C) == wm` is a bit hackish. */
        if (handler->op->type->flag & OPTYPE_UNDO && CTX_wm_manager(C) == wm) {
          wm->op_undo_depth--;
        }

        /* XXX check this carefully, `CTX_wm_manager(C) == wm` is a bit hackish. */
        if (retval & OPERATOR_FINISHED) {
          if (CTX_wm_manager(C) == wm && wm->op_undo_depth == 0) {
            if (handler->op->type->flag & OPTYPE_UNDO) {
              ED_undo_push_op(C, handler->op);
            }
            else if (handler->op->type->flag & OPTYPE_UNDO_GROUPED) {
              ED_undo_grouped_push_op(C, handler->op);
            }
          }
        }

        if (handler->op->reports->list.first) {

          /* FIXME(@ideasman42): temp setting window, this is really bad!
           * only have because lib linking errors need to be seen by users :(
           * it can be removed without breaking anything but then no linking errors. */
          wmWindow *win_prev = CTX_wm_window(C);
          ScrArea *area_prev = CTX_wm_area(C);
          ARegion *region_prev = CTX_wm_region(C);

          if (win_prev == nullptr) {
            CTX_wm_window_set(C, static_cast<wmWindow *>(CTX_wm_manager(C)->windows.first));
          }

          BKE_report_print_level_set(handler->op->reports, RPT_WARNING);
          UI_popup_menu_reports(C, handler->op->reports);

          WM_reports_from_reports_move(CTX_wm_manager(C), handler->op->reports);

          CTX_wm_window_set(C, win_prev);
          CTX_wm_area_set(C, area_prev);
          CTX_wm_region_set(C, region_prev);
        }

        /* For #WM_operator_pystring only, custom report handling is done above. */
        wm_operator_reports(C, handler->op, retval, true);

        if (retval & OPERATOR_FINISHED) {
          WM_operator_last_properties_store(handler->op);
        }

        if (retval & (OPERATOR_CANCELLED | OPERATOR_FINISHED)) {
          wm_operator_free_for_fileselect(handler->op);
        }
      }
      else {
        if (handler->op->type->cancel) {
          if (handler->op->type->flag & OPTYPE_UNDO) {
            wm->op_undo_depth++;
          }

          handler->op->type->cancel(C, handler->op);

          if (handler->op->type->flag & OPTYPE_UNDO) {
            wm->op_undo_depth--;
          }
        }
        wm_operator_free_for_fileselect(handler->op);
      }

      CTX_wm_area_set(C, nullptr);

      wm_event_free_handler(&handler->head);

      action = WM_HANDLER_BREAK;
      break;
    }
  }

  return action;
}

static eHandlerActionFlag wm_handler_fileselect_call(bContext *C,
                                                     ListBase *handlers,
                                                     wmEventHandler_Op *handler,
                                                     const wmEvent *event)
{
  eHandlerActionFlag action = WM_HANDLER_CONTINUE;

  if (event->type != EVT_FILESELECT) {
    return action;
  }
  if (handler->op != (wmOperator *)event->customdata) {
    return action;
  }

  return wm_handler_fileselect_do(C, handlers, handler, event->val);
}

static bool wm_action_not_handled(const eHandlerActionFlag action)
{
  return action == WM_HANDLER_CONTINUE || action == (WM_HANDLER_BREAK | WM_HANDLER_MODAL);
}

static const char *keymap_handler_log_action_str(const eHandlerActionFlag action)
{
  if (action & WM_HANDLER_BREAK) {
    return "handled";
  }
  if (action & WM_HANDLER_HANDLED) {
    return "handled (and pass on)";
  }
  return "un-handled";
}

static std::optional<std::string> keymap_handler_log_kmi_event_str(const wmKeyMapItem *kmi)
{
  /* Short representation of the key that was pressed,
   * include this since it may differ from the event in minor details
   * which can help looking up the key-map definition. */
  return WM_keymap_item_to_string(kmi, false);
}

static std::string keymap_handler_log_kmi_op_str(bContext *C, const wmKeyMapItem *kmi)
{
  /* The key-map item properties can further help distinguish this item from others. */
  std::optional<std::string> kmi_props;
  if (kmi->properties != nullptr) {
    wmOperatorType *ot = WM_operatortype_find(kmi->idname, false);
    if (ot) {
      kmi_props = RNA_pointer_as_string_keywords(C, kmi->ptr, false, false, true, 512);
    }
    else { /* Fallback. */
      char *c_str = IDP_reprN(kmi->properties, nullptr);
      kmi_props = c_str;
      MEM_freeN(c_str);
    }
  }
  return fmt::format("{}({})", kmi->idname, kmi_props.value_or(""));
}

#define PRINT \
  if (do_debug_handler) \
  printf

static eHandlerActionFlag wm_handlers_do_keymap_with_keymap_handler(
    /* From 'wm_handlers_do_intern'. */
    bContext *C,
    wmEvent *event,
    ListBase *handlers,
    wmEventHandler_Keymap *handler,
    /* Additional. */
    wmKeyMap *keymap,
    const bool do_debug_handler)
{
  eHandlerActionFlag action = WM_HANDLER_CONTINUE;

  if (keymap == nullptr) {
    /* Only callback is allowed to have nullptr key-maps. */
    BLI_assert(handler->dynamic.keymap_fn);
  }
  else {
    PRINT("%s:   checking '%s' ...", __func__, keymap->idname);

    if (WM_keymap_poll(C, keymap)) {

      PRINT("pass\n");

      LISTBASE_FOREACH (wmKeyMapItem *, kmi, &keymap->items) {
        if (wm_eventmatch(event, kmi)) {
          wmEventHandler_KeymapPost keymap_post = handler->post;

          action |= wm_handler_operator_call(
              C, handlers, &handler->head, event, kmi->ptr, kmi->idname);

          CLOG_DEBUG(WM_LOG_EVENTS,
                     "Keymap '%s', %s, %s, event: %s",
                     keymap->idname,
                     keymap_handler_log_kmi_op_str(C, kmi).c_str(),
                     keymap_handler_log_action_str(action),
                     keymap_handler_log_kmi_event_str(kmi).value_or("").c_str());

          if (action & WM_HANDLER_BREAK) {
            /* Not always_pass here, it denotes removed handler_base. */
            if (keymap_post.post_fn != nullptr) {
              keymap_post.post_fn(keymap, kmi, keymap_post.user_data);
            }
            break;
          }
        }
      }
    }
    else {
      PRINT("fail\n");
    }
  }

  return action;
}

static eHandlerActionFlag wm_handlers_do_keymap_with_gizmo_handler(
    /* From #wm_handlers_do_intern. */
    bContext *C,
    wmEvent *event,
    ListBase *handlers,
    wmEventHandler_Gizmo *handler,
    /* Additional. */
    wmGizmoGroup *gzgroup,
    wmKeyMap *keymap,
    const bool do_debug_handler,
    bool *r_keymap_poll)
{
  eHandlerActionFlag action = WM_HANDLER_CONTINUE;
  bool keymap_poll = false;

  PRINT("%s:   checking '%s' ...", __func__, keymap->idname);

  if (WM_keymap_poll(C, keymap)) {
    keymap_poll = true;
    PRINT("pass\n");
    LISTBASE_FOREACH (wmKeyMapItem *, kmi, &keymap->items) {
      if (wm_eventmatch(event, kmi)) {
        PRINT("%s:     item matched '%s'\n", __func__, kmi->idname);

        CTX_wm_gizmo_group_set(C, gzgroup);

        /* `handler->op` is called later, we want key-map op to be triggered here. */
        action |= wm_handler_operator_call(
            C, handlers, &handler->head, event, kmi->ptr, kmi->idname);

        CTX_wm_gizmo_group_set(C, nullptr);

        if (action & WM_HANDLER_BREAK) {
          if (G.debug & (G_DEBUG_EVENTS | G_DEBUG_HANDLERS)) {
            printf("%s:       handled - and pass on! '%s'\n", __func__, kmi->idname);
          }
          break;
        }
        if (action & WM_HANDLER_HANDLED) {
          if (G.debug & (G_DEBUG_EVENTS | G_DEBUG_HANDLERS)) {
            printf("%s:       handled - and pass on! '%s'\n", __func__, kmi->idname);
          }
        }
        else {
          PRINT("%s:       un-handled '%s'\n", __func__, kmi->idname);
        }
      }
    }
  }
  else {
    PRINT("fail\n");
  }

  if (r_keymap_poll) {
    *r_keymap_poll = keymap_poll;
  }

  return action;
}

static eHandlerActionFlag wm_handlers_do_gizmo_handler(bContext *C,
                                                       wmWindowManager *wm,
                                                       wmEventHandler_Gizmo *handler,
                                                       wmEvent *event,
                                                       const bool always_pass,
                                                       ListBase *handlers,
                                                       const bool do_debug_handler)
{
  eHandlerActionFlag action = WM_HANDLER_CONTINUE;

  /* NOTE(@ideasman42): early exit for always-pass events (typically timers)
   * which pass through from running modal operators which may have started them.
   * In the case of blocking modal operators, it's not expected that gizmos would
   * be used at the same time as navigating or painting for example.
   *
   * In principle these could be handled, however in practice:
   * `handle_highlight` & `handle_keymap` would be set to false for timers,
   * making this function do practically nothing.
   *
   * Early exit to avoid complicating checks below.
   * The early return can be replaced with checks that only run
   * necessary logic if these events need to be handled in the future.
   *
   * Without this, gizmos can become highlighted and the cursor changed
   * while navigating in the 3D viewport, see: #139681. */
  if (always_pass) {
    return action;
  }

  /* Drag events use the previous click location to highlight the gizmos,
   * Get the highlight again in case the user dragged off the gizmo. */
  const bool is_event_drag = (event->val == KM_PRESS_DRAG);
  const bool is_event_modifier = ISKEYMODIFIER(event->type);
  /* Only keep the highlight if the gizmo becomes modal as result of event handling.
   * Without this check, even un-handled drag events will set the highlight if the drag
   * was initiated over a gizmo. */
  const bool restore_highlight_unless_activated = is_event_drag;

  ScrArea *area = CTX_wm_area(C);
  ARegion *region = CTX_wm_region(C);
  wmGizmoMap *gzmap = handler->gizmo_map;
  BLI_assert(gzmap != nullptr);
  wmGizmo *gz = wm_gizmomap_highlight_get(gzmap);

  if (gz && ISMOUSE(event->type) && event->val == KM_PRESS) {
    /* Remove any tooltips on mouse down. #83589 */
    WM_tooltip_clear(C, CTX_wm_window(C));
  }

  /* Needed so UI blocks over gizmos don't let events fall through to the gizmos,
   * noticeable for the node editor - where dragging on a node should move it, see: #73212.
   * note we still allow for starting the gizmo drag outside, then travel 'inside' the node. */
  if (region->runtime->type->clip_gizmo_events_by_ui) {
    if (UI_region_block_find_mouse_over(region, event->xy, true)) {
      if (gz != nullptr && event->type != EVT_GIZMO_UPDATE) {
        if (restore_highlight_unless_activated == false) {
          WM_tooltip_clear(C, CTX_wm_window(C));
          wm_gizmomap_highlight_set(gzmap, C, nullptr, 0);
        }
      }
      return action;
    }
  }

  struct PrevGizmoData {
    wmGizmo *gz_modal;
    wmGizmo *gz;
    int part;
  };
  PrevGizmoData prev{};
  prev.gz_modal = wm_gizmomap_modal_get(gzmap);
  prev.gz = gz;
  prev.part = gz ? gz->highlight_part : 0;

  if (region->runtime->gizmo_map != handler->gizmo_map) {
    WM_gizmomap_tag_refresh(handler->gizmo_map);
  }

  wm_gizmomap_handler_context_gizmo(C, handler);
  wm_region_mouse_co(C, event);

  bool handle_highlight = false;
  bool handle_keymap = false;

  /* Handle gizmo highlighting. */
  if ((prev.gz_modal == nullptr) &&
      ((event->type == MOUSEMOVE) || is_event_modifier || is_event_drag))
  {
    handle_highlight = true;
    if (is_event_modifier || is_event_drag) {
      handle_keymap = true;
    }
  }
  else {
    handle_keymap = true;
  }

  /* There is no need to handle this event when the key-map isn't being applied
   * since any change to the highlight will be restored to the previous value. */
  if (restore_highlight_unless_activated) {
    if ((handle_highlight == true) && (handle_keymap == false)) {
      return action;
    }
  }

  if (prev.gz_modal == nullptr) {
    if (handle_highlight == false && wm_gizmomap_highlight_pending(gzmap)) {
      handle_highlight = true;
    }
  }

  if (handle_highlight) {
    int part = -1;
    gz = wm_gizmomap_highlight_find(gzmap, C, event, &part);

    /* If no gizmos are/were active, don't clear tool-tips. */
    if (gz || prev.gz) {
      if ((prev.gz != gz) || (prev.part != part)) {
        WM_tooltip_clear(C, CTX_wm_window(C));
      }
    }

    if (wm_gizmomap_highlight_set(gzmap, C, gz, part)) {
      if (gz != nullptr) {
        if ((U.flag & USER_TOOLTIPS) && (gz->flag & WM_GIZMO_NO_TOOLTIP) == 0) {
          WM_tooltip_timer_init(C, CTX_wm_window(C), area, region, WM_gizmomap_tooltip_init);
        }
      }
    }

    wm_gizmomap_highlight_handled(gzmap);
  }

  /* Don't use from now on. */
  bool is_event_handle_all = gz && (gz->flag & WM_GIZMO_EVENT_HANDLE_ALL);

  if (handle_keymap) {
    /* Handle highlight gizmo. */
    if ((gz != nullptr) && (gz->flag & WM_GIZMO_HIDDEN_KEYMAP) == 0) {
      bool keymap_poll = false;
      wmGizmoGroup *gzgroup = gz->parent_gzgroup;
      wmKeyMap *keymap = WM_keymap_active(wm, gz->keymap ? gz->keymap : gzgroup->type->keymap);
      action |= wm_handlers_do_keymap_with_gizmo_handler(
          C, event, handlers, handler, gzgroup, keymap, do_debug_handler, &keymap_poll);

#ifdef USE_GIZMO_MOUSE_PRIORITY_HACK
      if (((action & WM_HANDLER_BREAK) == 0) && !is_event_handle_all && keymap_poll) {
        if ((event->val == KM_PRESS) && ELEM(event->type, LEFTMOUSE, MIDDLEMOUSE, RIGHTMOUSE)) {

          wmEvent event_test_click = *event;
          event_test_click.val = KM_CLICK;

          wmEvent event_test_press_drag = *event;
          event_test_press_drag.val = KM_PRESS_DRAG;

          LISTBASE_FOREACH (wmKeyMapItem *, kmi, &keymap->items) {
            if ((kmi->flag & KMI_INACTIVE) == 0) {
              if (wm_eventmatch(&event_test_click, kmi) ||
                  wm_eventmatch(&event_test_press_drag, kmi))
              {
                wmOperatorType *ot = WM_operatortype_find(kmi->idname, false);
                const bool success = WM_operator_poll_context(
                    C, ot, blender::wm::OpCallContext::InvokeDefault);
                if (success) {
                  is_event_handle_all = true;
                  break;
                }
              }
            }
          }
        }
      }
#endif /* `USE_GIZMO_MOUSE_PRIORITY_HACK` */
    }

    /* Don't use from now on. */
    gz = nullptr;

    /* Fall back to selected gizmo (when un-handled). */
    if ((action & WM_HANDLER_BREAK) == 0) {
      if (WM_gizmomap_is_any_selected(gzmap)) {
        const ListBase *groups = WM_gizmomap_group_list(gzmap);
        LISTBASE_FOREACH (wmGizmoGroup *, gzgroup, groups) {
          if (wm_gizmogroup_is_any_selected(gzgroup)) {
            wmKeyMap *keymap = WM_keymap_active(wm, gzgroup->type->keymap);
            action |= wm_handlers_do_keymap_with_gizmo_handler(
                C, event, handlers, handler, gzgroup, keymap, do_debug_handler, nullptr);
            if (action & WM_HANDLER_BREAK) {
              break;
            }
          }
        }
      }
    }
  }

  if (handle_highlight) {
    if (restore_highlight_unless_activated) {
      /* Check handling the key-map didn't activate a gizmo. */
      wmGizmo *gz_modal = wm_gizmomap_modal_get(gzmap);
      if (!(gz_modal && (gz_modal != prev.gz_modal))) {
        wm_gizmomap_highlight_set(gzmap, C, prev.gz, prev.part);
      }
    }
  }

  if (is_event_handle_all) {
    if (action == WM_HANDLER_CONTINUE) {
      action |= WM_HANDLER_BREAK | WM_HANDLER_MODAL;
    }
  }

  /* Restore the area. */
  CTX_wm_area_set(C, area);
  CTX_wm_region_set(C, region);

  return action;
}

/** \} */

/* -------------------------------------------------------------------- */
/** \name Handle Single Event (All Handler Types)
 * \{ */

static eHandlerActionFlag wm_handlers_do_intern(bContext *C,
                                                wmWindow *win,
                                                wmEvent *event,
                                                ListBase *handlers)
{
  const bool do_debug_handler =
      (G.debug & G_DEBUG_HANDLERS) &&
      /* Comment this out to flood the console! (if you really want to test). */
      !ISMOUSE_MOTION(event->type);

  wmWindowManager *wm = CTX_wm_manager(C);
  eHandlerActionFlag action = WM_HANDLER_CONTINUE;

  if (handlers == nullptr) {
    wm_event_handler_return_value_check(C, event, action);
    return action;
  }

  /* Modal handlers can get removed in this loop, we keep the loop this way.
   *
   * NOTE: check 'handlers->first' because in rare cases the handlers can be cleared
   * by the event that's called, for eg:
   *
   * Calling a python script which changes the area.type, see #32232. */
  for (wmEventHandler *handler_base = static_cast<wmEventHandler *>(handlers->first),
                      *handler_base_next;
       handler_base && handlers->first;
       handler_base = handler_base_next)
  {
    handler_base_next = handler_base->next;

    /* During this loop, UI handlers for nested menus can tag multiple handlers free. */
    if (handler_base->flag & WM_HANDLER_DO_FREE) {
      /* Pass. */
    }
    else if (handler_base->poll == nullptr ||
             handler_base->poll(win, CTX_wm_area(C), CTX_wm_region(C), event))
    {
      /* In advance to avoid access to freed event on window close. */
      const bool always_pass = wm_event_always_pass(event);

      /* Modal+blocking handler_base. */
      if (handler_base->flag & WM_HANDLER_BLOCKING) {
        action |= WM_HANDLER_BREAK;
      }

      /* Handle all types here. */
      if (handler_base->type == WM_HANDLER_TYPE_KEYMAP) {
        wmEventHandler_Keymap *handler = (wmEventHandler_Keymap *)handler_base;
        wmEventHandler_KeymapResult km_result;
        WM_event_get_keymaps_from_handler(wm, win, handler, &km_result);
        eHandlerActionFlag action_iter = WM_HANDLER_CONTINUE;
        /* Compute in advance, as event may be freed on WM_HANDLER_BREAK. */
        const bool event_is_timer = ISTIMER(event->type);
        for (int km_index = 0; km_index < km_result.keymaps_len; km_index++) {
          wmKeyMap *keymap = km_result.keymaps[km_index];
          action_iter |= wm_handlers_do_keymap_with_keymap_handler(
              C, event, handlers, handler, keymap, do_debug_handler);
          if (action_iter & WM_HANDLER_BREAK) {
            break;
          }
        }
        action |= action_iter;

        /* Clear the tool-tip whenever a key binding is handled, without this tool-tips
         * are kept when a modal operators starts (annoying but otherwise harmless). */
        if (action & WM_HANDLER_BREAK && !event_is_timer) {
          /* Window may be gone after file read. */
          if (CTX_wm_window(C) != nullptr) {
            WM_tooltip_clear(C, CTX_wm_window(C));
          }
        }
      }
      else if (handler_base->type == WM_HANDLER_TYPE_UI) {
        wmEventHandler_UI *handler = (wmEventHandler_UI *)handler_base;
        BLI_assert(handler->handle_fn != nullptr);
        if (!wm->runtime->is_interface_locked) {
          action |= wm_handler_ui_call(C, handler, event, always_pass);
        }
      }
      else if (handler_base->type == WM_HANDLER_TYPE_DROPBOX) {
        wmEventHandler_Dropbox *handler = (wmEventHandler_Dropbox *)handler_base;
        if (!wm->runtime->is_interface_locked && event->type == EVT_DROP) {
          LISTBASE_FOREACH (wmDropBox *, drop, handler->dropboxes) {
            /* Other drop custom types allowed. */
            if (event->custom == EVT_DATA_DRAGDROP) {
              ListBase *lb = (ListBase *)event->customdata;
              LISTBASE_FOREACH_MUTABLE (wmDrag *, drag, lb) {
<<<<<<< HEAD
                if (wmDragAsset *asset_data = WM_drag_get_asset_data(drag, 0)) {
                  if (asset_data->asset->is_online()) {
                    BKE_reportf(CTX_wm_reports(C),
                                RPT_ERROR,
                                "Asset '%s' is still downloading",
                                asset_data->asset->get_name().c_str());
                    continue;
                  }
=======
                if (!wm_drag_asset_path_exists(drag).value_or(true)) {
                  continue;
>>>>>>> edd16922
                }

                if (drop->poll(C, drag, event)) {
                  wm_drop_prepare(C, drag, drop);

                  /* Pass single matched #wmDrag onto the operator. */
                  BLI_remlink(lb, drag);
                  ListBase single_lb = {nullptr};
                  BLI_addtail(&single_lb, drag);
                  event->customdata = &single_lb;

                  const blender::wm::OpCallContext opcontext = wm_drop_operator_context_get(drop);
                  const wmOperatorStatus op_retval =
                      drop->ot ? wm_operator_call_internal(
                                     C, drop->ot, drop->ptr, nullptr, opcontext, false, event) :
                                 OPERATOR_CANCELLED;
                  OPERATOR_RETVAL_CHECK(op_retval);

                  if ((op_retval & OPERATOR_CANCELLED) && drop->cancel) {
                    drop->cancel(CTX_data_main(C), drag, drop);
                  }

                  action |= WM_HANDLER_BREAK;

                  /* Free the drags. */
                  WM_drag_free_list(lb);
                  WM_drag_free_list(&single_lb);

                  wm_event_custom_clear(event);

                  wm_drop_end(C, drag, drop);

                  /* XXX file-read case. */
                  if (CTX_wm_window(C) == nullptr) {
                    return action;
                  }

                  /* Escape from drag loop, got freed. */
                  break;
                }
              }
              /* Always exit all drags on a drop event, even if poll didn't succeed. */
              wm_drags_exit(wm, win);
            }
          }
        }
      }
      else if (handler_base->type == WM_HANDLER_TYPE_GIZMO) {
        wmEventHandler_Gizmo *handler = (wmEventHandler_Gizmo *)handler_base;
        action |= wm_handlers_do_gizmo_handler(
            C, wm, handler, event, always_pass, handlers, do_debug_handler);
      }
      else if (handler_base->type == WM_HANDLER_TYPE_OP) {
        wmEventHandler_Op *handler = (wmEventHandler_Op *)handler_base;
        if (handler->is_fileselect) {
          if (!wm->runtime->is_interface_locked) {
            /* Screen context changes here. */
            action |= wm_handler_fileselect_call(C, handlers, handler, event);
          }
        }
        else {
          action |= wm_handler_operator_call(C, handlers, handler_base, event, nullptr, nullptr);
        }
      }
      else {
        /* Unreachable (handle all types above). */
        BLI_assert_unreachable();
      }

      if (action & WM_HANDLER_BREAK) {
        if (always_pass) {
          action &= ~WM_HANDLER_BREAK;
        }
        else {
          break;
        }
      }
    }

    /* File-read case, if the wm is freed then the handler's
     * will have been too so the code below need not run. */
    if (CTX_wm_window(C) == nullptr) {
      return action;
    }

    /* Code this for all modal ops, and ensure free only happens here. */

    /* The handler Could be freed already by regular modal ops. */
    if (BLI_findindex(handlers, handler_base) != -1) {
      /* Modal UI handler can be tagged to be freed. */
      if (handler_base->flag & WM_HANDLER_DO_FREE) {
        BLI_remlink(handlers, handler_base);
        wm_event_free_handler(handler_base);
      }
    }
  }

  if (action == (WM_HANDLER_BREAK | WM_HANDLER_MODAL)) {
    wm_cursor_arrow_move(CTX_wm_window(C), event);
  }

  /* Do some extra sanity checking before returning the action. */
  wm_event_handler_return_value_check(C, event, action);
  return action;
}

#undef PRINT

/* This calls handlers twice - to solve (double-)click events. */
static eHandlerActionFlag wm_handlers_do(bContext *C, wmEvent *event, ListBase *handlers)
{
  eHandlerActionFlag action = wm_handlers_do_intern(C, CTX_wm_window(C), event, handlers);

  /* Will be nullptr in the file read case. */
  wmWindow *win = CTX_wm_window(C);
  if (win == nullptr) {
    return action;
  }

  if (ISMOUSE_MOTION(event->type)) {
    /* Test for #KM_PRESS_DRAG events. */

    /* NOTE(@ideasman42): Needed so drag can be used for editors that support both click
     * selection and passing through the drag action to box select. See #WM_generic_select_modal.
     * Unlike click, accept `action` when break isn't set.
     * Operators can return `OPERATOR_FINISHED | OPERATOR_PASS_THROUGH` which results
     * in `action` setting #WM_HANDLER_HANDLED, but not #WM_HANDLER_BREAK. */
    if ((action & WM_HANDLER_BREAK) == 0 || wm_action_not_handled(action)) {
      if (win->event_queue_check_drag) {
        if ((event->flag & WM_EVENT_FORCE_DRAG_THRESHOLD) ||
            WM_event_drag_test(event, event->prev_press_xy))
        {
          win->event_queue_check_drag_handled = true;
          const int direction = WM_event_drag_direction(event);

          /* Intentionally leave `event->xy` as-is, event users are expected to use
           * `event->prev_press_xy` if they need to access the drag start location. */
          const short prev_val = event->val;
          const wmEventType prev_type = event->type;
          const wmEventModifierFlag prev_modifier = event->modifier;
          const wmEventType prev_keymodifier = event->keymodifier;

          event->val = KM_PRESS_DRAG;
          event->type = event->prev_press_type;
          event->modifier = event->prev_press_modifier;
          event->keymodifier = event->prev_press_keymodifier;
          event->direction = direction;

          CLOG_DEBUG(WM_LOG_EVENTS, "Handling CLICK_DRAG");

          action |= wm_handlers_do_intern(C, win, event, handlers);

          event->direction = 0;
          event->keymodifier = prev_keymodifier;
          event->modifier = prev_modifier;
          event->val = prev_val;
          event->type = prev_type;

          win->event_queue_check_click = false;
          if (!((action & WM_HANDLER_BREAK) == 0 || wm_action_not_handled(action))) {
            /* Only disable when handled as other handlers may use this drag event. */
            CLOG_DEBUG(WM_LOG_EVENTS, "Canceling CLICK_DRAG: drag was generated & handled");
            win->event_queue_check_drag = false;
          }
        }
      }
    }
    else {
      if (win->event_queue_check_drag) {
        CLOG_DEBUG(WM_LOG_EVENTS, "Canceling CLICK_DRAG: motion event was handled");
        win->event_queue_check_drag = false;
      }
    }
  }
  else if (ISKEYBOARD_OR_BUTTON(event->type)) {
    /* All events that don't set #wmEvent.prev_type must be ignored. */

    /* Test for CLICK events. */
    if (wm_action_not_handled(action)) {
      /* #wmWindow.eventstate stores if previous event was a #KM_PRESS, in case that
       * wasn't handled, the #KM_RELEASE will become a #KM_CLICK. */

      if (event->val == KM_PRESS) {
        if ((event->flag & WM_EVENT_IS_REPEAT) == 0) {
          win->event_queue_check_click = true;

          CLOG_DEBUG(WM_LOG_EVENTS, "Detecting CLICK_DRAG: press event detected");
          win->event_queue_check_drag = true;

          win->event_queue_check_drag_handled = false;
        }
      }
      else if (event->val == KM_RELEASE) {
        if (win->event_queue_check_drag) {
          if ((event->prev_press_type != event->type) &&
              (ISKEYMODIFIER(event->type) || (event->type == event->prev_press_keymodifier)))
          {
            /* Support releasing modifier keys without canceling the drag event, see #89989. */
          }
          else {
            CLOG_DEBUG(WM_LOG_EVENTS, "Canceling CLICK_DRAG (release event didn't match press)");
            win->event_queue_check_drag = false;
          }
        }
      }

      if (event->val == KM_RELEASE) {
        if (event->prev_press_type == event->type) {
          if (event->prev_val == KM_PRESS) {
            if (win->event_queue_check_click) {
              if (WM_event_drag_test(event, event->prev_press_xy)) {
                win->event_queue_check_click = false;
                if (win->event_queue_check_drag) {
                  CLOG_DEBUG(WM_LOG_EVENTS,
                             "Canceling CLICK_DRAG (key-release exceeds drag threshold)");
                  win->event_queue_check_drag = false;
                }
              }
              else {
                /* Position is where the actual click happens, for more
                 * accurate selecting in case the mouse drifts a little. */
                const int xy[2] = {UNPACK2(event->xy)};

                copy_v2_v2_int(event->xy, event->prev_press_xy);
                event->val = KM_CLICK;

                CLOG_DEBUG(WM_LOG_EVENTS, "Handling CLICK");

                action |= wm_handlers_do_intern(C, win, event, handlers);

                event->val = KM_RELEASE;
                copy_v2_v2_int(event->xy, xy);
              }
            }
          }
        }
      }
      else if (event->val == KM_DBL_CLICK) {
        /* The underlying event is a press, so try and handle this. */
        event->val = KM_PRESS;
        action |= wm_handlers_do_intern(C, win, event, handlers);

        /* Revert value if not handled. */
        if (wm_action_not_handled(action)) {
          event->val = KM_DBL_CLICK;
        }
      }
    }
    else {
      win->event_queue_check_click = false;

      if (win->event_queue_check_drag) {
        CLOG_DEBUG(WM_LOG_EVENTS,
                   "Canceling CLICK_DRAG (button event was handled: value=%d)",
                   event->val);
        win->event_queue_check_drag = false;
      }
    }
  }
  else if (ISMOUSE_WHEEL(event->type) || ISMOUSE_GESTURE(event->type)) {
    /* Modifiers which can trigger click event's,
     * however we don't want this if the mouse wheel has been used, see #74607. */
    if (wm_action_not_handled(action)) {
      /* Pass. */
    }
    else {
      if (ISKEYMODIFIER(event->prev_type)) {
        win->event_queue_check_click = false;
      }
    }
  }

  wm_event_handler_return_value_check(C, event, action);
  return action;
}

/** \} */

/* -------------------------------------------------------------------- */
/** \name Event Queue Utilities
 *
 * Utilities used by #wm_event_do_handlers.
 * \{ */

static bool wm_event_inside_rect(const wmEvent *event, const rcti *rect)
{
  if (wm_event_always_pass(event)) {
    return true;
  }
  if (BLI_rcti_isect_pt_v(rect, event->xy)) {
    return true;
  }
  return false;
}

static ScrArea *area_event_inside(bContext *C, const int xy[2])
{
  wmWindow *win = CTX_wm_window(C);
  bScreen *screen = CTX_wm_screen(C);

  if (screen) {
    ED_screen_areas_iter (win, screen, area) {
      if (BLI_rcti_isect_pt_v(&area->totrct, xy)) {
        return area;
      }
    }
  }
  return nullptr;
}

static ARegion *region_event_inside(bContext *C, const int xy[2])
{
  bScreen *screen = CTX_wm_screen(C);
  ScrArea *area = CTX_wm_area(C);

  if (screen && area) {
    LISTBASE_FOREACH (ARegion *, region, &area->regionbase) {
      if (BLI_rcti_isect_pt_v(&region->winrct, xy)) {
        return region;
      }
    }
  }
  return nullptr;
}

static void wm_paintcursor_tag(bContext *C, wmWindowManager *wm, ARegion *region)
{
  if (region) {
    LISTBASE_FOREACH_MUTABLE (wmPaintCursor *, pc, &wm->runtime->paintcursors) {
      if (pc->poll == nullptr || pc->poll(C)) {
        wmWindow *win = CTX_wm_window(C);
        WM_paint_cursor_tag_redraw(win, region);
      }
    }
  }
}

/**
 * Called on mouse-move, check updates for `wm->runtime->paintcursors`.
 *
 * \note Context was set on active area and region.
 */
static void wm_paintcursor_test(bContext *C, const wmEvent *event)
{
  wmWindowManager *wm = CTX_wm_manager(C);

  if (wm->runtime->paintcursors.first) {
    const bScreen *screen = CTX_wm_screen(C);
    ARegion *region = screen ? screen->active_region : nullptr;

    if (region) {
      ARegion *prev_region = CTX_wm_region(C);

      CTX_wm_region_set(C, region);
      wm_paintcursor_tag(C, wm, region);
      CTX_wm_region_set(C, prev_region);
    }

    /* If previous position was not in current region, we have to set a temp new context. */
    if (region == nullptr || !BLI_rcti_isect_pt_v(&region->winrct, event->prev_xy)) {
      ScrArea *prev_area = CTX_wm_area(C);
      ARegion *prev_region = CTX_wm_region(C);

      CTX_wm_area_set(C, area_event_inside(C, event->prev_xy));
      CTX_wm_region_set(C, region_event_inside(C, event->prev_xy));

      wm_paintcursor_tag(C, wm, CTX_wm_region(C));

      CTX_wm_area_set(C, prev_area);
      CTX_wm_region_set(C, prev_region);
    }
  }
}

static eHandlerActionFlag wm_event_drag_and_drop_test(wmWindowManager *wm,
                                                      wmWindow *win,
                                                      wmEvent *event)
{
  bScreen *screen = WM_window_get_active_screen(win);

  if (BLI_listbase_is_empty(&wm->runtime->drags)) {
    return WM_HANDLER_CONTINUE;
  }

  if (event->type == MOUSEMOVE || ISKEYMODIFIER(event->type)) {
    screen->do_draw_drag = true;
  }
  else if (ELEM(event->type, EVT_ESCKEY, RIGHTMOUSE)) {
    wm_drags_exit(wm, win);
    WM_drag_free_list(&wm->runtime->drags);

    screen->do_draw_drag = true;

    return WM_HANDLER_BREAK;
  }
  else if (event->type == LEFTMOUSE && event->val == KM_RELEASE) {
    event->type = EVT_DROP;

    /* Create custom-data, first free existing. */
    wm_event_custom_free(event);
    wm_event_custom_clear(event);

    event->custom = EVT_DATA_DRAGDROP;
    event->customdata = &wm->runtime->drags;
    event->customdata_free = true;

    /* Clear drop icon. */
    screen->do_draw_drag = true;

    /* Restore cursor (disabled, see `wm_dragdrop.cc`). */
    // WM_cursor_modal_restore(win);
  }

  return WM_HANDLER_CONTINUE;
}

/**
 * Filter out all events of the pie that spawned the last pie unless it's a release event.
 */
static bool wm_event_pie_filter(wmWindow *win, const wmEvent *event)
{
  if (win->pie_event_type_lock && win->pie_event_type_lock == event->type) {
    if (event->val == KM_RELEASE) {
      win->pie_event_type_lock = EVENT_NONE;
      return false;
    }
    return true;
  }
  return false;
}

/**
 * Account for the special case when events are being handled and a file is loaded.
 * In this case event handling exits early, however when "Load UI" is disabled
 * the even will still be in #wmWindow.event_queue.
 *
 * Without this it's possible to continuously handle the same event, see: #76484.
 */
static void wm_event_free_and_remove_from_queue_if_valid(wmEvent *event)
{
  LISTBASE_FOREACH (wmWindowManager *, wm, &G_MAIN->wm) {
    LISTBASE_FOREACH (wmWindow *, win, &wm->windows) {
      if (BLI_remlink_safe(&win->runtime->event_queue, event)) {
        wm_event_free(event);
        return;
      }
    }
  }
}

/** \} */

/* -------------------------------------------------------------------- */
/** \name Main Event Queue (Every Window)
 *
 * Handle events for all windows, run from the #WM_main event loop.
 * \{ */

#ifdef WITH_XR_OPENXR
/**
 * Special handling for XR events.
 *
 * Although XR events are added to regular window queues, they are handled in an "off-screen area"
 * context that is owned entirely by XR runtime data and not tied to a window.
 */
static void wm_event_handle_xrevent(bContext *C,
                                    wmWindowManager *wm,
                                    wmWindow *win,
                                    wmEvent *event)
{
  ScrArea *area = WM_xr_session_area_get(&wm->xr);
  if (!area) {
    return;
  }
  BLI_assert(area->spacetype == SPACE_VIEW3D && area->spacedata.first);

  /* Find a valid region for XR operator execution and modal handling. */
  ARegion *region = BKE_area_find_region_type(area, RGN_TYPE_WINDOW);
  if (!region) {
    return;
  }
  BLI_assert(WM_region_use_viewport(area, region)); /* For operators using GPU-based selection. */

  CTX_wm_area_set(C, area);
  CTX_wm_region_set(C, region);

  eHandlerActionFlag action = wm_handlers_do(C, event, &win->modalhandlers);

  if ((action & WM_HANDLER_BREAK) == 0) {
    wmXrActionData *actiondata = static_cast<wmXrActionData *>(event->customdata);
    if (actiondata->ot->modal && event->val == KM_RELEASE) {
      /* Don't execute modal operators on release. */
    }
    else {
      PointerRNA properties{};
      properties.type = actiondata->ot->srna;
      properties.data = actiondata->op_properties;
      if (actiondata->ot->invoke) {
        /* Invoke operator, either executing operator or transferring responsibility to window
         * modal handlers. */
        wm_operator_invoke(C,
                           actiondata->ot,
                           event,
                           actiondata->op_properties ? &properties : nullptr,
                           nullptr,
                           false,
                           false);
      }
      else {
        /* Execute operator. */
        wmOperator *op = wm_operator_create(
            wm, actiondata->ot, actiondata->op_properties ? &properties : nullptr, nullptr);
        if ((WM_operator_call(C, op) & OPERATOR_HANDLED) == 0) {
          WM_operator_free(op);
        }
      }
    }
  }

  CTX_wm_region_set(C, nullptr);
  CTX_wm_area_set(C, nullptr);
}
#endif /* WITH_XR_OPENXR */

static eHandlerActionFlag wm_event_do_region_handlers(bContext *C, wmEvent *event, ARegion *region)
{
  if (region->runtime->type->do_lock) {
    /* If the region is locked, we ignore the events. Handling them can trigger depsgraph
     * evaluations in some cases which is not safe to do because another thread may evaluate the
     * depsgraph already. */
    if (wm_event_always_pass(event)) {
      return WM_HANDLER_CONTINUE;
    }
    return WM_HANDLER_BREAK;
  }

  CTX_wm_region_set(C, region);

  /* Call even on non mouse events, since the handlers may still use this value. */
  wm_region_mouse_co(C, event);

  const wmWindowManager *wm = CTX_wm_manager(C);
  if (!BLI_listbase_is_empty(&wm->runtime->drags)) {
    /* Does polls for drop regions and checks #uiButs. */
    /* Need to be here to make sure region context is true. */
    if (ELEM(event->type, MOUSEMOVE, EVT_DROP) || ISKEYMODIFIER(event->type)) {
      wm_drags_check_ops(C, event);
    }
  }

  return wm_handlers_do(C, event, &region->runtime->handlers);
}

/**
 * Send event to region handlers in \a area.
 *
 * Two cases:
 * 1) Always pass events (#wm_event_always_pass()) are sent to all regions.
 * 2) Event is passed to the region visually under the cursor (#ED_area_find_region_xy_visual()).
 */
static eHandlerActionFlag wm_event_do_handlers_area_regions(bContext *C,
                                                            wmEvent *event,
                                                            ScrArea *area)
{
  /* Case 1. */
  if (wm_event_always_pass(event)) {
    eHandlerActionFlag action = WM_HANDLER_CONTINUE;

    LISTBASE_FOREACH (ARegion *, region, &area->regionbase) {
      action |= wm_event_do_region_handlers(C, event, region);
    }

    wm_event_handler_return_value_check(C, event, action);
    return action;
  }

  /* Case 2. */
  ARegion *region_hovered = ED_area_find_region_xy_visual(area, RGN_TYPE_ANY, event->xy);
  if (!region_hovered) {
    return WM_HANDLER_CONTINUE;
  }

  return wm_event_do_region_handlers(C, event, region_hovered);
}

void wm_event_do_handlers(bContext *C)
{
  wmWindowManager *wm = CTX_wm_manager(C);
  BLI_assert(ED_undo_is_state_valid(C));

  /* Begin GPU render boundary - Certain event handlers require GPU usage. */
  GPU_render_begin();

  /* Update key configuration before handling events. */
  WM_keyconfig_update(wm);
  WM_gizmoconfig_update(CTX_data_main(C));

  LISTBASE_FOREACH (wmWindow *, win, &wm->windows) {
    bScreen *screen = WM_window_get_active_screen(win);

    /* Some safety checks - these should always be set! */
    BLI_assert(WM_window_get_active_scene(win));
    BLI_assert(WM_window_get_active_screen(win));
    BLI_assert(WM_window_get_active_workspace(win));

    if (screen == nullptr) {
      wm_event_free_all(win);
    }

    wmEvent *event;
    while ((event = static_cast<wmEvent *>(win->runtime->event_queue.first))) {
      eHandlerActionFlag action = WM_HANDLER_CONTINUE;

      /* Force handling drag if a key is pressed even if the drag threshold has not been met.
       * Needed so tablet actions (which typically use a larger threshold) can click-drag
       * then press keys - activating the drag action early.
       * Limit to mouse-buttons drag actions interrupted by pressing any non-mouse button.
       * Otherwise pressing two keys on the keyboard will interpret this as a drag action. */
      if (win->event_queue_check_drag) {
        if ((event->val == KM_PRESS) && ((event->flag & WM_EVENT_IS_REPEAT) == 0) &&
            ISKEYBOARD_OR_BUTTON(event->type) && ISMOUSE_BUTTON(event->prev_press_type))
        {
          event = wm_event_add_mousemove_to_head(win);
          event->flag |= WM_EVENT_FORCE_DRAG_THRESHOLD;
        }
      }
      const bool event_queue_check_drag_prev = win->event_queue_check_drag;

      {
        const bool is_consecutive = WM_event_consecutive_gesture_test(event);
        if (win->event_queue_consecutive_gesture_type != EVENT_NONE) {
          if (event->type == win->event_queue_consecutive_gesture_type) {
            event->flag |= WM_EVENT_IS_CONSECUTIVE;
          }
          else if (is_consecutive || WM_event_consecutive_gesture_test_break(win, event)) {
            CLOG_DEBUG(WM_LOG_EVENTS, "Consecutive gesture break (%d)", event->type);
            win->event_queue_consecutive_gesture_type = EVENT_NONE;
            WM_event_consecutive_data_free(win);
          }
        }
        else if (is_consecutive) {
          CLOG_DEBUG(WM_LOG_EVENTS, "Consecutive gesture begin (%d)", event->type);
          win->event_queue_consecutive_gesture_type = event->type;
          copy_v2_v2_int(win->event_queue_consecutive_gesture_xy, event->xy);
          /* While this should not be set, it's harmless to free here. */
          WM_event_consecutive_data_free(win);
        }
      }

      /* Active screen might change during handlers, update pointer. */
      screen = WM_window_get_active_screen(win);

      if (G.debug & (G_DEBUG_HANDLERS | G_DEBUG_EVENTS) && !ISMOUSE_MOTION(event->type)) {
        printf("\n%s: Handling event\n", __func__);
        WM_event_print(event);
      }

      /* Take care of pie event filter. */
      if (wm_event_pie_filter(win, event)) {
        if (!ISMOUSE_MOTION(event->type)) {
          CLOG_DEBUG(WM_LOG_EVENTS, "Event filtered due to pie button pressed");
        }
        BLI_remlink(&win->runtime->event_queue, event);
        wm_event_free_last_handled(win, event);
        continue;
      }

      CTX_wm_window_set(C, win);

#ifdef WITH_XR_OPENXR
      if (event->type == EVT_XR_ACTION) {
        wm_event_handle_xrevent(C, wm, win, event);
        BLI_remlink(&win->runtime->event_queue, event);
        wm_event_free_last_handled(win, event);
        /* Skip mouse event handling below, which is unnecessary for XR events. */
        continue;
      }
#endif

      /* Clear tool-tip on mouse move. */
      if (screen->tool_tip && screen->tool_tip->exit_on_event) {
        if (ISMOUSE_MOTION(event->type)) {
          if (len_manhattan_v2v2_int(screen->tool_tip->event_xy, event->xy) >
              WM_EVENT_CURSOR_MOTION_THRESHOLD)
          {
            WM_tooltip_clear(C, win);
          }
        }
      }

      /* We let modal handlers get active area/region, also wm_paintcursor_test needs it. */
      CTX_wm_area_set(C, area_event_inside(C, event->xy));
      CTX_wm_region_set(C, region_event_inside(C, event->xy));

      /* MVC demands to not draw in event handlers...
       * but we need to leave it for GPU selecting etc. */
      wm_window_make_drawable(wm, win);

      wm_region_mouse_co(C, event);

      /* First we do priority handlers, modal + some limited key-maps. */
      action |= wm_handlers_do(C, event, &win->modalhandlers);

      /* File-read case. */
      if (CTX_wm_window(C) == nullptr) {
        wm_event_free_and_remove_from_queue_if_valid(event);
        GPU_render_end();
        return;
      }

      /* Check for a tool-tip. */
      if (screen == WM_window_get_active_screen(win)) {
        if (screen->tool_tip && screen->tool_tip->timer) {
          if ((event->type == TIMER) && (event->customdata == screen->tool_tip->timer)) {
            WM_tooltip_init(C, win);
          }
        }
      }

      /* Check dragging, creates new event or frees, adds draw tag. */
      action |= wm_event_drag_and_drop_test(wm, win, event);

      if ((action & WM_HANDLER_BREAK) == 0) {
        /* NOTE: setting sub-window active should be done here,
         * after modal handlers have been done. */
        if (event->type == MOUSEMOVE) {
          /* State variables in screen, cursors.
           * Also used in `wm_draw.cc`, fails for modal handlers though. */
          ED_screen_set_active_region(C, win, event->xy);
          /* For regions having custom cursors. */
          wm_paintcursor_test(C, event);
        }
#ifdef WITH_INPUT_NDOF
        else if (event->type == NDOF_MOTION) {
          win->addmousemove = true;
        }
#endif

        ED_screen_areas_iter (win, screen, area) {
          /* After restoring a screen from SCREENMAXIMIZED we have to wait
           * with the screen handling till the region coordinates are updated. */
          if (screen->skip_handling) {
            /* Restore for the next iteration of wm_event_do_handlers. */
            screen->skip_handling = false;
            break;
          }

          /* Update action-zones if needed,
           * done here because it needs to be independent from redraws. */
          if (area->flag & AREA_FLAG_ACTIONZONES_UPDATE) {
            ED_area_azones_update(area, event->xy);
          }

          if (wm_event_inside_rect(event, &area->totrct)) {
            CTX_wm_area_set(C, area);

            action |= wm_event_do_handlers_area_regions(C, event, area);

            /* File-read case (Python), #29489. */
            if (CTX_wm_window(C) == nullptr) {
              wm_event_free_and_remove_from_queue_if_valid(event);
              GPU_render_end();
              return;
            }

            CTX_wm_region_set(C, nullptr);

            if ((action & WM_HANDLER_BREAK) == 0) {
              wm_region_mouse_co(C, event); /* Only invalidates `event->mval` in this case. */
              action |= wm_handlers_do(C, event, &area->handlers);
            }
            CTX_wm_area_set(C, nullptr);

            /* NOTE: do not escape on #WM_HANDLER_BREAK,
             * mouse-move needs handled for previous area. */
          }
        }

        if ((action & WM_HANDLER_BREAK) == 0) {
          /* Also some non-modal handlers need active area/region. */
          CTX_wm_area_set(C, area_event_inside(C, event->xy));
          CTX_wm_region_set(C, region_event_inside(C, event->xy));

          wm_region_mouse_co(C, event);

          action |= wm_handlers_do(C, event, &win->handlers);

          /* File-read case. */
          if (CTX_wm_window(C) == nullptr) {
            wm_event_free_and_remove_from_queue_if_valid(event);
            GPU_render_end();
            return;
          }
        }
      }

      /* If press was handled, we don't want to do click. This way
       * press in tool key-map can override click in editor key-map. */
      if (ISMOUSE_BUTTON(event->type) && event->val == KM_PRESS && !wm_action_not_handled(action))
      {
        win->event_queue_check_click = false;
      }

      /* If the drag even was handled, don't attempt to keep re-handing the same
       * drag event on every cursor motion, see: #87511. */
      if (win->event_queue_check_drag_handled) {
        win->event_queue_check_drag = false;
        win->event_queue_check_drag_handled = false;
      }

      if (event_queue_check_drag_prev && (win->event_queue_check_drag == false)) {
        wm_region_tag_draw_on_gizmo_delay_refresh_for_tweak(win);
      }

      /* Update previous mouse position for following events to use. */
      copy_v2_v2_int(win->eventstate->prev_xy, event->xy);

      /* Un-link and free here, Blender-quit then frees all. */
      BLI_remlink(&win->runtime->event_queue, event);
      wm_event_free_last_handled(win, event);
    }

    /* Only add mouse-move when the event queue was read entirely. */
    if (win->addmousemove && win->eventstate) {
      wmEvent tevent = *(win->eventstate);
      // printf("adding MOUSEMOVE %d %d\n", tevent.xy[0], tevent.xy[1]);
      tevent.type = MOUSEMOVE;
      tevent.val = KM_NOTHING;
      tevent.prev_xy[0] = tevent.xy[0];
      tevent.prev_xy[1] = tevent.xy[1];
      tevent.flag = (eWM_EventFlag)0;
      wm_event_add_intern(win, &tevent);
      win->addmousemove = 0;
    }

    CTX_wm_window_set(C, nullptr);
  }

  /* Update key configuration after handling events. */
  WM_keyconfig_update(wm);
  WM_gizmoconfig_update(CTX_data_main(C));

  /* End GPU render boundary. Certain event handlers require GPU usage. */
  GPU_render_end();
}

/** \} */

/* -------------------------------------------------------------------- */
/** \name File Selector Handling
 * \{ */

void WM_event_fileselect_event(wmWindowManager *wm, void *ophandle, const int eventval)
{
  /* Add to all windows! */
  LISTBASE_FOREACH (wmWindow *, win, &wm->windows) {
    wmEvent event = *win->eventstate;

    event.type = EVT_FILESELECT;
    event.val = eventval;
    event.flag = (eWM_EventFlag)0;
    event.customdata = ophandle; /* Only as void pointer type check. */

    WM_event_add(win, &event);
  }
}

/**
 * From the context window, try to find a window that is appropriate for use as root window of a
 * modal File Browser (modal means: there is a #SpaceFile.op to execute). The root window will
 * become the parent of the File Browser and provides a context to execute the file operator in,
 * even after closing the File Browser.
 *
 * An appropriate window is either of the following:
 * * A parent window that does not yet contain a modal File Browser. This is determined using
 *   #ED_fileselect_handler_area_find_any_with_op().
 * * A parent window containing a modal File Browser, but in a maximized/full-screen state. Users
 *   shouldn't be able to put a temporary screen like the modal File Browser into
 *   maximized/full-screen state themselves. So this setup indicates that the File Browser was
 *   opened using #USER_TEMP_SPACE_DISPLAY_FULLSCREEN.
 *
 * If no appropriate parent window can be found from the context window, return the first
 * registered window (which can be assumed to be a regular window, e.g. no modal File Browser; this
 * is asserted).
 */
static wmWindow *wm_event_find_fileselect_root_window_from_context(const bContext *C)
{
  wmWindow *ctx_win = CTX_wm_window(C);

  for (wmWindow *ctx_win_or_parent = ctx_win; ctx_win_or_parent;
       ctx_win_or_parent = ctx_win_or_parent->parent)
  {
    ScrArea *file_area = ED_fileselect_handler_area_find_any_with_op(ctx_win_or_parent);

    if (!file_area) {
      return ctx_win_or_parent;
    }

    if (file_area->full) {
      return ctx_win_or_parent;
    }
  }

  /* Fall back to the first window. */
  const wmWindowManager *wm = CTX_wm_manager(C);
  BLI_assert(!ED_fileselect_handler_area_find_any_with_op(
      static_cast<const wmWindow *>(wm->windows.first)));
  return static_cast<wmWindow *>(wm->windows.first);
}

/* Operator is supposed to have a filled "path" property. */
/* Optional property: file-type (XXX enum?) */

void WM_event_add_fileselect(bContext *C, wmOperator *op)
{
  wmWindowManager *wm = CTX_wm_manager(C);
  wmWindow *ctx_win = CTX_wm_window(C);

  /* The following vars define the root context. That is essentially the "parent" context of the
   * File Browser operation, to be restored for eventually executing the file operation. */
  wmWindow *root_win = wm_event_find_fileselect_root_window_from_context(C);
  /* Determined later. */
  ScrArea *root_area = nullptr;
  ARegion *root_region = nullptr;

  if (!CLG_quiet_get()) {
    /* Perform some sanity checks.
     *
     * - Using the file-path sub-types is important because it's possible paths don't use
     *   UTF8 compatible strings, the Python API only accounts for this for "path" sub-types.
     *
     * - The sub-types in the messages match the Python ID's
     *   since this it's most likely Python developers will be encountering these messages.
     *
     * - These could be made into errors however that would break existing scripts.
     */
    const char *prefix = "fileselect_add";
    PropertyRNA *prop;
    const char *prop_id;

    prop_id = "filepath";
    prop = RNA_struct_find_property(op->ptr, prop_id);
    if (prop) {
      if (!((RNA_property_type(prop) == PROP_STRING) &&
            (RNA_property_subtype(prop) == PROP_FILEPATH)))
      {
        CLOG_WARN(WM_LOG_OPERATORS,
                  "%s: \"%s\" expected a string with a 'FILE_PATH' subtype.",
                  prefix,
                  prop_id);
      }
    }
    prop_id = "directory";
    prop = RNA_struct_find_property(op->ptr, prop_id);
    if (prop) {
      if (!((RNA_property_type(prop) == PROP_STRING) &&
            (RNA_property_subtype(prop) == PROP_DIRPATH)))
      {
        CLOG_WARN(WM_LOG_OPERATORS,
                  "%s: \"%s\" expected a string with a 'DIR_PATH' subtype.",
                  prefix,
                  prop_id);
      }
    }

    prop_id = "filename";
    prop = RNA_struct_find_property(op->ptr, prop_id);
    if (prop) {
      if (!((RNA_property_type(prop) == PROP_STRING) &&
            (RNA_property_subtype(prop) == PROP_FILENAME)))
      {
        CLOG_WARN(WM_LOG_OPERATORS,
                  "%s: \"%s\" expected a string with a 'FILE_NAME' subtype.",
                  prefix,
                  prop_id);
      }
    }

    /* Other methods could be checked too `files`, `check_existing`, `filter_glob`... etc. */
  }

  /* Setting the context window unsets the context area & screen. Avoid doing that, so operators
   * calling the file browser can operate in the context the browser was opened in. */
  if (ctx_win != root_win) {
    CTX_wm_window_set(C, root_win);
  }

  /* The root window may already have a File Browser open. Cancel it if so, only 1 should be open
   * per window. The root context of this operation is also used for the new operation. */
  LISTBASE_FOREACH_MUTABLE (wmEventHandler *, handler_base, &root_win->modalhandlers) {
    if (handler_base->type == WM_HANDLER_TYPE_OP) {
      wmEventHandler_Op *handler = (wmEventHandler_Op *)handler_base;
      if (handler->is_fileselect == false) {
        continue;
      }

      wm_handler_op_context_get_if_valid(
          C, handler, ctx_win->eventstate, &root_area, &root_region);

      ScrArea *file_area = ED_fileselect_handler_area_find(root_win, handler->op);

      if (file_area) {
        CTX_wm_area_set(C, file_area);
        wm_handler_fileselect_do(C, &root_win->modalhandlers, handler, EVT_FILESELECT_CANCEL);
      }
      /* If not found we stop the handler without changing the screen. */
      else {
        wm_handler_fileselect_do(
            C, &root_win->modalhandlers, handler, EVT_FILESELECT_EXTERNAL_CANCEL);
      }
    }
  }

  BLI_assert(root_win != nullptr);
  /* When not reusing the root context from a previous file browsing operation, use the current
   * area & region, if they are inside the root window. */
  if (!root_area && ctx_win == root_win) {
    root_area = CTX_wm_area(C);
    root_region = CTX_wm_region(C);
  }

  wmEventHandler_Op *handler = MEM_callocN<wmEventHandler_Op>(__func__);
  handler->head.type = WM_HANDLER_TYPE_OP;

  handler->is_fileselect = true;
  handler->op = op;
  handler->context.win = root_win;
  handler->context.area = root_area;
  handler->context.region = root_region;

  wm_handler_operator_insert(root_win, handler);

  /* Check props once before invoking if check is available
   * ensures initial properties are valid. */
  if (op->type->check) {
    op->type->check(C, op); /* Ignore return value. */
  }

  WM_event_fileselect_event(wm, op, EVT_FILESELECT_FULL_OPEN);

  if (ctx_win != root_win) {
    CTX_wm_window_set(C, ctx_win);
  }
}

/** \} */

/* -------------------------------------------------------------------- */
/** \name Consecutive Event Access
 * \{ */

struct wmEvent_ConsecutiveData {
  /** Owned custom-data. */
  void *custom_data;
  /** Unique identifier per struct type. */
  char id[0];
};

void *WM_event_consecutive_data_get(wmWindow *win, const char *id)
{
  wmEvent_ConsecutiveData *cdata = win->event_queue_consecutive_gesture_data;
  if (cdata && STREQ(cdata->id, id)) {
    return cdata->custom_data;
  }
  return nullptr;
}

void WM_event_consecutive_data_set(wmWindow *win, const char *id, void *custom_data)
{
  if (win->event_queue_consecutive_gesture_data) {
    WM_event_consecutive_data_free(win);
  }

  const size_t id_size = strlen(id) + 1;
  wmEvent_ConsecutiveData *cdata = static_cast<wmEvent_ConsecutiveData *>(
      MEM_mallocN(sizeof(*cdata) + id_size, __func__));
  cdata->custom_data = custom_data;
  memcpy((cdata + 1), id, id_size);
  win->event_queue_consecutive_gesture_data = cdata;
}

void WM_event_consecutive_data_free(wmWindow *win)
{
  wmEvent_ConsecutiveData *cdata = win->event_queue_consecutive_gesture_data;
  if (cdata == nullptr) {
    return;
  }

  if (cdata->custom_data) {
    MEM_freeN(cdata->custom_data);
  }
  MEM_freeN(cdata);
  win->event_queue_consecutive_gesture_data = nullptr;
}

/** \} */

/* -------------------------------------------------------------------- */
/** \name Modal Operator Handling
 * \{ */

#if 0
/* Lets not expose struct outside wm? */
static void WM_event_set_handler_flag(wmEventHandler *handler, const int flag)
{
  handler->flag = flag;
}
#endif

wmEventHandler_Op *WM_event_add_modal_handler_ex(wmWindow *win,
                                                 ScrArea *area,
                                                 ARegion *region,
                                                 wmOperator *op)
{
  wmEventHandler_Op *handler = MEM_callocN<wmEventHandler_Op>(__func__);
  handler->head.type = WM_HANDLER_TYPE_OP;

  /* Operator was part of macro. */
  if (op->opm) {
    /* Give the mother macro to the handler. */
    handler->op = op->opm;
    /* Mother macro `opm` becomes the macro element. */
    handler->op->opm = op;
  }
  else {
    handler->op = op;
  }

  handler->context.area = area; /* Means frozen screen context for modal handlers! */
  handler->context.region = region;
  handler->context.region_type = handler->context.region ? handler->context.region->regiontype :
                                                           -1;

  wm_handler_operator_insert(win, handler);

  if (op->type->modalkeymap) {
    WM_window_status_area_tag_redraw(win);
  }

  return handler;
}

wmEventHandler_Op *WM_event_add_modal_handler(bContext *C, wmOperator *op)
{
  wmWindow *win = CTX_wm_window(C);
  ScrArea *area = CTX_wm_area(C);
  ARegion *region = CTX_wm_region(C);
  return WM_event_add_modal_handler_ex(win, area, region, op);
}

void WM_event_remove_model_handler(ListBase *handlers, const wmOperator *op, const bool postpone)
{
  LISTBASE_FOREACH (wmEventHandler *, handler_base, handlers) {
    if (handler_base->type == WM_HANDLER_TYPE_OP) {
      wmEventHandler_Op *handler = (wmEventHandler_Op *)handler_base;
      if ((handler->op == op) || (op->opm && (handler->op == op->opm))) {
        /* Handlers will be freed in #wm_handlers_do(). */
        if (postpone) {
          handler->head.flag |= WM_HANDLER_DO_FREE;
        }
        else {
          BLI_remlink(handlers, handler);
          wm_event_free_handler(&handler->head);
        }
        break;
      }
    }
  }
}

void WM_event_remove_modal_handler_all(const wmOperator *op, const bool postpone)
{
  Main *bmain = G_MAIN;
  wmWindowManager *wm = static_cast<wmWindowManager *>(bmain->wm.first);
  LISTBASE_FOREACH (wmWindow *, win, &wm->windows) {
    WM_event_remove_model_handler(&win->modalhandlers, op, postpone);
  }
}

void WM_event_modal_handler_area_replace(wmWindow *win, const ScrArea *old_area, ScrArea *new_area)
{
  LISTBASE_FOREACH (wmEventHandler *, handler_base, &win->modalhandlers) {
    if (handler_base->type == WM_HANDLER_TYPE_OP) {
      wmEventHandler_Op *handler = (wmEventHandler_Op *)handler_base;
      /* File-select handler is quite special.
       * it needs to keep old area stored in handler, so don't change it. */
      if ((handler->context.area == old_area) && (handler->is_fileselect == false)) {
        handler->context.area = new_area;
      }
    }
  }
}

void WM_event_modal_handler_region_replace(wmWindow *win,
                                           const ARegion *old_region,
                                           ARegion *new_region)
{
  LISTBASE_FOREACH (wmEventHandler *, handler_base, &win->modalhandlers) {
    if (handler_base->type == WM_HANDLER_TYPE_OP) {
      wmEventHandler_Op *handler = (wmEventHandler_Op *)handler_base;
      /* File-select handler is quite special.
       * it needs to keep old region stored in handler, so don't change it. */
      if ((handler->context.region == old_region) && (handler->is_fileselect == false)) {
        handler->context.region = new_region;
        handler->context.region_type = new_region ? new_region->regiontype : int(RGN_TYPE_WINDOW);
      }
    }
  }
}

void WM_event_ui_handler_region_popup_replace(wmWindow *win,
                                              const ARegion *old_region,
                                              ARegion *new_region)
{
  LISTBASE_FOREACH (wmEventHandler *, handler_base, &win->modalhandlers) {
    if (handler_base->type == WM_HANDLER_TYPE_UI) {
      wmEventHandler_UI *handler = (wmEventHandler_UI *)handler_base;
      if (handler->context.region_popup == old_region) {
        handler->context.region_popup = new_region;
      }
    }
  }
}

wmEventHandler_Keymap *WM_event_add_keymap_handler(ListBase *handlers, wmKeyMap *keymap)
{
  if (!keymap) {
    CLOG_WARN(WM_LOG_EVENTS, "called with nullptr key-map");
    return nullptr;
  }

  /* Only allow same key-map once. */
  LISTBASE_FOREACH (wmEventHandler *, handler_base, handlers) {
    if (handler_base->type == WM_HANDLER_TYPE_KEYMAP) {
      wmEventHandler_Keymap *handler = (wmEventHandler_Keymap *)handler_base;
      if (handler->keymap == keymap) {
        return handler;
      }
    }
  }

  wmEventHandler_Keymap *handler = MEM_callocN<wmEventHandler_Keymap>(__func__);
  handler->head.type = WM_HANDLER_TYPE_KEYMAP;
  BLI_addtail(handlers, handler);
  handler->keymap = keymap;

  return handler;
}

/**
 * Implements fallback tool when enabled by:
 * #SCE_WORKSPACE_TOOL_FALLBACK, #WM_GIZMOGROUPTYPE_TOOL_FALLBACK_KEYMAP.
 *
 * This runs before #WM_event_get_keymap_from_toolsystem,
 * allowing both the fallback-tool and active-tool to be activated
 * providing the key-map is configured so the keys don't conflict.
 * For example one mouse button can run the active-tool, another button for the fallback-tool.
 * See #72567.
 *
 * Follow #wmEventHandler_KeymapDynamicFn signature.
 */
static void wm_event_get_keymap_from_toolsystem_ex(wmWindowManager *wm,
                                                   wmWindow *win,
                                                   wmEventHandler_Keymap *handler,
                                                   wmEventHandler_KeymapResult *km_result,
                                                   /* Extra arguments. */
                                                   const bool with_gizmos)
{
  memset(km_result, 0x0, sizeof(*km_result));

  const char *keymap_id_list[BOUNDED_ARRAY_TYPE_SIZE<decltype(km_result->keymaps)>()];
  int keymap_id_list_len = 0;

  /* NOTE(@ideasman42): If `win` is nullptr, this function may not behave as expected.
   * Assert since this should not happen in practice.
   * If it does, the window could be looked up in `wm` using the `area`.
   * Keep nullptr checks in run-time code since any crashes here are difficult to redo. */
  BLI_assert_msg(win != nullptr, "The window should always be set for tool interactions!");
  const Scene *scene = win ? win->scene : nullptr;

  ScrArea *area = static_cast<ScrArea *>(handler->dynamic.user_data);
  handler->keymap_tool = nullptr;
  bToolRef_Runtime *tref_rt = area->runtime.tool ? area->runtime.tool->runtime : nullptr;

  if (tref_rt && tref_rt->keymap[0]) {
    keymap_id_list[keymap_id_list_len++] = tref_rt->keymap;
  }

  bool is_gizmo_visible = false;
  bool is_gizmo_highlight = false;

  if ((tref_rt && tref_rt->keymap_fallback[0]) &&
      (scene && (scene->toolsettings->workspace_tool_type == SCE_WORKSPACE_TOOL_FALLBACK)))
  {
    bool add_keymap = false;
    /* Support for the gizmo owning the tool key-map. */

    if (tref_rt->flag & TOOLREF_FLAG_FALLBACK_KEYMAP) {
      add_keymap = true;
    }

    if (with_gizmos && (tref_rt->gizmo_group[0] != '\0')) {
      wmGizmoMap *gzmap = nullptr;
      wmGizmoGroup *gzgroup = nullptr;
      LISTBASE_FOREACH (ARegion *, region, &area->regionbase) {
        if (region->runtime->gizmo_map != nullptr) {
          gzmap = region->runtime->gizmo_map;
          gzgroup = WM_gizmomap_group_find(gzmap, tref_rt->gizmo_group);
          if (gzgroup != nullptr) {
            break;
          }
        }
      }
      if (gzgroup != nullptr) {
        if (gzgroup->type->flag & WM_GIZMOGROUPTYPE_TOOL_FALLBACK_KEYMAP) {
          /* If all are hidden, don't override. */
          is_gizmo_visible = true;
          wmGizmo *highlight = wm_gizmomap_highlight_get(gzmap);
          if (highlight) {
            is_gizmo_highlight = true;
          }
          add_keymap = true;
        }
      }
    }

    if (add_keymap) {
      keymap_id_list[keymap_id_list_len++] = tref_rt->keymap_fallback;
    }
  }

  if (is_gizmo_visible && !is_gizmo_highlight) {
    if (keymap_id_list_len == 2) {
      std::swap(keymap_id_list[0], keymap_id_list[1]);
    }
  }

  for (int i = 0; i < keymap_id_list_len; i++) {
    const char *keymap_id = keymap_id_list[i];
    BLI_assert(keymap_id && keymap_id[0]);

    wmKeyMap *km = WM_keymap_list_find_spaceid_or_empty(
        &wm->runtime->userconf->keymaps, keymap_id, area->spacetype, RGN_TYPE_WINDOW);
    /* We shouldn't use key-maps from unrelated spaces. */
    if (km == nullptr) {
      printf("Key-map: '%s' not found for tool '%s'\n", keymap_id, area->runtime.tool->idname);
      continue;
    }
    handler->keymap_tool = area->runtime.tool;
    km_result->keymaps[km_result->keymaps_len++] = km;
  }
}

void WM_event_get_keymap_from_toolsystem_with_gizmos(wmWindowManager *wm,
                                                     wmWindow *win,
                                                     wmEventHandler_Keymap *handler,
                                                     wmEventHandler_KeymapResult *km_result)
{
  wm_event_get_keymap_from_toolsystem_ex(wm, win, handler, km_result, true);
}

void WM_event_get_keymap_from_toolsystem(wmWindowManager *wm,
                                         wmWindow *win,
                                         wmEventHandler_Keymap *handler,
                                         wmEventHandler_KeymapResult *km_result)
{
  wm_event_get_keymap_from_toolsystem_ex(wm, win, handler, km_result, false);
}

wmEventHandler_Keymap *WM_event_add_keymap_handler_dynamic(
    ListBase *handlers, wmEventHandler_KeymapDynamicFn keymap_fn, void *user_data)
{
  if (!keymap_fn) {
    CLOG_WARN(WM_LOG_EVENTS, "called with nullptr keymap_fn");
    return nullptr;
  }

  /* Only allow same key-map once. */
  LISTBASE_FOREACH (wmEventHandler *, handler_base, handlers) {
    if (handler_base->type == WM_HANDLER_TYPE_KEYMAP) {
      wmEventHandler_Keymap *handler = (wmEventHandler_Keymap *)handler_base;
      if (handler->dynamic.keymap_fn == keymap_fn) {
        /* Maximizing the view needs to update the area. */
        handler->dynamic.user_data = user_data;
        return handler;
      }
    }
  }

  wmEventHandler_Keymap *handler = MEM_callocN<wmEventHandler_Keymap>(__func__);
  handler->head.type = WM_HANDLER_TYPE_KEYMAP;
  BLI_addtail(handlers, handler);
  handler->dynamic.keymap_fn = keymap_fn;
  handler->dynamic.user_data = user_data;

  return handler;
}

wmEventHandler_Keymap *WM_event_add_keymap_handler_priority(ListBase *handlers,
                                                            wmKeyMap *keymap,
                                                            int /*priority*/)
{
  WM_event_remove_keymap_handler(handlers, keymap);

  wmEventHandler_Keymap *handler = MEM_callocN<wmEventHandler_Keymap>("event key-map handler");
  handler->head.type = WM_HANDLER_TYPE_KEYMAP;

  BLI_addhead(handlers, handler);
  handler->keymap = keymap;

  return handler;
}

static bool event_or_prev_in_rect(const wmEvent *event, const rcti *rect)
{
  if (BLI_rcti_isect_pt_v(rect, event->xy)) {
    return true;
  }
  if (event->type == MOUSEMOVE && BLI_rcti_isect_pt_v(rect, event->prev_xy)) {
    return true;
  }
  return false;
}

bool WM_event_handler_region_v2d_mask_poll(const wmWindow * /*win*/,
                                           const ScrArea * /*area*/,
                                           const ARegion *region,
                                           const wmEvent *event)
{
  rcti rect = region->v2d.mask;
  BLI_rcti_translate(&rect, region->winrct.xmin, region->winrct.ymin);
  return event_or_prev_in_rect(event, &rect);
}

bool WM_event_handler_region_marker_poll(const wmWindow *win,
                                         const ScrArea *area,
                                         const ARegion *region,
                                         const wmEvent *event)
{
  if (!ED_markers_region_visible(area, region)) {
    return false;
  }

  /* Check for markers in the current scene, noting that the VSE uses a special sequencer scene. */
  Scene *scene = WM_window_get_active_scene(win);

  if (area->spacetype == SPACE_SEQ) {
    WorkSpace *workspace = WM_window_get_active_workspace(win);
    if (workspace && workspace->sequencer_scene) {
      scene = workspace->sequencer_scene;
    }
    else {
      return false;
    }
  }

  const ListBase *markers = ED_scene_markers_get_from_area(
      scene, WM_window_get_active_view_layer(win), area);
  if (BLI_listbase_is_empty(markers)) {
    return false;
  }

  rcti rect = region->winrct;
  rect.ymax = rect.ymin + UI_MARKER_MARGIN_Y;
  /* TODO: investigate returning `event_or_prev_in_rect(event, &rect)` here.
   * The difference is subtle but correct so dragging away from the region works. */
  return BLI_rcti_isect_pt_v(&rect, event->xy);
}

bool WM_event_handler_region_v2d_mask_no_marker_poll(const wmWindow *win,
                                                     const ScrArea *area,
                                                     const ARegion *region,
                                                     const wmEvent *event)
{
  if (!WM_event_handler_region_v2d_mask_poll(win, area, region, event)) {
    return false;
  }
  /* Casting away `const` is only needed for a non-constant return value. */
  const ListBase *markers = ED_scene_markers_get_from_area(
      WM_window_get_active_scene(win), WM_window_get_active_view_layer(win), area);
  if (markers && !BLI_listbase_is_empty(markers)) {
    return !WM_event_handler_region_marker_poll(win, area, region, event);
  }
  return true;
}

wmEventHandler_Keymap *WM_event_add_keymap_handler_poll(ListBase *handlers,
                                                        wmKeyMap *keymap,
                                                        EventHandlerPoll poll)
{
  wmEventHandler_Keymap *handler = WM_event_add_keymap_handler(handlers, keymap);
  if (handler == nullptr) {
    return nullptr;
  }

  handler->head.poll = poll;
  return handler;
}

wmEventHandler_Keymap *WM_event_add_keymap_handler_v2d_mask(ListBase *handlers, wmKeyMap *keymap)
{
  return WM_event_add_keymap_handler_poll(handlers, keymap, WM_event_handler_region_v2d_mask_poll);
}

void WM_event_remove_keymap_handler(ListBase *handlers, wmKeyMap *keymap)
{
  LISTBASE_FOREACH (wmEventHandler *, handler_base, handlers) {
    if (handler_base->type == WM_HANDLER_TYPE_KEYMAP) {
      wmEventHandler_Keymap *handler = (wmEventHandler_Keymap *)handler_base;
      if (handler->keymap == keymap) {
        BLI_remlink(handlers, handler);
        wm_event_free_handler(&handler->head);
        break;
      }
    }
  }
}

void WM_event_set_keymap_handler_post_callback(wmEventHandler_Keymap *handler,
                                               void(keymap_tag)(wmKeyMap *keymap,
                                                                wmKeyMapItem *kmi,
                                                                void *user_data),
                                               void *user_data)
{
  handler->post.post_fn = keymap_tag;
  handler->post.user_data = user_data;
}

wmEventHandler_UI *WM_event_add_ui_handler(const bContext *C,
                                           ListBase *handlers,
                                           wmUIHandlerFunc handle_fn,
                                           wmUIHandlerRemoveFunc remove_fn,
                                           void *user_data,
                                           const eWM_EventHandlerFlag flag)
{
  wmEventHandler_UI *handler = MEM_callocN<wmEventHandler_UI>(__func__);
  handler->head.type = WM_HANDLER_TYPE_UI;
  handler->handle_fn = handle_fn;
  handler->remove_fn = remove_fn;
  handler->user_data = user_data;
  if (C) {
    handler->context.area = CTX_wm_area(C);
    handler->context.region = CTX_wm_region(C);
    handler->context.region_popup = CTX_wm_region_popup(C);
  }
  else {
    handler->context.area = nullptr;
    handler->context.region = nullptr;
    handler->context.region_popup = nullptr;
  }

  BLI_assert((flag & WM_HANDLER_DO_FREE) == 0);
  handler->head.flag = flag;

  BLI_addhead(handlers, handler);

  return handler;
}

void WM_event_remove_ui_handler(ListBase *handlers,
                                wmUIHandlerFunc handle_fn,
                                wmUIHandlerRemoveFunc remove_fn,
                                void *user_data,
                                const bool postpone)
{
  LISTBASE_FOREACH (wmEventHandler *, handler_base, handlers) {
    if (handler_base->type == WM_HANDLER_TYPE_UI) {
      wmEventHandler_UI *handler = (wmEventHandler_UI *)handler_base;
      if ((handler->handle_fn == handle_fn) && (handler->remove_fn == remove_fn) &&
          (handler->user_data == user_data))
      {
        /* Handlers will be freed in #wm_handlers_do(). */
        if (postpone) {
          handler->head.flag |= WM_HANDLER_DO_FREE;
        }
        else {
          BLI_remlink(handlers, handler);
          wm_event_free_handler(&handler->head);
        }
        break;
      }
    }
  }
}

void WM_event_free_ui_handler_all(bContext *C,
                                  ListBase *handlers,
                                  wmUIHandlerFunc handle_fn,
                                  wmUIHandlerRemoveFunc remove_fn)
{
  LISTBASE_FOREACH_MUTABLE (wmEventHandler *, handler_base, handlers) {
    if (handler_base->type == WM_HANDLER_TYPE_UI) {
      wmEventHandler_UI *handler = (wmEventHandler_UI *)handler_base;
      if ((handler->handle_fn == handle_fn) && (handler->remove_fn == remove_fn)) {
        remove_fn(C, handler->user_data);
        BLI_remlink(handlers, handler);
        wm_event_free_handler(&handler->head);
      }
    }
  }
}

wmEventHandler_Dropbox *WM_event_add_dropbox_handler(ListBase *handlers, ListBase *dropboxes)
{
  /* Only allow same dropbox once. */
  LISTBASE_FOREACH (wmEventHandler *, handler_base, handlers) {
    if (handler_base->type == WM_HANDLER_TYPE_DROPBOX) {
      wmEventHandler_Dropbox *handler = (wmEventHandler_Dropbox *)handler_base;
      if (handler->dropboxes == dropboxes) {
        return handler;
      }
    }
  }

  wmEventHandler_Dropbox *handler = MEM_callocN<wmEventHandler_Dropbox>(__func__);
  handler->head.type = WM_HANDLER_TYPE_DROPBOX;

  /* Dropbox stored static, no free or copy. */
  handler->dropboxes = dropboxes;
  BLI_addhead(handlers, handler);

  return handler;
}

void WM_event_remove_handlers_by_area(ListBase *handlers, const ScrArea *area)
{
  /* XXX(@ton): solution works, still better check the real cause. */

  LISTBASE_FOREACH_MUTABLE (wmEventHandler *, handler_base, handlers) {
    if (handler_base->type == WM_HANDLER_TYPE_UI) {
      wmEventHandler_UI *handler = (wmEventHandler_UI *)handler_base;
      if (handler->context.area == area) {
        BLI_remlink(handlers, handler);
        wm_event_free_handler(handler_base);
      }
    }
  }
}

wmOperator *WM_operator_find_modal_by_type(wmWindow *win, const wmOperatorType *ot)
{
  LISTBASE_FOREACH (wmEventHandler *, handler_base, &win->modalhandlers) {
    if (handler_base->type != WM_HANDLER_TYPE_OP) {
      continue;
    }
    wmEventHandler_Op *handler = (wmEventHandler_Op *)handler_base;
    if (handler->op && handler->op->type == ot) {
      return handler->op;
    }
  }
  return nullptr;
}

#if 0
static void WM_event_remove_handler(ListBase *handlers, wmEventHandler *handler)
{
  BLI_remlink(handlers, handler);
  wm_event_free_handler(handler);
}
#endif

void WM_event_add_mousemove(wmWindow *win)
{
  win->addmousemove = 1;
}

/** \} */

/* -------------------------------------------------------------------- */
/** \name Ghost Event Conversion
 * \{ */

#ifdef WITH_INPUT_NDOF
/**
 * \return The WM enum for NDOF button or #EVENT_NONE (which should be ignored)
 */
static wmEventType wm_event_type_from_ndof_button(GHOST_NDOF_ButtonT button)
{
#  define CASE_NDOF_BUTTON(button) \
    case GHOST_NDOF_BUTTON_##button: \
      return NDOF_BUTTON_##button

#  define CASE_NDOF_BUTTON_IGNORE(button) \
    case GHOST_NDOF_BUTTON_##button: \
      break;

  switch (button) {
    CASE_NDOF_BUTTON(MENU);
    CASE_NDOF_BUTTON(FIT);
    CASE_NDOF_BUTTON(TOP);
    CASE_NDOF_BUTTON(LEFT);
    CASE_NDOF_BUTTON(RIGHT);
    CASE_NDOF_BUTTON(FRONT);
    CASE_NDOF_BUTTON(BOTTOM);
    CASE_NDOF_BUTTON(BACK);
    CASE_NDOF_BUTTON(ROLL_CW);
    CASE_NDOF_BUTTON(ROLL_CCW);
    CASE_NDOF_BUTTON(ISO1);
    CASE_NDOF_BUTTON(ISO2);
    CASE_NDOF_BUTTON(1);
    CASE_NDOF_BUTTON(2);
    CASE_NDOF_BUTTON(3);
    CASE_NDOF_BUTTON(4);
    CASE_NDOF_BUTTON(5);
    CASE_NDOF_BUTTON(6);
    CASE_NDOF_BUTTON(7);
    CASE_NDOF_BUTTON(8);
    CASE_NDOF_BUTTON(9);
    CASE_NDOF_BUTTON(10);
    CASE_NDOF_BUTTON(11);
    CASE_NDOF_BUTTON(12);
    CASE_NDOF_BUTTON(ROTATE);
    CASE_NDOF_BUTTON(PANZOOM);
    CASE_NDOF_BUTTON(DOMINANT);
    CASE_NDOF_BUTTON(PLUS);
    CASE_NDOF_BUTTON(MINUS);
    CASE_NDOF_BUTTON(SPIN_CW);
    CASE_NDOF_BUTTON(SPIN_CCW);
    CASE_NDOF_BUTTON(TILT_CW);
    CASE_NDOF_BUTTON(TILT_CCW);
    CASE_NDOF_BUTTON(V1);
    CASE_NDOF_BUTTON(V2);
    CASE_NDOF_BUTTON(V3);
    CASE_NDOF_BUTTON(SAVE_V1);
    CASE_NDOF_BUTTON(SAVE_V2);
    CASE_NDOF_BUTTON(SAVE_V3);

    /* Disabled as GHOST converts these to keyboard events
     * which use regular keyboard event handling logic. */
    /* Keyboard emulation. */
    CASE_NDOF_BUTTON_IGNORE(ESC);
    CASE_NDOF_BUTTON_IGNORE(ENTER);
    CASE_NDOF_BUTTON_IGNORE(DELETE);
    CASE_NDOF_BUTTON_IGNORE(TAB);
    CASE_NDOF_BUTTON_IGNORE(SPACE);
    CASE_NDOF_BUTTON_IGNORE(ALT);
    CASE_NDOF_BUTTON_IGNORE(SHIFT);
    CASE_NDOF_BUTTON_IGNORE(CTRL);

    CASE_NDOF_BUTTON_IGNORE(KBP_F1);
    CASE_NDOF_BUTTON_IGNORE(KBP_F2);
    CASE_NDOF_BUTTON_IGNORE(KBP_F3);
    CASE_NDOF_BUTTON_IGNORE(KBP_F4);
    CASE_NDOF_BUTTON_IGNORE(KBP_F5);
    CASE_NDOF_BUTTON_IGNORE(KBP_F6);
    CASE_NDOF_BUTTON_IGNORE(KBP_F7);
    CASE_NDOF_BUTTON_IGNORE(KBP_F8);
    CASE_NDOF_BUTTON_IGNORE(KBP_F9);
    CASE_NDOF_BUTTON_IGNORE(KBP_F10);
    CASE_NDOF_BUTTON_IGNORE(KBP_F11);
    CASE_NDOF_BUTTON_IGNORE(KBP_F12);

    CASE_NDOF_BUTTON_IGNORE(NP_F1);
    CASE_NDOF_BUTTON_IGNORE(NP_F2);
    CASE_NDOF_BUTTON_IGNORE(NP_F3);
    CASE_NDOF_BUTTON_IGNORE(NP_F4);

    /* Quiet switch warnings. */
    CASE_NDOF_BUTTON_IGNORE(NONE);
    CASE_NDOF_BUTTON_IGNORE(INVALID);
    CASE_NDOF_BUTTON_IGNORE(USER);
  }

#  undef CASE_NDOF_BUTTON
#  undef CASE_NDOF_BUTTON_IGNORE

  CLOG_WARN(WM_LOG_EVENTS, "unknown event type %d from ndof button", int(button));
  return EVENT_NONE;
}

#endif /* WITH_INPUT_NDOF */

/**
 * \return The WM enum for key or #EVENT_NONE (which should be ignored).
 */
static wmEventType wm_event_type_from_ghost_key(GHOST_TKey key)
{
  if (key >= GHOST_kKeyA && key <= GHOST_kKeyZ) {
    return wmEventType(EVT_AKEY + (int(key) - GHOST_kKeyA));
  }
  if (key >= GHOST_kKey0 && key <= GHOST_kKey9) {
    return wmEventType(EVT_ZEROKEY + (int(key) - GHOST_kKey0));
  }
  if (key >= GHOST_kKeyNumpad0 && key <= GHOST_kKeyNumpad9) {
    return wmEventType(EVT_PAD0 + (int(key) - GHOST_kKeyNumpad0));
  }
  if (key >= GHOST_kKeyF1 && key <= GHOST_kKeyF24) {
    return wmEventType(EVT_F1KEY + (int(key) - GHOST_kKeyF1));
  }

  switch (key) {
    case GHOST_kKeyBackSpace:
      return EVT_BACKSPACEKEY;
    case GHOST_kKeyTab:
      return EVT_TABKEY;
    case GHOST_kKeyLinefeed:
      return EVT_LINEFEEDKEY;
    case GHOST_kKeyClear:
      return EVENT_NONE;
    case GHOST_kKeyEnter:
      return EVT_RETKEY;

    case GHOST_kKeyEsc:
      return EVT_ESCKEY;
    case GHOST_kKeySpace:
      return EVT_SPACEKEY;
    case GHOST_kKeyQuote:
      return EVT_QUOTEKEY;
    case GHOST_kKeyComma:
      return EVT_COMMAKEY;
    case GHOST_kKeyMinus:
      return EVT_MINUSKEY;
    case GHOST_kKeyPlus:
      return EVT_PLUSKEY;
    case GHOST_kKeyPeriod:
      return EVT_PERIODKEY;
    case GHOST_kKeySlash:
      return EVT_SLASHKEY;

    case GHOST_kKeySemicolon:
      return EVT_SEMICOLONKEY;
    case GHOST_kKeyEqual:
      return EVT_EQUALKEY;

    case GHOST_kKeyLeftBracket:
      return EVT_LEFTBRACKETKEY;
    case GHOST_kKeyRightBracket:
      return EVT_RIGHTBRACKETKEY;
    case GHOST_kKeyBackslash:
      return EVT_BACKSLASHKEY;
    case GHOST_kKeyAccentGrave:
      return EVT_ACCENTGRAVEKEY;

    case GHOST_kKeyLeftShift:
      return EVT_LEFTSHIFTKEY;
    case GHOST_kKeyRightShift:
      return EVT_RIGHTSHIFTKEY;
    case GHOST_kKeyLeftControl:
      return EVT_LEFTCTRLKEY;
    case GHOST_kKeyRightControl:
      return EVT_RIGHTCTRLKEY;
    case GHOST_kKeyLeftOS:
    case GHOST_kKeyRightOS:
      return EVT_OSKEY;
    case GHOST_kKeyLeftHyper:
    case GHOST_kKeyRightHyper:
      return EVT_HYPER;
    case GHOST_kKeyLeftAlt:
      return EVT_LEFTALTKEY;
    case GHOST_kKeyRightAlt:
      return EVT_RIGHTALTKEY;
    case GHOST_kKeyApp:
      return EVT_APPKEY;

    case GHOST_kKeyCapsLock:
      return EVT_CAPSLOCKKEY;
    case GHOST_kKeyNumLock:
      return EVENT_NONE;
    case GHOST_kKeyScrollLock:
      return EVENT_NONE;

    case GHOST_kKeyLeftArrow:
      return EVT_LEFTARROWKEY;
    case GHOST_kKeyRightArrow:
      return EVT_RIGHTARROWKEY;
    case GHOST_kKeyUpArrow:
      return EVT_UPARROWKEY;
    case GHOST_kKeyDownArrow:
      return EVT_DOWNARROWKEY;

    case GHOST_kKeyPrintScreen:
      return EVENT_NONE;
    case GHOST_kKeyPause:
      return EVT_PAUSEKEY;

    case GHOST_kKeyInsert:
      return EVT_INSERTKEY;
    case GHOST_kKeyDelete:
      return EVT_DELKEY;
    case GHOST_kKeyHome:
      return EVT_HOMEKEY;
    case GHOST_kKeyEnd:
      return EVT_ENDKEY;
    case GHOST_kKeyUpPage:
      return EVT_PAGEUPKEY;
    case GHOST_kKeyDownPage:
      return EVT_PAGEDOWNKEY;

    case GHOST_kKeyNumpadPeriod:
      return EVT_PADPERIOD;
    case GHOST_kKeyNumpadEnter:
      return EVT_PADENTER;
    case GHOST_kKeyNumpadPlus:
      return EVT_PADPLUSKEY;
    case GHOST_kKeyNumpadMinus:
      return EVT_PADMINUS;
    case GHOST_kKeyNumpadAsterisk:
      return EVT_PADASTERKEY;
    case GHOST_kKeyNumpadSlash:
      return EVT_PADSLASHKEY;

    case GHOST_kKeyGrLess:
      return EVT_GRLESSKEY;

    case GHOST_kKeyMediaPlay:
      return EVT_MEDIAPLAY;
    case GHOST_kKeyMediaStop:
      return EVT_MEDIASTOP;
    case GHOST_kKeyMediaFirst:
      return EVT_MEDIAFIRST;
    case GHOST_kKeyMediaLast:
      return EVT_MEDIALAST;

    case GHOST_kKeyUnknown:
      return EVT_UNKNOWNKEY;

#if defined(__GNUC__) || defined(__clang__)
      /* Ensure all members of this enum are handled, otherwise generate a compiler warning.
       * Note that these members have been handled, these ranges are to satisfy the compiler. */
    case GHOST_kKeyF1 ... GHOST_kKeyF24:
    case GHOST_kKeyA ... GHOST_kKeyZ:
    case GHOST_kKeyNumpad0 ... GHOST_kKeyNumpad9:
    case GHOST_kKey0 ... GHOST_kKey9: {
      BLI_assert_unreachable();
      break;
    }
#else
    default: {
      break;
    }
#endif
  }

  CLOG_WARN(WM_LOG_EVENTS, "unknown event type %d from ghost", int(key));
  return EVENT_NONE;
}

/**
 * \return The WM enum for button or `fallback`.
 */
static wmEventType wm_event_type_from_ghost_button(const GHOST_TButton button,
                                                   const wmEventType fallback)
{
#define CASE_BUTTON(ghost_button, type) \
  case ghost_button: \
    return type

  switch (button) {
    CASE_BUTTON(GHOST_kButtonMaskLeft, LEFTMOUSE);
    CASE_BUTTON(GHOST_kButtonMaskMiddle, MIDDLEMOUSE);
    CASE_BUTTON(GHOST_kButtonMaskRight, RIGHTMOUSE);
    CASE_BUTTON(GHOST_kButtonMaskButton4, BUTTON4MOUSE);
    CASE_BUTTON(GHOST_kButtonMaskButton5, BUTTON5MOUSE);
    CASE_BUTTON(GHOST_kButtonMaskButton6, BUTTON6MOUSE);
    CASE_BUTTON(GHOST_kButtonMaskButton7, BUTTON7MOUSE);
    case GHOST_kButtonMaskNone: {
      BLI_assert_unreachable();
    }
  }

#undef CASE_BUTTON

  BLI_assert_unreachable();
  return fallback;
}

static void wm_eventemulation(wmEvent *event, bool test_only)
{
  /* Store last middle-mouse event value to make emulation work
   * when modifier keys are released first.
   * This really should be in a data structure somewhere. */
  static int emulating_event = EVENT_NONE;

  /* Middle-mouse emulation. */
  if (U.flag & USER_TWOBUTTONMOUSE) {

    if (event->type == LEFTMOUSE) {
      const wmEventModifierFlag mod_test = (
#if !defined(WIN32)
          (U.mouse_emulate_3_button_modifier == USER_EMU_MMB_MOD_OSKEY) ? KM_OSKEY : KM_ALT
#else
          /* Disable for WIN32 for now because it accesses the start menu. */
          KM_ALT
#endif
      );

      if (event->val == KM_PRESS) {
        if (event->modifier & mod_test) {
          event->modifier &= ~mod_test;
          event->type = MIDDLEMOUSE;

          if (!test_only) {
            emulating_event = MIDDLEMOUSE;
          }
        }
      }
      else if (event->val == KM_RELEASE) {
        /* Only send middle-mouse release if emulated. */
        if (emulating_event == MIDDLEMOUSE) {
          event->type = MIDDLEMOUSE;
          event->modifier &= ~mod_test;
        }

        if (!test_only) {
          emulating_event = EVENT_NONE;
        }
      }
    }
  }

  /* Numeric-pad emulation. */
  if (U.flag & USER_NONUMPAD) {
    switch (event->type) {
      case EVT_ZEROKEY:
        event->type = EVT_PAD0;
        break;
      case EVT_ONEKEY:
        event->type = EVT_PAD1;
        break;
      case EVT_TWOKEY:
        event->type = EVT_PAD2;
        break;
      case EVT_THREEKEY:
        event->type = EVT_PAD3;
        break;
      case EVT_FOURKEY:
        event->type = EVT_PAD4;
        break;
      case EVT_FIVEKEY:
        event->type = EVT_PAD5;
        break;
      case EVT_SIXKEY:
        event->type = EVT_PAD6;
        break;
      case EVT_SEVENKEY:
        event->type = EVT_PAD7;
        break;
      case EVT_EIGHTKEY:
        event->type = EVT_PAD8;
        break;
      case EVT_NINEKEY:
        event->type = EVT_PAD9;
        break;
      case EVT_MINUSKEY:
        event->type = EVT_PADMINUS;
        break;
      case EVT_EQUALKEY:
        event->type = EVT_PADPLUSKEY;
        break;
      case EVT_BACKSLASHKEY:
        event->type = EVT_PADSLASHKEY;
        break;
      default: {
        break;
      }
    }
  }
}

constexpr wmTabletData wm_event_tablet_data_default()
{
  wmTabletData tablet_data{};
  tablet_data.active = EVT_TABLET_NONE;
  tablet_data.pressure = 1.0f;
  tablet_data.tilt = blender::float2(0.0f, 0.0f);
  tablet_data.is_motion_absolute = false;
  return tablet_data;
}

void WM_event_tablet_data_default_set(wmTabletData *tablet_data)
{
  *tablet_data = wm_event_tablet_data_default();
}

void wm_tablet_data_from_ghost(const GHOST_TabletData *tablet_data, wmTabletData *wmtab)
{
  if ((tablet_data != nullptr) && tablet_data->Active != GHOST_kTabletModeNone) {
    wmtab->active = int(tablet_data->Active);
    wmtab->pressure = wm_pressure_curve(tablet_data->Pressure);
    wmtab->tilt = blender::float2(tablet_data->Xtilt, tablet_data->Ytilt);
    /* We could have a preference to support relative tablet motion (we can't detect that). */
    wmtab->is_motion_absolute = true;
    // printf("%s: using tablet %.5f\n", __func__, wmtab->pressure);
  }
  else {
    *wmtab = wm_event_tablet_data_default();
    // printf("%s: not using tablet\n", __func__);
  }
}

#ifdef WITH_INPUT_NDOF
/* Adds custom-data to event. */
static void attach_ndof_data(wmEvent *event, const GHOST_TEventNDOFMotionData *ghost)
{
  wmNDOFMotionData *data = MEM_callocN<wmNDOFMotionData>("Custom-data NDOF");

  const float ts = U.ndof_translation_sensitivity;
  const float rs = U.ndof_rotation_sensitivity;

  mul_v3_v3fl(data->tvec, &ghost->tx, ts);
  mul_v3_v3fl(data->rvec, &ghost->rx, rs);

  data->time_delta = ghost->dt;

  data->progress = (wmProgress)ghost->progress;

  event->custom = EVT_DATA_NDOF_MOTION;
  event->customdata = data;
  event->customdata_free = true;
}
#endif /* WITH_INPUT_NDOF */

/* Imperfect but probably usable... draw/enable drags to other windows. */
static wmWindow *wm_event_cursor_other_windows(wmWindowManager *wm, wmWindow *win, wmEvent *event)
{
  /* If GHOST doesn't support window positioning, don't use this feature at all. */
  const static int8_t supports_window_position = (WM_capabilities_flag() &
                                                  WM_CAPABILITY_WINDOW_POSITION) != 0;
  if (!supports_window_position) {
    return nullptr;
  }

  if (wm->windows.first == wm->windows.last) {
    return nullptr;
  }

  /* In order to use window size and mouse position (pixels), we have to use a WM function. */

  /* Check if outside, include top window bar. */
  const blender::int2 win_size = WM_window_native_pixel_size(win);
  int event_xy[2] = {UNPACK2(event->xy)};
  if (event_xy[0] < 0 || event_xy[1] < 0 || event_xy[0] > win_size[0] ||
      event_xy[1] > win_size[1] + 30)
  {
    /* Let's skip windows having modal handlers now. */
    /* Potential XXX ugly... I wouldn't have added a `modalhandlers` list
     * (introduced in rev 23331, ton). */
    LISTBASE_FOREACH (wmEventHandler *, handler, &win->modalhandlers) {
      if (ELEM(handler->type, WM_HANDLER_TYPE_UI, WM_HANDLER_TYPE_OP)) {
        return nullptr;
      }
    }

    wmWindow *win_other = WM_window_find_under_cursor(win, event_xy, event_xy);
    if (win_other && win_other != win) {
      copy_v2_v2_int(event->xy, event_xy);
      return win_other;
    }
  }
  return nullptr;
}

static bool wm_event_is_double_click(const wmEvent *event,
                                     const uint64_t event_time_ms,
                                     const uint64_t event_prev_press_time_ms)
{
  if ((event->type == event->prev_type) && (event->prev_val == KM_RELEASE) &&
      (event->val == KM_PRESS))
  {
    if (ISMOUSE_BUTTON(event->type) && WM_event_drag_test(event, event->prev_press_xy)) {
      /* Pass. */
    }
    else {
      if ((event_time_ms - event_prev_press_time_ms) < uint64_t(U.dbl_click_time)) {
        return true;
      }
    }
  }

  return false;
}

/**
 * Copy the current state to the previous event state.
 */
static void wm_event_prev_values_set(wmEvent *event, wmEvent *event_state)
{
  event->prev_val = event_state->prev_val = event_state->val;
  event->prev_type = event_state->prev_type = event_state->type;
}

static void wm_event_prev_click_set(uint64_t event_time_ms,
                                    wmEvent *event_state,
                                    uint64_t *r_event_state_prev_press_time_ms)
{
  event_state->prev_press_type = event_state->type;
  event_state->prev_press_modifier = event_state->modifier;
  event_state->prev_press_keymodifier = event_state->keymodifier;
  event_state->prev_press_xy[0] = event_state->xy[0];
  event_state->prev_press_xy[1] = event_state->xy[1];
  *r_event_state_prev_press_time_ms = event_time_ms;
}

static wmEvent *wm_event_add_mousemove(wmWindow *win, const wmEvent *event)
{
  wmEvent *event_last = static_cast<wmEvent *>(win->runtime->event_queue.last);

  /* Some painting operators want accurate mouse events, they can
   * handle in between mouse move moves, others can happily ignore
   * them for better performance. */
  if (event_last && event_last->type == MOUSEMOVE) {
    event_last->type = INBETWEEN_MOUSEMOVE;
    event_last->flag = (eWM_EventFlag)0;
  }

  wmEvent *event_new = wm_event_add_intern(win, event);
  if (event_last == nullptr) {
    event_last = win->eventstate;
  }

  copy_v2_v2_int(event_new->prev_xy, event_last->xy);
  return event_new;
}

static wmEvent *wm_event_add_mousemove_to_head(wmWindow *win)
{
  /* Use the last handled event instead of `win->eventstate` because the state of the modifiers
   * and previous values should be set based on the last state, not using values from the future.
   * So this gives an accurate simulation of mouse motion before the next event is handled. */
  const wmEvent *event_last = win->event_last_handled;

  wmEvent tevent;
  if (event_last) {
    tevent = *event_last;

    tevent.flag = (eWM_EventFlag)0;
    tevent.utf8_buf[0] = '\0';

    wm_event_custom_clear(&tevent);
  }
  else {
    memset(&tevent, 0x0, sizeof(tevent));
  }

  tevent.type = MOUSEMOVE;
  tevent.val = KM_NOTHING;
  copy_v2_v2_int(tevent.prev_xy, tevent.xy);

  wmEvent *event_new = wm_event_add_intern(win, &tevent);
  BLI_remlink(&win->runtime->event_queue, event_new);
  BLI_addhead(&win->runtime->event_queue, event_new);

  return event_new;
}

static wmEvent *wm_event_add_trackpad(wmWindow *win, const wmEvent *event, int deltax, int deltay)
{
  /* Ignore in between trackpad events for performance, we only need high accuracy
   * for painting with mouse moves, for navigation using the accumulated value is ok. */
  const wmEvent *event_last = static_cast<wmEvent *>(win->runtime->event_queue.last);
  if (event_last && event_last->type == event->type) {
    deltax += event_last->xy[0] - event_last->prev_xy[0];
    deltay += event_last->xy[1] - event_last->prev_xy[1];

    wm_event_free_last(win);
  }

  /* Set prev_xy, the delta is computed from this in operators. */
  wmEvent *event_new = wm_event_add_intern(win, event);
  event_new->prev_xy[0] = event_new->xy[0] - deltax;
  event_new->prev_xy[1] = event_new->xy[1] - deltay;

  return event_new;
}

/**
 * Update the event-state for any kind of event that supports #KM_PRESS / #KM_RELEASE.
 *
 * \param check_double_click: Optionally skip checking for double-click events.
 * Needed for event simulation where the time of click events is not so predictable.
 */
static void wm_event_state_update_and_click_set_ex(wmEvent *event,
                                                   const uint64_t event_time_ms,
                                                   wmEvent *event_state,
                                                   uint64_t *event_state_prev_press_time_ms_p,
                                                   const bool is_keyboard,
                                                   const bool check_double_click)
{
  BLI_assert(ISKEYBOARD_OR_BUTTON(event->type));
  BLI_assert(ELEM(event->val, KM_PRESS, KM_RELEASE));

  /* Only copy these flags into the `event_state`. */
  const eWM_EventFlag event_state_flag_mask = WM_EVENT_IS_REPEAT;

  wm_event_prev_values_set(event, event_state);

  /* Copy to event state. */
  event_state->val = event->val;
  event_state->type = event->type;
  /* It's important only to write into the `event_state` modifier for keyboard
   * events because emulate MMB clears one of the modifiers in `event->modifier`,
   * making the second press not behave as if the modifier is pressed, see #96279. */
  if (is_keyboard) {
    event_state->modifier = event->modifier;
  }
  event_state->flag = (event->flag & event_state_flag_mask);
  /* NOTE: It's important that `keymodifier` is handled in the keyboard event handling logic
   * since the `event_state` and the `event` are not kept in sync. */

  /* Double click test. */
  if (check_double_click &&
      wm_event_is_double_click(event, event_time_ms, *event_state_prev_press_time_ms_p))
  {
    CLOG_DEBUG(WM_LOG_EVENTS, "Detected DBL_CLICK");
    event->val = KM_DBL_CLICK;
  }
  else if (event->val == KM_PRESS) {
    if ((event->flag & WM_EVENT_IS_REPEAT) == 0) {
      wm_event_prev_click_set(event_time_ms, event_state, event_state_prev_press_time_ms_p);
    }
  }
}

static void wm_event_state_update_and_click_set(wmEvent *event,
                                                uint64_t event_time_ms,
                                                wmEvent *event_state,
                                                uint64_t *event_state_prev_press_time_ms_p,
                                                const GHOST_TEventType type)
{
  const bool is_keyboard = ELEM(type, GHOST_kEventKeyDown, GHOST_kEventKeyUp);
  const bool check_double_click = true;
  wm_event_state_update_and_click_set_ex(event,
                                         event_time_ms,
                                         event_state,
                                         event_state_prev_press_time_ms_p,
                                         is_keyboard,
                                         check_double_click);
}

/* Returns true when the two events corresponds to a press of the same key with the same modifiers.
 */
static bool wm_event_is_same_key_press(const wmEvent &event_a, const wmEvent &event_b)
{
  if (event_a.val != KM_PRESS || event_b.val != KM_PRESS) {
    return false;
  }

  if (event_a.modifier != event_b.modifier || event_a.type != event_b.type) {
    return false;
  }

  return true;
}

/**
 * Returns true if the event is a key press event which is to be ignored and not added to the event
 * queue.
 *
 * A key press event will be ignored if there is already matched key press in the queue.
 * This avoids the event queue "clogging" in the situations when there is an operator bound to a
 * key press event and the execution time of the operator is longer than the key repeat.
 */
static bool wm_event_is_ignorable_key_press(const wmWindow *win, const wmEvent &event)
{
  if (BLI_listbase_is_empty(&win->runtime->event_queue)) {
    /* If the queue is empty never ignore the event.
     * Empty queue at this point means that the events are handled fast enough, and there is no
     * reason to ignore anything. */
    return false;
  }

  if ((event.flag & WM_EVENT_IS_REPEAT) == 0) {
    /* Only ignore repeat events from the keyboard, and allow accumulation of non-repeat events.
     *
     * The goal of this check is to allow events coming from a keyboard macro software, which can
     * generate events quicker than the main loop handles them. In this case we want all events to
     * be handled (unless the keyboard macro software tags them as repeat) because otherwise it
     * will become impossible to get reliable results of automated events testing. */
    return false;
  }

  const wmEvent &last_event = *static_cast<const wmEvent *>(win->runtime->event_queue.last);

  return wm_event_is_same_key_press(last_event, event);
}

void wm_event_add_ghostevent(wmWindowManager *wm,
                             wmWindow *win,
                             const int type,
                             const void *customdata,
                             const uint64_t event_time_ms)
{
  if (UNLIKELY(G.f & G_FLAG_EVENT_SIMULATE)) {
    return;
  }

  /**
   * Having both, \a event and \a event_state, can be highly confusing to work with,
   * but is necessary for our current event system, so let's clear things up a bit:
   *
   * - Data added to event only will be handled immediately,
   *   but will not be copied to the next event.
   * - Data added to \a event_state only stays,
   *   but is handled with the next event -> execution delay.
   * - Data added to event and \a event_state stays and is handled immediately.
   */
  wmEvent event, *event_state = win->eventstate;
  uint64_t *event_state_prev_press_time_ms_p = &win->eventstate_prev_press_time_ms;

  /* Initialize and copy state (only mouse x y and modifiers). */
  event = *event_state;
  event.flag = (eWM_EventFlag)0;

  /**
   * Always support accessing the last key press/release. This is set from `win->eventstate`,
   * so it will always be a valid event type to store in the previous state.
   *
   * Note that these values are intentionally _not_ set in the `win->eventstate`,
   * as copying these values only makes sense when `win->eventstate->{val/type}` would be
   * written to (which only happens for some kinds of events).
   * If this was done it could leave `win->eventstate` previous and current value
   * set to the same key press/release state which doesn't make sense.
   */
  event.prev_type = event.type;
  event.prev_val = event.val;

  /* Always use modifiers from the active window since
   * changes to modifiers aren't sent to inactive windows, see: #66088. */
  if ((wm->runtime->winactive != win) &&
      (wm->runtime->winactive && wm->runtime->winactive->eventstate))
  {
    event.modifier = wm->runtime->winactive->eventstate->modifier;
    event.keymodifier = wm->runtime->winactive->eventstate->keymodifier;
  }

  /* Ensure the event state is correct, any deviation from this may cause bugs.
   *
   * NOTE: #EVENT_NONE is set when unknown keys are pressed,
   * while not common, avoid a false alarm. */
#ifndef NDEBUG
  if ((event_state->type || event_state->val) && /* Ignore cleared event state. */
      !(ISKEYBOARD_OR_BUTTON(event_state->type) || (event_state->type == EVENT_NONE)))
  {
    CLOG_WARN(WM_LOG_EVENTS,
              "Non-keyboard/mouse button found in 'win->eventstate->type = %d'",
              event_state->type);
  }
  if ((event_state->prev_type || event_state->prev_val) && /* Ignore cleared event state. */
      !(ISKEYBOARD_OR_BUTTON(event_state->prev_type) || (event_state->type == EVENT_NONE)))
  {
    CLOG_WARN(WM_LOG_EVENTS,
              "Non-keyboard/mouse button found in 'win->eventstate->prev_type = %d'",
              event_state->prev_type);
  }
#endif

  switch (type) {
    /* Mouse move, also to inactive window (X11 does this). */
    case GHOST_kEventCursorMove: {
      const GHOST_TEventCursorData *cd = static_cast<const GHOST_TEventCursorData *>(customdata);

      copy_v2_v2_int(event.xy, &cd->x);
      wm_cursor_position_from_ghost_screen_coords(win, &event.xy[0], &event.xy[1]);

      wm_stereo3d_mouse_offset_apply(win, event.xy);
      wm_tablet_data_from_ghost(&cd->tablet, &event.tablet);

      event.type = MOUSEMOVE;
      event.val = KM_NOTHING;
      {
        wmEvent *event_new = wm_event_add_mousemove(win, &event);
        copy_v2_v2_int(event_state->xy, event_new->xy);
        event_state->tablet.is_motion_absolute = event_new->tablet.is_motion_absolute;
        event_state->tablet.tilt = event.tablet.tilt;
      }

      /* Also add to other window if event is there, this makes overdraws disappear nicely. */
      /* It remaps mouse-coord to other window in event. */
      wmWindow *win_other = wm_event_cursor_other_windows(wm, win, &event);
      if (win_other) {
        wmEvent event_other = *win_other->eventstate;

        /* Use the modifier state of this window. */
        event_other.modifier = event.modifier;
        event_other.keymodifier = event.keymodifier;

        /* See comment for this operation on `event` for details. */
        event_other.prev_type = event_other.type;
        event_other.prev_val = event_other.val;

        copy_v2_v2_int(event_other.xy, event.xy);
        event_other.type = MOUSEMOVE;
        event_other.val = KM_NOTHING;
        {
          wmEvent *event_new = wm_event_add_mousemove(win_other, &event_other);
          copy_v2_v2_int(win_other->eventstate->xy, event_new->xy);
          win_other->eventstate->tablet.is_motion_absolute = event_new->tablet.is_motion_absolute;
        }
      }

      break;
    }
    case GHOST_kEventTrackpad: {
      const GHOST_TEventTrackpadData *pd = static_cast<const GHOST_TEventTrackpadData *>(
          customdata);

      int delta[2] = {pd->deltaX, -pd->deltaY};
      switch (pd->subtype) {
        case GHOST_kTrackpadEventMagnify:
          event.type = MOUSEZOOM;
          delta[0] = -delta[0];
          delta[1] = -delta[1];
          break;
        case GHOST_kTrackpadEventSmartMagnify:
          event.type = MOUSESMARTZOOM;
          break;
        case GHOST_kTrackpadEventRotate:
          event.type = MOUSEROTATE;
          break;
        case GHOST_kTrackpadEventScroll:
        default:
          event.type = MOUSEPAN;
          break;
      }

      copy_v2_v2_int(event.xy, &pd->x);
      wm_cursor_position_from_ghost_screen_coords(win, &event.xy[0], &event.xy[1]);
      copy_v2_v2_int(event_state->xy, event.xy);
      event.val = KM_NOTHING;

      /* The direction is inverted from the device due to system preferences. */
      if (pd->isDirectionInverted) {
        event.flag |= WM_EVENT_SCROLL_INVERT;
      }

#if !defined(WIN32) && !defined(__APPLE__)
      /* Ensure "auto" is used when supported. */
      char trackpad_scroll_direction = U.trackpad_scroll_direction;
      if ((WM_capabilities_flag() & WM_CAPABILITY_TRACKPAD_PHYSICAL_DIRECTION) == 0) {
        switch (eUserpref_TrackpadScrollDir(trackpad_scroll_direction)) {
          case USER_TRACKPAD_SCROLL_DIR_TRADITIONAL: {
            event.flag &= ~WM_EVENT_SCROLL_INVERT;
            break;
          }
          case USER_TRACKPAD_SCROLL_DIR_NATURAL: {
            event.flag |= WM_EVENT_SCROLL_INVERT;
            break;
          }
        }
      }
#endif

      wm_event_add_trackpad(win, &event, delta[0], delta[1]);
      break;
    }
    /* Mouse button. */
    case GHOST_kEventButtonDown:
    case GHOST_kEventButtonUp: {
      const GHOST_TEventButtonData *bd = static_cast<const GHOST_TEventButtonData *>(customdata);

      /* Get value and type from GHOST.
       *
       * NOTE(@ideasman42): Unknown mouse buttons are treated as middle-mouse (historic stuff).
       * GHOST should never generate unknown events and this logic can probably be removed. */
      event.val = (type == GHOST_kEventButtonDown) ? KM_PRESS : KM_RELEASE;
      event.type = wm_event_type_from_ghost_button(bd->button, MIDDLEMOUSE);

      /* Get tablet data. */
      wm_tablet_data_from_ghost(&bd->tablet, &event.tablet);

      wm_eventemulation(&event, false);
      wm_event_state_update_and_click_set(&event,
                                          event_time_ms,
                                          event_state,
                                          event_state_prev_press_time_ms_p,
                                          (GHOST_TEventType)type);

      /* Add to other window if event is there (not to both!). */
      wmWindow *win_other = wm_event_cursor_other_windows(wm, win, &event);
      if (win_other) {
        wmEvent event_other = *win_other->eventstate;

        /* Use the modifier state of this window. */
        event_other.modifier = event.modifier;
        event_other.keymodifier = event.keymodifier;

        /* See comment for this operation on `event` for details. */
        event_other.prev_type = event_other.type;
        event_other.prev_val = event_other.val;

        copy_v2_v2_int(event_other.xy, event.xy);

        event_other.type = event.type;
        event_other.val = event.val;
        event_other.tablet = event.tablet;

        wm_event_add_intern(win_other, &event_other);
      }
      else {
        wm_event_add_intern(win, &event);
      }

      break;
    }
    /* Keyboard. */
    case GHOST_kEventKeyDown:
    case GHOST_kEventKeyUp: {
      const GHOST_TEventKeyData *kd = static_cast<const GHOST_TEventKeyData *>(customdata);
      event.type = wm_event_type_from_ghost_key(kd->key);
      if (UNLIKELY(event.type == EVENT_NONE)) {
        break;
      }

      /* Might be not null terminated. */
      memcpy(event.utf8_buf, kd->utf8_buf, sizeof(event.utf8_buf));
      if (kd->is_repeat) {
        event.flag |= WM_EVENT_IS_REPEAT;
      }
      event.val = (type == GHOST_kEventKeyDown) ? KM_PRESS : KM_RELEASE;

      wm_eventemulation(&event, false);

      /* Exclude arrow keys, escape, etc from text input. */
      if (type == GHOST_kEventKeyUp) {
        /* Ghost should do this already for key up. */
        if (event.utf8_buf[0]) {
          CLOG_ERROR(WM_LOG_EVENTS,
                     "ghost on your platform is misbehaving, utf8 events on key up!");
        }
        event.utf8_buf[0] = '\0';
      }
      else {
        /* Check for ASCII control characters.
         * Inline `iscntrl` because the users locale must not change behavior. */
        if ((event.utf8_buf[0] < 32 && event.utf8_buf[0] > 0) || (event.utf8_buf[0] == 127)) {
          event.utf8_buf[0] = '\0';
        }
      }

      if (event.utf8_buf[0]) {
        /* NOTE(@ideasman42): Detect non-ASCII characters stored in `utf8_buf`,
         * ideally this would never happen but it can't be ruled out for X11 which has
         * special handling of Latin1 when building without UTF8 support.
         * Avoid regressions by adding this conversions, it should eventually be removed. */
        if ((event.utf8_buf[0] >= 0x80) && (event.utf8_buf[1] == '\0')) {
          const uint c = uint(event.utf8_buf[0]);
          int utf8_buf_len = BLI_str_utf8_from_unicode(c, event.utf8_buf, sizeof(event.utf8_buf));
          CLOG_ERROR(WM_LOG_EVENTS,
                     "ghost detected non-ASCII single byte character '%u', converting to utf8 "
                     "('%.*s', length=%d)",
                     c,
                     utf8_buf_len,
                     event.utf8_buf,
                     utf8_buf_len);
        }

        const int utf8_buf_len = BLI_str_utf8_size_or_error(event.utf8_buf);
        if (utf8_buf_len == -1) {
          CLOG_ERROR(WM_LOG_EVENTS,
                     "ghost detected an invalid unicode character '%d'",
                     int(uchar(event.utf8_buf[0])));
          event.utf8_buf[0] = '\0';
        }
        else {
#ifndef NDEBUG
          /* Ensure callers don't accidentally treat this as a "string",
           * it's not null terminated. */
          if (utf8_buf_len > 0) {
            for (int i = utf8_buf_len; i < ARRAY_SIZE(event.utf8_buf); i++) {
              event.utf8_buf[i] = 0xff;
            }
          }
#endif /* !NDEBUG */
        }
      }

      /* NOTE(@ideasman42): Setting the modifier state based on press/release
       * is technically incorrect.
       *
       * - The user might hold both left/right modifier keys, then only release one.
       *
       *   This could be solved by storing a separate flag for the left/right modifiers,
       *   and combine them into `event.modifiers`.
       *
       * - The user might have multiple keyboards (or keyboard + NDOF device)
       *   where it's possible to press the same modifier key multiple times.
       *
       *   This could be solved by tracking the number of held modifier keys,
       *   (this is in fact what LIBXKB does), however doing this relies on all GHOST
       *   back-ends properly reporting every press/release as any mismatch could result
       *   in modifier keys being stuck (which is very bad!).
       *
       * To my knowledge users never reported a bug relating to these limitations so
       * it seems reasonable to keep the current logic. */

      switch (event.type) {
        case EVT_LEFTSHIFTKEY:
        case EVT_RIGHTSHIFTKEY: {
          SET_FLAG_FROM_TEST(event.modifier, (event.val == KM_PRESS), KM_SHIFT);
          break;
        }
        case EVT_LEFTCTRLKEY:
        case EVT_RIGHTCTRLKEY: {
          SET_FLAG_FROM_TEST(event.modifier, (event.val == KM_PRESS), KM_CTRL);
          break;
        }
        case EVT_LEFTALTKEY:
        case EVT_RIGHTALTKEY: {
          SET_FLAG_FROM_TEST(event.modifier, (event.val == KM_PRESS), KM_ALT);
          break;
        }
        case EVT_OSKEY: {
          SET_FLAG_FROM_TEST(event.modifier, (event.val == KM_PRESS), KM_OSKEY);
          break;
        }
        case EVT_HYPER: {
          SET_FLAG_FROM_TEST(event.modifier, (event.val == KM_PRESS), KM_HYPER);
          break;
        }
        default: {
          if (event.val == KM_PRESS) {
            if (event.keymodifier == 0) {
              /* Only set in `eventstate`, for next event. */
              event_state->keymodifier = event.type;
            }
          }
          else {
            BLI_assert(event.val == KM_RELEASE);
            if (event.keymodifier == event.type) {
              event.keymodifier = event_state->keymodifier = EVENT_NONE;
            }
          }

          /* This case happens on holding a key pressed,
           * it should not generate press events with the same key as modifier. */
          if (event.keymodifier == event.type) {
            event.keymodifier = EVENT_NONE;
          }
          else if (event.keymodifier == EVT_UNKNOWNKEY) {
            /* This case happens with an external number-pad, and also when using 'dead keys'
             * (to compose complex Latin characters e.g.), it's not really clear why.
             * Since it's impossible to map a key modifier to an unknown key,
             * it shouldn't harm to clear it. */
            event_state->keymodifier = event.keymodifier = EVENT_NONE;
          }
          break;
        }
      }

      /* It's important `event.modifier` has been initialized first. */
      wm_event_state_update_and_click_set(&event,
                                          event_time_ms,
                                          event_state,
                                          event_state_prev_press_time_ms_p,
                                          (GHOST_TEventType)type);

      /* If test_break set, it catches this. Do not set with modifier presses.
       * Exclude modifiers because MS-Windows uses these to bring up the task manager.
       *
       * NOTE: in general handling events here isn't great design as
       * event handling should be managed by the event handling loop.
       * Make an exception for `G.is_break` as it ensures we can always cancel operations
       * such as rendering or baking no matter which operation is currently handling events. */
      if ((event.type == EVT_ESCKEY) && (event.val == KM_PRESS) && (event.modifier == 0)) {
        G.is_break = true;
      }

      if (!wm_event_is_ignorable_key_press(win, event)) {
        wm_event_add_intern(win, &event);
      }

      break;
    }

    case GHOST_kEventWheel: {
      const GHOST_TEventWheelData *wheelData = static_cast<const GHOST_TEventWheelData *>(
          customdata);

      int click_step;
      if (wheelData->axis == GHOST_kEventWheelAxisVertical) {
        if (wheelData->value > 0) {
          event.type = WHEELUPMOUSE;
          click_step = wheelData->value;
        }
        else {
          event.type = WHEELDOWNMOUSE;
          click_step = -wheelData->value;
        }
      }
      else {
        if (wheelData->value > 0) {
          event.type = WHEELRIGHTMOUSE;
          click_step = wheelData->value;
        }
        else {
          event.type = WHEELLEFTMOUSE;
          click_step = -wheelData->value;
        }
      }
      BLI_assert(click_step != 0);

      /* Avoid generating a large number of events.
       * In practice this values is typically 1, sometimes 2-3, even 32 is very high
       * although this could happen if the system freezes. */
      click_step = std::min(click_step, 32);

      /* TODO: support a wheel event that includes the number of steps
       * instead of generating multiple events. */
      event.val = KM_PRESS;
      for (int i = 0; i < click_step; i++) {
        wm_event_add_intern(win, &event);
      }

      break;
    }

#ifdef WITH_INPUT_NDOF
    case GHOST_kEventNDOFMotion: {
      event.type = NDOF_MOTION;
      event.val = KM_NOTHING;
      attach_ndof_data(&event, static_cast<const GHOST_TEventNDOFMotionData *>(customdata));
      wm_event_add_intern(win, &event);

      CLOG_INFO(WM_LOG_EVENTS, "sending NDOF_MOTION, prev = %d %d", event.xy[0], event.xy[1]);
      break;
    }

    case GHOST_kEventNDOFButton: {
      const GHOST_TEventNDOFButtonData *e = static_cast<const GHOST_TEventNDOFButtonData *>(
          customdata);
      event.type = wm_event_type_from_ndof_button(static_cast<GHOST_NDOF_ButtonT>(e->button));

      switch (e->action) {
        case GHOST_kPress:
          event.val = KM_PRESS;
          break;
        case GHOST_kRelease:
          event.val = KM_RELEASE;
          break;
        default:
          BLI_assert_unreachable();
      }

      event.custom = 0;
      event.customdata = nullptr;

      wm_event_state_update_and_click_set(&event,
                                          event_time_ms,
                                          event_state,
                                          event_state_prev_press_time_ms_p,
                                          (GHOST_TEventType)type);

      wm_event_add_intern(win, &event);

      break;
    }
#endif /* WITH_INPUT_NDOF */

    case GHOST_kEventUnknown:
    case GHOST_kNumEventTypes:
      break;

    case GHOST_kEventWindowDeactivate: {
      event.type = WINDEACTIVATE;
      wm_event_add_intern(win, &event);

      break;
    }

#ifdef WITH_INPUT_IME
    case GHOST_kEventImeCompositionStart: {
      event.val = KM_PRESS;
      BLI_assert(customdata != nullptr);
      /* We need to free the previously allocated data (if any). */
      MEM_delete(win->runtime->ime_data);

      /* We make a copy of the ghost custom data as it is not certain that the pointer
       * will be valid after the event itself gets freed.
       */
      const wmIMEData *ghost_event_data = static_cast<const wmIMEData *>(customdata);
      win->runtime->ime_data = MEM_new<wmIMEData>(__func__, *ghost_event_data);

      win->runtime->ime_data_is_composing = true;
      event.type = WM_IME_COMPOSITE_START;
      wm_event_add_intern(win, &event);
      break;
    }
    case GHOST_kEventImeComposition: {
      event.val = KM_PRESS;
      event.type = WM_IME_COMPOSITE_EVENT;

      /* Update our copy of the ghost custom data. */
      MEM_delete(win->runtime->ime_data);
      const wmIMEData *ghost_event_data = static_cast<const wmIMEData *>(customdata);
      win->runtime->ime_data = MEM_new<wmIMEData>(__func__, *ghost_event_data);

      wm_event_add_intern(win, &event);
      break;
    }
    case GHOST_kEventImeCompositionEnd: {
      event.val = KM_PRESS;
      win->runtime->ime_data_is_composing = false;
      event.type = WM_IME_COMPOSITE_END;
      wm_event_add_intern(win, &event);
      break;
    }
#endif /* WITH_INPUT_IME */
  }

#if 0
  WM_event_print(&event);
#endif
}

#ifdef WITH_XR_OPENXR
void wm_event_add_xrevent(wmWindow *win, wmXrActionData *actiondata, short val)
{
  BLI_assert(ELEM(val, KM_PRESS, KM_RELEASE));

  wmEvent event{};
  event.type = EVT_XR_ACTION;
  event.val = val;
  event.flag = (eWM_EventFlag)0;
  event.custom = EVT_DATA_XR;
  event.customdata = actiondata;
  event.customdata_free = true;

  WM_event_add(win, &event);
}
#endif /* WITH_XR_OPENXR */

/** \} */

/* -------------------------------------------------------------------- */
/** \name WM Interface Locking
 * \{ */

/**
 * Check whether operator is allowed to run in case interface is locked,
 * If interface is unlocked, will always return truth.
 */
static bool wm_operator_check_locked_interface(bContext *C, wmOperatorType *ot)
{
  wmWindowManager *wm = CTX_wm_manager(C);

  if (wm->runtime->is_interface_locked) {
    if ((ot->flag & OPTYPE_LOCK_BYPASS) == 0) {
      return false;
    }
  }

  return true;
}

void WM_locked_interface_set_with_flags(wmWindowManager *wm, short lock_flags)
{
  /* This will prevent events from being handled while interface is locked
   *
   * Use a "local" flag for now, because currently no other areas could
   * benefit of locked interface anyway (aka using G.is_interface_locked
   * wouldn't be useful anywhere outside of window manager, so let's not
   * pollute global context with such an information for now).
   */
  wm->runtime->is_interface_locked = (lock_flags != 0);

  BKE_spacedata_draw_locks(static_cast<ARegionDrawLockFlags>(lock_flags));
}

void WM_locked_interface_set(wmWindowManager *wm, bool lock)
{
  WM_locked_interface_set_with_flags(wm, lock ? REGION_DRAW_LOCK_ALL : 0);
}

/** \} */

/* -------------------------------------------------------------------- */
/** \name Event / Keymap Matching API
 * \{ */

void WM_event_get_keymaps_from_handler(wmWindowManager *wm,
                                       wmWindow *win,
                                       wmEventHandler_Keymap *handler,
                                       wmEventHandler_KeymapResult *km_result)
{
  if (handler->dynamic.keymap_fn != nullptr) {
    handler->dynamic.keymap_fn(wm, win, handler, km_result);
    BLI_assert(handler->keymap == nullptr);
  }
  else {
    memset(km_result, 0x0, sizeof(*km_result));
    wmKeyMap *keymap = WM_keymap_active(wm, handler->keymap);
    BLI_assert(keymap != nullptr);
    if (keymap != nullptr) {
      km_result->keymaps[km_result->keymaps_len++] = keymap;
    }
  }
}

wmKeyMapItem *WM_event_match_keymap_item(bContext *C, wmKeyMap *keymap, const wmEvent *event)
{
  LISTBASE_FOREACH (wmKeyMapItem *, kmi, &keymap->items) {
    if (wm_eventmatch(event, kmi)) {
      wmOperatorType *ot = WM_operatortype_find(kmi->idname, false);
      if (WM_operator_poll_context(C, ot, blender::wm::OpCallContext::InvokeDefault)) {
        return kmi;
      }
    }
  }
  return nullptr;
}

wmKeyMapItem *WM_event_match_keymap_item_from_handlers(
    bContext *C, wmWindowManager *wm, wmWindow *win, ListBase *handlers, const wmEvent *event)
{
  LISTBASE_FOREACH (wmEventHandler *, handler_base, handlers) {
    /* During this loop, UI handlers for nested menus can tag multiple handlers free. */
    if (handler_base->flag & WM_HANDLER_DO_FREE) {
      /* Pass. */
    }
    else if (handler_base->poll == nullptr ||
             handler_base->poll(win, CTX_wm_area(C), CTX_wm_region(C), event))
    {
      if (handler_base->type == WM_HANDLER_TYPE_KEYMAP) {
        wmEventHandler_Keymap *handler = (wmEventHandler_Keymap *)handler_base;
        wmEventHandler_KeymapResult km_result;
        WM_event_get_keymaps_from_handler(wm, win, handler, &km_result);
        for (int km_index = 0; km_index < km_result.keymaps_len; km_index++) {
          wmKeyMap *keymap = km_result.keymaps[km_index];
          if (WM_keymap_poll(C, keymap)) {
            wmKeyMapItem *kmi = WM_event_match_keymap_item(C, keymap, event);
            if (kmi != nullptr) {
              return kmi;
            }
          }
        }
      }
    }
  }
  return nullptr;
}

bool WM_event_match(const wmEvent *winevent, const wmKeyMapItem *kmi)
{
  return wm_eventmatch(winevent, kmi);
}

/** \} */

/* -------------------------------------------------------------------- */
/** \name Cursor Keymap Status
 *
 * Show cursor keys in the status bar.
 * This is done by detecting changes to the state - full key-map lookups are expensive
 * so only perform this on changing tools, space types, pressing different modifier keys... etc.
 * \{ */

/** State storage to detect changes between calls to refresh the information. */
struct CursorKeymapInfo_State {
  uint8_t modifier;
  short space_type;
  short region_type;
  /** Never use, just compare memory for changes. */
  bToolRef tref;
};

struct CursorKeymapInfo {
  /**
   * 0: Mouse button index.
   * 1: Event type (click/press, drag).
   * 2: Text.
   */
  char text[3][2][128];
  wmEvent state_event;
  CursorKeymapInfo_State state;
};

static void wm_event_cursor_store(CursorKeymapInfo_State *state,
                                  const wmEvent *event,
                                  short space_type,
                                  short region_type,
                                  const bToolRef *tref)
{
  state->modifier = event->modifier;
  state->space_type = space_type;
  state->region_type = region_type;
  state->tref = tref ? *tref : bToolRef{};
}

const char *WM_window_cursor_keymap_status_get(const wmWindow *win,
                                               int button_index,
                                               int type_index)
{
  if (win->cursor_keymap_status != nullptr) {
    CursorKeymapInfo *cd = static_cast<CursorKeymapInfo *>(win->cursor_keymap_status);
    const char *msg = cd->text[button_index][type_index];
    if (*msg) {
      return msg;
    }
  }
  return nullptr;
}

ScrArea *WM_window_status_area_find(wmWindow *win, bScreen *screen)
{
  if (screen->state == SCREENFULL) {
    return nullptr;
  }
  ScrArea *area_statusbar = nullptr;
  LISTBASE_FOREACH (ScrArea *, area, &win->global_areas.areabase) {
    if (area->spacetype == SPACE_STATUSBAR) {
      area_statusbar = area;
      break;
    }
  }
  return area_statusbar;
}

void WM_window_status_area_tag_redraw(wmWindow *win)
{
  bScreen *screen = WM_window_get_active_screen(win);
  ScrArea *area = WM_window_status_area_find(win, screen);
  if (area != nullptr) {
    ED_area_tag_redraw(area);
  }
}

void WM_window_cursor_keymap_status_refresh(bContext *C, wmWindow *win)
{
  bScreen *screen = WM_window_get_active_screen(win);
  ScrArea *area_statusbar = WM_window_status_area_find(win, screen);
  if (area_statusbar == nullptr) {
    MEM_SAFE_FREE(win->cursor_keymap_status);
    return;
  }

  CursorKeymapInfo *cd;
  if (UNLIKELY(win->cursor_keymap_status == nullptr)) {
    win->cursor_keymap_status = MEM_callocN<CursorKeymapInfo>(__func__);
  }
  cd = static_cast<CursorKeymapInfo *>(win->cursor_keymap_status);

  /* Detect unchanged state (early exit). */
  if (memcmp(&cd->state_event, win->eventstate, sizeof(wmEvent)) == 0) {
    return;
  }

  /* Now perform more comprehensive check,
   * still keep this fast since it happens on mouse-move. */
  CursorKeymapInfo cd_prev = *((CursorKeymapInfo *)win->cursor_keymap_status);
  cd->state_event = *win->eventstate;

  /* Find active region and associated area. */
  ARegion *region = screen->active_region;
  if (region == nullptr) {
    return;
  }

  ScrArea *area = nullptr;
  ED_screen_areas_iter (win, screen, area_iter) {
    if (BLI_findindex(&area_iter->regionbase, region) != -1) {
      area = area_iter;
      break;
    }
  }
  if (area == nullptr) {
    return;
  }

  /* Keep as-is. */
  if (ELEM(area->spacetype, SPACE_STATUSBAR, SPACE_TOPBAR)) {
    return;
  }
  if (ELEM(region->regiontype,
           RGN_TYPE_HEADER,
           RGN_TYPE_TOOL_HEADER,
           RGN_TYPE_FOOTER,
           RGN_TYPE_ASSET_SHELF_HEADER,
           RGN_TYPE_TEMPORARY,
           RGN_TYPE_HUD))
  {
    return;
  }
  /* Fall back to window. */
  if (ELEM(region->regiontype, RGN_TYPE_TOOLS, RGN_TYPE_TOOL_PROPS)) {
    region = BKE_area_find_region_type(area, RGN_TYPE_WINDOW);
  }

  /* Detect changes to the state. */
  {
    bToolRef *tref = nullptr;
    if ((region->regiontype == RGN_TYPE_WINDOW) &&
        ((1 << area->spacetype) & WM_TOOLSYSTEM_SPACE_MASK))
    {
      const Scene *scene = WM_window_get_active_scene(win);
      ViewLayer *view_layer = WM_window_get_active_view_layer(win);
      WorkSpace *workspace = WM_window_get_active_workspace(win);
      bToolKey tkey{};
      tkey.space_type = area->spacetype;
      tkey.mode = WM_toolsystem_mode_from_spacetype(scene, view_layer, area, area->spacetype);
      tref = WM_toolsystem_ref_find(workspace, &tkey);
    }
    wm_event_cursor_store(&cd->state, win->eventstate, area->spacetype, region->regiontype, tref);
    if (memcmp(&cd->state, &cd_prev.state, sizeof(cd->state)) == 0) {
      return;
    }
  }

  /* Changed context found, detect changes to key-map and refresh the status bar. */
  const struct {
    int button_index;
    int type_index; /* 0: press or click, 1: drag. */
    wmEventType event_type;
    int event_value;
  } event_data[] = {
      {0, 0, LEFTMOUSE, KM_PRESS},
      {0, 0, LEFTMOUSE, KM_CLICK},
      {0, 0, LEFTMOUSE, KM_PRESS_DRAG},

      {1, 0, MIDDLEMOUSE, KM_PRESS},
      {1, 0, MIDDLEMOUSE, KM_CLICK},
      {1, 0, MIDDLEMOUSE, KM_PRESS_DRAG},

      {2, 0, RIGHTMOUSE, KM_PRESS},
      {2, 0, RIGHTMOUSE, KM_CLICK},
      {2, 0, RIGHTMOUSE, KM_PRESS_DRAG},
  };

  for (int button_index = 0; button_index < 3; button_index++) {
    cd->text[button_index][0][0] = '\0';
    cd->text[button_index][1][0] = '\0';
  }

  CTX_wm_window_set(C, win);
  CTX_wm_area_set(C, area);
  CTX_wm_region_set(C, region);

  ListBase *handlers[] = {
      &region->runtime->handlers,
      &area->handlers,
      &win->handlers,
  };

  wmWindowManager *wm = CTX_wm_manager(C);
  for (int data_index = 0; data_index < ARRAY_SIZE(event_data); data_index++) {
    const int button_index = event_data[data_index].button_index;
    const int type_index = event_data[data_index].type_index;
    if (cd->text[button_index][type_index][0] != 0) {
      continue;
    }
    wmEvent test_event = *win->eventstate;
    test_event.type = event_data[data_index].event_type;
    test_event.val = event_data[data_index].event_value;
    test_event.flag = (eWM_EventFlag)0;
    wm_eventemulation(&test_event, true);
    wmKeyMapItem *kmi = nullptr;
    for (int handler_index = 0; handler_index < ARRAY_SIZE(handlers); handler_index++) {
      kmi = WM_event_match_keymap_item_from_handlers(
          C, wm, win, handlers[handler_index], &test_event);
      if (kmi) {
        break;
      }
    }
    if (kmi) {
      wmOperatorType *ot = WM_operatortype_find(kmi->idname, false);
      std::string name;

      if (kmi->type == RIGHTMOUSE && kmi->val == KM_PRESS &&
          STR_ELEM(kmi->idname, "WM_OT_call_menu", "WM_OT_call_menu_pie", "WM_OT_call_panel"))
      {
        name = IFACE_("Options");
      }
      else if (ot) {
        /* Skip internal operators. */
        if (ot->flag & OPTYPE_INTERNAL) {
          continue;
        }
        name = WM_operatortype_name(ot, kmi->ptr);
      }
      else {
        name = kmi->idname;
      }

      STRNCPY(cd->text[button_index][type_index], name.c_str());
    }
  }

  if (memcmp(&cd_prev.text, &cd->text, sizeof(cd_prev.text)) != 0) {
    ED_area_tag_redraw(area_statusbar);
  }

  CTX_wm_window_set(C, nullptr);
}

/** \} */

/* -------------------------------------------------------------------- */
/** \name Modal Keymap Status
 * \{ */

bool WM_window_modal_keymap_status_draw(bContext *C, wmWindow *win, blender::ui::Layout &layout)
{
  wmWindowManager *wm = CTX_wm_manager(C);
  wmKeyMap *keymap = nullptr;
  wmOperator *op = nullptr;
  LISTBASE_FOREACH (wmEventHandler *, handler_base, &win->modalhandlers) {
    if (handler_base->type == WM_HANDLER_TYPE_OP) {
      wmEventHandler_Op *handler = (wmEventHandler_Op *)handler_base;
      if (handler->op != nullptr) {
        /* 'handler->keymap' could be checked too, seems not to be used. */
        wmOperator *op_test = handler->op->opm ? handler->op->opm : handler->op;
        wmKeyMap *keymap_test = WM_keymap_active(wm, op_test->type->modalkeymap);
        if (keymap_test && keymap_test->modal_items) {
          keymap = keymap_test;
          op = op_test;
          break;
        }
      }
    }
  }
  if (keymap == nullptr || keymap->modal_items == nullptr) {
    return false;
  }
  const EnumPropertyItem *items = static_cast<const EnumPropertyItem *>(keymap->modal_items);

  blender::ui::Layout &row = layout.row(true);
  for (int i = 0; items[i].identifier; i++) {
    if (!items[i].identifier[0]) {
      continue;
    }
    if ((keymap->poll_modal_item != nullptr) &&
        (keymap->poll_modal_item(op, items[i].value) == false))
    {
      continue;
    }

    const int num_items_used = uiTemplateStatusBarModalItem(&row, op, keymap, items + i);
    if (num_items_used > 0) {
      /* Skip items in case consecutive items were merged. */
      i += num_items_used - 1;
    }
    else if (std::optional<std::string> str = WM_modalkeymap_operator_items_to_string(
                 op->type, items[i].value, true))
    {
      /* Show text instead. */
      row.label(fmt::format("{}: {}", *str, items[i].name), ICON_NONE);
    }
  }
  return true;
}

/** \} */<|MERGE_RESOLUTION|>--- conflicted
+++ resolved
@@ -3513,7 +3513,10 @@
             if (event->custom == EVT_DATA_DRAGDROP) {
               ListBase *lb = (ListBase *)event->customdata;
               LISTBASE_FOREACH_MUTABLE (wmDrag *, drag, lb) {
-<<<<<<< HEAD
+                if (!wm_drag_asset_path_exists(drag).value_or(true)) {
+                  continue;
+                }
+
                 if (wmDragAsset *asset_data = WM_drag_get_asset_data(drag, 0)) {
                   if (asset_data->asset->is_online()) {
                     BKE_reportf(CTX_wm_reports(C),
@@ -3522,10 +3525,6 @@
                                 asset_data->asset->get_name().c_str());
                     continue;
                   }
-=======
-                if (!wm_drag_asset_path_exists(drag).value_or(true)) {
-                  continue;
->>>>>>> edd16922
                 }
 
                 if (drop->poll(C, drag, event)) {
