/* SPDX-FileCopyrightText: 2010 Blender Authors
 *
 * SPDX-License-Identifier: GPL-2.0-or-later */

/** \file
 * \ingroup wm
 *
 * Our own drag-and-drop, drag state and drop boxes.
 */

#include <cstring>
#include <functional>

#include "AS_asset_representation.hh"

#include "DNA_asset_types.h"
#include "DNA_screen_types.h"
#include "DNA_space_types.h"
#include "DNA_windowmanager_types.h"

#include "MEM_guardedalloc.h"

#include "BLT_translation.hh"

#include "BLI_fileops.h"
#include "BLI_listbase.h"
#include "BLI_math_color.h"
#include "BLI_path_utils.hh"
#include "BLI_string.h"
#include "BLI_string_utf8.h"

#include "BIF_glutil.hh"

#include "BKE_context.hh"
#include "BKE_global.hh"
#include "BKE_idprop.hh"
#include "BKE_idtype.hh"
#include "BKE_lib_id.hh"
#include "BKE_main.hh"
#include "BKE_preview_image.hh"
#include "BKE_screen.hh"

#include "BLO_readfile.hh"

#include "ED_asset.hh"
#include "ED_fileselect.hh"
#include "ED_screen.hh"

#include "GPU_shader_builtin.hh"
#include "GPU_state.hh"

#include "IMB_imbuf.hh"
#include "IMB_imbuf_types.hh"

#include "GHOST_Types.h"

#include "UI_interface.hh"
#include "UI_interface_icons.hh"
#include "UI_resources.hh"

#include "RNA_access.hh"

#include "WM_api.hh"
#include "WM_types.hh"
#include "wm.hh"
#include "wm_event_system.hh"
#include "wm_window.hh"

#include <fmt/format.h>
/* ****************************************************** */

static ListBase dropboxes = {nullptr, nullptr};

static void wm_drag_free_asset_data(wmDragAsset **asset_data);
static void wm_drag_free_path_data(wmDragPath **path_data);

static void wm_drop_item_free_data(wmDropBox *drop);
static void wm_drop_item_clear_runtime(wmDropBox *drop);

wmDragActiveDropState::wmDragActiveDropState() = default;
wmDragActiveDropState::~wmDragActiveDropState() = default;

/* Drop box maps are stored global for now. */
/* These are part of blender's UI/space specs, and not like keymaps. */
/* When editors become configurable, they can add their own dropbox definitions. */

struct wmDropBoxMap {
  wmDropBoxMap *next, *prev;

  ListBase dropboxes;
  short spaceid, regionid;
  char idname[KMAP_MAX_NAME];
};

struct wmDragPrefetchHandler {
  eWM_DragDataType drag_type;

  std::function<void(bContext &C, wmDrag &drag)> on_drag_start;
};

static blender::Vector<wmDragPrefetchHandler> &global_prefetch_handlers()
{
  static blender::Vector<wmDragPrefetchHandler> storage;
  return storage;
}

ListBase *WM_dropboxmap_find(const char *idname, int spaceid, int regionid)
{
  LISTBASE_FOREACH (wmDropBoxMap *, dm, &dropboxes) {
    if (dm->spaceid == spaceid && dm->regionid == regionid) {
      if (STREQLEN(idname, dm->idname, KMAP_MAX_NAME)) {
        return &dm->dropboxes;
      }
    }
  }

  wmDropBoxMap *dm = MEM_callocN<wmDropBoxMap>(__func__);
  STRNCPY_UTF8(dm->idname, idname);
  dm->spaceid = spaceid;
  dm->regionid = regionid;
  BLI_addtail(&dropboxes, dm);

  return &dm->dropboxes;
}

wmDropBox *WM_dropbox_add(ListBase *lb,
                          const char *idname,
                          bool (*poll)(bContext *C, wmDrag *drag, const wmEvent *event),
                          void (*copy)(bContext *C, wmDrag *drag, wmDropBox *drop),
                          void (*cancel)(Main *bmain, wmDrag *drag, wmDropBox *drop),
                          WMDropboxTooltipFunc tooltip)
{
  wmOperatorType *ot = WM_operatortype_find(idname, true);
  if (ot == nullptr) {
    printf("Error: dropbox with unknown operator: %s\n", idname);
    return nullptr;
  }

  wmDropBox *drop = MEM_callocN<wmDropBox>(__func__);
  drop->poll = poll;
  drop->copy = copy;
  drop->cancel = cancel;
  drop->tooltip = tooltip;
  drop->ot = ot;
  STRNCPY(drop->opname, idname);

  WM_operator_properties_alloc(&(drop->ptr), &(drop->properties), idname);
  WM_operator_properties_sanitize(drop->ptr, true);

  /* Signal for no context, see #STRUCT_NO_CONTEXT_WITHOUT_OWNER_ID. */
  drop->ptr->owner_id = nullptr;

  BLI_addtail(lb, drop);

  return drop;
}

void WM_drag_global_prefetch_handler_add(
    const eWM_DragDataType drag_type,
    const std::function<void(bContext &C, wmDrag &drag)> on_drag_start)
{
  wmDragPrefetchHandler handler{};
  handler.drag_type = drag_type;
  handler.on_drag_start = on_drag_start;

  global_prefetch_handlers().append(handler);
}

static void wm_dropbox_item_update_ot(wmDropBox *drop)
{
  /* NOTE(@ideasman42): this closely follows #wm_keymap_item_properties_update_ot.
   * `keep_properties` is implied because drop boxes aren't dynamically added & removed.
   * It's possible in the future drop-boxes can be (un)registered by scripts.
   * In this case we might want to remove drop-boxes that point to missing operators. */
  wmOperatorType *ot = WM_operatortype_find(drop->opname, false);
  if (ot == nullptr) {
    /* Allow for the operator to be added back and re-validated, keep it's properties. */
    wm_drop_item_clear_runtime(drop);
    drop->ot = nullptr;
    return;
  }

  if (drop->ptr == nullptr) {
    WM_operator_properties_alloc(&(drop->ptr), &(drop->properties), drop->opname);
    WM_operator_properties_sanitize(drop->ptr, true);
  }
  else {
    if (ot->srna != drop->ptr->type) {
      WM_operator_properties_create_ptr(drop->ptr, ot);
      if (drop->properties) {
        drop->ptr->data = drop->properties;
      }
      WM_operator_properties_sanitize(drop->ptr, true);
    }
  }

  if (drop->ptr) {
    drop->ptr->owner_id = nullptr;
  }
  drop->ot = ot;
}

void WM_dropbox_update_ot()
{
  LISTBASE_FOREACH (wmDropBoxMap *, dm, &dropboxes) {
    LISTBASE_FOREACH (wmDropBox *, drop, &dm->dropboxes) {
      wm_dropbox_item_update_ot(drop);
    }
  }
}

static void wm_drop_item_free_data(wmDropBox *drop)
{
  if (drop->ptr) {
    WM_operator_properties_free(drop->ptr);
    MEM_delete(drop->ptr);
    drop->ptr = nullptr;
    drop->properties = nullptr;
  }
  else if (drop->properties) {
    IDP_FreeProperty(drop->properties);
    drop->properties = nullptr;
  }
}

static void wm_drop_item_clear_runtime(wmDropBox *drop)
{
  IDProperty *properties = drop->properties;
  drop->properties = nullptr;
  if (drop->ptr) {
    drop->ptr->data = nullptr;
  }
  wm_drop_item_free_data(drop);
  drop->properties = properties;
}

void wm_dropbox_free()
{

  LISTBASE_FOREACH (wmDropBoxMap *, dm, &dropboxes) {
    LISTBASE_FOREACH (wmDropBox *, drop, &dm->dropboxes) {
      wm_drop_item_free_data(drop);
    }
    BLI_freelistN(&dm->dropboxes);
  }

  BLI_freelistN(&dropboxes);
}

/* *********************************** */

static void wm_dropbox_invoke(bContext *C, wmDrag *drag)
{
  for (wmDragPrefetchHandler &handler : global_prefetch_handlers()) {
    if (handler.drag_type == drag->type) {
      handler.on_drag_start(*C, *drag);
    }
  }

  wmWindowManager *wm = CTX_wm_manager(C);

  /* Create a bitmap flag matrix of all currently visible region and area types.
   * Everything that isn't visible in the current window should not prefetch any data. */
  bool area_region_tag[SPACE_TYPE_NUM][RGN_TYPE_NUM] = {{false}};

  LISTBASE_FOREACH (wmWindow *, win, &wm->windows) {
    bScreen *screen = WM_window_get_active_screen(win);
    ED_screen_areas_iter (win, screen, area) {
      LISTBASE_FOREACH (ARegion *, region, &area->regionbase) {
        if (region->runtime->visible) {
          BLI_assert(area->spacetype < SPACE_TYPE_NUM);
          BLI_assert(region->regiontype < RGN_TYPE_NUM);
          area_region_tag[area->spacetype][region->regiontype] = true;
        }
      }
    }
  }

  LISTBASE_FOREACH (wmDropBoxMap *, dm, &dropboxes) {
    if (!area_region_tag[dm->spaceid][dm->regionid]) {
      continue;
    }
    LISTBASE_FOREACH (wmDropBox *, drop, &dm->dropboxes) {
      if (drag->drop_state.ui_context) {
        CTX_store_set(C, drag->drop_state.ui_context.get());
      }

      if (drop->on_drag_start) {
        drop->on_drag_start(C, drag);
      }
      CTX_store_set(C, nullptr);
    }
  }
}

wmDrag *WM_drag_data_create(bContext *C, int icon, eWM_DragDataType type, void *poin, uint flags)
{
  wmDrag *drag = MEM_new<wmDrag>(__func__);

  /* Keep track of future multi-touch drag too, add a mouse-pointer id or so. */
  /* If multiple drags are added, they're drawn as list. */

  drag->flags = static_cast<eWM_DragFlags>(flags);
  drag->icon = icon;
  drag->type = type;
  switch (type) {
    case WM_DRAG_PATH:
      drag->poin = poin;
      drag->flags |= WM_DRAG_FREE_DATA;
      break;
    case WM_DRAG_ID:
      if (poin) {
        WM_drag_add_local_ID(drag, static_cast<ID *>(poin), nullptr);
      }
      break;
    case WM_DRAG_GREASE_PENCIL_LAYER:
    case WM_DRAG_ASSET:
    case WM_DRAG_ASSET_CATALOG:
      /* Move ownership of poin to wmDrag. */
      drag->poin = poin;
      drag->flags |= WM_DRAG_FREE_DATA;
      break;
      /* The asset-list case is special: We get multiple assets from context and attach them to the
       * drag item. */
    case WM_DRAG_ASSET_LIST: {
      blender::Vector<PointerRNA> asset_links = CTX_data_collection_get(C, "selected_assets");
      for (const PointerRNA &ptr : asset_links) {
        const AssetRepresentationHandle *asset = static_cast<const AssetRepresentationHandle *>(
            ptr.data);
        WM_drag_add_asset_list_item(drag, asset);
      }
      break;
    }
    default:
      drag->poin = poin;
      break;
  }

  return drag;
}

void WM_event_start_prepared_drag(bContext *C, wmDrag *drag)
{
  wmWindowManager *wm = CTX_wm_manager(C);

  BLI_addtail(&wm->runtime->drags, drag);
  wm_dropbox_invoke(C, drag);
}

void WM_event_start_drag(bContext *C, int icon, eWM_DragDataType type, void *poin, uint flags)
{
  wmDrag *drag = WM_drag_data_create(C, icon, type, poin, flags);
  WM_event_start_prepared_drag(C, drag);
}

void wm_drags_exit(wmWindowManager *wm, wmWindow *win)
{
  /* Turn off modal cursor for all windows. */
  LISTBASE_FOREACH (wmWindow *, win, &wm->windows) {
    WM_cursor_modal_restore(win);
  }

  /* Active area should always redraw, even if canceled. */
  int event_xy_target[2];
  wmWindow *target_win = WM_window_find_under_cursor(win, win->eventstate->xy, event_xy_target);
  if (target_win) {
    const bScreen *screen = WM_window_get_active_screen(target_win);
    ED_region_tag_redraw_no_rebuild(screen->active_region);

    /* Ensure the correct area cursor is restored. */
    target_win->tag_cursor_refresh = true;
    WM_event_add_mousemove(target_win);
  }
}

static std::unique_ptr<bContextStore> wm_drop_ui_context_create(const bContext *C)
{
  uiBut *active_but = UI_region_active_but_get(CTX_wm_region(C));
  if (!active_but) {
    return nullptr;
  }

  const bContextStore *but_context = UI_but_context_get(active_but);
  if (!but_context) {
    return nullptr;
  }

  return std::make_unique<bContextStore>(*but_context);
}

void WM_event_drag_image(wmDrag *drag, const ImBuf *imb, float scale)
{
  drag->imb = imb;
  drag->imbuf_scale = scale;
}

void WM_event_drag_path_override_poin_data_with_space_file_paths(const bContext *C, wmDrag *drag)
{
  BLI_assert(drag->type == WM_DRAG_PATH);
  const SpaceFile *sfile = CTX_wm_space_file(C);
  if (!sfile) {
    return;
  }
  const blender::Vector<std::string> selected_paths = ED_fileselect_selected_files_full_paths(
      sfile);
  blender::Vector<const char *> paths;
  for (const std::string &path : selected_paths) {
    paths.append(path.c_str());
  }
  if (paths.is_empty()) {
    return;
  }
  WM_drag_data_free(drag->type, drag->poin);
  drag->poin = WM_drag_create_path_data(paths);
}

void WM_event_drag_preview_icon(wmDrag *drag, int icon_id)
{
  BLI_assert_msg(!drag->imb, "Drag image and preview are mutually exclusive");
  drag->preview_icon_id = icon_id;
}

void WM_drag_data_free(eWM_DragDataType dragtype, void *poin)
{
  /* Don't require all the callers to have a nullptr-check, just allow passing nullptr. */
  if (!poin) {
    return;
  }

  /* Not too nice, could become a callback. */
  switch (dragtype) {
    case WM_DRAG_ASSET: {
      wmDragAsset *asset_data = static_cast<wmDragAsset *>(poin);
      wm_drag_free_asset_data(&asset_data);
      break;
    }
    case WM_DRAG_PATH: {
      wmDragPath *path_data = static_cast<wmDragPath *>(poin);
      wm_drag_free_path_data(&path_data);
      break;
    }
    case WM_DRAG_STRING: {
      std::string *str = static_cast<std::string *>(poin);
      MEM_delete(str);
      break;
    }
    default:
      MEM_freeN(poin);
      break;
  }
}

void WM_drag_free(wmDrag *drag)
{
  if (drag->drop_state.active_dropbox && drag->drop_state.active_dropbox->on_exit) {
    drag->drop_state.active_dropbox->on_exit(drag->drop_state.active_dropbox, drag);
  }
  if (drag->flags & WM_DRAG_FREE_DATA) {
    WM_drag_data_free(drag->type, drag->poin);
  }
  drag->drop_state.ui_context.reset();
  BLI_freelistN(&drag->ids);
  LISTBASE_FOREACH_MUTABLE (wmDragAssetListItem *, asset_item, &drag->asset_items) {
    if (asset_item->is_external) {
      wm_drag_free_asset_data(&asset_item->asset_data.external_info);
    }
    BLI_freelinkN(&drag->asset_items, asset_item);
  }
  MEM_delete(drag);
}

void WM_drag_free_list(ListBase *lb)
{
  while (wmDrag *drag = static_cast<wmDrag *>(BLI_pophead(lb))) {
    WM_drag_free(drag);
  }
}

static std::string dropbox_tooltip(bContext *C, wmDrag *drag, const int xy[2], wmDropBox *drop)
{
  if (drop->tooltip) {
    return drop->tooltip(C, drag, xy, drop);
  }
  if (drop->ot) {
    return WM_operatortype_name(drop->ot, drop->ptr);
  }
  return {};
}

static wmDropBox *dropbox_active(bContext *C,
                                 ListBase *handlers,
                                 wmDrag *drag,
                                 const wmEvent *event)
{
<<<<<<< HEAD
  if (drag->drop_state.free_disabled_info) {
    MEM_SAFE_FREE(drag->drop_state.disabled_info);
  }
  drag->drop_state.disabled_info = nullptr;

  if (wmDragAsset *asset_data = WM_drag_get_asset_data(drag, 0)) {
    if (asset_data->asset->is_online()) {
      drag->drop_state.disabled_info = RPT_("Downloading asset...");
      drag->drop_state.free_disabled_info = false;
      return nullptr;
    }
  }

=======
>>>>>>> edd16922
  LISTBASE_FOREACH (wmEventHandler *, handler_base, handlers) {
    if (handler_base->type == WM_HANDLER_TYPE_DROPBOX) {
      wmEventHandler_Dropbox *handler = (wmEventHandler_Dropbox *)handler_base;
      if (handler->dropboxes) {
        LISTBASE_FOREACH (wmDropBox *, drop, handler->dropboxes) {
          if (drag->drop_state.ui_context) {
            CTX_store_set(C, drag->drop_state.ui_context.get());
          }

          if (!drop->poll(C, drag, event)) {
            /* If the drop's poll fails, don't set the disabled-info. This would be too aggressive.
             * Instead show it only if the drop box could be used in principle, but the operator
             * can't be executed. */
            continue;
          }

          const blender::wm::OpCallContext opcontext = wm_drop_operator_context_get(drop);
          if (drop->ot && WM_operator_poll_context(C, drop->ot, opcontext)) {
            /* Get dropbox tooltip now, #wm_drag_draw_tooltip can use a different draw context. */
            drag->drop_state.tooltip = dropbox_tooltip(C, drag, event->xy, drop);
            CTX_store_set(C, nullptr);
            return drop;
          }

          /* Attempt to set the disabled hint when the poll fails. Will always be the last hint set
           * when there are multiple failing polls (could allow multiple disabled-hints too). */
          bool free_disabled_info = false;
          const char *disabled_hint = CTX_wm_operator_poll_msg_get(C, &free_disabled_info);
          if (disabled_hint) {
            drag->drop_state.disabled_info = disabled_hint;
            if (free_disabled_info) {
              MEM_SAFE_FREE(disabled_hint);
            }
          }
        }
      }
    }
  }
  CTX_store_set(C, nullptr);
  return nullptr;
}

/* Return active operator tooltip/name when mouse is in box. */
static wmDropBox *wm_dropbox_active(bContext *C, wmDrag *drag, const wmEvent *event)
{
  /* Always do this check for asset dragging (as if it was in every poll). */
  if (!wm_drag_asset_path_exists(drag).value_or(true)) {
    drag->drop_state.disabled_info = RPT_("Asset not found");
    return nullptr;
  }

  wmWindow *win = CTX_wm_window(C);
  bScreen *screen = WM_window_get_active_screen(win);
  ScrArea *area = BKE_screen_find_area_xy(screen, SPACE_TYPE_ANY, event->xy);
  wmDropBox *drop = nullptr;

  drag->drop_state.disabled_info = std::nullopt;

  if (area) {
    ARegion *region = BKE_area_find_region_xy(area, RGN_TYPE_ANY, event->xy);
    if (region) {
      drop = dropbox_active(C, &region->runtime->handlers, drag, event);
    }

    if (!drop) {
      drop = dropbox_active(C, &area->handlers, drag, event);
    }
  }
  if (!drop) {
    drop = dropbox_active(C, &win->handlers, drag, event);
  }
  return drop;
}

/**
 * Update dropping information for the current mouse position in \a event.
 */
static void wm_drop_update_active(bContext *C, wmDrag *drag, const wmEvent *event)
{
  wmWindow *win = CTX_wm_window(C);
  const blender::int2 win_size = WM_window_native_pixel_size(win);

  /* For multi-window drags, we only do this if mouse inside. */
  if (event->xy[0] < 0 || event->xy[1] < 0 || event->xy[0] > win_size[0] ||
      event->xy[1] > win_size[1])
  {
    return;
  }

  /* Update UI context, before polling so polls can query this context. */
  drag->drop_state.ui_context.reset();
  drag->drop_state.ui_context = wm_drop_ui_context_create(C);
  drag->drop_state.tooltip = "";

  wmDropBox *drop_prev = drag->drop_state.active_dropbox;
  wmDropBox *drop = wm_dropbox_active(C, drag, event);
  if (drop != drop_prev) {
    if (drop_prev && drop_prev->on_exit) {
      drop_prev->on_exit(drop_prev, drag);
      BLI_assert(drop_prev->draw_data == nullptr);
    }
    if (drop && drop->on_enter) {
      drop->on_enter(drop, drag);
    }
    drag->drop_state.active_dropbox = drop;
    drag->drop_state.area_from = drop ? CTX_wm_area(C) : nullptr;
    drag->drop_state.region_from = drop ? CTX_wm_region(C) : nullptr;
  }

  if (!drag->drop_state.active_dropbox) {
    drag->drop_state.ui_context.reset();
  }
}

void wm_drop_prepare(bContext *C, wmDrag *drag, wmDropBox *drop)
{
  const blender::wm::OpCallContext opcontext = wm_drop_operator_context_get(drop);

  if (drag->drop_state.ui_context) {
    CTX_store_set(C, drag->drop_state.ui_context.get());
  }

  /* Optionally copy drag information to operator properties. Don't call it if the
   * operator fails anyway, it might do more than just set properties (e.g.
   * typically import an asset). */
  if (drop->copy && WM_operator_poll_context(C, drop->ot, opcontext)) {
    drop->copy(C, drag, drop);
  }

  wm_drags_exit(CTX_wm_manager(C), CTX_wm_window(C));
}

void wm_drop_end(bContext *C, wmDrag * /*drag*/, wmDropBox * /*drop*/)
{
  CTX_store_set(C, nullptr);
}

void wm_drags_check_ops(bContext *C, const wmEvent *event)
{
  wmWindowManager *wm = CTX_wm_manager(C);

  bool any_active = false;
  LISTBASE_FOREACH (wmDrag *, drag, &wm->runtime->drags) {
    wm_drop_update_active(C, drag, event);

    if (drag->drop_state.active_dropbox) {
      any_active = true;
    }
  }

  /* Change the cursor to display that dropping isn't possible here. But only if there is something
   * being dragged actually. Cursor will be restored in #wm_drags_exit(). */
  if (!BLI_listbase_is_empty(&wm->runtime->drags)) {
    WM_cursor_modal_set(CTX_wm_window(C), any_active ? WM_CURSOR_DEFAULT : WM_CURSOR_STOP);
  }
}

blender::wm::OpCallContext wm_drop_operator_context_get(const wmDropBox * /*drop*/)
{
  return blender::wm::OpCallContext::InvokeDefault;
}

/* ************** IDs ***************** */

void WM_drag_add_local_ID(wmDrag *drag, ID *id, ID *from_parent)
{
  /* Don't drag the same ID twice. */
  LISTBASE_FOREACH (wmDragID *, drag_id, &drag->ids) {
    if (drag_id->id == id) {
      if (drag_id->from_parent == nullptr) {
        drag_id->from_parent = from_parent;
      }
      return;
    }
    if (GS(drag_id->id->name) != GS(id->name)) {
      BLI_assert_msg(0, "All dragged IDs must have the same type");
      return;
    }
  }

  /* Add to list. */
  wmDragID *drag_id = MEM_callocN<wmDragID>(__func__);
  drag_id->id = id;
  drag_id->from_parent = from_parent;
  BLI_addtail(&drag->ids, drag_id);
}

ID *WM_drag_get_local_ID(const wmDrag *drag, short idcode)
{
  if (drag->type != WM_DRAG_ID) {
    return nullptr;
  }

  wmDragID *drag_id = static_cast<wmDragID *>(drag->ids.first);
  if (!drag_id) {
    return nullptr;
  }

  ID *id = drag_id->id;
  return (idcode == 0 || GS(id->name) == idcode) ? id : nullptr;
}

ID *WM_drag_get_local_ID_from_event(const wmEvent *event, short idcode)
{
  if (event->custom != EVT_DATA_DRAGDROP) {
    return nullptr;
  }

  ListBase *lb = static_cast<ListBase *>(event->customdata);
  return WM_drag_get_local_ID(static_cast<const wmDrag *>(lb->first), idcode);
}

bool WM_drag_is_ID_type(const wmDrag *drag, int idcode)
{
  return WM_drag_get_local_ID(drag, idcode) || WM_drag_get_asset_data(drag, idcode);
}

wmDragAsset *WM_drag_create_asset_data(const blender::asset_system::AssetRepresentation *asset,
                                       const AssetImportSettings &import_settings)
{
  wmDragAsset *asset_drag = MEM_new<wmDragAsset>(__func__);

  asset_drag->asset = asset;
  asset_drag->import_settings = import_settings;

  return asset_drag;
}

static void wm_drag_free_asset_data(wmDragAsset **asset_data)
{
  if (*asset_data) {
    MEM_delete(*asset_data);
    *asset_data = nullptr;
  }
}

wmDragAsset *WM_drag_get_asset_data(const wmDrag *drag, int idcode)
{
  if (drag->type != WM_DRAG_ASSET) {
    return nullptr;
  }

  wmDragAsset *asset_drag = static_cast<wmDragAsset *>(drag->poin);
  ID_Type asset_idcode = asset_drag->asset->get_id_type();
  return ELEM(idcode, 0, asset_idcode) ? asset_drag : nullptr;
}

AssetMetaData *WM_drag_get_asset_meta_data(const wmDrag *drag, int idcode)
{
  wmDragAsset *drag_asset = WM_drag_get_asset_data(drag, idcode);
  if (drag_asset) {
    return &drag_asset->asset->get_metadata();
  }

  ID *local_id = WM_drag_get_local_ID(drag, idcode);
  if (local_id) {
    return local_id->asset_data;
  }

  return nullptr;
}

ID *WM_drag_asset_id_import(const bContext *C, wmDragAsset *asset_drag, const int flag_extra)
{
  using namespace blender::ed;

  /* Only support passing in limited flags. */
  BLI_assert(flag_extra == (flag_extra & FILE_AUTOSELECT));
  /* #eFileSel_Params_Flag + #eBLOLibLinkFlags */
  int flag = flag_extra | FILE_ACTIVE_COLLECTION;

  if (asset_drag->import_settings.use_instance_collections) {
    flag |= BLO_LIBLINK_COLLECTION_INSTANCE;
  }

  asset::ImportInstantiateContext instantiate_context;
  instantiate_context.scene = CTX_data_scene(C);
  instantiate_context.view_layer = CTX_data_view_layer(C);
  instantiate_context.view3d = CTX_wm_view3d(C);

  /* FIXME: Link/Append should happens in the operator called at the end of drop process, not from
   * here. */
  return asset::asset_local_id_ensure_imported(*CTX_data_main(C),
                                               *asset_drag->asset,
                                               flag,
                                               asset_drag->import_settings.method,
                                               instantiate_context);
}

bool WM_drag_asset_will_import_linked(const wmDrag *drag)
{
  if (drag->type != WM_DRAG_ASSET) {
    return false;
  }

  const wmDragAsset *asset_drag = WM_drag_get_asset_data(drag, 0);
  return asset_drag->import_settings.method == ASSET_IMPORT_LINK;
}

bool WM_drag_asset_will_import_packed(const wmDrag *drag)
{
  if (drag->type != WM_DRAG_ASSET) {
    return false;
  }

  const wmDragAsset *asset_drag = WM_drag_get_asset_data(drag, 0);
  return asset_drag->import_settings.method == ASSET_IMPORT_PACK;
}

ID *WM_drag_get_local_ID_or_import_from_asset(const bContext *C, const wmDrag *drag, int idcode)
{
  if (!ELEM(drag->type, WM_DRAG_ASSET, WM_DRAG_ID)) {
    return nullptr;
  }

  if (drag->type == WM_DRAG_ID) {
    return WM_drag_get_local_ID(drag, idcode);
  }

  wmDragAsset *asset_drag = WM_drag_get_asset_data(drag, idcode);
  if (!asset_drag) {
    return nullptr;
  }

  /* Link/append the asset. */
  return WM_drag_asset_id_import(C, asset_drag, 0);
}

void WM_drag_free_imported_drag_ID(Main *bmain, wmDrag *drag, wmDropBox *drop)
{
  if (drag->type != WM_DRAG_ASSET) {
    return;
  }

  wmDragAsset *asset_drag = WM_drag_get_asset_data(drag, 0);
  if (!asset_drag) {
    return;
  }

  ID_Type asset_id_type = asset_drag->asset->get_id_type();
  /* Try to find the imported ID. For this to work either a "session_uid" or "name" property must
   * have been defined (see #WM_operator_properties_id_lookup()). */
  ID *id = WM_operator_properties_id_lookup_from_name_or_session_uid(
      bmain, drop->ptr, asset_id_type);
  if (id != nullptr) {
    /* Do not delete the dragged ID if it has any user, otherwise if it is a 're-used' ID it will
     * cause #95636. Note that we need first to add the user that we want to remove in
     * #BKE_id_free_us. */
    id_us_plus(id);
    BKE_id_free_us(bmain, id);
  }
}

wmDragAssetCatalog *WM_drag_get_asset_catalog_data(const wmDrag *drag)
{
  if (drag->type != WM_DRAG_ASSET_CATALOG) {
    return nullptr;
  }

  return static_cast<wmDragAssetCatalog *>(drag->poin);
}

void WM_drag_add_asset_list_item(wmDrag *drag,
                                 const blender::asset_system::AssetRepresentation *asset)
{
  BLI_assert(drag->type == WM_DRAG_ASSET_LIST);

  /* No guarantee that the same asset isn't added twice. */

  /* Add to list. */
  wmDragAssetListItem *drag_asset = MEM_callocN<wmDragAssetListItem>(__func__);
  ID *local_id = asset->local_id();
  if (local_id) {
    drag_asset->is_external = false;
    drag_asset->asset_data.local_id = local_id;
  }
  else {
    drag_asset->is_external = true;

    AssetImportSettings import_settings{};
    import_settings.method = ASSET_IMPORT_APPEND;
    import_settings.use_instance_collections = false;

    drag_asset->asset_data.external_info = WM_drag_create_asset_data(asset, import_settings);
  }
  BLI_addtail(&drag->asset_items, drag_asset);
}

const ListBase *WM_drag_asset_list_get(const wmDrag *drag)
{
  if (drag->type != WM_DRAG_ASSET_LIST) {
    return nullptr;
  }

  return &drag->asset_items;
}

std::optional<bool> wm_drag_asset_path_exists(const wmDrag *drag)
{
  if (!ELEM(drag->type, WM_DRAG_ASSET, WM_DRAG_ASSET_LIST)) {
    return {};
  }

  if (const wmDragAsset *asset_drag = WM_drag_get_asset_data(drag, 0)) {
    return BLI_is_file(asset_drag->asset->full_library_path().c_str());
  }

  if (const ListBase *asset_drags = WM_drag_asset_list_get(drag)) {
    LISTBASE_FOREACH (wmDragAssetListItem *, asset_item, asset_drags) {
      if (!asset_item->is_external ||
          BLI_is_file(asset_item->asset_data.external_info->asset->full_library_path().c_str()))
      {
        return true;
      }
    }
  }
  return false;
}

wmDragPath *WM_drag_create_path_data(blender::Span<const char *> paths)
{
  BLI_assert(!paths.is_empty());
  wmDragPath *path_data = MEM_new<wmDragPath>("wmDragPath");

  for (const char *path : paths) {
    path_data->paths.append(path);
    const int type_flag = ED_path_extension_type(path);
    path_data->file_types_bit_flag |= type_flag;
    path_data->file_types.append(type_flag);
  }

  path_data->tooltip = path_data->paths[0];

  if (path_data->paths.size() > 1) {
    std::string path_count = std::to_string(path_data->paths.size());
    path_data->tooltip = fmt::format(fmt::runtime(TIP_("Dragging {} files")), path_count);
  }

  return path_data;
}

static void wm_drag_free_path_data(wmDragPath **path_data)
{
  MEM_delete(*path_data);
  *path_data = nullptr;
}

const char *WM_drag_get_single_path(const wmDrag *drag)
{
  if (drag->type != WM_DRAG_PATH) {
    return nullptr;
  }

  const wmDragPath *path_data = static_cast<const wmDragPath *>(drag->poin);
  return path_data->paths[0].c_str();
}

const char *WM_drag_get_single_path(const wmDrag *drag, int file_type)
{
  if (drag->type != WM_DRAG_PATH) {
    return nullptr;
  }
  const wmDragPath *path_data = static_cast<const wmDragPath *>(drag->poin);
  const blender::Span<int> file_types = path_data->file_types;

  const auto *itr = std::find_if(
      file_types.begin(), file_types.end(), [file_type](const int file_fype_test) {
        return file_fype_test & file_type;
      });

  if (itr == file_types.end()) {
    return nullptr;
  }
  const int index = itr - file_types.begin();
  return path_data->paths[index].c_str();
}

bool WM_drag_has_path_file_type(const wmDrag *drag, int file_type)
{
  if (drag->type != WM_DRAG_PATH) {
    return false;
  }
  const wmDragPath *path_data = static_cast<const wmDragPath *>(drag->poin);
  return bool(path_data->file_types_bit_flag & file_type);
}

blender::Span<std::string> WM_drag_get_paths(const wmDrag *drag)
{
  if (drag->type != WM_DRAG_PATH) {
    return blender::Span<std::string>();
  }

  const wmDragPath *path_data = static_cast<const wmDragPath *>(drag->poin);
  return path_data->paths.as_span();
}

int WM_drag_get_path_file_type(const wmDrag *drag)
{
  if (drag->type != WM_DRAG_PATH) {
    return 0;
  }

  const wmDragPath *path_data = static_cast<const wmDragPath *>(drag->poin);
  return path_data->file_types[0];
}

const std::string &WM_drag_get_string(const wmDrag *drag)
{
  BLI_assert(drag->type == WM_DRAG_STRING);
  const std::string *str = static_cast<const std::string *>(drag->poin);
  return *str;
}

std::string WM_drag_get_string_firstline(const wmDrag *drag)
{
  BLI_assert(drag->type == WM_DRAG_STRING);
  const std::string *str = static_cast<const std::string *>(drag->poin);
  const size_t str_eol = str->find('\n');
  if (str_eol != std::string::npos) {
    return str->substr(0, str_eol);
  }
  return *str;
}

/* ************** draw ***************** */

static void wm_drop_operator_draw(const blender::StringRef name, int x, int y)
{
  const uiFontStyle *fstyle = UI_FSTYLE_WIDGET;

  /* Use the theme settings from tooltips. */
  const bTheme *btheme = UI_GetTheme();
  const uiWidgetColors *wcol = &btheme->tui.wcol_tooltip;

  float col_fg[4], col_bg[4];
  rgba_uchar_to_float(col_fg, wcol->text);
  rgba_uchar_to_float(col_bg, wcol->inner);

  UI_fontstyle_draw_simple_backdrop(fstyle, x, y, name, col_fg, col_bg);
}

static void wm_drop_redalert_draw(const blender::StringRef redalert_str, int x, int y)
{
  const uiFontStyle *fstyle = UI_FSTYLE_WIDGET;
  const bTheme *btheme = UI_GetTheme();
  const uiWidgetColors *wcol = &btheme->tui.wcol_tooltip;

  float col_fg[4], col_bg[4];
  UI_GetThemeColor4fv(TH_REDALERT, col_fg);
  rgba_uchar_to_float(col_bg, wcol->inner);

  UI_fontstyle_draw_simple_backdrop(fstyle, x, y, redalert_str, col_fg, col_bg);
}

const char *WM_drag_get_item_name(wmDrag *drag)
{
  switch (drag->type) {
    case WM_DRAG_ID: {
      ID *id = WM_drag_get_local_ID(drag, 0);
      bool single = BLI_listbase_is_single(&drag->ids);

      if (single) {
        return id->name + 2;
      }
      if (id) {
        return BKE_idtype_idcode_to_name_plural(GS(id->name));
      }
      break;
    }
    case WM_DRAG_ASSET: {
      const wmDragAsset *asset_drag = WM_drag_get_asset_data(drag, 0);
      return asset_drag->asset->get_name().c_str();
    }
    case WM_DRAG_PATH: {
      const wmDragPath *path_drag_data = static_cast<const wmDragPath *>(drag->poin);
      return path_drag_data->tooltip.c_str();
    }
    case WM_DRAG_NAME:
      return static_cast<const char *>(drag->poin);
    default:
      break;
  }
  return "";
}

static int wm_drag_imbuf_icon_width_get(const wmDrag *drag)
{
  return round_fl_to_int(drag->imb->x * drag->imbuf_scale);
}

static int wm_drag_imbuf_icon_height_get(const wmDrag *drag)
{
  return round_fl_to_int(drag->imb->y * drag->imbuf_scale);
}

static int wm_drag_preview_icon_size_get()
{
  return int(PREVIEW_DRAG_DRAW_SIZE * UI_SCALE_FAC);
}

static void wm_drag_draw_icon(bContext * /*C*/, wmWindow * /*win*/, wmDrag *drag, const int xy[2])
{
  int x, y;

  if (const int64_t path_count = WM_drag_get_paths(drag).size(); path_count > 1) {
    /* Custom scale to improve path count readability. */
    const float scale = UI_SCALE_FAC * 1.15f;
    x = xy[0] - int(8.0f * scale);
    y = xy[1] - int(scale);
    const uchar text_col[] = {255, 255, 255, 255};
    IconTextOverlay text_overlay;
    UI_icon_text_overlay_init_from_count(&text_overlay, path_count);
    UI_icon_draw_ex(
        x, y, ICON_DOCUMENTS, 1.0f / scale, 1.0f, 0.0f, text_col, false, &text_overlay);
  }
  else if (drag->imb) {
    /* This could also get the preview image of an ID when dragging one. But the big preview icon
     * may actually not always be wanted, for example when dragging objects in the Outliner it gets
     * in the way). So make the drag user set an image buffer explicitly (e.g. through
     * #UI_but_drag_attach_image()). */

    x = xy[0] - (wm_drag_imbuf_icon_width_get(drag) / 2);
    y = xy[1] - (wm_drag_imbuf_icon_height_get(drag) / 2);

    const float col[4] = {1.0f, 1.0f, 1.0f, 0.65f}; /* This blends texture. */
    IMMDrawPixelsTexState state = immDrawPixelsTexSetup(GPU_SHADER_3D_IMAGE_COLOR);
    immDrawPixelsTexTiled_scaling(&state,
                                  x,
                                  y,
                                  drag->imb->x,
                                  drag->imb->y,
                                  blender::gpu::TextureFormat::UNORM_8_8_8_8,
                                  false,
                                  drag->imb->byte_buffer.data,
                                  drag->imbuf_scale,
                                  drag->imbuf_scale,
                                  1.0f,
                                  1.0f,
                                  col);
  }
  else if (drag->preview_icon_id) {
    const int size = wm_drag_preview_icon_size_get();
    x = xy[0] - (size / 2);
    y = xy[1] - (size / 2);

    UI_icon_draw_preview(x, y, drag->preview_icon_id, 1.0, 0.8, size);
  }
  else {
    int padding = 4 * UI_SCALE_FAC;
    x = xy[0] - 2 * padding;
    y = xy[1] - 2 * UI_SCALE_FAC;

    const uchar text_col[] = {255, 255, 255, 255};
    UI_icon_draw_ex(
        x, y, drag->icon, UI_INV_SCALE_FAC, 0.8, 0.0f, text_col, false, UI_NO_ICON_OVERLAY_TEXT);
  }
}

static void wm_drag_draw_item_name(wmDrag *drag, const int x, const int y)
{
  const uiFontStyle *fstyle = UI_FSTYLE_WIDGET;
  const uchar text_col[] = {255, 255, 255, 255};
  UI_fontstyle_draw_simple(fstyle, x, y, WM_drag_get_item_name(drag), text_col);
}

void WM_drag_draw_item_name_fn(bContext * /*C*/, wmWindow *win, wmDrag *drag, const int xy[2])
{
  int x = xy[0] + 10 * UI_SCALE_FAC;
  int y = xy[1] + 1 * UI_SCALE_FAC;

  /* Needs zero offset here or it looks blurry. #128112. */
  wmWindowViewport_ex(win, 0.0f);
  wm_drag_draw_item_name(drag, x, y);
}

static void wm_drag_draw_tooltip(bContext *C, wmWindow *win, wmDrag *drag, const int xy[2])
{
  if (!CTX_wm_region(C)) {
    /* Some callbacks require the region. */
    return;
  }
  int iconsize = UI_ICON_SIZE;
  int padding = 4 * UI_SCALE_FAC;
  blender::StringRef tooltip = drag->drop_state.tooltip;
  const bool has_disabled_info = drag->drop_state.disabled_info &&
                                 drag->drop_state.disabled_info.value()[0];
  if (tooltip.is_empty() && !has_disabled_info) {
    return;
  }

  const int winsize_y = WM_window_native_pixel_y(win);
  int x, y;
  if (drag->imb) {
    const int icon_width = wm_drag_imbuf_icon_width_get(drag);
    const int icon_height = wm_drag_imbuf_icon_height_get(drag);

    x = xy[0] - (icon_width / 2);

    if (xy[1] + (icon_height / 2) + padding + iconsize < winsize_y) {
      y = xy[1] + (icon_height / 2) + padding;
    }
    else {
      y = xy[1] - (icon_height / 2) - padding - iconsize - padding - iconsize;
    }
  }
  if (WM_drag_get_paths(drag).size() > 1) {
    x = xy[0] - 2 * padding;

    if (xy[1] + 2 * 1.15 * iconsize < winsize_y) {
      y = xy[1] + 1.15f * (iconsize + 6 * UI_SCALE_FAC);
    }
    else {
      y = xy[1] - 1.15f * (iconsize + padding);
    }
  }
  else if (drag->preview_icon_id) {
    const int size = wm_drag_preview_icon_size_get();

    x = xy[0] - (size / 2);

    if (xy[1] + (size / 2) + padding + iconsize < winsize_y) {
      y = xy[1] + (size / 2) + padding;
    }
    else {
      y = xy[1] - (size / 2) - padding - iconsize - padding - iconsize;
    }
  }
  else {
    x = xy[0] - 2 * padding;

    if (xy[1] + iconsize + iconsize < winsize_y) {
      y = (xy[1] + iconsize) + padding;
    }
    else {
      y = (xy[1] - iconsize) - padding;
    }
  }

  if (!tooltip.is_empty()) {
    wm_drop_operator_draw(tooltip, x, y);
  }
  else if (has_disabled_info) {
    wm_drop_redalert_draw(*drag->drop_state.disabled_info, x, y);
  }
}

static void wm_drag_draw_default(bContext *C, wmWindow *win, wmDrag *drag, const int xy[2])
{
  int xy_tmp[2] = {UNPACK2(xy)};

  /* Image or icon. */
  wm_drag_draw_icon(C, win, drag, xy_tmp);

  /* Item name. */
  if (drag->imb) {
    int iconsize = UI_ICON_SIZE;
    xy_tmp[0] = xy[0] - (wm_drag_imbuf_icon_width_get(drag) / 2);
    xy_tmp[1] = xy[1] - (wm_drag_imbuf_icon_height_get(drag) / 2) - iconsize;
  }
  else if (drag->preview_icon_id) {
    const int icon_size = UI_ICON_SIZE;
    const int preview_size = wm_drag_preview_icon_size_get();
    xy_tmp[0] = xy[0] - (preview_size / 2);
    xy_tmp[1] = xy[1] - (preview_size / 2) - icon_size;
  }
  else {
    xy_tmp[0] = xy[0] + 10 * UI_SCALE_FAC;
    xy_tmp[1] = xy[1] + 1 * UI_SCALE_FAC;
  }
  if (WM_drag_get_paths(drag).size() < 2) {
    wm_drag_draw_item_name(drag, UNPACK2(xy_tmp));
  }

  /* Operator name with round-box. */
  wm_drag_draw_tooltip(C, win, drag, xy);
}

void WM_drag_draw_default_fn(bContext *C, wmWindow *win, wmDrag *drag, const int xy[2])
{
  wm_drag_draw_default(C, win, drag, xy);
}

void wm_drags_draw(bContext *C, wmWindow *win)
{
  const int *xy = win->eventstate->xy;

  int xy_buf[2];
  if (ELEM(win->grabcursor, GHOST_kGrabWrap, GHOST_kGrabHide) &&
      wm_cursor_position_get(win, &xy_buf[0], &xy_buf[1]))
  {
    xy = xy_buf;
  }

  bScreen *screen = CTX_wm_screen(C);
  /* To start with, use the area and region under the mouse cursor, just like event handling. The
   * operator context may still override it. */
  ScrArea *area = BKE_screen_find_area_xy(screen, SPACE_TYPE_ANY, xy);
  ARegion *region = ED_area_find_region_xy_visual(area, RGN_TYPE_ANY, xy);
  /* Will be overridden and unset eventually. */
  BLI_assert(!CTX_wm_area(C) && !CTX_wm_region(C));

  wmWindowManager *wm = CTX_wm_manager(C);

  /* Should we support multi-line drag draws? Maybe not, more types mixed won't work well. */
  GPU_blend(GPU_BLEND_ALPHA);
  LISTBASE_FOREACH (wmDrag *, drag, &wm->runtime->drags) {
    if (drag->drop_state.active_dropbox) {
      CTX_wm_area_set(C, drag->drop_state.area_from);
      CTX_wm_region_set(C, drag->drop_state.region_from);
      CTX_store_set(C, drag->drop_state.ui_context.get());

      if (region && drag->drop_state.active_dropbox->draw_in_view) {
        wmViewport(&region->winrct);
        drag->drop_state.active_dropbox->draw_in_view(C, win, drag, xy);
        wmWindowViewport(win);
      }

      /* Drawing should be allowed to assume the context from handling and polling (that's why we
       * restore it above). */
      if (drag->drop_state.active_dropbox->draw_droptip) {
        drag->drop_state.active_dropbox->draw_droptip(C, win, drag, xy);
        continue;
      }
    }
    else if (region) {
      CTX_wm_area_set(C, area);
      CTX_wm_region_set(C, region);
    }

    /* Needs zero offset here or it looks blurry. #128112. */
    wmWindowViewport_ex(win, 0.0f);
    wm_drag_draw_default(C, win, drag, xy);
  }
  GPU_blend(GPU_BLEND_NONE);
  CTX_wm_area_set(C, nullptr);
  CTX_wm_region_set(C, nullptr);
  CTX_store_set(C, nullptr);
}<|MERGE_RESOLUTION|>--- conflicted
+++ resolved
@@ -492,12 +492,6 @@
                                  wmDrag *drag,
                                  const wmEvent *event)
 {
-<<<<<<< HEAD
-  if (drag->drop_state.free_disabled_info) {
-    MEM_SAFE_FREE(drag->drop_state.disabled_info);
-  }
-  drag->drop_state.disabled_info = nullptr;
-
   if (wmDragAsset *asset_data = WM_drag_get_asset_data(drag, 0)) {
     if (asset_data->asset->is_online()) {
       drag->drop_state.disabled_info = RPT_("Downloading asset...");
@@ -506,8 +500,6 @@
     }
   }
 
-=======
->>>>>>> edd16922
   LISTBASE_FOREACH (wmEventHandler *, handler_base, handlers) {
     if (handler_base->type == WM_HANDLER_TYPE_DROPBOX) {
       wmEventHandler_Dropbox *handler = (wmEventHandler_Dropbox *)handler_base;
