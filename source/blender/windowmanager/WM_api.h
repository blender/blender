--- conflicted
+++ resolved
@@ -1449,16 +1449,11 @@
 /**
  * \note Does not store \a asset in any way, so it's fine to pass a temporary.
  */
-<<<<<<< HEAD
-wmDragAsset *WM_drag_create_asset_data(const struct AssetRepresentation *asset,
+wmDragAsset *WM_drag_create_asset_data(const blender::asset_system::AssetRepresentation *asset,
                                        int /* #eAssetImportMethod */ import_type,
-                                       struct bContext *evil_C);
-=======
-wmDragAsset *WM_drag_create_asset_data(const blender::asset_system::AssetRepresentation *asset,
-                                       int /* #eAssetImportMethod */ import_type);
+                                       bContext *evil_C);
 #endif
 
->>>>>>> 19e2d7cd
 struct wmDragAsset *WM_drag_get_asset_data(const struct wmDrag *drag, int idcode);
 struct AssetMetaData *WM_drag_get_asset_meta_data(const struct wmDrag *drag, int idcode);
 /**
@@ -1489,14 +1484,10 @@
  * \note Does not store \a asset in any way, so it's fine to pass a temporary.
  */
 void WM_drag_add_asset_list_item(wmDrag *drag,
-<<<<<<< HEAD
-                                 const struct AssetRepresentation *asset,
-                                 struct bContext *evil_C);
-=======
-                                 const blender::asset_system::AssetRepresentation *asset);
+                                 const blender::asset_system::AssetRepresentation *asset,
+                                 bContext *evil_C);
 #endif
 
->>>>>>> 19e2d7cd
 const ListBase *WM_drag_asset_list_get(const wmDrag *drag);
 
 const char *WM_drag_get_item_name(struct wmDrag *drag);
