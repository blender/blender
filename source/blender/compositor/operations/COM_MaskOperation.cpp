/*
 * Copyright 2012, Blender Foundation.
 *
 * This program is free software; you can redistribute it and/or
 * modify it under the terms of the GNU General Public License
 * as published by the Free Software Foundation; either version 2
 * of the License, or (at your option) any later version.
 *
 * This program is distributed in the hope that it will be useful,
 * but WITHOUT ANY WARRANTY; without even the implied warranty of
 * MERCHANTABILITY or FITNESS FOR A PARTICULAR PURPOSE.  See the
 * GNU General Public License for more details.
 *
 * You should have received a copy of the GNU General Public License
 * along with this program; if not, write to the Free Software Foundation,
 * Inc., 51 Franklin Street, Fifth Floor, Boston, MA 02110-1301, USA.
 *
 * Contributor:
 *		Jeroen Bakker
 *		Monique Dewanchand
 *		Sergey Sharybin
 */

#include "COM_MaskOperation.h"

#include "MEM_guardedalloc.h"

#include "BLI_listbase.h"
#include "BLI_math.h"

#include "DNA_scene_types.h"

extern "C" {
<<<<<<< HEAD
	#include "../../../../intern/raskter/raskter.h"
}

MaskOperation::MaskOperation() : NodeOperation()
{
	this->addOutputSocket(COM_DT_VALUE);
	this->m_mask = NULL;
	this->m_maskWidth = 0;
	this->m_maskHeight = 0;
	this->m_framenumber = 0;
	this->m_rasterizedMask = NULL;
	setComplex(true);
}

void MaskOperation::initExecution()
{
	initMutex();

	this->m_rasterizedMask = NULL;
	this->m_maskLayers.first = this->m_maskLayers.last = NULL;

	if (this->m_mask) {
		BKE_mask_layer_copy_list(&this->m_maskLayers, &this->m_mask->masklayers);
	}
}

void MaskOperation::deinitExecution()
{
	BKE_mask_layer_free_list(&this->m_maskLayers);

	if (this->m_rasterizedMask) {
		MEM_freeN(this->m_rasterizedMask);
		this->m_rasterizedMask = NULL;
	}
}

void *MaskOperation::initializeTileData(rcti *rect)
{
	if (this->m_rasterizedMask)
		return this->m_rasterizedMask;

	if (!this->m_mask)
		return NULL;

	lockMutex();
	if (this->m_rasterizedMask == NULL) {
		int width = this->getWidth();
		int height = this->getHeight();
		float *buffer;

		buffer = (float *)MEM_callocN(sizeof(float) * width * height, "rasterized mask");

		BKE_mask_rasterize_layers(this->m_mask, &this->m_maskLayers, width, height, buffer, TRUE,
		                          this->m_do_smooth, this->m_do_feather);

		if (this->m_do_smooth) {
			PLX_antialias_buffer(buffer, width, height);
		}

		this->m_rasterizedMask = buffer;
	}
	unlockMutex();
	return this->m_rasterizedMask;
=======
	#include "BKE_mask.h"
>>>>>>> 8a1a4a45
}

MaskOperation::MaskOperation() : NodeOperation()
{
	this->addOutputSocket(COM_DT_VALUE);
	this->m_mask = NULL;
	this->m_maskWidth = 0;
	this->m_maskHeight = 0;
	this->m_maskWidthInv = 0.0f;
	this->m_maskHeightInv = 0.0f;
	this->m_frame_shutter = 0.0f;
	this->m_frame_number = 0;
	this->m_rasterMaskHandleTot = 1;
	memset(this->m_rasterMaskHandles, 0, sizeof(this->m_rasterMaskHandles));
}

void MaskOperation::initExecution()
{
	if (this->m_mask && this->m_rasterMaskHandles[0] == NULL) {
		if (this->m_rasterMaskHandleTot == 1) {
			this->m_rasterMaskHandles[0] = BKE_maskrasterize_handle_new();

			BKE_maskrasterize_handle_init(this->m_rasterMaskHandles[0], this->m_mask,
			        this->m_maskWidth, this->m_maskHeight,
			        TRUE, this->m_do_smooth, this->m_do_feather);
		}
		else {
			/* make a throw away copy of the mask */
			const float frame = (float)this->m_frame_number - this->m_frame_shutter;
			const float frame_step = (this->m_frame_shutter * 2.0f) / this->m_rasterMaskHandleTot;
			float frame_iter = frame;

			Mask *mask_temp;

			mask_temp = BKE_mask_copy_nolib(this->m_mask);

			/* trick so we can get unkeyed edits to display */
			{
				MaskLayer *masklay;
				MaskLayerShape *masklay_shape;

				for (masklay = (MaskLayer *)mask_temp->masklayers.first;
				     masklay;
				     masklay = (MaskLayer *)masklay->next)
				{
					masklay_shape = BKE_mask_layer_shape_varify_frame(masklay, this->m_frame_number);
					BKE_mask_layer_shape_from_mask(masklay, masklay_shape);
				}
			}

			for (unsigned int i = 0; i < this->m_rasterMaskHandleTot; i++) {
				this->m_rasterMaskHandles[i] = BKE_maskrasterize_handle_new();

				/* re-eval frame info */
				BKE_mask_evaluate(mask_temp, frame_iter, TRUE);

				BKE_maskrasterize_handle_init(this->m_rasterMaskHandles[i], mask_temp,
				                              this->m_maskWidth, this->m_maskHeight,
				                              TRUE, this->m_do_smooth, this->m_do_feather);

				frame_iter += frame_step;
			}

			BKE_mask_free(mask_temp);
			MEM_freeN(mask_temp);
		}
	}
}

void MaskOperation::deinitExecution()
{
	for (unsigned int i = 0; i < this->m_rasterMaskHandleTot; i++) {
		if (this->m_rasterMaskHandles[i]) {
			BKE_maskrasterize_handle_free(this->m_rasterMaskHandles[i]);
			this->m_rasterMaskHandles[i] = NULL;
		}
	}
}

void MaskOperation::determineResolution(unsigned int resolution[], unsigned int preferredResolution[])
{
	if (this->m_maskWidth == 0 || this->m_maskHeight == 0) {
		NodeOperation::determineResolution(resolution, preferredResolution);
	}
	else {
		unsigned int nr[2];

		nr[0] = this->m_maskWidth;
		nr[1] = this->m_maskHeight;

		NodeOperation::determineResolution(resolution, nr);

		resolution[0] = this->m_maskWidth;
		resolution[1] = this->m_maskHeight;
	}
}

void MaskOperation::executePixel(float *color, float x, float y, PixelSampler sampler)
{
	const float xy[2] = {x * this->m_maskWidthInv, y * this->m_maskHeightInv};

	if (this->m_rasterMaskHandleTot == 1) {
		if (this->m_rasterMaskHandles[0]) {
			color[0] = BKE_maskrasterize_handle_sample(this->m_rasterMaskHandles[0], xy);
		}
		else {
			color[0] = 0.0f;
		}
	}
	else {
		/* incase loop below fails */
		color[0] = 0.0f;

		for (unsigned int i = 0; i < this->m_rasterMaskHandleTot; i++) {
			if (this->m_rasterMaskHandles[i]) {
				color[0] += BKE_maskrasterize_handle_sample(this->m_rasterMaskHandles[i], xy);
			}
		}

		/* until we get better falloff */
		color[0] /= this->m_rasterMaskHandleTot;
	}
}<|MERGE_RESOLUTION|>--- conflicted
+++ resolved
@@ -31,73 +31,7 @@
 #include "DNA_scene_types.h"
 
 extern "C" {
-<<<<<<< HEAD
-	#include "../../../../intern/raskter/raskter.h"
-}
-
-MaskOperation::MaskOperation() : NodeOperation()
-{
-	this->addOutputSocket(COM_DT_VALUE);
-	this->m_mask = NULL;
-	this->m_maskWidth = 0;
-	this->m_maskHeight = 0;
-	this->m_framenumber = 0;
-	this->m_rasterizedMask = NULL;
-	setComplex(true);
-}
-
-void MaskOperation::initExecution()
-{
-	initMutex();
-
-	this->m_rasterizedMask = NULL;
-	this->m_maskLayers.first = this->m_maskLayers.last = NULL;
-
-	if (this->m_mask) {
-		BKE_mask_layer_copy_list(&this->m_maskLayers, &this->m_mask->masklayers);
-	}
-}
-
-void MaskOperation::deinitExecution()
-{
-	BKE_mask_layer_free_list(&this->m_maskLayers);
-
-	if (this->m_rasterizedMask) {
-		MEM_freeN(this->m_rasterizedMask);
-		this->m_rasterizedMask = NULL;
-	}
-}
-
-void *MaskOperation::initializeTileData(rcti *rect)
-{
-	if (this->m_rasterizedMask)
-		return this->m_rasterizedMask;
-
-	if (!this->m_mask)
-		return NULL;
-
-	lockMutex();
-	if (this->m_rasterizedMask == NULL) {
-		int width = this->getWidth();
-		int height = this->getHeight();
-		float *buffer;
-
-		buffer = (float *)MEM_callocN(sizeof(float) * width * height, "rasterized mask");
-
-		BKE_mask_rasterize_layers(this->m_mask, &this->m_maskLayers, width, height, buffer, TRUE,
-		                          this->m_do_smooth, this->m_do_feather);
-
-		if (this->m_do_smooth) {
-			PLX_antialias_buffer(buffer, width, height);
-		}
-
-		this->m_rasterizedMask = buffer;
-	}
-	unlockMutex();
-	return this->m_rasterizedMask;
-=======
 	#include "BKE_mask.h"
->>>>>>> 8a1a4a45
 }
 
 MaskOperation::MaskOperation() : NodeOperation()
