/* SPDX-FileCopyrightText: 2024 Blender Authors
 *
 * SPDX-License-Identifier: GPL-2.0-or-later */

 /* ​​Changes from Qualcomm Innovation Center, Inc.are provided under the following license :
    Copyright(c) 2024 Qualcomm Innovation Center, Inc.All rights reserved.
    SPDX - License - Identifier : BSD - 3 - Clause - Clear
 */

/** \file
 * \ingroup gpu
 */

#include "BKE_appdir.hh"

#include "BLI_fileops.hh"
#include "BLI_hash.hh"
#include "BLI_path_utils.hh"
#include "BLI_time.h"
#ifdef _WIN32
#  include "BLI_winstuff.h"
#endif

#include "vk_shader.hh"
#include "vk_shader_compiler.hh"

namespace blender::gpu {
VKShaderCompiler::VKShaderCompiler()
{
  task_pool_ = BLI_task_pool_create(nullptr, TASK_PRIORITY_LOW);
}

VKShaderCompiler::~VKShaderCompiler()
{
  BLI_task_pool_work_and_wait(task_pool_);
  BLI_task_pool_free(task_pool_);
  task_pool_ = nullptr;
}

/* -------------------------------------------------------------------- */
/** \name SPIR-V disk cache
 * \{ */

struct SPIRVSidecar {
  /** Size of the SPIRV binary. */
  uint64_t spirv_size;
};

static std::optional<std::string> cache_dir_get()
{
  static std::optional<std::string> result;
  if (!result.has_value()) {
    static char tmp_dir_buffer[FILE_MAX];
    /* Shader builder doesn't return the correct appdir*/
    if (!BKE_appdir_folder_caches(tmp_dir_buffer, sizeof(tmp_dir_buffer))) {
      return std::nullopt;
    }

    std::string cache_dir = std::string(tmp_dir_buffer) + "vk-spirv-cache" + SEP_STR;
    BLI_dir_create_recursive(cache_dir.c_str());
    result = cache_dir;
  }

  return result;
}

static bool read_spirv_from_disk(VKShaderModule &shader_module)
{
  if (G.debug & G_DEBUG_GPU_RENDERDOC) {
    /* RenderDoc uses spirv shaders including debug information. */
    return false;
  }
  std::optional<std::string> cache_dir = cache_dir_get();
  if (!cache_dir.has_value()) {
    return false;
  }
  shader_module.build_sources_hash();
  std::string spirv_path = (*cache_dir) + SEP_STR + shader_module.sources_hash + ".spv";
  std::string sidecar_path = (*cache_dir) + SEP_STR + shader_module.sources_hash + ".sidecar.bin";

  if (!BLI_exists(spirv_path.c_str()) || !BLI_exists(sidecar_path.c_str())) {
    return false;
  }

  BLI_file_touch(spirv_path.c_str());
  BLI_file_touch(sidecar_path.c_str());

  /* Read sidecar*/
  fstream sidecar_file(sidecar_path, std::ios::binary | std::ios::in | std::ios::ate);
  std::streamsize sidecar_size_on_disk = sidecar_file.tellg();
  SPIRVSidecar sidecar = {};
  if (sidecar_size_on_disk != sizeof(sidecar)) {
    return false;
  }
  sidecar_file.seekg(0, std::ios::beg);
  sidecar_file.read(reinterpret_cast<char *>(&sidecar), sizeof(sidecar));

  /* Read spirv binary */
  fstream spirv_file(spirv_path, std::ios::binary | std::ios::in | std::ios::ate);
  std::streamsize size = spirv_file.tellg();
  if (size != sidecar.spirv_size) {
    return false;
  }
  spirv_file.seekg(0, std::ios::beg);
  shader_module.spirv_binary.resize(size / 4);
  spirv_file.read(reinterpret_cast<char *>(shader_module.spirv_binary.data()), size);
  return true;
}

static void write_spirv_to_disk(VKShaderModule &shader_module)
{
  if (G.debug & G_DEBUG_GPU_RENDERDOC) {
    return;
  }
  std::optional<std::string> cache_dir = cache_dir_get();
  if (!cache_dir.has_value()) {
    return;
  }

  /* Write the spirv binary */
  std::string spirv_path = (*cache_dir) + SEP_STR + shader_module.sources_hash + ".spv";
  size_t size = (shader_module.compilation_result.end() -
                 shader_module.compilation_result.begin()) *
                sizeof(uint32_t);
  fstream spirv_file(spirv_path, std::ios::binary | std::ios::out);
  spirv_file.write(reinterpret_cast<const char *>(shader_module.compilation_result.begin()), size);

  /* Write the sidecar */
  SPIRVSidecar sidecar = {size};
  std::string sidecar_path = (*cache_dir) + SEP_STR + shader_module.sources_hash + ".sidecar.bin";
  fstream sidecar_file(sidecar_path, std::ios::binary | std::ios::out);
  sidecar_file.write(reinterpret_cast<const char *>(&sidecar), sizeof(SPIRVSidecar));
}

void VKShaderCompiler::cache_dir_clear_old()
{
  std::optional<std::string> cache_dir = cache_dir_get();
  if (!cache_dir.has_value()) {
    return;
  }

  direntry *entries = nullptr;
  uint32_t dir_len = BLI_filelist_dir_contents(cache_dir->c_str(), &entries);
  for (int i : blender::IndexRange(dir_len)) {
    direntry entry = entries[i];
    if (S_ISDIR(entry.s.st_mode)) {
      continue;
    }
    const time_t ts_now = time(nullptr);
    const time_t delete_threshold = 60 /*seconds*/ * 60 /*minutes*/ * 24 /*hours*/ * 30 /*days*/;
    if (entry.s.st_mtime + delete_threshold < ts_now) {
      BLI_delete(entry.path, false, false);
    }
  }
  BLI_filelist_free(entries, dir_len);
}

/** \} */

/* -------------------------------------------------------------------- */
/** \name Compilation
 * \{ */

BatchHandle VKShaderCompiler::batch_compile(Span<const shader::ShaderCreateInfo *> &infos)
{
  std::scoped_lock lock(mutex_);
  BatchHandle handle = next_batch_handle_++;
  VKBatch &batch = batches_.lookup_or_add_default(handle);
  batch.shaders.reserve(infos.size());
  for (const shader::ShaderCreateInfo *info : infos) {
    Shader *shader = compile(*info, true);
    batch.shaders.append(shader);
  }
  for (Shader *shader : batch.shaders) {
    BLI_task_pool_push(task_pool_, run, shader, false, nullptr);
  }
  return handle;
}

static StringRef to_stage_name(shaderc_shader_kind stage)
{
  switch (stage) {
    case shaderc_vertex_shader:
      return "vertex";
    case shaderc_geometry_shader:
      return "geometry";
    case shaderc_fragment_shader:
      return "fragment";
    case shaderc_compute_shader:
      return "compute";

    default:
      BLI_assert_msg(false, "Do not know how to convert shaderc_shader_kind to stage name.");
      break;
  }
  return "unknown stage";
}

static bool compile_ex(shaderc::Compiler &compiler,
                       VKShader &shader,
                       shaderc_shader_kind stage,
                       VKShaderModule &shader_module)
{
  if (read_spirv_from_disk(shader_module)) {
    return true;
  }

  shaderc::CompileOptions options;
  options.SetOptimizationLevel(shaderc_optimization_level_performance);
  options.SetTargetEnvironment(shaderc_target_env_vulkan, shaderc_env_version_vulkan_1_2);
  if (G.debug & G_DEBUG_GPU_RENDERDOC) {
    options.SetOptimizationLevel(shaderc_optimization_level_zero);
    options.SetGenerateDebugInfo();
  }

  /* WORKAROUND: Qualcomm driver can crash when handling optimized SPIR-V. */
  if (GPU_type_matches(GPU_DEVICE_QUALCOMM, GPU_OS_ANY, GPU_DRIVER_ANY)) {
    options.SetOptimizationLevel(shaderc_optimization_level_zero);
  }

  std::string full_name = shader.name_get() + "_" + to_stage_name(stage);
  shader_module.compilation_result = compiler.CompileGlslToSpv(
      shader_module.combined_sources, stage, full_name.c_str(), options);
  bool compilation_succeeded = shader_module.compilation_result.GetCompilationStatus() ==
                               shaderc_compilation_status_success;
<<<<<<< HEAD
  if (!compilation_succeeded)
  {
    fprintf(stderr, "compile failed, error: %s", shader_module.compilation_result.GetErrorMessage().c_str());
=======
  if (compilation_succeeded) {
    write_spirv_to_disk(shader_module);
>>>>>>> 94fda917
  }
  return compilation_succeeded;
}

bool VKShaderCompiler::compile_module(VKShader &shader,
                                      shaderc_shader_kind stage,
                                      VKShaderModule &shader_module)
{
  shaderc::Compiler compiler;
  return compile_ex(compiler, shader, stage, shader_module);
}

void VKShaderCompiler::run(TaskPool *__restrict /*pool*/, void *task_data)
{
  VKShader &shader = *static_cast<VKShader *>(task_data);
  shaderc::Compiler compiler;

  bool has_not_succeeded = false;
  if (!shader.vertex_module.is_ready) {
    bool compilation_succeeded = compile_ex(
        compiler, shader, shaderc_vertex_shader, shader.vertex_module);
    has_not_succeeded |= !compilation_succeeded;
    shader.vertex_module.is_ready = true;
  }
  if (!shader.geometry_module.is_ready) {
    bool compilation_succeeded = compile_ex(
        compiler, shader, shaderc_geometry_shader, shader.geometry_module);
    has_not_succeeded |= !compilation_succeeded;
    shader.geometry_module.is_ready = true;
  }
  if (!shader.fragment_module.is_ready) {
    bool compilation_succeeded = compile_ex(
        compiler, shader, shaderc_fragment_shader, shader.fragment_module);
    has_not_succeeded |= !compilation_succeeded;
    shader.fragment_module.is_ready = true;
  }
  if (!shader.compute_module.is_ready) {
    bool compilation_succeeded = compile_ex(
        compiler, shader, shaderc_compute_shader, shader.compute_module);
    has_not_succeeded |= !compilation_succeeded;
    shader.compute_module.is_ready = true;
  }
  if (has_not_succeeded) {
    shader.compilation_failed = true;
  }
  shader.compilation_finished = true;
  shader.finalize_post();
}

bool VKShaderCompiler::batch_is_ready(BatchHandle handle)
{
  std::scoped_lock lock(mutex_);
  BLI_assert(batches_.contains(handle));
  VKBatch &batch = batches_.lookup(handle);
  for (Shader *shader_ : batch.shaders) {
    VKShader &shader = *unwrap(shader_);
    if (!shader.is_ready()) {
      return false;
    }
  }
  return true;
}

Vector<Shader *> VKShaderCompiler::batch_finalize(BatchHandle &handle)
{
  while (!batch_is_ready(handle)) {
    BLI_time_sleep_ms(1);
  }
  std::scoped_lock lock(mutex_);

  BLI_assert(batches_.contains(handle));
  VKBatch batch = batches_.pop(handle);
  handle = 0;
  return batch.shaders;
}

/** \} */

}  // namespace blender::gpu<|MERGE_RESOLUTION|>--- conflicted
+++ resolved
@@ -223,14 +223,12 @@
       shader_module.combined_sources, stage, full_name.c_str(), options);
   bool compilation_succeeded = shader_module.compilation_result.GetCompilationStatus() ==
                                shaderc_compilation_status_success;
-<<<<<<< HEAD
-  if (!compilation_succeeded)
-  {
-    fprintf(stderr, "compile failed, error: %s", shader_module.compilation_result.GetErrorMessage().c_str());
-=======
   if (compilation_succeeded) {
     write_spirv_to_disk(shader_module);
->>>>>>> 94fda917
+  }
+  else {
+    // TODO: use Blender's error logging API
+    fprintf(stderr, "compile failed, error: %s", shader_module.compilation_result.GetErrorMessage().c_str());
   }
   return compilation_succeeded;
 }
