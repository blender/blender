--- conflicted
+++ resolved
@@ -54,8 +54,9 @@
   Vector<StringRefNull> missing_capabilities;
   /* Check device features. */
   VkPhysicalDeviceFeatures2 features = {};
+  VkPhysicalDeviceDynamicRenderingFeatures dynamic_rendering = {};
+
   features.sType = VK_STRUCTURE_TYPE_PHYSICAL_DEVICE_FEATURES_2;
-<<<<<<< HEAD
   dynamic_rendering.sType = VK_STRUCTURE_TYPE_PHYSICAL_DEVICE_DYNAMIC_RENDERING_FEATURES;
   VkPhysicalDeviceDynamicRenderingUnusedAttachmentsFeaturesEXT
       dynamic_rendering_unused_attachments = {};
@@ -67,8 +68,6 @@
   dynamic_rendering.pNext = &dynamic_rendering_unused_attachments;
   dynamic_rendering_unused_attachments.pNext = &dynamic_rendering_local_read;
 
-=======
->>>>>>> 94fda917
   vkGetPhysicalDeviceFeatures2(vk_physical_device, &features);
 
 #ifndef __APPLE__
@@ -100,15 +99,14 @@
   if (features.features.fragmentStoresAndAtomics == VK_FALSE) {
     missing_capabilities.append("fragment stores and atomics");
   }
-<<<<<<< HEAD
+  // TODO: do we need to add fallback for local read not supported?
+  // for now, mark dynamic rendering as required....
   if (dynamic_rendering.dynamicRendering == VK_FALSE) {
     missing_capabilities.append("dynamic rendering");
   }
   if (dynamic_rendering_local_read.dynamicRenderingLocalRead == VK_FALSE) {
     missing_capabilities.append("dynamic rendering local read");
   }
-=======
->>>>>>> 94fda917
 
   /* Check device extensions. */
   uint32_t vk_extension_count;
@@ -127,12 +125,6 @@
   }
   if (!extensions.contains(VK_KHR_DYNAMIC_RENDERING_EXTENSION_NAME)) {
     missing_capabilities.append(VK_KHR_DYNAMIC_RENDERING_EXTENSION_NAME);
-  }
-  if (!extensions.contains(VK_KHR_DYNAMIC_RENDERING_LOCAL_READ_EXTENSION_NAME)) {
-    missing_capabilities.append(VK_KHR_DYNAMIC_RENDERING_LOCAL_READ_EXTENSION_NAME);
-  }
-  if (!extensions.contains(VK_KHR_SHADER_NON_SEMANTIC_INFO_EXTENSION_NAME)) {
-    missing_capabilities.append(VK_KHR_SHADER_NON_SEMANTIC_INFO_EXTENSION_NAME);
   }
 
   /* Check for known faulty drivers. */
@@ -164,6 +156,9 @@
       conformance_version < VK_MAKE_API_VERSION(1, 3, 2, 0))
   {
     missing_capabilities.append(KNOWN_CRASHING_DRIVER);
+  }
+  if (!extensions.contains(VK_KHR_DYNAMIC_RENDERING_LOCAL_READ_EXTENSION_NAME)) {
+    missing_capabilities.append(VK_KHR_DYNAMIC_RENDERING_LOCAL_READ_EXTENSION_NAME);
   }
 
   return missing_capabilities;
