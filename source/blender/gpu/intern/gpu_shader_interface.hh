/* SPDX-FileCopyrightText: 2016 by Mike Erwin. All rights reserved.
 *
 * SPDX-License-Identifier: GPL-2.0-or-later */

/** \file
 * \ingroup gpu
 *
 * GPU shader interface (C --> GLSL)
 *
 * Structure detailing needed vertex inputs and resources for a specific shader.
 * A shader interface can be shared between two similar shaders.
 */

 /* ​​Changes from Qualcomm Innovation Center, Inc.are provided under the following license :
    Copyright(c) 2024 Qualcomm Innovation Center, Inc.All rights reserved.
    SPDX - License - Identifier : BSD - 3 - Clause - Clear
 */

#pragma once

#include <cstring> /* required for STREQ later on. */

#include "BLI_hash.h"
#include "BLI_utildefines.h"

#include "GPU_shader.hh"
#include "GPU_vertex_format.hh" /* GPU_VERT_ATTR_MAX_LEN */
#include "gpu_shader_create_info.hh"

namespace blender::gpu {

struct ShaderInput {
  uint32_t name_offset;
  uint32_t name_hash;
  /**
   * Location is openGl legacy and its legacy usages should be phased out in Blender 3.7.
   *
   * Vulkan backend use location to encode the descriptor set binding. This binding is different
   * than the binding stored in the binding attribute. In Vulkan the binding inside a descriptor
   * set must be unique. In future the location will also be used to select the right descriptor
   * set.
   */
  int32_t location;
  /** Defined at interface creation or in shader. Only for Samplers, UBOs and Vertex Attributes. */
  int32_t binding;
};

/**
 * Implementation of Shader interface.
 * Base class which is then specialized for each implementation (GL, VK, ...).
 */
class ShaderInterface {
  friend shader::ShaderCreateInfo;
  /* TODO(fclem): should be protected. */
 public:
  /** Flat array. In this order: Attributes, Ubos, Uniforms, SSBOs, Constants. */
  ShaderInput *inputs_ = nullptr;
  /** Buffer containing all inputs names separated by '\0'. */
  char *name_buffer_ = nullptr;
  /** Input counts inside input array. */
  uint attr_len_ = 0;
  uint ubo_len_ = 0;
  uint uniform_len_ = 0;
  uint ssbo_len_ = 0;
  uint constant_len_ = 0;
  /** Enabled bind-points that needs to be fed with data. */
  uint16_t enabled_attr_mask_ = 0;
  uint16_t enabled_ubo_mask_ = 0;
  uint8_t enabled_ima_mask_ = 0;
  uint64_t enabled_tex_mask_ = 0;
  uint16_t enabled_ssbo_mask_ = 0;
  /* Bitmask to apply to enabled_ssbo_mask_ to get attributes that are sourced from SSBOs. */
  uint16_t ssbo_attr_mask_ = 0;
  /** Location of builtin uniforms. Fast access, no lookup needed. */
  int32_t builtins_[GPU_NUM_UNIFORMS];
  int32_t builtin_blocks_[GPU_NUM_UNIFORM_BLOCKS];

  /**
   * Currently only used for `GPU_shader_get_attribute_info`.
   * This utility is useful for automatic creation of `GPUVertFormat` in Python.
   * Use `ShaderInput::location` to identify the `Type`.
   */
  uint8_t attr_types_[GPU_VERT_ATTR_MAX_LEN];

  ShaderInterface();
  virtual ~ShaderInterface();

  void debug_print() const;

  inline const ShaderInput *attr_get(const StringRefNull name) const
  {
    return input_lookup(inputs_, attr_len_, name);
  }
  inline const ShaderInput *attr_get(const int binding) const
  {
    return input_lookup(inputs_, attr_len_, binding);
  }

  inline const ShaderInput *ubo_get(const StringRefNull name) const
  {
    return input_lookup(inputs_ + attr_len_, ubo_len_, name);
  }
  inline const ShaderInput *ubo_get(const int binding) const
  {
    return input_lookup(inputs_ + attr_len_, ubo_len_, binding);
  }

  inline const ShaderInput *uniform_get(const StringRefNull name) const
  {
    return input_lookup(inputs_ + attr_len_ + ubo_len_, uniform_len_, name);
  }

  inline const ShaderInput *texture_get(const int binding) const
  {
    return input_lookup(inputs_ + attr_len_ + ubo_len_, uniform_len_, binding);
  }

<<<<<<< HEAD
  inline const ShaderInput* input_attachment_get(const int binding) const
  {
    return input_lookup(inputs_ + attr_len_ + ubo_len_, uniform_len_, binding);
  }

  inline const ShaderInput *ssbo_get(const char *name) const
=======
  inline const ShaderInput *ssbo_get(const StringRefNull name) const
>>>>>>> 94fda917
  {
    return input_lookup(inputs_ + attr_len_ + ubo_len_ + uniform_len_, ssbo_len_, name);
  }
  inline const ShaderInput *ssbo_get(const int binding) const
  {
    return input_lookup(inputs_ + attr_len_ + ubo_len_ + uniform_len_, ssbo_len_, binding);
  }

  inline const ShaderInput *constant_get(const StringRefNull name) const
  {
    return input_lookup(
        inputs_ + attr_len_ + ubo_len_ + uniform_len_ + ssbo_len_, constant_len_, name);
  }

  inline const char *input_name_get(const ShaderInput *input) const
  {
    return name_buffer_ + input->name_offset;
  }

  /* Returns uniform location. */
  inline int32_t uniform_builtin(const GPUUniformBuiltin builtin) const
  {
    BLI_assert(builtin >= 0 && builtin < GPU_NUM_UNIFORMS);
    return builtins_[builtin];
  }

  /* Returns binding position. */
  inline int32_t ubo_builtin(const GPUUniformBlockBuiltin builtin) const
  {
    BLI_assert(builtin >= 0 && builtin < GPU_NUM_UNIFORM_BLOCKS);
    return builtin_blocks_[builtin];
  }

 protected:
  static inline const char *builtin_uniform_name(GPUUniformBuiltin u);
  static inline const char *builtin_uniform_block_name(GPUUniformBlockBuiltin u);

  inline uint32_t set_input_name(ShaderInput *input, char *name, uint32_t name_len) const;
  inline void copy_input_name(ShaderInput *input,
                              const StringRefNull &name,
                              char *name_buffer,
                              uint32_t &name_buffer_offset) const;

  /**
   * Finalize interface construction by sorting the #ShaderInputs for faster lookups.
   */
  void sort_inputs();

 private:
  inline const ShaderInput *input_lookup(const ShaderInput *const inputs,
                                         uint inputs_len,
                                         StringRefNull name) const;

  inline const ShaderInput *input_lookup(const ShaderInput *const inputs,
                                         uint inputs_len,
                                         int binding) const;
};

inline const char *ShaderInterface::builtin_uniform_name(GPUUniformBuiltin u)
{
  switch (u) {
    case GPU_UNIFORM_MODEL:
      return "ModelMatrix";
    case GPU_UNIFORM_VIEW:
      return "ViewMatrix";
    case GPU_UNIFORM_MODELVIEW:
      return "ModelViewMatrix";
    case GPU_UNIFORM_PROJECTION:
      return "ProjectionMatrix";
    case GPU_UNIFORM_VIEWPROJECTION:
      return "ViewProjectionMatrix";
    case GPU_UNIFORM_MVP:
      return "ModelViewProjectionMatrix";

    case GPU_UNIFORM_MODEL_INV:
      return "ModelMatrixInverse";
    case GPU_UNIFORM_VIEW_INV:
      return "ViewMatrixInverse";
    case GPU_UNIFORM_MODELVIEW_INV:
      return "ModelViewMatrixInverse";
    case GPU_UNIFORM_PROJECTION_INV:
      return "ProjectionMatrixInverse";
    case GPU_UNIFORM_VIEWPROJECTION_INV:
      return "ViewProjectionMatrixInverse";

    case GPU_UNIFORM_NORMAL:
      return "NormalMatrix";
    case GPU_UNIFORM_ORCO:
      return "OrcoTexCoFactors";
    case GPU_UNIFORM_CLIPPLANES:
      return "WorldClipPlanes";

    case GPU_UNIFORM_COLOR:
      return "color";
    case GPU_UNIFORM_BASE_INSTANCE:
      return "gpu_BaseInstance";
    case GPU_UNIFORM_RESOURCE_CHUNK:
      return "drw_resourceChunk";
    case GPU_UNIFORM_RESOURCE_ID:
      return "drw_ResourceID";
    case GPU_UNIFORM_SRGB_TRANSFORM:
      return "srgbTarget";

    default:
      return nullptr;
  }
}

inline const char *ShaderInterface::builtin_uniform_block_name(GPUUniformBlockBuiltin u)
{
  switch (u) {
    case GPU_UNIFORM_BLOCK_VIEW:
      return "viewBlock";
    case GPU_UNIFORM_BLOCK_MODEL:
      return "modelBlock";
    case GPU_UNIFORM_BLOCK_INFO:
      return "infoBlock";

    case GPU_UNIFORM_BLOCK_DRW_VIEW:
      return "drw_view_";
    case GPU_UNIFORM_BLOCK_DRW_MODEL:
      return "drw_matrices";
    case GPU_UNIFORM_BLOCK_DRW_INFOS:
      return "drw_infos";
    case GPU_UNIFORM_BLOCK_DRW_CLIPPING:
      return "drw_clipping_";
    default:
      return nullptr;
  }
}

/* Returns string length including '\0' terminator. */
inline uint32_t ShaderInterface::set_input_name(ShaderInput *input,
                                                char *name,
                                                uint32_t name_len) const
{
  /* remove "[0]" from array name */
  if (name[name_len - 1] == ']') {
    for (; name_len > 1; name_len--) {
      if (name[name_len] == '[') {
        name[name_len] = '\0';
        break;
      }
    }
  }

  input->name_offset = (uint32_t)(name - name_buffer_);
  input->name_hash = BLI_hash_string(name);
  return name_len + 1; /* include NULL terminator */
}

inline void ShaderInterface::copy_input_name(ShaderInput *input,
                                             const StringRefNull &name,
                                             char *name_buffer,
                                             uint32_t &name_buffer_offset) const
{
  uint32_t name_len = name.size();
  /* Copy include NULL terminator. */
  memcpy(name_buffer + name_buffer_offset, name.c_str(), name_len + 1);
  name_buffer_offset += set_input_name(input, name_buffer + name_buffer_offset, name_len);
}

inline const ShaderInput *ShaderInterface::input_lookup(const ShaderInput *const inputs,
                                                        const uint inputs_len,
                                                        const StringRefNull name) const
{
  const uint name_hash = BLI_hash_string(name.c_str());
  /* Simple linear search for now. */
  for (int i = inputs_len - 1; i >= 0; i--) {
    if (inputs[i].name_hash == name_hash) {
      if ((i > 0) && UNLIKELY(inputs[i - 1].name_hash == name_hash)) {
        /* Hash collision resolve. */
        for (; i >= 0 && inputs[i].name_hash == name_hash; i--) {
          if (name == (name_buffer_ + inputs[i].name_offset)) {
            return inputs + i; /* not found */
          }
        }
        return nullptr; /* not found */
      }

      /* This is a bit dangerous since we could have a hash collision.
       * where the asked uniform that does not exist has the same hash
       * as a real uniform. */
      BLI_assert(name == (name_buffer_ + inputs[i].name_offset));
      return inputs + i;
    }
  }
  return nullptr; /* not found */
}

inline const ShaderInput *ShaderInterface::input_lookup(const ShaderInput *const inputs,
                                                        const uint inputs_len,
                                                        const int binding) const
{
  /* Simple linear search for now. */
  for (int i = inputs_len - 1; i >= 0; i--) {
    if (inputs[i].binding == binding) {
      return inputs + i;
    }
  }
  return nullptr; /* not found */
}

}  // namespace blender::gpu<|MERGE_RESOLUTION|>--- conflicted
+++ resolved
@@ -115,16 +115,13 @@
     return input_lookup(inputs_ + attr_len_ + ubo_len_, uniform_len_, binding);
   }
 
-<<<<<<< HEAD
   inline const ShaderInput* input_attachment_get(const int binding) const
   {
     return input_lookup(inputs_ + attr_len_ + ubo_len_, uniform_len_, binding);
   }
 
-  inline const ShaderInput *ssbo_get(const char *name) const
-=======
+
   inline const ShaderInput *ssbo_get(const StringRefNull name) const
->>>>>>> 94fda917
   {
     return input_lookup(inputs_ + attr_len_ + ubo_len_ + uniform_len_, ssbo_len_, name);
   }
