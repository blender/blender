/*
 * This program is free software; you can redistribute it and/or
 * modify it under the terms of the GNU General Public License
 * as published by the Free Software Foundation; either version 2
 * of the License, or (at your option) any later version.
 *
 * This program is distributed in the hope that it will be useful,
 * but WITHOUT ANY WARRANTY; without even the implied warranty of
 * MERCHANTABILITY or FITNESS FOR A PARTICULAR PURPOSE.  See the
 * GNU General Public License for more details.
 *
 * You should have received a copy of the GNU General Public License
 * along with this program; if not, write to the Free Software Foundation,
 * Inc., 51 Franklin Street, Fifth Floor, Boston, MA 02110-1301, USA.
 *
 * The Original Code is Copyright (C) 2005 Blender Foundation.
 * All rights reserved.
 */

/** \file
 * \ingroup gpu
 *
 * Mesh drawing using OpenGL VBO (Vertex Buffer Objects)
 */

#include <limits.h>
#include <stddef.h>
#include <stdlib.h>
#include <string.h>

#include "MEM_guardedalloc.h"

#include "BLI_alloca.h"
#include "BLI_array.h"
#include "BLI_bitmap.h"
#include "BLI_ghash.h"
#include "BLI_hash.h"
#include "BLI_math.h"
#include "BLI_math_color.h"
#include "BLI_math_color_blend.h"
#include "BLI_string.h"
#include "BLI_utildefines.h"

#include "DNA_meshdata_types.h"
#include "DNA_userdef_types.h"

#include "BKE_DerivedMesh.h"
#include "BKE_attribute.h"
#include "BKE_ccg.h"
<<<<<<< HEAD
#include "BKE_global.h"
=======
#include "BKE_customdata.h"
>>>>>>> 6c0da7cc
#include "BKE_mesh.h"
#include "BKE_paint.h"
#include "BKE_pbvh.h"
#include "BKE_subdiv_ccg.h"

#include "GPU_batch.h"
#include "GPU_buffers.h"

#include "DRW_engine.h"

#include "gpu_private.h"

#include "bmesh.h"

//#define GPU_PERF_TEST  // will disable vcol, uvs, mask, fset colors, etc

/* XXX: the rest of the code in this file is used for optimized PBVH
 * drawing and doesn't interact at all with the buffer code above */

/*
this tests a low-data draw mode.  faceset and mask overlays must be disabled,
meshes cannot have uv layers, and DynTopo must be on, along with "draw smooth."

Normalizes coordinates to 16 bit integers, normals to 8-bit bytes, and skips
all other attributes.

To test, enable #if 0 branch in sculpt_draw_cb in draw_manager_data.c
*/

//#define QUANTIZED_PERF_TEST

//#define NEW_ATTR_SYSTEM

struct GPU_PBVH_Buffers {
  GPUIndexBuf *index_buf, *index_buf_fast;
  GPUIndexBuf *index_lines_buf, *index_lines_buf_fast;
  GPUVertBuf *vert_buf;

  GPUBatch *lines;
  GPUBatch *lines_fast;
  GPUBatch *triangles;
  GPUBatch *triangles_fast;

  /* mesh pointers in case buffer allocation fails */
  const MPoly *mpoly;
  const MLoop *mloop;
  const MLoopTri *looptri;
  const MVert *mvert;

  const int *face_indices;
  int face_indices_len;

  /* grid pointers */
  CCGKey gridkey;
  CCGElem **grids;
  const DMFlagMat *grid_flag_mats;
  BLI_bitmap *const *grid_hidden;
  const int *grid_indices;
  int totgrid;

  bool use_bmesh;
  bool clear_bmesh_on_flush;

  uint tot_tri, tot_quad;

  short material_index;

  /* The PBVH ensures that either all faces in the node are
   * smooth-shaded or all faces are flat-shaded */
  bool smooth;

  void *last_tribuf_tris;  // used to detect if we can reuse index buffers

  bool show_overlay;
#ifdef QUANTIZED_PERF_TEST
  float matrix[4][4];
#endif
};

#ifdef NEW_ATTR_SYSTEM
typedef struct CDLayerType {
  int type;
  char gpu_attr_name[32];
  GPUVertCompType source_type;
  GPUVertCompType comp_type;
  uint comp_len;
  GPUVertFetchMode fetch_mode;
  char gpu_attr_code[8];
} CDLayerType;

typedef struct CDAttrLayers {
  CDLayerType type;
  uint totlayer;
  uint *layers;
  int *offsets;
  uint *attrs;
} CDAttrLayers;
#endif

static struct {
  GPUVertFormat format;
  uint pos, nor, msk, fset, uv;
  uint col[MAX_MCOL];
  int totcol;

#ifdef NEW_ATTR_SYSTEM
  CDAttrLayers *vertex_attrs;
  CDAttrLayers *loop_attrs;
  int vertex_attrs_len;
  int loop_attrs_len;
#endif

  bool active_vcol_only;
  bool need_full_render;
  bool fast_mode;
} g_vbo_id = {{0}};

#ifdef NEW_ATTR_SYSTEM
static CDLayerType cd_vert_layers[] = {
    {CD_PROP_COLOR, "c", GPU_COMP_F32, GPU_COMP_U16, 4, GPU_FETCH_INT_TO_FLOAT_UNIT, "c"}};
static CDLayerType cd_loop_layers[] = {
    {CD_MLOOPUV, "uvs", GPU_COMP_F32, GPU_COMP_F32, 2, GPU_FETCH_FLOAT, "u"}};

static void build_cd_layers(GPUVertFormat *format,
                            CDAttrLayers *cdattr,
                            CustomData *cd,
                            CDLayerType *type)
{
  uint *layers = NULL;
  int *offsets = NULL;
  uint *attrs = NULL;

  BLI_array_declare(layers);
  BLI_array_declare(offsets);
  BLI_array_declare(attrs);

  cdattr->type = *type;
  cdattr->totlayer = 0;

  int act = 0;
  int actidx = CustomData_get_active_layer_index(cd, type->type);

  for (int i = 0; i < cd->totlayer; i++) {
    CustomDataLayer *cl = cd->layers + i;

    if (cl->type != type->type || (cl->flag & CD_FLAG_TEMPORARY)) {
      continue;
    }

    cdattr->totlayer++;

    /*
              g_vbo_id.col[ci++] = GPU_vertformat_attr_add(
              &g_vbo_id.format, "c", GPU_COMP_U16, 4, GPU_FETCH_INT_TO_FLOAT_UNIT);
          g_vbo_id.totcol++;

          DRW_make_cdlayer_attr_aliases(&g_vbo_id.format, "c", vdata, cl);

          if (idx == act) {
            GPU_vertformat_alias_add(&g_vbo_id.format, "ac");
          }

    */

    uint attr = GPU_vertformat_attr_add(
        format, type->gpu_attr_name, type->comp_type, type->comp_len, type->fetch_mode);

    BLI_array_append(layers, i);
    BLI_array_append(offsets, cl->offset);
    BLI_array_append(attrs, attr);

    DRW_make_cdlayer_attr_aliases(format, type->gpu_attr_code, cd, cl);

    if (i == actidx) {
      char buf[128];

      BLI_snprintf(buf, sizeof(buf), "a%s", type->gpu_attr_code);
      GPU_vertformat_alias_add(&g_vbo_id.format, buf);
    }
  }

  cdattr->offsets = offsets;
  cdattr->layers = layers;
  cdattr->attrs = attrs;
}

/*must match GPUVertCompType*/
static int gpu_comp_map[] = {
    1,  //  GPU_COMP_I8 = 0,
    1,  // GPU_COMP_U8,
    2,  // GPU_COMP_I16,
    2,  // GPU_COMP_U16,
    4,  // GPU_COMP_I32,
    4,  // GPU_COMP_U32,

    4,  // GPU_COMP_F32,

    4  // GPU_COMP_I10,
};

static void convert_gpu_data(void *src,
                             void *dst,
                             GPUVertCompType srcType,
                             GPUVertCompType dstType)
{
  if (srcType == dstType) {
    memcpy(dst, src, gpu_comp_map[(int)srcType]);
    return;
  }

  double val = 0;

  switch (srcType) {
    case GPU_COMP_I8:
      val = ((float)*((signed char *)(src))) / 127.0;
      break;
    case GPU_COMP_U8:
      val = ((float)*((unsigned char *)(src))) / 255.0;
      break;
    case GPU_COMP_I16:
      val = ((float)*((unsigned short *)(src))) / 32767.0;
      break;
    case GPU_COMP_U16:
      val = ((float)*((signed short *)(src))) / 65535.0;
      break;
    case GPU_COMP_I32:
      val = ((float)*((signed int *)(src))) / 2147483647.0;
      break;
    case GPU_COMP_U32:
      val = ((float)*((unsigned int *)(src))) / 4294967295.0;
      break;
    case GPU_COMP_F32:
      val = *(float *)src;
      break;
    case GPU_COMP_I10:  // handle elsewhere
      break;
  }

  switch (dstType) {
    case GPU_COMP_I8:
      *((signed char *)dst) = (signed char)(val * 127.0);
      break;
    case GPU_COMP_U8:
      *((unsigned char *)dst) = (unsigned char)(val * 255.0);
      break;
    case GPU_COMP_I16:
      *((signed short *)dst) = (signed short)(val * 32767.0);
      break;
    case GPU_COMP_U16:
      *((unsigned short *)dst) = (unsigned short)(val * 65535.0);
      break;
    case GPU_COMP_I32:
      *((signed int *)dst) = (signed int)(val * 2147483647.0);
      break;
    case GPU_COMP_U32:
      *((unsigned int *)dst) = (unsigned int)(val * 4294967295.0);
      break;
    case GPU_COMP_F32:
      *((float *)dst) = (float)val;
      break;
    case GPU_COMP_I10:  // handle elsewhere
      break;
  }
}

/*
  GPUVertBuf *vert_buf
  GPU_vertbuf_attr_set(vert_buf, g_vbo_id.pos, v_index, v->co);
*/

static void set_cd_data_bmesh(
    GPUVertBuf *vert_buf, CDAttrLayers *attr_array, int attr_array_len, BMElem *elem, int vertex)
{
  for (int i = 0; i < attr_array_len; i++) {
    CDAttrLayers *attr = attr_array + i;

    int dst_size = gpu_comp_map[(int)attr->type.comp_type];
    int src_size = gpu_comp_map[(int)attr->type.source_type];
    void *dest = alloca(dst_size *
                        attr->type.comp_len);  // ensure proper alignment by making this a
    void *dest2 = dest;

    for (int j = 0; j < attr->totlayer; j++) {
      void *data = BM_ELEM_CD_GET_VOID_P(elem, attr->offsets[j]);

      for (int k = 0; k < attr->type.comp_len; k++) {
        convert_gpu_data(data, dest2, attr->type.source_type, attr->type.comp_type);

        data = (void *)(((char *)data) + src_size);
        dest2 = (void *)(((char *)dest2) + dst_size);
      }

      GPU_vertbuf_attr_set(vert_buf, attr->attrs[j], vertex, dest);
    }
  }
}

static void free_cd_layers(CDAttrLayers *cdattr)
{
  MEM_SAFE_FREE(cdattr->layers);
  MEM_SAFE_FREE(cdattr->offsets);
  MEM_SAFE_FREE(cdattr->attrs);
}
#endif

/** \} */

/* -------------------------------------------------------------------- */
/** \name PBVH Utils
 * \{ */

void gpu_pbvh_init()
{
  GPU_pbvh_update_attribute_names(NULL, NULL, false, false);
}

void gpu_pbvh_exit()
{
  /* Nothing to do. */
}

/* Allocates a non-initialized buffer to be sent to GPU.
 * Return is false it indicates that the memory map failed. */
static bool gpu_pbvh_vert_buf_data_set(GPU_PBVH_Buffers *buffers, uint vert_len)
{
  /* Keep so we can test #GPU_USAGE_DYNAMIC buffer use.
   * Not that format initialization match in both blocks.
   * Do this to keep braces balanced - otherwise indentation breaks. */
#if 0
  if (buffers->vert_buf == NULL) {
    /* Initialize vertex buffer (match 'VertexBufferFormat'). */
    buffers->vert_buf = GPU_vertbuf_create_with_format_ex(&g_vbo_id.format, GPU_USAGE_DYNAMIC);
  }
  if (GPU_vertbuf_get_data(buffers->vert_buf) == NULL ||
      GPU_vertbuf_get_vertex_len(buffers->vert_buf) != vert_len) {
    /* Allocate buffer if not allocated yet or size changed. */
    GPU_vertbuf_data_alloc(buffers->vert_buf, vert_len);
  }
#else
  if (buffers->vert_buf == NULL) {
    /* Initialize vertex buffer (match 'VertexBufferFormat'). */
    buffers->vert_buf = GPU_vertbuf_create_with_format_ex(&g_vbo_id.format, GPU_USAGE_STATIC);
  }
  if (GPU_vertbuf_get_data(buffers->vert_buf) == NULL ||
      GPU_vertbuf_get_vertex_len(buffers->vert_buf) != vert_len) {
    /* Allocate buffer if not allocated yet or size changed. */
    GPU_vertbuf_data_alloc(buffers->vert_buf, vert_len);
  }
#endif

  return GPU_vertbuf_get_data(buffers->vert_buf) != NULL;
}

float *GPU_pbvh_get_extra_matrix(GPU_PBVH_Buffers *buffers)
{
#ifdef QUANTIZED_PERF_TEST
  return (float *)buffers->matrix;
#else
  return NULL;
#endif
}

static void gpu_pbvh_batch_init(GPU_PBVH_Buffers *buffers, GPUPrimType prim)
{
#ifdef QUANTIZED_PERF_TEST
  memset(buffers->matrix, 0, sizeof(buffers->matrix));
  buffers->matrix[0][0] = buffers->matrix[1][1] = buffers->matrix[2][2] = buffers->matrix[3][3] =
      1.0f;
#endif

  if (buffers->triangles == NULL) {
    buffers->triangles = GPU_batch_create(prim,
                                          buffers->vert_buf,
                                          /* can be NULL if buffer is empty */
                                          buffers->index_buf);
  }

  if ((buffers->triangles_fast == NULL) && buffers->index_buf_fast) {
    buffers->triangles_fast = GPU_batch_create(prim, buffers->vert_buf, buffers->index_buf_fast);
  }

  if (buffers->lines == NULL) {
    buffers->lines = GPU_batch_create(GPU_PRIM_LINES,
                                      buffers->vert_buf,
                                      /* can be NULL if buffer is empty */
                                      buffers->index_lines_buf);
  }

  if ((buffers->lines_fast == NULL) && buffers->index_lines_buf_fast) {
    buffers->lines_fast = GPU_batch_create(
        GPU_PRIM_LINES, buffers->vert_buf, buffers->index_lines_buf_fast);
  }
}

/** \} */

/* -------------------------------------------------------------------- */
/** \name Mesh PBVH
 * \{ */

static bool gpu_pbvh_is_looptri_visible(const MLoopTri *lt,
                                        const MVert *mvert,
                                        const MLoop *mloop,
                                        const int *sculpt_face_sets)
{
  return (!paint_is_face_hidden(lt, mvert, mloop) && sculpt_face_sets &&
          sculpt_face_sets[lt->poly] > SCULPT_FACE_SET_NONE);
}

/* Threaded - do not call any functions that use OpenGL calls! */
void GPU_pbvh_mesh_buffers_update(GPU_PBVH_Buffers *buffers,
                                  const MVert *mvert,
                                  const float *vmask,
                                  const void *vcol_data,
                                  const int vcol_type,
                                  const AttributeDomain vcol_domain,
                                  const int *sculpt_face_sets,
                                  const int face_sets_color_seed,
                                  const int face_sets_color_default,
                                  const int update_flags)
{
<<<<<<< HEAD
  const bool show_mask = vmask && (update_flags & GPU_PBVH_BUFFERS_SHOW_MASK) != 0 &&
                         !g_vbo_id.fast_mode;
  const bool show_face_sets = sculpt_face_sets &&
                              (update_flags & GPU_PBVH_BUFFERS_SHOW_SCULPT_FACE_SETS) != 0 &&
                              !g_vbo_id.fast_mode;
  const bool show_vcol = (vcol || (vtcol && U.experimental.use_sculpt_vertex_colors)) &&
                         (update_flags & GPU_PBVH_BUFFERS_SHOW_VCOL) != 0;
=======
  const MPropCol *vtcol = vcol_type == CD_PROP_COLOR ? vcol_data : NULL;
  const MLoopCol *vcol = vcol_type == CD_MLOOPCOL ? vcol_data : NULL;
  const float(*f3col)[3] = vcol_type == CD_PROP_FLOAT3 ? vcol_data : NULL;

  const bool color_loops = vcol_domain == ATTR_DOMAIN_CORNER;
  const bool show_vcol = (vtcol || vcol || f3col) &&
                         (update_flags & GPU_PBVH_BUFFERS_SHOW_VCOL) != 0;

  const bool show_mask = vmask && (update_flags & GPU_PBVH_BUFFERS_SHOW_MASK) != 0;
  const bool show_face_sets = sculpt_face_sets &&
                              (update_flags & GPU_PBVH_BUFFERS_SHOW_SCULPT_FACE_SETS) != 0;
>>>>>>> 6c0da7cc
  bool empty_mask = true;
  bool default_face_set = true;

  {
    const int totelem = buffers->tot_tri * 3;

    /* Build VBO */
    if (gpu_pbvh_vert_buf_data_set(buffers, totelem)) {
      GPUVertBufRaw pos_step = {0};
      GPUVertBufRaw nor_step = {0};
      GPUVertBufRaw msk_step = {0};
      GPUVertBufRaw fset_step = {0};
      GPUVertBufRaw col_step = {0};

      GPU_vertbuf_attr_get_raw_data(buffers->vert_buf, g_vbo_id.pos, &pos_step);
      GPU_vertbuf_attr_get_raw_data(buffers->vert_buf, g_vbo_id.nor, &nor_step);
      GPU_vertbuf_attr_get_raw_data(buffers->vert_buf, g_vbo_id.msk, &msk_step);
      GPU_vertbuf_attr_get_raw_data(buffers->vert_buf, g_vbo_id.fset, &fset_step);
      if (show_vcol) {
        GPU_vertbuf_attr_get_raw_data(buffers->vert_buf, g_vbo_id.col[0], &col_step);
      }

      /* calculate normal for each polygon only once */
      uint mpoly_prev = UINT_MAX;
      short no[3] = {0, 0, 0};

      for (uint i = 0; i < buffers->face_indices_len; i++) {
        const MLoopTri *lt = &buffers->looptri[buffers->face_indices[i]];
        const uint vtri[3] = {
            buffers->mloop[lt->tri[0]].v,
            buffers->mloop[lt->tri[1]].v,
            buffers->mloop[lt->tri[2]].v,
        };

        if (!gpu_pbvh_is_looptri_visible(lt, mvert, buffers->mloop, sculpt_face_sets)) {
          continue;
        }

        /* Face normal and mask */
        if (lt->poly != mpoly_prev && !buffers->smooth) {
          const MPoly *mp = &buffers->mpoly[lt->poly];
          float fno[3];
          BKE_mesh_calc_poly_normal(mp, &buffers->mloop[mp->loopstart], mvert, fno);
          normal_float_to_short_v3(no, fno);
          mpoly_prev = lt->poly;
        }

        uchar face_set_color[4] = {UCHAR_MAX, UCHAR_MAX, UCHAR_MAX, UCHAR_MAX};
        if (show_face_sets) {
          const int fset = abs(sculpt_face_sets[lt->poly]);
          /* Skip for the default color Face Set to render it white. */
          if (fset != face_sets_color_default) {
            BKE_paint_face_set_overlay_color_get(fset, face_sets_color_seed, face_set_color);
            default_face_set = false;
          }
        }

        float fmask = 0.0f;
        uchar cmask = 0;
        if (show_mask && !buffers->smooth) {
          fmask = (vmask[vtri[0]] + vmask[vtri[1]] + vmask[vtri[2]]) / 3.0f;
          cmask = (uchar)(fmask * 255);
        }

        for (uint j = 0; j < 3; j++) {
          const MVert *v = &mvert[vtri[j]];
          copy_v3_v3(GPU_vertbuf_raw_step(&pos_step), v->co);

          if (buffers->smooth) {
            copy_v3_v3_short(no, v->no);
          }
          copy_v3_v3_short(GPU_vertbuf_raw_step(&nor_step), no);

          if (show_mask && buffers->smooth) {
            cmask = (uchar)(vmask[vtri[j]] * 255);
          }

          *(uchar *)GPU_vertbuf_raw_step(&msk_step) = cmask;
          empty_mask = empty_mask && (cmask == 0);
          /* Vertex Colors. */
          if (show_vcol) {
            ushort scol[4] = {USHRT_MAX, USHRT_MAX, USHRT_MAX, USHRT_MAX};
            if (vtcol) {
              if (color_loops) {
                scol[0] = unit_float_to_ushort_clamp(vtcol[lt->tri[j]].color[0]);
                scol[1] = unit_float_to_ushort_clamp(vtcol[lt->tri[j]].color[1]);
                scol[2] = unit_float_to_ushort_clamp(vtcol[lt->tri[j]].color[2]);
                scol[3] = unit_float_to_ushort_clamp(vtcol[lt->tri[j]].color[3]);
              }
              else {
                scol[0] = unit_float_to_ushort_clamp(vtcol[vtri[j]].color[0]);
                scol[1] = unit_float_to_ushort_clamp(vtcol[vtri[j]].color[1]);
                scol[2] = unit_float_to_ushort_clamp(vtcol[vtri[j]].color[2]);
                scol[3] = unit_float_to_ushort_clamp(vtcol[vtri[j]].color[3]);
              }
              memcpy(GPU_vertbuf_raw_step(&col_step), scol, sizeof(scol));
            }
            else if (f3col) {
              if (color_loops) {
                scol[0] = unit_float_to_ushort_clamp(f3col[lt->tri[j]][0]);
                scol[1] = unit_float_to_ushort_clamp(f3col[lt->tri[j]][1]);
                scol[2] = unit_float_to_ushort_clamp(f3col[lt->tri[j]][2]);
                scol[3] = USHRT_MAX;
              }
              else {
                scol[0] = unit_float_to_ushort_clamp(f3col[vtri[j]][0]);
                scol[1] = unit_float_to_ushort_clamp(f3col[vtri[j]][1]);
                scol[2] = unit_float_to_ushort_clamp(f3col[vtri[j]][2]);
                scol[3] = USHRT_MAX;
              }
              memcpy(GPU_vertbuf_raw_step(&col_step), scol, sizeof(scol));
            }
            else if (vcol) {
              const uint loop_index = lt->tri[j];
              const MLoopCol *mcol = vcol + (color_loops ? loop_index : vtri[j]);

              scol[0] = unit_float_to_ushort_clamp(BLI_color_from_srgb_table[mcol->r]);
              scol[1] = unit_float_to_ushort_clamp(BLI_color_from_srgb_table[mcol->g]);
              scol[2] = unit_float_to_ushort_clamp(BLI_color_from_srgb_table[mcol->b]);
              scol[3] = unit_float_to_ushort_clamp(mcol->a * (1.0f / 255.0f));
              memcpy(GPU_vertbuf_raw_step(&col_step), scol, sizeof(scol));
            }
          }

          if (!g_vbo_id.fast_mode) {
            /* Face Sets. */
            memcpy(GPU_vertbuf_raw_step(&fset_step), face_set_color, sizeof(uchar[3]));
          }
        }
      }
    }

    gpu_pbvh_batch_init(buffers, GPU_PRIM_TRIS);
  }

  /* Get material index from the first face of this buffer. */
  const MLoopTri *lt = &buffers->looptri[buffers->face_indices[0]];
  const MPoly *mp = &buffers->mpoly[lt->poly];
  buffers->material_index = mp->mat_nr;

  buffers->show_overlay = (!empty_mask || !default_face_set) && !g_vbo_id.fast_mode;
  buffers->mvert = mvert;
}

/* Threaded - do not call any functions that use OpenGL calls! */
GPU_PBVH_Buffers *GPU_pbvh_mesh_buffers_build(const MPoly *mpoly,
                                              const MLoop *mloop,
                                              const MLoopTri *looptri,
                                              const MVert *mvert,
                                              const int *face_indices,
                                              const int *sculpt_face_sets,
                                              const int face_indices_len,
                                              const struct Mesh *mesh)
{
  GPU_PBVH_Buffers *buffers;
  int i, tottri;
  int tot_real_edges = 0;

  buffers = MEM_callocN(sizeof(GPU_PBVH_Buffers), "GPU_Buffers");

  /* smooth or flat for all */
  buffers->smooth = (mpoly[looptri[face_indices[0]].poly].flag & ME_SMOOTH) || g_vbo_id.fast_mode;

  buffers->show_overlay = false;

  /* Count the number of visible triangles */
  for (i = 0, tottri = 0; i < face_indices_len; i++) {
    const MLoopTri *lt = &looptri[face_indices[i]];
    if (gpu_pbvh_is_looptri_visible(lt, mvert, mloop, sculpt_face_sets)) {
      int r_edges[3];
      BKE_mesh_looptri_get_real_edges(mesh, lt, r_edges);
      for (int j = 0; j < 3; j++) {
        if (r_edges[j] != -1) {
          tot_real_edges++;
        }
      }
      tottri++;
    }
  }

  if (tottri == 0) {
    buffers->tot_tri = 0;

    buffers->mpoly = mpoly;
    buffers->mloop = mloop;
    buffers->looptri = looptri;
    buffers->face_indices = face_indices;
    buffers->face_indices_len = 0;

    return buffers;
  }

  /* Fill the only the line buffer. */
  GPUIndexBufBuilder elb_lines;
  GPU_indexbuf_init(&elb_lines, GPU_PRIM_LINES, tot_real_edges, INT_MAX);
  int vert_idx = 0;

  for (i = 0; i < face_indices_len; i++) {
    const MLoopTri *lt = &looptri[face_indices[i]];

    /* Skip hidden faces */
    if (!gpu_pbvh_is_looptri_visible(lt, mvert, mloop, sculpt_face_sets)) {
      continue;
    }

    int r_edges[3];
    BKE_mesh_looptri_get_real_edges(mesh, lt, r_edges);
    if (r_edges[0] != -1) {
      GPU_indexbuf_add_line_verts(&elb_lines, vert_idx * 3 + 0, vert_idx * 3 + 1);
    }
    if (r_edges[1] != -1) {
      GPU_indexbuf_add_line_verts(&elb_lines, vert_idx * 3 + 1, vert_idx * 3 + 2);
    }
    if (r_edges[2] != -1) {
      GPU_indexbuf_add_line_verts(&elb_lines, vert_idx * 3 + 2, vert_idx * 3 + 0);
    }

    vert_idx++;
  }
  buffers->index_lines_buf = GPU_indexbuf_build(&elb_lines);

  buffers->tot_tri = tottri;

  buffers->mpoly = mpoly;
  buffers->mloop = mloop;
  buffers->looptri = looptri;

  buffers->face_indices = face_indices;
  buffers->face_indices_len = face_indices_len;

  return buffers;
}

/** \} */

/* -------------------------------------------------------------------- */
/** \name Grid PBVH
 * \{ */

static void gpu_pbvh_grid_fill_index_buffers(GPU_PBVH_Buffers *buffers,
                                             SubdivCCG *UNUSED(subdiv_ccg),
                                             const int *UNUSED(face_sets),
                                             const int *grid_indices,
                                             uint visible_quad_len,
                                             int totgrid,
                                             int gridsize)
{
  GPUIndexBufBuilder elb, elb_lines;
  GPUIndexBufBuilder elb_fast, elb_lines_fast;

  GPU_indexbuf_init(&elb, GPU_PRIM_TRIS, 2 * visible_quad_len, INT_MAX);
  GPU_indexbuf_init(&elb_fast, GPU_PRIM_TRIS, 2 * totgrid, INT_MAX);
  GPU_indexbuf_init(&elb_lines, GPU_PRIM_LINES, 2 * totgrid * gridsize * (gridsize - 1), INT_MAX);
  GPU_indexbuf_init(&elb_lines_fast, GPU_PRIM_LINES, 4 * totgrid, INT_MAX);

  if (buffers->smooth || g_vbo_id.fast_mode) {
    uint offset = 0;
    const uint grid_vert_len = gridsize * gridsize;
    for (int i = 0; i < totgrid; i++, offset += grid_vert_len) {
      uint v0, v1, v2, v3;
      bool grid_visible = false;

      BLI_bitmap *gh = buffers->grid_hidden[grid_indices[i]];

      for (int j = 0; j < gridsize - 1; j++) {
        for (int k = 0; k < gridsize - 1; k++) {
          /* Skip hidden grid face */
          if (gh && paint_is_grid_face_hidden(gh, gridsize, k, j)) {
            continue;
          }
          /* Indices in a Clockwise QUAD disposition. */
          v0 = offset + j * gridsize + k;
          v1 = v0 + 1;
          v2 = v1 + gridsize;
          v3 = v2 - 1;

          GPU_indexbuf_add_tri_verts(&elb, v0, v2, v1);
          GPU_indexbuf_add_tri_verts(&elb, v0, v3, v2);

          GPU_indexbuf_add_line_verts(&elb_lines, v0, v1);
          GPU_indexbuf_add_line_verts(&elb_lines, v0, v3);

          if (j + 2 == gridsize) {
            GPU_indexbuf_add_line_verts(&elb_lines, v2, v3);
          }
          grid_visible = true;
        }

        if (grid_visible) {
          GPU_indexbuf_add_line_verts(&elb_lines, v1, v2);
        }
      }

      if (grid_visible) {
        /* Grid corners */
        v0 = offset;
        v1 = offset + gridsize - 1;
        v2 = offset + grid_vert_len - 1;
        v3 = offset + grid_vert_len - gridsize;

        GPU_indexbuf_add_tri_verts(&elb_fast, v0, v2, v1);
        GPU_indexbuf_add_tri_verts(&elb_fast, v0, v3, v2);

        GPU_indexbuf_add_line_verts(&elb_lines_fast, v0, v1);
        GPU_indexbuf_add_line_verts(&elb_lines_fast, v1, v2);
        GPU_indexbuf_add_line_verts(&elb_lines_fast, v2, v3);
        GPU_indexbuf_add_line_verts(&elb_lines_fast, v3, v0);
      }
    }
  }
  else {
    uint offset = 0;
    const uint grid_vert_len = square_uint(gridsize - 1) * 4;
    for (int i = 0; i < totgrid; i++, offset += grid_vert_len) {
      bool grid_visible = false;
      BLI_bitmap *gh = buffers->grid_hidden[grid_indices[i]];

      uint v0, v1, v2, v3;
      for (int j = 0; j < gridsize - 1; j++) {
        for (int k = 0; k < gridsize - 1; k++) {
          /* Skip hidden grid face */
          if (gh && paint_is_grid_face_hidden(gh, gridsize, k, j)) {
            continue;
          }
          /* VBO data are in a Clockwise QUAD disposition. */
          v0 = offset + (j * (gridsize - 1) + k) * 4;
          v1 = v0 + 1;
          v2 = v0 + 2;
          v3 = v0 + 3;

          GPU_indexbuf_add_tri_verts(&elb, v0, v2, v1);
          GPU_indexbuf_add_tri_verts(&elb, v0, v3, v2);

          GPU_indexbuf_add_line_verts(&elb_lines, v0, v1);
          GPU_indexbuf_add_line_verts(&elb_lines, v0, v3);

          if (j + 2 == gridsize) {
            GPU_indexbuf_add_line_verts(&elb_lines, v2, v3);
          }
          grid_visible = true;
        }

        if (grid_visible) {
          GPU_indexbuf_add_line_verts(&elb_lines, v1, v2);
        }
      }

      if (grid_visible) {
        /* Grid corners */
        v0 = offset;
        v1 = offset + (gridsize - 1) * 4 - 3;
        v2 = offset + grid_vert_len - 2;
        v3 = offset + grid_vert_len - (gridsize - 1) * 4 + 3;

        GPU_indexbuf_add_tri_verts(&elb_fast, v0, v2, v1);
        GPU_indexbuf_add_tri_verts(&elb_fast, v0, v3, v2);

        GPU_indexbuf_add_line_verts(&elb_lines_fast, v0, v1);
        GPU_indexbuf_add_line_verts(&elb_lines_fast, v1, v2);
        GPU_indexbuf_add_line_verts(&elb_lines_fast, v2, v3);
        GPU_indexbuf_add_line_verts(&elb_lines_fast, v3, v0);
      }
    }
  }

  buffers->index_buf = GPU_indexbuf_build(&elb);
  buffers->index_buf_fast = GPU_indexbuf_build(&elb_fast);
  buffers->index_lines_buf = GPU_indexbuf_build(&elb_lines);
  buffers->index_lines_buf_fast = GPU_indexbuf_build(&elb_lines_fast);
}

void GPU_pbvh_grid_buffers_update_free(GPU_PBVH_Buffers *buffers,
                                       const struct DMFlagMat *grid_flag_mats,
                                       const int *grid_indices)
{
  const bool smooth = (grid_flag_mats[grid_indices[0]].flag & ME_SMOOTH) || g_vbo_id.fast_mode;

  if (buffers->smooth != smooth) {
    buffers->smooth = smooth;
    GPU_BATCH_DISCARD_SAFE(buffers->triangles);
    GPU_BATCH_DISCARD_SAFE(buffers->triangles_fast);
    GPU_BATCH_DISCARD_SAFE(buffers->lines);
    GPU_BATCH_DISCARD_SAFE(buffers->lines_fast);

    GPU_INDEXBUF_DISCARD_SAFE(buffers->index_buf);
    GPU_INDEXBUF_DISCARD_SAFE(buffers->index_buf_fast);
    GPU_INDEXBUF_DISCARD_SAFE(buffers->index_lines_buf);
    GPU_INDEXBUF_DISCARD_SAFE(buffers->index_lines_buf_fast);
  }
}

/* Threaded - do not call any functions that use OpenGL calls! */
void GPU_pbvh_grid_buffers_update(GPU_PBVH_Buffers *buffers,
                                  SubdivCCG *subdiv_ccg,
                                  CCGElem **grids,
                                  const struct DMFlagMat *grid_flag_mats,
                                  int *grid_indices,
                                  int totgrid,
                                  const int *sculpt_face_sets,
                                  const int face_sets_color_seed,
                                  const int face_sets_color_default,
                                  const struct CCGKey *key,
                                  const int update_flags)
{
  const bool show_mask = (update_flags & GPU_PBVH_BUFFERS_SHOW_MASK) != 0 && !g_vbo_id.fast_mode;
  const bool show_vcol = (update_flags & GPU_PBVH_BUFFERS_SHOW_VCOL) != 0;
  const bool show_face_sets = sculpt_face_sets &&
                              (update_flags & GPU_PBVH_BUFFERS_SHOW_SCULPT_FACE_SETS) != 0 &&
                              !g_vbo_id.fast_mode;
  bool empty_mask = true;
  bool default_face_set = true;

  int i, j, k, x, y;

  /* Build VBO */
  const int has_mask = key->has_mask;

  bool smooth = (grid_flag_mats[grid_indices[0]].flag & ME_SMOOTH) || g_vbo_id.fast_mode;
  ;
  if (smooth != buffers->smooth) {
    GPU_pbvh_grid_buffers_update_free(buffers, grid_flag_mats, grid_indices);
  }

  buffers->smooth = smooth;

  uint vert_per_grid = (buffers->smooth) ? key->grid_area : (square_i(key->grid_size - 1) * 4);
  uint vert_count = totgrid * vert_per_grid;

  if (buffers->index_buf == NULL) {
    uint visible_quad_len = BKE_pbvh_count_grid_quads(
        (BLI_bitmap **)buffers->grid_hidden, grid_indices, totgrid, key->grid_size);

    /* totally hidden node, return here to avoid BufferData with zero below. */
    if (visible_quad_len == 0) {
      return;
    }

    gpu_pbvh_grid_fill_index_buffers(buffers,
                                     subdiv_ccg,
                                     sculpt_face_sets,
                                     grid_indices,
                                     visible_quad_len,
                                     totgrid,
                                     key->grid_size);
  }

  uint vbo_index_offset = 0;
  /* Build VBO */
  if (gpu_pbvh_vert_buf_data_set(buffers, vert_count)) {
    GPUIndexBufBuilder elb_lines;

    if (buffers->index_lines_buf == NULL) {
      GPU_indexbuf_init(&elb_lines, GPU_PRIM_LINES, totgrid * key->grid_area * 2, vert_count);
    }

    for (i = 0; i < totgrid; i++) {
      const int grid_index = grid_indices[i];
      CCGElem *grid = grids[grid_index];
      int vbo_index = vbo_index_offset;

      uchar face_set_color[4] = {UCHAR_MAX, UCHAR_MAX, UCHAR_MAX, UCHAR_MAX};

      if (show_face_sets && subdiv_ccg && sculpt_face_sets) {
        const int face_index = BKE_subdiv_ccg_grid_to_face_index(subdiv_ccg, grid_index);

        const int fset = abs(sculpt_face_sets[face_index]);
        /* Skip for the default color Face Set to render it white. */
        if (fset != face_sets_color_default) {
          BKE_paint_face_set_overlay_color_get(fset, face_sets_color_seed, face_set_color);
          default_face_set = false;
        }
      }

      if (buffers->smooth || g_vbo_id.fast_mode) {
        for (y = 0; y < key->grid_size; y++) {
          for (x = 0; x < key->grid_size; x++) {
            CCGElem *elem = CCG_grid_elem(key, grid, x, y);
            GPU_vertbuf_attr_set(
                buffers->vert_buf, g_vbo_id.pos, vbo_index, CCG_elem_co(key, elem));

            short no_short[3];
            normal_float_to_short_v3(no_short, CCG_elem_no(key, elem));
            GPU_vertbuf_attr_set(buffers->vert_buf, g_vbo_id.nor, vbo_index, no_short);

            if (has_mask && show_mask) {
              float fmask = *CCG_elem_mask(key, elem);
              uchar cmask = (uchar)(fmask * 255);
              GPU_vertbuf_attr_set(buffers->vert_buf, g_vbo_id.msk, vbo_index, &cmask);
              empty_mask = empty_mask && (cmask == 0);
            }

            if (show_vcol) {
              const ushort vcol[4] = {USHRT_MAX, USHRT_MAX, USHRT_MAX, USHRT_MAX};
              GPU_vertbuf_attr_set(buffers->vert_buf, g_vbo_id.col[0], vbo_index, &vcol);
            }

            if (!g_vbo_id.fast_mode) {
              GPU_vertbuf_attr_set(buffers->vert_buf, g_vbo_id.fset, vbo_index, &face_set_color);
            }

            vbo_index += 1;
          }
        }
        vbo_index_offset += key->grid_area;
      }
      else {
        for (j = 0; j < key->grid_size - 1; j++) {
          for (k = 0; k < key->grid_size - 1; k++) {
            CCGElem *elems[4] = {
                CCG_grid_elem(key, grid, k, j),
                CCG_grid_elem(key, grid, k + 1, j),
                CCG_grid_elem(key, grid, k + 1, j + 1),
                CCG_grid_elem(key, grid, k, j + 1),
            };
            float *co[4] = {
                CCG_elem_co(key, elems[0]),
                CCG_elem_co(key, elems[1]),
                CCG_elem_co(key, elems[2]),
                CCG_elem_co(key, elems[3]),
            };

            float fno[3];
            short no_short[3];
            /* NOTE: Clockwise indices ordering, that's why we invert order here. */
            normal_quad_v3(fno, co[3], co[2], co[1], co[0]);
            normal_float_to_short_v3(no_short, fno);

            GPU_vertbuf_attr_set(buffers->vert_buf, g_vbo_id.pos, vbo_index + 0, co[0]);
            GPU_vertbuf_attr_set(buffers->vert_buf, g_vbo_id.nor, vbo_index + 0, no_short);
            GPU_vertbuf_attr_set(buffers->vert_buf, g_vbo_id.pos, vbo_index + 1, co[1]);
            GPU_vertbuf_attr_set(buffers->vert_buf, g_vbo_id.nor, vbo_index + 1, no_short);
            GPU_vertbuf_attr_set(buffers->vert_buf, g_vbo_id.pos, vbo_index + 2, co[2]);
            GPU_vertbuf_attr_set(buffers->vert_buf, g_vbo_id.nor, vbo_index + 2, no_short);
            GPU_vertbuf_attr_set(buffers->vert_buf, g_vbo_id.pos, vbo_index + 3, co[3]);
            GPU_vertbuf_attr_set(buffers->vert_buf, g_vbo_id.nor, vbo_index + 3, no_short);

            if (has_mask && show_mask) {
              float fmask = (*CCG_elem_mask(key, elems[0]) + *CCG_elem_mask(key, elems[1]) +
                             *CCG_elem_mask(key, elems[2]) + *CCG_elem_mask(key, elems[3])) *
                            0.25f;
              uchar cmask = (uchar)(fmask * 255);
              GPU_vertbuf_attr_set(buffers->vert_buf, g_vbo_id.msk, vbo_index + 0, &cmask);
              GPU_vertbuf_attr_set(buffers->vert_buf, g_vbo_id.msk, vbo_index + 1, &cmask);
              GPU_vertbuf_attr_set(buffers->vert_buf, g_vbo_id.msk, vbo_index + 2, &cmask);
              GPU_vertbuf_attr_set(buffers->vert_buf, g_vbo_id.msk, vbo_index + 3, &cmask);
              empty_mask = empty_mask && (cmask == 0);
            }

            const ushort vcol[4] = {USHRT_MAX, USHRT_MAX, USHRT_MAX, USHRT_MAX};
            if (1) {  // g_vbo_id.totcol > 0 || !g_vbo_id.fast_mode) {
              GPU_vertbuf_attr_set(buffers->vert_buf, g_vbo_id.col[0], vbo_index + 0, &vcol);
              GPU_vertbuf_attr_set(buffers->vert_buf, g_vbo_id.col[0], vbo_index + 1, &vcol);
              GPU_vertbuf_attr_set(buffers->vert_buf, g_vbo_id.col[0], vbo_index + 2, &vcol);
              GPU_vertbuf_attr_set(buffers->vert_buf, g_vbo_id.col[0], vbo_index + 3, &vcol);
            }

            if (!g_vbo_id.fast_mode) {
              GPU_vertbuf_attr_set(
                  buffers->vert_buf, g_vbo_id.fset, vbo_index + 0, &face_set_color);
              GPU_vertbuf_attr_set(
                  buffers->vert_buf, g_vbo_id.fset, vbo_index + 1, &face_set_color);
              GPU_vertbuf_attr_set(
                  buffers->vert_buf, g_vbo_id.fset, vbo_index + 2, &face_set_color);
              GPU_vertbuf_attr_set(
                  buffers->vert_buf, g_vbo_id.fset, vbo_index + 3, &face_set_color);
            }

            vbo_index += 4;
          }
        }
        vbo_index_offset += square_i(key->grid_size - 1) * 4;
      }
    }

    gpu_pbvh_batch_init(buffers, GPU_PRIM_TRIS);
  }

  /* Get material index from the first face of this buffer. */
  buffers->material_index = grid_flag_mats[grid_indices[0]].mat_nr;

  buffers->grids = grids;
  buffers->grid_indices = grid_indices;
  buffers->totgrid = totgrid;
  buffers->grid_flag_mats = grid_flag_mats;
  buffers->gridkey = *key;
  buffers->show_overlay = (!empty_mask || !default_face_set) && !g_vbo_id.fast_mode;
}

/* Threaded - do not call any functions that use OpenGL calls! */
GPU_PBVH_Buffers *GPU_pbvh_grid_buffers_build(int totgrid, BLI_bitmap **grid_hidden)
{
  GPU_PBVH_Buffers *buffers;

  buffers = MEM_callocN(sizeof(GPU_PBVH_Buffers), "GPU_Buffers");
  buffers->grid_hidden = grid_hidden;
  buffers->totgrid = totgrid;

  buffers->show_overlay = false;

  return buffers;
}

#undef FILL_QUAD_BUFFER

/** \} */

/* -------------------------------------------------------------------- */
/** \name BMesh PBVH
 * \{ */

static int debug_pass = 0;
bool pbvh_show_orig_co = false;

/* Output a BMVert into a VertexBufferFormat array at v_index. */
static void gpu_bmesh_vert_to_buffer_copy(BMesh *bm,
                                          BMVert *v,
                                          GPUVertBuf *vert_buf,
                                          int v_index,
                                          const float fno[3],
                                          const float *fmask,
                                          const int cd_vert_mask_offset,
                                          const int cd_vert_node_offset,
                                          const bool show_mask,
                                          const bool show_vcol,
                                          bool *empty_mask,
                                          const int cd_vcol_offsets[MAX_MCOL],
                                          int totvcol)
{
  /* Vertex should always be visible if it's used by a visible face. */
  BLI_assert(!BM_elem_flag_test(v, BM_ELEM_HIDDEN));

#ifdef NEW_ATTR_SYSTEM
  // static void set_cd_data_bmesh(GPUVertBuf *vert_buf, CDAttrLayers *attr, BMElem *elem, int
  // vertex)
  set_cd_data_bmesh(
      vert_buf, g_vbo_id.vertex_attrs, g_vbo_id.vertex_attrs_len, (BMElem *)v, v_index);
#endif

  short no_short[3];

  /* Set coord, normal, and mask */
  if (G.debug_value == 890 || pbvh_show_orig_co) {
    const int cd_sculpt_vert = bm->vdata.layers[bm->vdata.typemap[CD_DYNTOPO_VERT]].offset;
    MSculptVert *mv = BM_ELEM_CD_GET_VOID_P(v, cd_sculpt_vert);

    GPU_vertbuf_attr_set(vert_buf, g_vbo_id.pos, v_index, mv->origco);
    normal_float_to_short_v3(no_short, mv->origno);
  }
  else {
    GPU_vertbuf_attr_set(vert_buf, g_vbo_id.pos, v_index, v->co);
    normal_float_to_short_v3(no_short, fno ? fno : v->no);
  }

  GPU_vertbuf_attr_set(vert_buf, g_vbo_id.nor, v_index, no_short);

#ifndef GPU_PERF_TEST
  if (show_mask) {
    float effective_mask = fmask ? *fmask : BM_ELEM_CD_GET_FLOAT(v, cd_vert_mask_offset);

    if (G.debug_value == 889) {
      int ni = BM_ELEM_CD_GET_INT(v, cd_vert_node_offset);

      effective_mask = ni == -1 ? 0.0f : (float)(((ni + debug_pass) * 511) % 64) / 64;
    }

    uchar cmask = (uchar)(effective_mask * 255);
    GPU_vertbuf_attr_set(vert_buf, g_vbo_id.msk, v_index, &cmask);
    *empty_mask = *empty_mask && (cmask == 0);
  }

#  ifndef NEW_ATTR_SYSTEM
  if (show_vcol && totvcol > 0) {
    for (int i = 0; i < totvcol; i++) {
      ushort vcol[4] = {USHRT_MAX, USHRT_MAX, USHRT_MAX, USHRT_MAX};

      MPropCol *col = BM_ELEM_CD_GET_VOID_P(v, cd_vcol_offsets[i]);

      vcol[0] = unit_float_to_ushort_clamp(col->color[0]);
      vcol[1] = unit_float_to_ushort_clamp(col->color[1]);
      vcol[2] = unit_float_to_ushort_clamp(col->color[2]);
      vcol[3] = unit_float_to_ushort_clamp(col->color[3]);

      // const ushort vcol[4] = {USHRT_MAX, USHRT_MAX, USHRT_MAX, USHRT_MAX};
      GPU_vertbuf_attr_set(vert_buf, g_vbo_id.col[i], v_index, vcol);
    }
  }
  else if (show_vcol && !g_vbo_id.fast_mode) {  // ensure first vcol attribute is not zero
    const ushort vcol[4] = {USHRT_MAX, USHRT_MAX, USHRT_MAX, USHRT_MAX};
    GPU_vertbuf_attr_set(vert_buf, g_vbo_id.col[0], v_index, vcol);
  }
#  else
  if (show_vcol && totvcol == 0) {  // ensure first vcol attribute is not zero
    const ushort vcol[4] = {USHRT_MAX, USHRT_MAX, USHRT_MAX, USHRT_MAX};
    GPU_vertbuf_attr_set(vert_buf, g_vbo_id.col[0], v_index, vcol);
  }
#  endif

  if (!g_vbo_id.fast_mode) {
    /* Add default face sets color to avoid artifacts. */
    const uchar face_set[3] = {UCHAR_MAX, UCHAR_MAX, UCHAR_MAX};
    GPU_vertbuf_attr_set(vert_buf, g_vbo_id.fset, v_index, &face_set);
  }
#endif
}

/* Return the total number of vertices that don't have BM_ELEM_HIDDEN set */
static int gpu_bmesh_vert_visible_count(TableGSet *bm_unique_verts, TableGSet *bm_other_verts)
{
  int totvert = 0;
  BMVert *v;

  TGSET_ITER (v, bm_unique_verts) {
    if (!BM_elem_flag_test(v, BM_ELEM_HIDDEN)) {
      totvert++;
    }
  }
  TGSET_ITER_END

  TGSET_ITER (v, bm_other_verts) {
    if (!BM_elem_flag_test(v, BM_ELEM_HIDDEN)) {
      totvert++;
    }
  }
  TGSET_ITER_END

  return totvert;
}

/* Return the total number of visible faces */
static int gpu_bmesh_face_visible_count(PBVHTriBuf *tribuf, int mat_nr)
{
  int totface = 0;
  BMFace *f;

  for (int i = 0; i < tribuf->tottri; i++) {
    PBVHTri *tri = tribuf->tris + i;

    BMFace *f = (BMFace *)tri->f.i;
    if (f->mat_nr != mat_nr || BM_elem_flag_test(f, BM_ELEM_HIDDEN)) {
      continue;
    }

    totface++;
  }

  return totface;
}

void GPU_pbvh_bmesh_buffers_update_free(GPU_PBVH_Buffers *buffers)
{
  if (buffers->last_tribuf_tris) {
    // bmesh indexed drawing frees buffers by itself
    return;
  }

  GPU_BATCH_DISCARD_SAFE(buffers->lines);
  GPU_INDEXBUF_DISCARD_SAFE(buffers->index_lines_buf);
}

static int gpu_pbvh_bmesh_make_vcol_offs(CustomData *vdata,
                                         int r_cd_vcols[MAX_MCOL],
                                         int r_cd_layers[MAX_MCOL],
                                         bool active_only)
{
  if (active_only) {
    int idx = CustomData_get_offset(vdata, CD_PROP_COLOR);

    if (idx >= 0) {
      r_cd_vcols[0] = idx;
      r_cd_layers[0] = CustomData_get_active_layer_index(vdata, CD_PROP_COLOR);

      return 1;
    }

    return 0;
  }

  int count = 0;
  int tot = CustomData_number_of_layers(vdata, CD_PROP_COLOR);

  for (int i = 0; i < tot; i++) {
    int idx = CustomData_get_layer_index_n(vdata, CD_PROP_COLOR, i);
    // idx = CustomData_get_active_layer_index(vdata, CD_PROP_COLOR);

    if (idx < 0) {
      printf("eek, corruption in customdata!\n");
      break;
    }

    CustomDataLayer *cl = vdata->layers + idx;

    if (cl->flag & CD_FLAG_TEMPORARY) {
      continue;  // ignore original color layer
    }

    r_cd_layers[count] = idx;
    r_cd_vcols[count] = CustomData_get_n_offset(vdata, CD_PROP_COLOR, i);

    count++;
  }

  // ensure render layer is last
  // draw cache code seems to need this
  int render = CustomData_get_render_layer_index(vdata, CD_PROP_COLOR);

  for (int i = 0; i < count; i++) {
    if (r_cd_layers[i] == render) {
      SWAP(int, r_cd_layers[i], r_cd_layers[count - 1]);
      SWAP(int, r_cd_vcols[i], r_cd_vcols[count - 1]);
      break;
    }
  }

  return count;
}

void GPU_pbvh_need_full_render_set(bool state)
{
  g_vbo_id.need_full_render = state;
  g_vbo_id.active_vcol_only = !state;
}

bool GPU_pbvh_need_full_render_get()
{
  return g_vbo_id.need_full_render;
}

void GPU_pbvh_update_attribute_names(CustomData *vdata,
                                     CustomData *ldata,
                                     bool need_full_render,
                                     bool fast_mode)
{
  const bool active_only = !need_full_render;

  debug_pass++;

  GPU_vertformat_clear(&g_vbo_id.format);

  g_vbo_id.fast_mode = fast_mode;

  // g_vbo_id.loop_attrs = build_cd_layers(vdata, )
  /* Initialize vertex buffer (match 'VertexBufferFormat'). */
  if (g_vbo_id.format.attr_len == 0) {
#ifdef QUANTIZED_PERF_TEST
    g_vbo_id.pos = GPU_vertformat_attr_add(
        &g_vbo_id.format, "pos", GPU_COMP_U16, 3, GPU_FETCH_INT_TO_FLOAT_UNIT);
    g_vbo_id.nor = GPU_vertformat_attr_add(
        &g_vbo_id.format, "nor", GPU_COMP_I8, 3, GPU_FETCH_INT_TO_FLOAT_UNIT);
#else
    g_vbo_id.pos = GPU_vertformat_attr_add(
        &g_vbo_id.format, "pos", GPU_COMP_F32, 3, GPU_FETCH_FLOAT);
    g_vbo_id.nor = GPU_vertformat_attr_add(
        &g_vbo_id.format, "nor", GPU_COMP_I16, 3, GPU_FETCH_INT_TO_FLOAT_UNIT);
#endif

    /* TODO: Do not allocate these `.msk` and `.col` when they are not used. */

#ifdef QUANTIZED_PERF_TEST
    return;
#endif

#ifndef GPU_PERF_TEST
    if (!fast_mode) {
      g_vbo_id.msk = GPU_vertformat_attr_add(
          &g_vbo_id.format, "msk", GPU_COMP_U8, 1, GPU_FETCH_INT_TO_FLOAT_UNIT);
    }
#endif

    g_vbo_id.totcol = 0;

#ifdef NEW_ATTR_SYSTEM
    if (g_vbo_id.loop_attrs) {
      free_cd_layers(g_vbo_id.loop_attrs);
    }
    if (g_vbo_id.vertex_attrs) {
      free_cd_layers(g_vbo_id.vertex_attrs);
    }

    CDAttrLayers *vattr = NULL, *lattr = NULL;
    BLI_array_declare(vattr);
    BLI_array_declare(lattr);

    for (int i = 0; vdata && i < ARRAY_SIZE(cd_vert_layers); i++) {
      if (!CustomData_has_layer(vdata, cd_vert_layers[i].type)) {
        continue;
      }

      CDAttrLayers attr;
      build_cd_layers(&g_vbo_id.format, &attr, vdata, cd_vert_layers + i);
      BLI_array_append(vattr, attr);
    }

    for (int i = 0; ldata && i < ARRAY_SIZE(cd_loop_layers); i++) {
      if (!CustomData_has_layer(ldata, cd_loop_layers[i].type)) {
        continue;
      }

      CDAttrLayers attr;
      build_cd_layers(&g_vbo_id.format, &attr, ldata, cd_loop_layers + i);
      BLI_array_append(lattr, attr);
    }

    g_vbo_id.vertex_attrs = vattr;
    g_vbo_id.loop_attrs = lattr;
    g_vbo_id.vertex_attrs_len = BLI_array_len(vattr);
    g_vbo_id.loop_attrs_len = BLI_array_len(lattr);
#endif

#if !defined(NEW_ATTR_SYSTEM) && !defined(GPU_PERF_TEST)
    if (vdata && CustomData_has_layer(vdata, CD_PROP_COLOR)) {
      const int act = CustomData_get_active_layer_index(vdata, CD_PROP_COLOR);
      int ci = 0;

      int cd_vcol_offs[MAX_MCOL];
      int cd_vcol_layers[MAX_MCOL];
      int totlayer = gpu_pbvh_bmesh_make_vcol_offs(
          vdata, cd_vcol_offs, cd_vcol_layers, active_only);

      for (int i = 0; i < totlayer; i++) {
        int idx = cd_vcol_layers[i];
        CustomDataLayer *cl = vdata->layers + idx;

        if (g_vbo_id.totcol < MAX_MCOL) {
          g_vbo_id.col[ci++] = GPU_vertformat_attr_add(
              &g_vbo_id.format, "c", GPU_COMP_U16, 4, GPU_FETCH_INT_TO_FLOAT_UNIT);
          g_vbo_id.totcol++;

          DRW_make_cdlayer_attr_aliases(&g_vbo_id.format, "c", vdata, cl);

          if (idx == act) {
            GPU_vertformat_alias_add(&g_vbo_id.format, "ac");
          }
        }
      }
    }

    // ensure at least one vertex color layer
    if (!fast_mode && g_vbo_id.totcol == 0) {
      g_vbo_id.col[0] = GPU_vertformat_attr_add(
          &g_vbo_id.format, "c", GPU_COMP_U16, 4, GPU_FETCH_INT_TO_FLOAT_UNIT);
      g_vbo_id.totcol = 1;

      GPU_vertformat_alias_add(&g_vbo_id.format, "ac");
    }
#elif !defined(GPU_PERF_TEST)
    // ensure at least one vertex color layer
    if (!vdata || !CustomData_has_layer(vdata, CD_PROP_COLOR)) {
      g_vbo_id.col[0] = GPU_vertformat_attr_add(
          &g_vbo_id.format, "c", GPU_COMP_U16, 4, GPU_FETCH_INT_TO_FLOAT_UNIT);
      g_vbo_id.totcol = 1;

      GPU_vertformat_alias_add(&g_vbo_id.format, "ac");
    }

#endif

#ifndef GPU_PERF_TEST
    if (!fast_mode) {
      g_vbo_id.fset = GPU_vertformat_attr_add(
          &g_vbo_id.format, "fset", GPU_COMP_U8, 3, GPU_FETCH_INT_TO_FLOAT_UNIT);
    }

    if (ldata && CustomData_has_layer(ldata, CD_MLOOPUV)) {
      g_vbo_id.uv = GPU_vertformat_attr_add(
          &g_vbo_id.format, "uvs", GPU_COMP_F32, 2, GPU_FETCH_FLOAT);
      GPU_vertformat_alias_add(&g_vbo_id.format, "u");

      const int cd_uv_index = CustomData_get_layer_index(ldata, CD_MLOOPUV);
      CustomDataLayer *cl = ldata->layers + cd_uv_index;
      cl += cl->active;

      DRW_make_cdlayer_attr_aliases(&g_vbo_id.format, "u", ldata, cl);
    }
#endif
  }
}

static void gpu_flat_vcol_make_vert(float co[3],
                                    BMVert *v,
                                    GPUVertBuf *vert_buf,
                                    int v_index,
                                    const int cd_vcol_offsets[MAX_MCOL],
                                    int totoffsets,
                                    const float fno[3])
{
  for (int i = 0; i < totoffsets; i++) {
    MPropCol *mp = BM_ELEM_CD_GET_VOID_P(v, cd_vcol_offsets[i]);
    ushort vcol[4];

    // printf(
    //    "%.2f %.2f %.2f %.2f\n", mp->color[0], mp->color[1], mp->color[2], mp->color[3]);
    vcol[0] = unit_float_to_ushort_clamp(mp->color[0]);
    vcol[1] = unit_float_to_ushort_clamp(mp->color[1]);
    vcol[2] = unit_float_to_ushort_clamp(mp->color[2]);
    vcol[3] = unit_float_to_ushort_clamp(mp->color[3]);

    GPU_vertbuf_attr_set(vert_buf, g_vbo_id.col[i], v_index, vcol);
  }

  /* Set coord, normal, and mask */
  GPU_vertbuf_attr_set(vert_buf, g_vbo_id.pos, v_index, co);

  short no_short[3];

  normal_float_to_short_v3(no_short, fno ? fno : v->no);
  GPU_vertbuf_attr_set(vert_buf, g_vbo_id.nor, v_index, no_short);
}

/* Creates a vertex buffer (coordinate, normal, color) and, if smooth
 * shading, an element index buffer.
 * Threaded - do not call any functions that use OpenGL calls! */
static void GPU_pbvh_bmesh_buffers_update_flat_vcol(GPU_PBVH_Buffers *buffers,
                                                    BMesh *bm,
                                                    TableGSet *bm_faces,
                                                    TableGSet *bm_unique_verts,
                                                    TableGSet *bm_other_verts,
                                                    PBVHTriBuf *tribuf,
                                                    const int update_flags,
                                                    const int cd_vert_node_offset,
                                                    int face_sets_color_seed,
                                                    int face_sets_color_default,
                                                    short mat_nr)
{
  bool active_vcol_only = g_vbo_id.active_vcol_only;

  const bool show_face_sets = CustomData_has_layer(&bm->pdata, CD_SCULPT_FACE_SETS) &&
                              (update_flags & GPU_PBVH_BUFFERS_SHOW_SCULPT_FACE_SETS) != 0;

  int tottri, totvert;
  bool empty_mask = true;
  int cd_fset_offset = CustomData_get_offset(&bm->pdata, CD_SCULPT_FACE_SETS);

  int cd_vcols[MAX_MCOL];
  int cd_vcol_layers[MAX_MCOL];

  const int cd_vcol_count = gpu_pbvh_bmesh_make_vcol_offs(
      &bm->vdata, cd_vcols, cd_vcol_layers, active_vcol_only);

  /* Count visible triangles */
  tottri = gpu_bmesh_face_visible_count(tribuf, mat_nr) * 6;
  totvert = tottri * 3;

  if (!tottri) {
    if (BLI_table_gset_len(bm_faces) != 0) {
      /* Node is just hidden. */
    }
    else {
      buffers->clear_bmesh_on_flush = true;
    }
    buffers->tot_tri = 0;
    return;
  }

  /* TODO: make mask layer optional for bmesh buffer. */
  const int cd_vert_mask_offset = CustomData_get_offset(&bm->vdata, CD_PAINT_MASK);

  bool default_face_set = true;

  /* Fill vertex buffer */
  if (!gpu_pbvh_vert_buf_data_set(buffers, totvert)) {
    /* Memory map failed */
    return;
  }

  int v_index = 0;

  GPUIndexBufBuilder elb_lines;
  GPU_indexbuf_init(&elb_lines, GPU_PRIM_LINES, tottri * 3, tottri * 3);

  for (int i = 0; i < tribuf->tottri; i++) {
    PBVHTri *tri = tribuf->tris + i;
    BMFace *f = (BMFace *)tri->f.i;

    if (f->mat_nr != mat_nr) {
      continue;
    }

    if (!BM_elem_flag_test(f, BM_ELEM_HIDDEN)) {
      BMVert *v[3];

      float fmask = 0.0f;

      v[0] = (BMVert *)tribuf->verts[tri->v[0]].i;
      v[1] = (BMVert *)tribuf->verts[tri->v[1]].i;
      v[2] = (BMVert *)tribuf->verts[tri->v[2]].i;

      /* Average mask value */
      for (int j = 0; j < 3; j++) {
        fmask += BM_ELEM_CD_GET_FLOAT(v[j], cd_vert_mask_offset);
      }
      fmask /= 3.0f;

      uchar face_set_color[4] = {UCHAR_MAX, UCHAR_MAX, UCHAR_MAX, UCHAR_MAX};

      if (show_face_sets && cd_fset_offset >= 0) {
        const int fset = BM_ELEM_CD_GET_INT(f, cd_fset_offset);

        /* Skip for the default color Face Set to render it white. */
        if (fset != face_sets_color_default) {
          BKE_paint_face_set_overlay_color_get(fset, face_sets_color_seed, face_set_color);
          default_face_set = false;
        }
      }

      float cent[3] = {0.0f, 0.0f, 0.0f};
      add_v3_v3(cent, v[0]->co);
      add_v3_v3(cent, v[1]->co);
      add_v3_v3(cent, v[2]->co);
      mul_v3_fl(cent, 1.0 / 3.0);

      float cos[7][3];

      copy_v3_v3(cos[0], v[0]->co);
      copy_v3_v3(cos[1], v[1]->co);
      copy_v3_v3(cos[2], v[2]->co);

      copy_v3_v3(cos[6], cent);

      interp_v3_v3v3(cos[3], v[0]->co, v[1]->co, 0.5f);
      interp_v3_v3v3(cos[4], v[1]->co, v[2]->co, 0.5f);
      interp_v3_v3v3(cos[5], v[2]->co, v[0]->co, 0.5f);

      const int v_start = v_index;

      for (int j = 0; j < 3; j++) {
        int next = 3 + ((j) % 3);
        int prev = 3 + ((j + 3 - 1) % 3);

        gpu_flat_vcol_make_vert(
            v[j]->co, v[j], buffers->vert_buf, v_index, cd_vcols, cd_vcol_count, f->no);
        gpu_flat_vcol_make_vert(
            cos[next], v[j], buffers->vert_buf, v_index + 1, cd_vcols, cd_vcol_count, f->no);
        gpu_flat_vcol_make_vert(
            cos[6], v[j], buffers->vert_buf, v_index + 2, cd_vcols, cd_vcol_count, f->no);

        gpu_flat_vcol_make_vert(
            v[j]->co, v[j], buffers->vert_buf, v_index + 3, cd_vcols, cd_vcol_count, f->no);
        gpu_flat_vcol_make_vert(
            cos[6], v[j], buffers->vert_buf, v_index + 4, cd_vcols, cd_vcol_count, f->no);
        gpu_flat_vcol_make_vert(
            cos[prev], v[j], buffers->vert_buf, v_index + 5, cd_vcols, cd_vcol_count, f->no);

        /*
          v1
          |\
          |   \
          v3    v4
          |  v6   \
          |         \
          v0---v5---v2
          */

        next = j == 2 ? v_start : v_index + 6;

        if (tri->eflag & 1) {
          GPU_indexbuf_add_line_verts(&elb_lines, v_index, next);
          // GPU_indexbuf_add_line_verts(&elb_lines, v_index + 1, v_index + 2);
          // GPU_indexbuf_add_line_verts(&elb_lines, v_index + 2, v_index + 0);
        }

        if (tri->eflag & 2) {
          // GPU_indexbuf_add_line_verts(&elb_lines, v_index + 1, v_index + 2);
        }

        if (tri->eflag & 4) {
          // GPU_indexbuf_add_line_verts(&elb_lines, v_index + 2, v_index + 0);
        }

        v_index += 6;
      }
    }
  }

  buffers->index_lines_buf = GPU_indexbuf_build(&elb_lines);
  buffers->tot_tri = tottri;

  /* Get material index from the last face we iterated on. */
  buffers->material_index = mat_nr;

  buffers->show_overlay = (!empty_mask || !default_face_set) && !g_vbo_id.fast_mode;

  gpu_pbvh_batch_init(buffers, GPU_PRIM_TRIS);
}

static void GPU_pbvh_bmesh_buffers_update_indexed(GPU_PBVH_Buffers *buffers,
                                                  BMesh *bm,
                                                  TableGSet *bm_faces,
                                                  TableGSet *bm_unique_verts,
                                                  TableGSet *bm_other_verts,
                                                  PBVHTriBuf *tribuf,
                                                  const int update_flags,
                                                  const int cd_vert_node_offset,
                                                  int face_sets_color_seed,
                                                  int face_sets_color_default,
                                                  bool flat_vcol,
                                                  short mat_nr)
{

  bool active_vcol_only = g_vbo_id.active_vcol_only;

  const bool show_mask = (update_flags & GPU_PBVH_BUFFERS_SHOW_MASK) != 0 && !g_vbo_id.fast_mode;
  bool show_vcol = (update_flags & GPU_PBVH_BUFFERS_SHOW_VCOL) != 0;

  if (g_vbo_id.totcol == 0 && g_vbo_id.fast_mode) {
    show_vcol = false;
  }

  bool need_indexed = buffers->last_tribuf_tris != tribuf->tris;

  buffers->last_tribuf_tris = tribuf->tris;

  int tottri, totvert;
  bool empty_mask = true;

  int cd_vcols[MAX_MCOL];
  int cd_vcol_layers[MAX_MCOL];

  int cd_vcol_count = gpu_pbvh_bmesh_make_vcol_offs(
      &bm->vdata, cd_vcols, cd_vcol_layers, active_vcol_only);

  /* Count visible triangles */
  tottri = gpu_bmesh_face_visible_count(tribuf, mat_nr);

  /* Count visible vertices */
  totvert = tribuf->totvert;

  if (!tottri) {
    if (BLI_table_gset_len(bm_faces) != 0) {
      /* Node is just hidden. */
    }
    else {
      buffers->clear_bmesh_on_flush = true;
    }
    buffers->tot_tri = 0;
    return;
  }

  /* TODO, make mask layer optional for bmesh buffer */
  const int cd_vert_mask_offset = CustomData_get_offset(&bm->vdata, CD_PAINT_MASK);
  int cd_fset_offset = CustomData_get_offset(&bm->pdata, CD_SCULPT_FACE_SETS);

  // int totuv = CustomData_get_offset(&bm->ldata, CD_MLOOPUV);
  // int *cd_uvs = BLI_array_alloca(cd_uvs, totuv);
  const int cd_uv = CustomData_get_offset(&bm->ldata, CD_MLOOPUV);
  const bool have_uv = cd_uv >= 0;

  bool default_face_set = true;

  /* Fill vertex buffer */
  if (!gpu_pbvh_vert_buf_data_set(buffers, totvert)) {
    /* Memory map failed */
    return;
  }

#ifdef QUANTIZED_PERF_TEST
  GPUVertBuf *vert_buf = buffers->vert_buf;

  float min[3];
  float max[3];
  float mat[4][4];
  float imat[4][4];
  float scale[3];

  INIT_MINMAX(min, max);
  for (int i = 0; i < tribuf->totvert; i++) {
    BMVert *v = (BMVert *)tribuf->verts[i].i;

    minmax_v3v3_v3(min, max, v->co);
  }

  sub_v3_v3v3(scale, max, min);

  scale[0] = scale[0] != 0.0f ? 1.0f / scale[0] : 0.0f;
  scale[1] = scale[1] != 0.0f ? 1.0f / scale[1] : 0.0f;
  scale[2] = scale[2] != 0.0f ? 1.0f / scale[2] : 0.0f;

  memset((float *)mat, 0, sizeof(float) * 16);

  mat[0][0] = scale[0];
  mat[1][1] = scale[1];
  mat[2][2] = scale[2];

  mat[3][0] = -min[0] * scale[0];
  mat[3][1] = -min[1] * scale[1];
  mat[3][2] = -min[2] * scale[2];

  mat[3][3] = 1.0f;

  invert_m4_m4(imat, mat);
#endif

  for (int i = 0; i < tribuf->totvert; i++) {
    BMVert *v = (BMVert *)tribuf->verts[i].i;
    BMLoop *l = (BMLoop *)tribuf->loops[i];

#ifdef QUANTIZED_PERF_TEST
    float co[3];
    copy_v3_v3(co, v->co);
    mul_v3_m4v3(co, mat, co);
    // sub_v3_v3(co, tribuf->min);
    // mul_v3_v3(co, scale);

    // normal_float_to_short_
    unsigned short co_short[3];
    co_short[0] = (unsigned short)(co[0] * 65535.0f);
    co_short[1] = (unsigned short)(co[1] * 65535.0f);
    co_short[2] = (unsigned short)(co[2] * 65535.0f);

    GPU_vertbuf_attr_set(vert_buf, g_vbo_id.pos, i, co_short);

    signed char no_short[3];
    // normal_float_to_short_v3(no_short, v->no);
    no_short[0] = (signed char)(v->no[0] * 127.0f);
    no_short[1] = (signed char)(v->no[1] * 127.0f);
    no_short[2] = (signed char)(v->no[2] * 127.0f);

    GPU_vertbuf_attr_set(vert_buf, g_vbo_id.nor, i, no_short);
#else
    gpu_bmesh_vert_to_buffer_copy(bm,
                                  v,
                                  buffers->vert_buf,
                                  i,
                                  NULL,
                                  NULL,
                                  cd_vert_mask_offset,
                                  cd_vert_node_offset,
                                  show_mask,
                                  show_vcol,
                                  &empty_mask,
                                  cd_vcols,
                                  cd_vcol_count);
#endif

    if (!g_vbo_id.fast_mode) {
      const uchar face_set_color[3] = {UCHAR_MAX, UCHAR_MAX, UCHAR_MAX};

      /* Add default face sets color to avoid artifacts. */
      int fset = BM_ELEM_CD_GET_INT(l->f, cd_fset_offset);

      if (fset != face_sets_color_default) {
        default_face_set = false;
        BKE_paint_face_set_overlay_color_get(fset, face_sets_color_seed, face_set_color);
      }

      GPU_vertbuf_attr_set(buffers->vert_buf, g_vbo_id.fset, i, &face_set_color);
    }

    if (have_uv) {
      MLoopUV *mu = BM_ELEM_CD_GET_VOID_P(l, cd_uv);
      GPU_vertbuf_attr_set(buffers->vert_buf, g_vbo_id.uv, i, mu->uv);
    }
  }

  if (!need_indexed) {
    buffers->material_index = mat_nr;
    buffers->show_overlay = (!empty_mask || !default_face_set) && !g_vbo_id.fast_mode;

    gpu_pbvh_batch_init(buffers, GPU_PRIM_TRIS);
    return;
  }

  GPU_BATCH_DISCARD_SAFE(buffers->triangles);
  GPU_BATCH_DISCARD_SAFE(buffers->lines);
  GPU_INDEXBUF_DISCARD_SAFE(buffers->index_lines_buf);
  GPU_INDEXBUF_DISCARD_SAFE(buffers->index_buf);

  /* Fill the vertex and triangle buffer in one pass over faces. */
  GPUIndexBufBuilder elb, elb_lines;
  GPU_indexbuf_init(&elb, GPU_PRIM_TRIS, tottri, totvert);
  GPU_indexbuf_init(&elb_lines, GPU_PRIM_LINES, tottri * 3, totvert);

  for (int i = 0; i < tribuf->tottri; i++) {
    PBVHTri *tri = tribuf->tris + i;

    BMFace *f = (BMFace *)tri->f.i;
    if (f->mat_nr != mat_nr || BM_elem_flag_test(f, BM_ELEM_HIDDEN)) {
      continue;
    }

    GPU_indexbuf_add_tri_verts(&elb, tri->v[0], tri->v[1], tri->v[2]);

#ifndef QUANTIZED_PERF_TEST
    GPU_indexbuf_add_line_verts(&elb_lines, tri->v[0], tri->v[1]);
    GPU_indexbuf_add_line_verts(&elb_lines, tri->v[1], tri->v[2]);
    GPU_indexbuf_add_line_verts(&elb_lines, tri->v[2], tri->v[0]);
#endif
  }

  buffers->tot_tri = tottri;

  if (buffers->index_buf == NULL) {
    buffers->index_buf = GPU_indexbuf_build(&elb);
  }
  else {
    GPU_indexbuf_build_in_place(&elb, buffers->index_buf);
  }
  buffers->index_lines_buf = GPU_indexbuf_build(&elb_lines);

  buffers->material_index = mat_nr;
  buffers->show_overlay = (!empty_mask || !default_face_set) && !g_vbo_id.fast_mode;

  gpu_pbvh_batch_init(buffers, GPU_PRIM_TRIS);

#ifdef QUANTIZED_PERF_TEST
  copy_m4_m4(buffers->matrix, imat);
#endif
}

/* Creates a vertex buffer (coordinate, normal, color) and, if smooth
 * shading, an element index buffer.
 * Threaded - do not call any functions that use OpenGL calls! */
void GPU_pbvh_bmesh_buffers_update(GPU_PBVH_Buffers *buffers,
                                   BMesh *bm,
                                   TableGSet *bm_faces,
                                   TableGSet *bm_unique_verts,
                                   TableGSet *bm_other_verts,
                                   PBVHTriBuf *tribuf,
                                   const int update_flags,
                                   const int cd_vert_node_offset,
                                   int face_sets_color_seed,
                                   int face_sets_color_default,
                                   bool flat_vcol,
                                   short mat_nr)
{

  bool active_vcol_only = g_vbo_id.active_vcol_only;

  if (flat_vcol && CustomData_has_layer(&bm->vdata, CD_PROP_COLOR)) {
    GPU_pbvh_bmesh_buffers_update_flat_vcol(buffers,
                                            bm,
                                            bm_faces,
                                            bm_unique_verts,
                                            bm_other_verts,
                                            tribuf,
                                            update_flags,
                                            cd_vert_node_offset,
                                            face_sets_color_seed,
                                            face_sets_color_default,
                                            mat_nr);
    return;
  }

  const bool have_uv = CustomData_has_layer(&bm->ldata, CD_MLOOPUV);
  const bool show_mask = (update_flags & GPU_PBVH_BUFFERS_SHOW_MASK) != 0 && !g_vbo_id.fast_mode;
  const bool show_face_sets = CustomData_has_layer(&bm->pdata, CD_SCULPT_FACE_SETS) &&
                              (update_flags & GPU_PBVH_BUFFERS_SHOW_SCULPT_FACE_SETS) != 0 &&
                              !g_vbo_id.fast_mode;

  int tottri, totvert;
  bool empty_mask = true;
  int cd_fset_offset = CustomData_get_offset(&bm->pdata, CD_SCULPT_FACE_SETS);

  int cd_vcols[MAX_MCOL];
  int cd_vcol_layers[MAX_MCOL];

  int cd_vcol_count = gpu_pbvh_bmesh_make_vcol_offs(
      &bm->vdata, cd_vcols, cd_vcol_layers, active_vcol_only);

  /* Count visible triangles */
  if (buffers->smooth) {
    GPU_pbvh_bmesh_buffers_update_indexed(buffers,
                                          bm,
                                          bm_faces,
                                          bm_unique_verts,
                                          bm_other_verts,
                                          tribuf,
                                          update_flags,
                                          cd_vert_node_offset,
                                          face_sets_color_seed,
                                          face_sets_color_default,
                                          flat_vcol,
                                          mat_nr);
    return;
  }

  buffers->last_tribuf_tris = NULL;

  /* TODO, make mask layer optional for bmesh buffer */
  const int cd_vert_mask_offset = CustomData_get_offset(&bm->vdata, CD_PAINT_MASK);
  const int cd_mcol_offset = CustomData_get_offset(&bm->ldata, CD_MLOOPCOL);
  const int cd_uv_offset = CustomData_get_offset(&bm->ldata, CD_MLOOPUV);

  bool default_face_set = true;

#ifdef DYNTOPO_DYNAMIC_TESS
  tottri = gpu_bmesh_face_visible_count(tribuf, mat_nr);
  totvert = tottri * 3;

  if (!tottri) {
    /* empty node (i.e. not just hidden)? */
    if (BLI_table_gset_len(bm_faces) == 0) {
      buffers->clear_bmesh_on_flush = true;
    }

    buffers->tot_tri = 0;
    return;
  }
  /* Fill vertex buffer */
  if (!gpu_pbvh_vert_buf_data_set(buffers, totvert)) {
    /* Memory map failed */
    return;
  }

  int v_index = 0;

  GPUIndexBufBuilder elb_lines;
  GPU_indexbuf_init(&elb_lines, GPU_PRIM_LINES, tottri * 3, tottri * 3);

  for (int i = 0; i < tribuf->tottri; i++) {
    PBVHTri *tri = tribuf->tris + i;
    BMFace *f = (BMFace *)tri->f.i;
    BMLoop **l = (BMLoop **)tri->l;
    BMVert *v[3];

    if (f->mat_nr != mat_nr || BM_elem_flag_test(f, BM_ELEM_HIDDEN)) {
      continue;
    }

    v[0] = l[0]->v;
    v[1] = l[1]->v;
    v[2] = l[2]->v;

    float fmask = 0.0f;
    int i;

    /* Average mask value */
    for (i = 0; i < 3; i++) {
      fmask += BM_ELEM_CD_GET_FLOAT(v[i], cd_vert_mask_offset);
    }
    fmask /= 3.0f;

    if (tri->eflag & 1) {
      GPU_indexbuf_add_line_verts(&elb_lines, v_index + 0, v_index + 1);
    }

    if (tri->eflag & 2) {
      GPU_indexbuf_add_line_verts(&elb_lines, v_index + 1, v_index + 2);
    }

    if (tri->eflag & 4) {
      GPU_indexbuf_add_line_verts(&elb_lines, v_index + 2, v_index + 0);
    }

    uchar face_set_color[4] = {UCHAR_MAX, UCHAR_MAX, UCHAR_MAX, UCHAR_MAX};

    if (show_face_sets && cd_fset_offset >= 0) {
      const int fset = BM_ELEM_CD_GET_INT(f, cd_fset_offset);

      /* Skip for the default color Face Set to render it white. */
      if (fset != face_sets_color_default) {
        BKE_paint_face_set_overlay_color_get(fset, face_sets_color_seed, face_set_color);
        default_face_set = false;
      }
    }

    for (int j = 0; j < 3; j++) {
      float *no = buffers->smooth ? v[j]->no : f->no;

      gpu_bmesh_vert_to_buffer_copy(bm,
                                    v[j],
                                    buffers->vert_buf,
                                    v_index,
                                    no,
                                    &fmask,
                                    cd_vert_mask_offset,
                                    cd_vert_node_offset,
                                    show_mask,
                                    false,
                                    &empty_mask,
                                    NULL,
                                    0);
#  ifndef GPU_PERF_TEST
      if (cd_vcol_count >= 0) {
        for (int k = 0; k < cd_vcol_count; k++) {
          MPropCol *mp = BM_ELEM_CD_GET_VOID_P(l[j]->v, cd_vcols[k]);
          ushort vcol[4];

          // printf(
          //    "%.2f %.2f %.2f %.2f\n", mp->color[0], mp->color[1], mp->color[2],
          //    mp->color[3]);
          vcol[0] = unit_float_to_ushort_clamp(mp->color[0]);
          vcol[1] = unit_float_to_ushort_clamp(mp->color[1]);
          vcol[2] = unit_float_to_ushort_clamp(mp->color[2]);
          vcol[3] = unit_float_to_ushort_clamp(mp->color[3]);

          GPU_vertbuf_attr_set(buffers->vert_buf, g_vbo_id.col[k], v_index, vcol);
        }
      }
      else if (cd_mcol_offset >= 0) {
        ushort vcol[4];

        MLoopCol *ml = BM_ELEM_CD_GET_VOID_P(l[j], cd_mcol_offset);

        vcol[0] = ml->r * 257;
        vcol[1] = ml->g * 257;
        vcol[2] = ml->b * 257;
        vcol[3] = ml->a * 257;

        GPU_vertbuf_attr_set(buffers->vert_buf, g_vbo_id.col[0], v_index, vcol);
      }

      if (have_uv) {
        MLoopUV *mu = BM_ELEM_CD_GET_VOID_P(l[j], cd_uv_offset);
        GPU_vertbuf_attr_set(buffers->vert_buf, g_vbo_id.uv, v_index, mu->uv);
      }

      if (show_face_sets) {
        GPU_vertbuf_attr_set(buffers->vert_buf, g_vbo_id.fset, v_index, face_set_color);
      }
#  endif
      v_index++;
    }
  }
#else
  tottri = tribuf->tottri;
  totvert = tottri * 3;

  if (!tottri) {
    /* empty node (i.e. not just hidden)? */
    if (!BLI_table_gset_len(bm_faces) != 0) {
      buffers->clear_bmesh_on_flush = true;
    }

    buffers->tot_tri = 0;
    return;
  }
  /* Fill vertex buffer */
  if (!gpu_pbvh_vert_buf_data_set(buffers, totvert)) {
    /* Memory map failed */
    return;
  }

  int v_index = 0;

  GPUIndexBufBuilder elb_lines;
  GPU_indexbuf_init(&elb_lines, GPU_PRIM_LINES, tottri * 3, tottri * 3);

  TGSET_ITER (f, bm_faces) {
    BLI_assert(f->len == 3);
    if (f->mat_nr != mat_nr) {
      continue;
    }

    if (!BM_elem_flag_test(f, BM_ELEM_HIDDEN)) {
      BMVert *v[3];
      BMLoop *l[3] = {f->l_first, f->l_first->next, f->l_first->prev};

      float fmask = 0.0f;
      int i;

      BM_face_as_array_vert_tri(f, v);

      /* Average mask value */
      for (i = 0; i < 3; i++) {
        fmask += BM_ELEM_CD_GET_FLOAT(v[i], cd_vert_mask_offset);
      }
      fmask /= 3.0f;

      GPU_indexbuf_add_line_verts(&elb_lines, v_index + 0, v_index + 1);
      GPU_indexbuf_add_line_verts(&elb_lines, v_index + 1, v_index + 2);
      GPU_indexbuf_add_line_verts(&elb_lines, v_index + 2, v_index + 0);

      uchar face_set_color[4] = {UCHAR_MAX, UCHAR_MAX, UCHAR_MAX, UCHAR_MAX};

      if (show_face_sets && cd_fset_offset >= 0) {
        const int fset = BM_ELEM_CD_GET_INT(f, cd_fset_offset);

        /* Skip for the default color Face Set to render it white. */
        if (fset != face_sets_color_default) {
          BKE_paint_face_set_overlay_color_get(fset, face_sets_color_seed, face_set_color);
          default_face_set = false;
        }
      }

      for (i = 0; i < 3; i++) {
        float *no = buffers->smooth ? v[i]->no : f->no;

        gpu_bmesh_vert_to_buffer_copy(bm,
                                      v[i],
                                      buffers->vert_buf,
                                      v_index,
                                      no,
                                      &fmask,
                                      cd_vert_mask_offset,
                                      cd_vert_node_offset,
                                      show_mask,
                                      false,
                                      &empty_mask,
                                      NULL,
                                      0);

        if (cd_vcol_count >= 0) {
          for (int j = 0; j < cd_vcol_count; j++) {
            MPropCol *mp = BM_ELEM_CD_GET_VOID_P(l[i]->v, cd_vcols[j]);
            ushort vcol[4];

            // printf(
            //    "%.2f %.2f %.2f %.2f\n", mp->color[0], mp->color[1], mp->color[2],
            //    mp->color[3]);
            vcol[0] = unit_float_to_ushort_clamp(mp->color[0]);
            vcol[1] = unit_float_to_ushort_clamp(mp->color[1]);
            vcol[2] = unit_float_to_ushort_clamp(mp->color[2]);
            vcol[3] = unit_float_to_ushort_clamp(mp->color[3]);

            GPU_vertbuf_attr_set(buffers->vert_buf, g_vbo_id.col[j], v_index, vcol);
          }
        }
        else if (cd_mcol_offset >= 0) {
          ushort vcol[4];

          MLoopCol *ml = BM_ELEM_CD_GET_VOID_P(l[i], cd_mcol_offset);

          vcol[0] = ml->r * 257;
          vcol[1] = ml->g * 257;
          vcol[2] = ml->b * 257;
          vcol[3] = ml->a * 257;

          GPU_vertbuf_attr_set(buffers->vert_buf, g_vbo_id.col[0], v_index, vcol);
        }

        if (have_uv) {
          MLoopUV *mu = BM_ELEM_CD_GET_VOID_P(l[i], cd_uv_offset);
          GPU_vertbuf_attr_set(buffers->vert_buf, g_vbo_id.uv, v_index, mu->uv);
        }

        GPU_vertbuf_attr_set(buffers->vert_buf, g_vbo_id.fset, v_index, face_set_color);

        v_index++;
      }
    }
  }
  TGSET_ITER_END
#endif

  buffers->index_lines_buf = GPU_indexbuf_build(&elb_lines);
  buffers->tot_tri = tottri;

  /* Get material index from the last face we iterated on. */
  buffers->material_index = mat_nr;
  buffers->show_overlay = (!empty_mask || !default_face_set) && !g_vbo_id.fast_mode;

  gpu_pbvh_batch_init(buffers, GPU_PRIM_TRIS);
}

/* -------------------------------------------------------------------- */
/** \name Generic
 * \{ */

/* Threaded - do not call any functions that use OpenGL calls! */
GPU_PBVH_Buffers *GPU_pbvh_bmesh_buffers_build(bool smooth_shading)
{
  GPU_PBVH_Buffers *buffers;

  buffers = MEM_callocN(sizeof(GPU_PBVH_Buffers), "GPU_Buffers");
  buffers->use_bmesh = true;
  buffers->smooth = smooth_shading || g_vbo_id.fast_mode;
  buffers->show_overlay = (!g_vbo_id.fast_mode) && !g_vbo_id.fast_mode;

  return buffers;
}

GPUBatch *GPU_pbvh_buffers_batch_get(GPU_PBVH_Buffers *buffers, bool fast, bool wires)
{
  if (wires) {
    return (fast && buffers->lines_fast) ? buffers->lines_fast : buffers->lines;
  }

  return (fast && buffers->triangles_fast) ? buffers->triangles_fast : buffers->triangles;
}

bool GPU_pbvh_buffers_has_overlays(GPU_PBVH_Buffers *buffers)
{
  return buffers->show_overlay && !g_vbo_id.fast_mode;
}

short GPU_pbvh_buffers_material_index_get(GPU_PBVH_Buffers *buffers)
{
  return buffers->material_index;
}

static void gpu_pbvh_buffers_clear(GPU_PBVH_Buffers *buffers)
{
  GPU_BATCH_DISCARD_SAFE(buffers->lines);
  GPU_BATCH_DISCARD_SAFE(buffers->lines_fast);
  GPU_BATCH_DISCARD_SAFE(buffers->triangles);
  GPU_BATCH_DISCARD_SAFE(buffers->triangles_fast);
  GPU_INDEXBUF_DISCARD_SAFE(buffers->index_lines_buf_fast);
  GPU_INDEXBUF_DISCARD_SAFE(buffers->index_lines_buf);
  GPU_INDEXBUF_DISCARD_SAFE(buffers->index_buf_fast);
  GPU_INDEXBUF_DISCARD_SAFE(buffers->index_buf);
  GPU_VERTBUF_DISCARD_SAFE(buffers->vert_buf);
}

void GPU_pbvh_buffers_update_flush(GPU_PBVH_Buffers *buffers)
{
  /* Free empty bmesh node buffers. */
  if (buffers->clear_bmesh_on_flush) {
    gpu_pbvh_buffers_clear(buffers);
    buffers->clear_bmesh_on_flush = false;
  }

  /* Force flushing to the GPU. */
  if (buffers->vert_buf && GPU_vertbuf_get_data(buffers->vert_buf)) {
    GPU_vertbuf_use(buffers->vert_buf);
  }
}

void GPU_pbvh_buffers_free(GPU_PBVH_Buffers *buffers)
{
  if (buffers) {
    gpu_pbvh_buffers_clear(buffers);
    MEM_freeN(buffers);
  }
}

/** \} */<|MERGE_RESOLUTION|>--- conflicted
+++ resolved
@@ -47,11 +47,8 @@
 #include "BKE_DerivedMesh.h"
 #include "BKE_attribute.h"
 #include "BKE_ccg.h"
-<<<<<<< HEAD
+#include "BKE_customdata.h"
 #include "BKE_global.h"
-=======
-#include "BKE_customdata.h"
->>>>>>> 6c0da7cc
 #include "BKE_mesh.h"
 #include "BKE_paint.h"
 #include "BKE_pbvh.h"
@@ -80,8 +77,6 @@
 
 To test, enable #if 0 branch in sculpt_draw_cb in draw_manager_data.c
 */
-
-//#define QUANTIZED_PERF_TEST
 
 //#define NEW_ATTR_SYSTEM
 
@@ -126,9 +121,6 @@
   void *last_tribuf_tris;  // used to detect if we can reuse index buffers
 
   bool show_overlay;
-#ifdef QUANTIZED_PERF_TEST
-  float matrix[4][4];
-#endif
 };
 
 #ifdef NEW_ATTR_SYSTEM
@@ -151,10 +143,18 @@
 } CDAttrLayers;
 #endif
 
+typedef struct ColorRef {
+  uchar domain, type;
+  ushort cd_offset;
+  int layer_idx;
+} ColorRef;
+
+#define MAX_GPU_MCOL 256
+
 static struct {
   GPUVertFormat format;
   uint pos, nor, msk, fset, uv;
-  uint col[MAX_MCOL];
+  uint col[MAX_GPU_MCOL];
   int totcol;
 
 #ifdef NEW_ATTR_SYSTEM
@@ -365,7 +365,7 @@
 
 void gpu_pbvh_init()
 {
-  GPU_pbvh_update_attribute_names(NULL, NULL, false, false);
+  GPU_pbvh_update_attribute_names(NULL, NULL, false, false, -1, -1);
 }
 
 void gpu_pbvh_exit()
@@ -405,23 +405,14 @@
   return GPU_vertbuf_get_data(buffers->vert_buf) != NULL;
 }
 
+/* was used by QUANTIZED_PERF_TEST, now unused */
 float *GPU_pbvh_get_extra_matrix(GPU_PBVH_Buffers *buffers)
 {
-#ifdef QUANTIZED_PERF_TEST
-  return (float *)buffers->matrix;
-#else
   return NULL;
-#endif
 }
 
 static void gpu_pbvh_batch_init(GPU_PBVH_Buffers *buffers, GPUPrimType prim)
 {
-#ifdef QUANTIZED_PERF_TEST
-  memset(buffers->matrix, 0, sizeof(buffers->matrix));
-  buffers->matrix[0][0] = buffers->matrix[1][1] = buffers->matrix[2][2] = buffers->matrix[3][3] =
-      1.0f;
-#endif
-
   if (buffers->triangles == NULL) {
     buffers->triangles = GPU_batch_create(prim,
                                           buffers->vert_buf,
@@ -473,15 +464,6 @@
                                   const int face_sets_color_default,
                                   const int update_flags)
 {
-<<<<<<< HEAD
-  const bool show_mask = vmask && (update_flags & GPU_PBVH_BUFFERS_SHOW_MASK) != 0 &&
-                         !g_vbo_id.fast_mode;
-  const bool show_face_sets = sculpt_face_sets &&
-                              (update_flags & GPU_PBVH_BUFFERS_SHOW_SCULPT_FACE_SETS) != 0 &&
-                              !g_vbo_id.fast_mode;
-  const bool show_vcol = (vcol || (vtcol && U.experimental.use_sculpt_vertex_colors)) &&
-                         (update_flags & GPU_PBVH_BUFFERS_SHOW_VCOL) != 0;
-=======
   const MPropCol *vtcol = vcol_type == CD_PROP_COLOR ? vcol_data : NULL;
   const MLoopCol *vcol = vcol_type == CD_MLOOPCOL ? vcol_data : NULL;
   const float(*f3col)[3] = vcol_type == CD_PROP_FLOAT3 ? vcol_data : NULL;
@@ -493,7 +475,6 @@
   const bool show_mask = vmask && (update_flags & GPU_PBVH_BUFFERS_SHOW_MASK) != 0;
   const bool show_face_sets = sculpt_face_sets &&
                               (update_flags & GPU_PBVH_BUFFERS_SHOW_SCULPT_FACE_SETS) != 0;
->>>>>>> 6c0da7cc
   bool empty_mask = true;
   bool default_face_set = true;
 
@@ -1107,20 +1088,103 @@
 static int debug_pass = 0;
 bool pbvh_show_orig_co = false;
 
+ATTR_NO_OPT static void gpu_bmesh_get_vcol(BMVert *v,
+                                           BMLoop *l,
+                                           const ColorRef *ref,
+                                           float color[4])
+{
+  if (ref->domain == ATTR_DOMAIN_POINT) {
+    switch (ref->type) {
+      case CD_PROP_COLOR:
+        copy_v4_v4(color, (float *)BM_ELEM_CD_GET_VOID_P(v, ref->cd_offset));
+        break;
+      case CD_MLOOPCOL: {
+        MLoopCol *mp = (MLoopCol *)BM_ELEM_CD_GET_VOID_P(v, ref->cd_offset);
+
+        rgba_uchar_to_float(color, (const char *)mp);
+        srgb_to_linearrgb_v3_v3(color, color);
+
+        break;
+      }
+    }
+  }
+  else if (l) {
+    switch (ref->type) {
+      case CD_PROP_COLOR:
+        copy_v4_v4(color, (float *)BM_ELEM_CD_GET_VOID_P(l, ref->cd_offset));
+        break;
+      case CD_MLOOPCOL: {
+        MLoopCol *mp = (MLoopCol *)BM_ELEM_CD_GET_VOID_P(l, ref->cd_offset);
+
+        rgba_uchar_to_float(color, (const char *)mp);
+        srgb_to_linearrgb_v3_v3(color, color);
+
+        break;
+      }
+    }
+  }
+  else { /*average all loop colors*/
+    BMEdge *e = v->e;
+
+    zero_v4(color);
+
+    if (!e) {
+      return;
+    }
+
+    int tot = 0;
+
+    do {
+      BMLoop *l = e->l;
+
+      if (!l) {
+        continue;
+      }
+
+      do {
+        switch (ref->type) {
+          case CD_PROP_COLOR:
+            add_v4_v4(color, (float *)BM_ELEM_CD_GET_VOID_P(l, ref->cd_offset));
+            tot++;
+
+            break;
+          case CD_MLOOPCOL: {
+            MLoopCol *mp = (MLoopCol *)BM_ELEM_CD_GET_VOID_P(l, ref->cd_offset);
+
+            float temp[4];
+
+            rgba_uchar_to_float(temp, (const char *)mp);
+            srgb_to_linearrgb_v3_v3(temp, temp);
+
+            add_v4_v4(color, temp);
+            tot++;
+            break;
+          }
+        }
+      } while ((l = l->radial_next) != e->l);
+    } while ((e = BM_DISK_EDGE_NEXT(e, v)) != v->e);
+
+    if (tot > 0) {
+      mul_v4_fl(color, 1.0f / (float)tot);
+    }
+  }
+}
+
 /* Output a BMVert into a VertexBufferFormat array at v_index. */
-static void gpu_bmesh_vert_to_buffer_copy(BMesh *bm,
-                                          BMVert *v,
-                                          GPUVertBuf *vert_buf,
-                                          int v_index,
-                                          const float fno[3],
-                                          const float *fmask,
-                                          const int cd_vert_mask_offset,
-                                          const int cd_vert_node_offset,
-                                          const bool show_mask,
-                                          const bool show_vcol,
-                                          bool *empty_mask,
-                                          const int cd_vcol_offsets[MAX_MCOL],
-                                          int totvcol)
+ATTR_NO_OPT static void gpu_bmesh_vert_to_buffer_copy(BMesh *bm,
+                                                      BMVert *v,
+                                                      BMLoop *l,
+                                                      GPUVertBuf *vert_buf,
+                                                      int v_index,
+                                                      const float fno[3],
+                                                      const float *fmask,
+                                                      const int cd_vert_mask_offset,
+                                                      const int cd_vert_node_offset,
+                                                      const bool show_mask,
+                                                      const bool show_vcol,
+                                                      bool *empty_mask,
+                                                      const ColorRef *vcol_layers,
+                                                      const int totvcol)
 {
   /* Vertex should always be visible if it's used by a visible face. */
   BLI_assert(!BM_elem_flag_test(v, BM_ELEM_HIDDEN));
@@ -1167,14 +1231,15 @@
 #  ifndef NEW_ATTR_SYSTEM
   if (show_vcol && totvcol > 0) {
     for (int i = 0; i < totvcol; i++) {
-      ushort vcol[4] = {USHRT_MAX, USHRT_MAX, USHRT_MAX, USHRT_MAX};
-
-      MPropCol *col = BM_ELEM_CD_GET_VOID_P(v, cd_vcol_offsets[i]);
-
-      vcol[0] = unit_float_to_ushort_clamp(col->color[0]);
-      vcol[1] = unit_float_to_ushort_clamp(col->color[1]);
-      vcol[2] = unit_float_to_ushort_clamp(col->color[2]);
-      vcol[3] = unit_float_to_ushort_clamp(col->color[3]);
+      float color[4];
+      gpu_bmesh_get_vcol(v, l, vcol_layers + i, color);
+
+      ushort vcol[4];
+
+      vcol[0] = unit_float_to_ushort_clamp(color[0]);
+      vcol[1] = unit_float_to_ushort_clamp(color[1]);
+      vcol[2] = unit_float_to_ushort_clamp(color[2]);
+      vcol[3] = unit_float_to_ushort_clamp(color[3]);
 
       // const ushort vcol[4] = {USHRT_MAX, USHRT_MAX, USHRT_MAX, USHRT_MAX};
       GPU_vertbuf_attr_set(vert_buf, g_vbo_id.col[i], v_index, vcol);
@@ -1226,7 +1291,6 @@
 static int gpu_bmesh_face_visible_count(PBVHTriBuf *tribuf, int mat_nr)
 {
   int totface = 0;
-  BMFace *f;
 
   for (int i = 0; i < tribuf->tottri; i++) {
     PBVHTri *tri = tribuf->tris + i;
@@ -1254,16 +1318,22 @@
 }
 
 static int gpu_pbvh_bmesh_make_vcol_offs(CustomData *vdata,
-                                         int r_cd_vcols[MAX_MCOL],
-                                         int r_cd_layers[MAX_MCOL],
-                                         bool active_only)
+                                         CustomData *ldata,
+                                         ColorRef r_cd_vcols[MAX_GPU_MCOL],
+                                         bool active_only,
+                                         int active_type,
+                                         int active_domain)
 {
   if (active_only) {
-    int idx = CustomData_get_offset(vdata, CD_PROP_COLOR);
+    CustomData *cdata = active_domain == ATTR_DOMAIN_POINT ? vdata : ldata;
+
+    int idx = active_type != -1 ? CustomData_get_active_layer_index(cdata, active_type) : -1;
 
     if (idx >= 0) {
-      r_cd_vcols[0] = idx;
-      r_cd_layers[0] = CustomData_get_active_layer_index(vdata, CD_PROP_COLOR);
+      r_cd_vcols[0].cd_offset = cdata->layers[idx].offset;
+      r_cd_vcols[0].domain = active_domain;
+      r_cd_vcols[0].type = active_type;
+      r_cd_vcols[0].layer_idx = idx;
 
       return 1;
     }
@@ -1272,37 +1342,36 @@
   }
 
   int count = 0;
-  int tot = CustomData_number_of_layers(vdata, CD_PROP_COLOR);
-
-  for (int i = 0; i < tot; i++) {
-    int idx = CustomData_get_layer_index_n(vdata, CD_PROP_COLOR, i);
-    // idx = CustomData_get_active_layer_index(vdata, CD_PROP_COLOR);
-
-    if (idx < 0) {
-      printf("eek, corruption in customdata!\n");
-      break;
-    }
-
-    CustomDataLayer *cl = vdata->layers + idx;
-
-    if (cl->flag & CD_FLAG_TEMPORARY) {
-      continue;  // ignore original color layer
-    }
-
-    r_cd_layers[count] = idx;
-    r_cd_vcols[count] = CustomData_get_n_offset(vdata, CD_PROP_COLOR, i);
-
-    count++;
-  }
-
-  // ensure render layer is last
-  // draw cache code seems to need this
-  int render = CustomData_get_render_layer_index(vdata, CD_PROP_COLOR);
+  for (int step = 0; step < 2; step++) {
+    CustomData *cdata = step ? ldata : vdata;
+    CustomDataLayer *cl = cdata->layers;
+    AttributeDomain domain = step ? ATTR_DOMAIN_CORNER : ATTR_DOMAIN_POINT;
+
+    for (int i = 0; count < MAX_GPU_MCOL && i < cdata->totlayer; i++, cl++) {
+      if (ELEM(cl->type, CD_PROP_COLOR, CD_MLOOPCOL)) {
+        ColorRef *ref = r_cd_vcols + count;
+
+        ref->cd_offset = cl->offset;
+        ref->type = cl->type;
+        ref->layer_idx = i;
+        ref->domain = domain;
+
+        count++;
+      }
+    }
+  }
+
+  /* ensure render layer is last
+    draw cache code seems to need this
+   */
+  int render = CustomData_get_render_layer_index(
+      active_domain == ATTR_DOMAIN_POINT ? vdata : ldata, active_type);
+  // int active = CustomData_get_active_layer_index(
+  //   active_domain == ATTR_DOMAIN_POINT ? vdata : ldata, active_type);
 
   for (int i = 0; i < count; i++) {
-    if (r_cd_layers[i] == render) {
-      SWAP(int, r_cd_layers[i], r_cd_layers[count - 1]);
-      SWAP(int, r_cd_vcols[i], r_cd_vcols[count - 1]);
+    if (r_cd_vcols[i].layer_idx == render) {
+      SWAP(ColorRef, r_cd_vcols[i], r_cd_vcols[count - 1]);
       break;
     }
   }
@@ -1321,10 +1390,12 @@
   return g_vbo_id.need_full_render;
 }
 
-void GPU_pbvh_update_attribute_names(CustomData *vdata,
-                                     CustomData *ldata,
-                                     bool need_full_render,
-                                     bool fast_mode)
+ATTR_NO_OPT void GPU_pbvh_update_attribute_names(CustomData *vdata,
+                                                 CustomData *ldata,
+                                                 bool need_full_render,
+                                                 bool fast_mode,
+                                                 int active_vcol_type,
+                                                 int active_vcol_domain)
 {
   const bool active_only = !need_full_render;
 
@@ -1337,30 +1408,17 @@
   // g_vbo_id.loop_attrs = build_cd_layers(vdata, )
   /* Initialize vertex buffer (match 'VertexBufferFormat'). */
   if (g_vbo_id.format.attr_len == 0) {
-#ifdef QUANTIZED_PERF_TEST
-    g_vbo_id.pos = GPU_vertformat_attr_add(
-        &g_vbo_id.format, "pos", GPU_COMP_U16, 3, GPU_FETCH_INT_TO_FLOAT_UNIT);
-    g_vbo_id.nor = GPU_vertformat_attr_add(
-        &g_vbo_id.format, "nor", GPU_COMP_I8, 3, GPU_FETCH_INT_TO_FLOAT_UNIT);
-#else
     g_vbo_id.pos = GPU_vertformat_attr_add(
         &g_vbo_id.format, "pos", GPU_COMP_F32, 3, GPU_FETCH_FLOAT);
     g_vbo_id.nor = GPU_vertformat_attr_add(
         &g_vbo_id.format, "nor", GPU_COMP_I16, 3, GPU_FETCH_INT_TO_FLOAT_UNIT);
-#endif
 
     /* TODO: Do not allocate these `.msk` and `.col` when they are not used. */
 
-#ifdef QUANTIZED_PERF_TEST
-    return;
-#endif
-
-#ifndef GPU_PERF_TEST
     if (!fast_mode) {
       g_vbo_id.msk = GPU_vertformat_attr_add(
           &g_vbo_id.format, "msk", GPU_COMP_U8, 1, GPU_FETCH_INT_TO_FLOAT_UNIT);
     }
-#endif
 
     g_vbo_id.totcol = 0;
 
@@ -1403,27 +1461,27 @@
 #endif
 
 #if !defined(NEW_ATTR_SYSTEM) && !defined(GPU_PERF_TEST)
-    if (vdata && CustomData_has_layer(vdata, CD_PROP_COLOR)) {
-      const int act = CustomData_get_active_layer_index(vdata, CD_PROP_COLOR);
+    if (active_vcol_type != -1) {
+      const int act = CustomData_get_active_layer_index(
+          active_vcol_domain == ATTR_DOMAIN_POINT ? vdata : ldata, active_vcol_type);
       int ci = 0;
 
-      int cd_vcol_offs[MAX_MCOL];
-      int cd_vcol_layers[MAX_MCOL];
+      ColorRef vcol_layers[MAX_GPU_MCOL];
       int totlayer = gpu_pbvh_bmesh_make_vcol_offs(
-          vdata, cd_vcol_offs, cd_vcol_layers, active_only);
+          vdata, ldata, vcol_layers, active_only, active_vcol_type, active_vcol_domain);
 
       for (int i = 0; i < totlayer; i++) {
-        int idx = cd_vcol_layers[i];
-        CustomDataLayer *cl = vdata->layers + idx;
-
-        if (g_vbo_id.totcol < MAX_MCOL) {
+        ColorRef *ref = vcol_layers + i;
+        CustomDataLayer *cl = vdata->layers + ref->layer_idx;
+
+        if (g_vbo_id.totcol < MAX_GPU_MCOL) {
           g_vbo_id.col[ci++] = GPU_vertformat_attr_add(
               &g_vbo_id.format, "c", GPU_COMP_U16, 4, GPU_FETCH_INT_TO_FLOAT_UNIT);
           g_vbo_id.totcol++;
 
           DRW_make_cdlayer_attr_aliases(&g_vbo_id.format, "c", vdata, cl);
 
-          if (idx == act) {
+          if ((int)ref->layer_idx == act && (int)ref->domain == active_vcol_domain) {
             GPU_vertformat_alias_add(&g_vbo_id.format, "ac");
           }
         }
@@ -1471,24 +1529,28 @@
   }
 }
 
-static void gpu_flat_vcol_make_vert(float co[3],
-                                    BMVert *v,
-                                    GPUVertBuf *vert_buf,
-                                    int v_index,
-                                    const int cd_vcol_offsets[MAX_MCOL],
-                                    int totoffsets,
-                                    const float fno[3])
+ATTR_NO_OPT static void gpu_flat_vcol_make_vert(float co[3],
+                                                BMVert *v,
+                                                BMLoop *l,
+                                                GPUVertBuf *vert_buf,
+                                                int v_index,
+                                                ColorRef vcol_refs[MAX_GPU_MCOL],
+                                                int totoffsets,
+                                                const float fno[3])
 {
   for (int i = 0; i < totoffsets; i++) {
-    MPropCol *mp = BM_ELEM_CD_GET_VOID_P(v, cd_vcol_offsets[i]);
+    float color[4];
+
+    gpu_bmesh_get_vcol(v, l, vcol_refs + i, color);
+
     ushort vcol[4];
 
     // printf(
     //    "%.2f %.2f %.2f %.2f\n", mp->color[0], mp->color[1], mp->color[2], mp->color[3]);
-    vcol[0] = unit_float_to_ushort_clamp(mp->color[0]);
-    vcol[1] = unit_float_to_ushort_clamp(mp->color[1]);
-    vcol[2] = unit_float_to_ushort_clamp(mp->color[2]);
-    vcol[3] = unit_float_to_ushort_clamp(mp->color[3]);
+    vcol[0] = unit_float_to_ushort_clamp(color[0]);
+    vcol[1] = unit_float_to_ushort_clamp(color[1]);
+    vcol[2] = unit_float_to_ushort_clamp(color[2]);
+    vcol[3] = unit_float_to_ushort_clamp(color[3]);
 
     GPU_vertbuf_attr_set(vert_buf, g_vbo_id.col[i], v_index, vcol);
   }
@@ -1515,7 +1577,9 @@
                                                     const int cd_vert_node_offset,
                                                     int face_sets_color_seed,
                                                     int face_sets_color_default,
-                                                    short mat_nr)
+                                                    short mat_nr,
+                                                    int active_vcol_type,
+                                                    int active_vcol_domain)
 {
   bool active_vcol_only = g_vbo_id.active_vcol_only;
 
@@ -1526,11 +1590,10 @@
   bool empty_mask = true;
   int cd_fset_offset = CustomData_get_offset(&bm->pdata, CD_SCULPT_FACE_SETS);
 
-  int cd_vcols[MAX_MCOL];
-  int cd_vcol_layers[MAX_MCOL];
+  ColorRef cd_vcols[MAX_GPU_MCOL];
 
   const int cd_vcol_count = gpu_pbvh_bmesh_make_vcol_offs(
-      &bm->vdata, cd_vcols, cd_vcol_layers, active_vcol_only);
+      &bm->vdata, &bm->ldata, cd_vcols, active_vcol_only, active_vcol_type, active_vcol_domain);
 
   /* Count visible triangles */
   tottri = gpu_bmesh_face_visible_count(tribuf, mat_nr) * 6;
@@ -1573,12 +1636,22 @@
 
     if (!BM_elem_flag_test(f, BM_ELEM_HIDDEN)) {
       BMVert *v[3];
+      BMLoop *l[3];
 
       float fmask = 0.0f;
 
       v[0] = (BMVert *)tribuf->verts[tri->v[0]].i;
       v[1] = (BMVert *)tribuf->verts[tri->v[1]].i;
       v[2] = (BMVert *)tribuf->verts[tri->v[2]].i;
+
+      if (tribuf->loops) {
+        l[0] = (BMLoop *)tribuf->loops[tri->v[0]];
+        l[1] = (BMLoop *)tribuf->loops[tri->v[1]];
+        l[2] = (BMLoop *)tribuf->loops[tri->v[2]];
+      }
+      else {
+        l[0] = l[1] = l[2] = NULL;
+      }
 
       /* Average mask value */
       for (int j = 0; j < 3; j++) {
@@ -1623,18 +1696,18 @@
         int prev = 3 + ((j + 3 - 1) % 3);
 
         gpu_flat_vcol_make_vert(
-            v[j]->co, v[j], buffers->vert_buf, v_index, cd_vcols, cd_vcol_count, f->no);
+            v[j]->co, v[j], l[j], buffers->vert_buf, v_index, cd_vcols, cd_vcol_count, f->no);
         gpu_flat_vcol_make_vert(
-            cos[next], v[j], buffers->vert_buf, v_index + 1, cd_vcols, cd_vcol_count, f->no);
+            cos[next], v[j], l[j], buffers->vert_buf, v_index + 1, cd_vcols, cd_vcol_count, f->no);
         gpu_flat_vcol_make_vert(
-            cos[6], v[j], buffers->vert_buf, v_index + 2, cd_vcols, cd_vcol_count, f->no);
+            cos[6], v[j], l[j], buffers->vert_buf, v_index + 2, cd_vcols, cd_vcol_count, f->no);
 
         gpu_flat_vcol_make_vert(
-            v[j]->co, v[j], buffers->vert_buf, v_index + 3, cd_vcols, cd_vcol_count, f->no);
+            v[j]->co, v[j], l[j], buffers->vert_buf, v_index + 3, cd_vcols, cd_vcol_count, f->no);
         gpu_flat_vcol_make_vert(
-            cos[6], v[j], buffers->vert_buf, v_index + 4, cd_vcols, cd_vcol_count, f->no);
+            cos[6], v[j], l[j], buffers->vert_buf, v_index + 4, cd_vcols, cd_vcol_count, f->no);
         gpu_flat_vcol_make_vert(
-            cos[prev], v[j], buffers->vert_buf, v_index + 5, cd_vcols, cd_vcol_count, f->no);
+            cos[prev], v[j], l[j], buffers->vert_buf, v_index + 5, cd_vcols, cd_vcol_count, f->no);
 
         /*
           v1
@@ -1689,13 +1762,15 @@
                                                   int face_sets_color_seed,
                                                   int face_sets_color_default,
                                                   bool flat_vcol,
-                                                  short mat_nr)
+                                                  short mat_nr,
+                                                  int active_vcol_type,
+                                                  int active_vcol_domain)
 {
 
   bool active_vcol_only = g_vbo_id.active_vcol_only;
 
   const bool show_mask = (update_flags & GPU_PBVH_BUFFERS_SHOW_MASK) != 0 && !g_vbo_id.fast_mode;
-  bool show_vcol = (update_flags & GPU_PBVH_BUFFERS_SHOW_VCOL) != 0;
+  bool show_vcol = (update_flags & GPU_PBVH_BUFFERS_SHOW_VCOL) != 0 && active_vcol_type != -1;
 
   if (g_vbo_id.totcol == 0 && g_vbo_id.fast_mode) {
     show_vcol = false;
@@ -1708,11 +1783,10 @@
   int tottri, totvert;
   bool empty_mask = true;
 
-  int cd_vcols[MAX_MCOL];
-  int cd_vcol_layers[MAX_MCOL];
+  ColorRef cd_vcols[MAX_GPU_MCOL];
 
   int cd_vcol_count = gpu_pbvh_bmesh_make_vcol_offs(
-      &bm->vdata, cd_vcols, cd_vcol_layers, active_vcol_only);
+      &bm->vdata, &bm->ldata, cd_vcols, active_vcol_only, active_vcol_type, active_vcol_domain);
 
   /* Count visible triangles */
   tottri = gpu_bmesh_face_visible_count(tribuf, mat_nr);
@@ -1748,72 +1822,13 @@
     return;
   }
 
-#ifdef QUANTIZED_PERF_TEST
-  GPUVertBuf *vert_buf = buffers->vert_buf;
-
-  float min[3];
-  float max[3];
-  float mat[4][4];
-  float imat[4][4];
-  float scale[3];
-
-  INIT_MINMAX(min, max);
-  for (int i = 0; i < tribuf->totvert; i++) {
-    BMVert *v = (BMVert *)tribuf->verts[i].i;
-
-    minmax_v3v3_v3(min, max, v->co);
-  }
-
-  sub_v3_v3v3(scale, max, min);
-
-  scale[0] = scale[0] != 0.0f ? 1.0f / scale[0] : 0.0f;
-  scale[1] = scale[1] != 0.0f ? 1.0f / scale[1] : 0.0f;
-  scale[2] = scale[2] != 0.0f ? 1.0f / scale[2] : 0.0f;
-
-  memset((float *)mat, 0, sizeof(float) * 16);
-
-  mat[0][0] = scale[0];
-  mat[1][1] = scale[1];
-  mat[2][2] = scale[2];
-
-  mat[3][0] = -min[0] * scale[0];
-  mat[3][1] = -min[1] * scale[1];
-  mat[3][2] = -min[2] * scale[2];
-
-  mat[3][3] = 1.0f;
-
-  invert_m4_m4(imat, mat);
-#endif
-
   for (int i = 0; i < tribuf->totvert; i++) {
     BMVert *v = (BMVert *)tribuf->verts[i].i;
     BMLoop *l = (BMLoop *)tribuf->loops[i];
 
-#ifdef QUANTIZED_PERF_TEST
-    float co[3];
-    copy_v3_v3(co, v->co);
-    mul_v3_m4v3(co, mat, co);
-    // sub_v3_v3(co, tribuf->min);
-    // mul_v3_v3(co, scale);
-
-    // normal_float_to_short_
-    unsigned short co_short[3];
-    co_short[0] = (unsigned short)(co[0] * 65535.0f);
-    co_short[1] = (unsigned short)(co[1] * 65535.0f);
-    co_short[2] = (unsigned short)(co[2] * 65535.0f);
-
-    GPU_vertbuf_attr_set(vert_buf, g_vbo_id.pos, i, co_short);
-
-    signed char no_short[3];
-    // normal_float_to_short_v3(no_short, v->no);
-    no_short[0] = (signed char)(v->no[0] * 127.0f);
-    no_short[1] = (signed char)(v->no[1] * 127.0f);
-    no_short[2] = (signed char)(v->no[2] * 127.0f);
-
-    GPU_vertbuf_attr_set(vert_buf, g_vbo_id.nor, i, no_short);
-#else
     gpu_bmesh_vert_to_buffer_copy(bm,
                                   v,
+                                  l,
                                   buffers->vert_buf,
                                   i,
                                   NULL,
@@ -1825,10 +1840,9 @@
                                   &empty_mask,
                                   cd_vcols,
                                   cd_vcol_count);
-#endif
 
     if (!g_vbo_id.fast_mode) {
-      const uchar face_set_color[3] = {UCHAR_MAX, UCHAR_MAX, UCHAR_MAX};
+      uchar face_set_color[3] = {UCHAR_MAX, UCHAR_MAX, UCHAR_MAX};
 
       /* Add default face sets color to avoid artifacts. */
       int fset = BM_ELEM_CD_GET_INT(l->f, cd_fset_offset);
@@ -1875,11 +1889,9 @@
 
     GPU_indexbuf_add_tri_verts(&elb, tri->v[0], tri->v[1], tri->v[2]);
 
-#ifndef QUANTIZED_PERF_TEST
     GPU_indexbuf_add_line_verts(&elb_lines, tri->v[0], tri->v[1]);
     GPU_indexbuf_add_line_verts(&elb_lines, tri->v[1], tri->v[2]);
     GPU_indexbuf_add_line_verts(&elb_lines, tri->v[2], tri->v[0]);
-#endif
   }
 
   buffers->tot_tri = tottri;
@@ -1896,47 +1908,41 @@
   buffers->show_overlay = (!empty_mask || !default_face_set) && !g_vbo_id.fast_mode;
 
   gpu_pbvh_batch_init(buffers, GPU_PRIM_TRIS);
-
-#ifdef QUANTIZED_PERF_TEST
-  copy_m4_m4(buffers->matrix, imat);
-#endif
 }
 
 /* Creates a vertex buffer (coordinate, normal, color) and, if smooth
  * shading, an element index buffer.
  * Threaded - do not call any functions that use OpenGL calls! */
-void GPU_pbvh_bmesh_buffers_update(GPU_PBVH_Buffers *buffers,
-                                   BMesh *bm,
-                                   TableGSet *bm_faces,
-                                   TableGSet *bm_unique_verts,
-                                   TableGSet *bm_other_verts,
-                                   PBVHTriBuf *tribuf,
-                                   const int update_flags,
-                                   const int cd_vert_node_offset,
-                                   int face_sets_color_seed,
-                                   int face_sets_color_default,
-                                   bool flat_vcol,
-                                   short mat_nr)
-{
+ATTR_NO_OPT void GPU_pbvh_bmesh_buffers_update(PBVHGPUBuildArgs *args)
+{
+  BMesh *bm = args->bm;
+  GPU_PBVH_Buffers *buffers = args->buffers;
+  PBVHTriBuf *tribuf = args->tribuf;
+  const int update_flags = args->update_flags;
+  const int mat_nr = args->mat_nr;
 
   bool active_vcol_only = g_vbo_id.active_vcol_only;
 
-  if (flat_vcol && CustomData_has_layer(&bm->vdata, CD_PROP_COLOR)) {
+  if (args->flat_vcol && args->active_vcol_type != -1) {
     GPU_pbvh_bmesh_buffers_update_flat_vcol(buffers,
                                             bm,
-                                            bm_faces,
-                                            bm_unique_verts,
-                                            bm_other_verts,
+                                            args->bm_faces,
+                                            args->bm_unique_verts,
+                                            args->bm_other_verts,
                                             tribuf,
                                             update_flags,
-                                            cd_vert_node_offset,
-                                            face_sets_color_seed,
-                                            face_sets_color_default,
-                                            mat_nr);
+                                            args->cd_vert_node_offset,
+                                            args->face_sets_color_seed,
+                                            args->face_sets_color_default,
+                                            mat_nr,
+                                            args->active_vcol_type,
+                                            args->active_vcol_domain);
     return;
   }
 
   const bool have_uv = CustomData_has_layer(&bm->ldata, CD_MLOOPUV);
+  const bool show_vcol = (update_flags & GPU_PBVH_BUFFERS_SHOW_VCOL) != 0 &&
+                         args->active_vcol_type != -1;
   const bool show_mask = (update_flags & GPU_PBVH_BUFFERS_SHOW_MASK) != 0 && !g_vbo_id.fast_mode;
   const bool show_face_sets = CustomData_has_layer(&bm->pdata, CD_SCULPT_FACE_SETS) &&
                               (update_flags & GPU_PBVH_BUFFERS_SHOW_SCULPT_FACE_SETS) != 0 &&
@@ -1946,26 +1952,31 @@
   bool empty_mask = true;
   int cd_fset_offset = CustomData_get_offset(&bm->pdata, CD_SCULPT_FACE_SETS);
 
-  int cd_vcols[MAX_MCOL];
-  int cd_vcol_layers[MAX_MCOL];
-
-  int cd_vcol_count = gpu_pbvh_bmesh_make_vcol_offs(
-      &bm->vdata, cd_vcols, cd_vcol_layers, active_vcol_only);
+  ColorRef cd_vcols[MAX_GPU_MCOL];
+
+  int cd_vcol_count = gpu_pbvh_bmesh_make_vcol_offs(&bm->vdata,
+                                                    &bm->ldata,
+                                                    cd_vcols,
+                                                    active_vcol_only,
+                                                    args->active_vcol_type,
+                                                    args->active_vcol_domain);
 
   /* Count visible triangles */
   if (buffers->smooth) {
     GPU_pbvh_bmesh_buffers_update_indexed(buffers,
                                           bm,
-                                          bm_faces,
-                                          bm_unique_verts,
-                                          bm_other_verts,
+                                          args->bm_faces,
+                                          args->bm_unique_verts,
+                                          args->bm_other_verts,
                                           tribuf,
                                           update_flags,
-                                          cd_vert_node_offset,
-                                          face_sets_color_seed,
-                                          face_sets_color_default,
-                                          flat_vcol,
-                                          mat_nr);
+                                          args->cd_vert_node_offset,
+                                          args->face_sets_color_seed,
+                                          args->face_sets_color_default,
+                                          args->flat_vcol,
+                                          mat_nr,
+                                          args->active_vcol_type,
+                                          args->active_vcol_domain);
     return;
   }
 
@@ -1973,8 +1984,10 @@
 
   /* TODO, make mask layer optional for bmesh buffer */
   const int cd_vert_mask_offset = CustomData_get_offset(&bm->vdata, CD_PAINT_MASK);
-  const int cd_mcol_offset = CustomData_get_offset(&bm->ldata, CD_MLOOPCOL);
   const int cd_uv_offset = CustomData_get_offset(&bm->ldata, CD_MLOOPUV);
+  int face_sets_color_default = args->face_sets_color_default;
+  int face_sets_color_seed = args->face_sets_color_seed;
+  int cd_vert_node_offset = args->cd_vert_node_offset;
 
   bool default_face_set = true;
 
@@ -1984,7 +1997,7 @@
 
   if (!tottri) {
     /* empty node (i.e. not just hidden)? */
-    if (BLI_table_gset_len(bm_faces) == 0) {
+    if (BLI_table_gset_len(args->bm_faces) == 0) {
       buffers->clear_bmesh_on_flush = true;
     }
 
@@ -2054,6 +2067,7 @@
 
       gpu_bmesh_vert_to_buffer_copy(bm,
                                     v[j],
+                                    l[j],
                                     buffers->vert_buf,
                                     v_index,
                                     no,
@@ -2061,39 +2075,11 @@
                                     cd_vert_mask_offset,
                                     cd_vert_node_offset,
                                     show_mask,
-                                    false,
+                                    show_vcol,
                                     &empty_mask,
-                                    NULL,
-                                    0);
+                                    cd_vcols,
+                                    cd_vcol_count);
 #  ifndef GPU_PERF_TEST
-      if (cd_vcol_count >= 0) {
-        for (int k = 0; k < cd_vcol_count; k++) {
-          MPropCol *mp = BM_ELEM_CD_GET_VOID_P(l[j]->v, cd_vcols[k]);
-          ushort vcol[4];
-
-          // printf(
-          //    "%.2f %.2f %.2f %.2f\n", mp->color[0], mp->color[1], mp->color[2],
-          //    mp->color[3]);
-          vcol[0] = unit_float_to_ushort_clamp(mp->color[0]);
-          vcol[1] = unit_float_to_ushort_clamp(mp->color[1]);
-          vcol[2] = unit_float_to_ushort_clamp(mp->color[2]);
-          vcol[3] = unit_float_to_ushort_clamp(mp->color[3]);
-
-          GPU_vertbuf_attr_set(buffers->vert_buf, g_vbo_id.col[k], v_index, vcol);
-        }
-      }
-      else if (cd_mcol_offset >= 0) {
-        ushort vcol[4];
-
-        MLoopCol *ml = BM_ELEM_CD_GET_VOID_P(l[j], cd_mcol_offset);
-
-        vcol[0] = ml->r * 257;
-        vcol[1] = ml->g * 257;
-        vcol[2] = ml->b * 257;
-        vcol[3] = ml->a * 257;
-
-        GPU_vertbuf_attr_set(buffers->vert_buf, g_vbo_id.col[0], v_index, vcol);
-      }
 
       if (have_uv) {
         MLoopUV *mu = BM_ELEM_CD_GET_VOID_P(l[j], cd_uv_offset);
@@ -2173,6 +2159,7 @@
 
         gpu_bmesh_vert_to_buffer_copy(bm,
                                       v[i],
+                                      l[j],
                                       buffers->vert_buf,
                                       v_index,
                                       no,
