--- conflicted
+++ resolved
@@ -1154,24 +1154,14 @@
     const int ext_max = 12;
     const char *ext = BLI_getenv("PATHEXT");
     if (ext) {
-<<<<<<< HEAD
-      const int name_len = strlen(program_name);
-      char *filename = alloca(name_len + ext_max);
-=======
       const int program_name_len = strlen(program_name);
       char *filename = alloca(program_name_len + ext_max);
->>>>>>> fcddc1a1
       char *filename_ext;
       const char *ext_next;
 
       /* Null terminated in the loop. */
-<<<<<<< HEAD
-      memcpy(filename, program_name, name_len);
-      filename_ext = filename + name_len;
-=======
       memcpy(filename, program_name, program_name_len);
       filename_ext = filename + program_name_len;
->>>>>>> fcddc1a1
 
       do {
         int ext_len;
@@ -1185,11 +1175,8 @@
           type = BLI_exists(filename);
           if (type && (!S_ISDIR(type))) {
             retval = true;
-<<<<<<< HEAD
-            BLI_strncpy(program_name, filename, maxlen);
-=======
             BLI_strncpy(program_name, filename, program_name_maxncpy);
->>>>>>> fcddc1a1
+
             break;
           }
         }
