/*
 * ***** BEGIN GPL LICENSE BLOCK *****
 *
 * This program is free software; you can redistribute it and/or
 * modify it under the terms of the GNU General Public License
 * as published by the Free Software Foundation; either version 2
 * of the License, or (at your option) any later version.
 *
 * This program is distributed in the hope that it will be useful,
 * but WITHOUT ANY WARRANTY; without even the implied warranty of
 * MERCHANTABILITY or FITNESS FOR A PARTICULAR PURPOSE.  See the
 * GNU General Public License for more details.
 *
 * You should have received a copy of the GNU General Public License
 * along with this program; if not, write to the Free Software Foundation,
 * Inc., 51 Franklin Street, Fifth Floor, Boston, MA 02110-1301, USA.
 *
 * Contributor(s): Chingiz Dyussenov, Arystanbek Dyussenov.
 *
 * ***** END GPL LICENSE BLOCK *****
 */

/** \file DocumentExporter.h
 *  \ingroup collada
 */

#ifndef __DOCUMENTEXPORTER_H__
#define __DOCUMENTEXPORTER_H__

#include "ExportSettings.h"

extern "C" {
#include "DNA_customdata_types.h"
}

struct Scene;

class DocumentExporter
{
 public:
	DocumentExporter(const ExportSettings *export_settings);
<<<<<<< HEAD
	int  exportCurrentScene(const struct EvaluationContext *eval_ctx, Scene *sce);
=======
	int  exportCurrentScene(EvaluationContext *eval_ctx, Scene *sce);
>>>>>>> 7dd0e36d
	void exportScenes(const char *filename);
private:
	const ExportSettings *export_settings;
};

#endif<|MERGE_RESOLUTION|>--- conflicted
+++ resolved
@@ -39,11 +39,7 @@
 {
  public:
 	DocumentExporter(const ExportSettings *export_settings);
-<<<<<<< HEAD
-	int  exportCurrentScene(const struct EvaluationContext *eval_ctx, Scene *sce);
-=======
 	int  exportCurrentScene(EvaluationContext *eval_ctx, Scene *sce);
->>>>>>> 7dd0e36d
 	void exportScenes(const char *filename);
 private:
 	const ExportSettings *export_settings;
