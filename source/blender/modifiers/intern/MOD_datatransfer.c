--- conflicted
+++ resolved
@@ -456,11 +456,7 @@
       region_type, "vertex_vgroup", "Vertex Groups", NULL, vertex_vgroup_panel_draw, vertex_panel);
 
   modifier_subpanel_register(
-<<<<<<< HEAD
-      region_type, "vert_propcol", "Sculpt Colors", NULL, vert_propcol_panel_draw, vertex_panel);
-=======
       region_type, "vert_propcol", "Colors", NULL, vert_propcol_panel_draw, vertex_panel);
->>>>>>> 6c0da7cc
 
   modifier_subpanel_register(
       region_type, "edge", "", edge_panel_draw_header, edge_panel_draw, panel_type);
