/* SPDX-License-Identifier: GPL-2.0-or-later
 * Copyright 2005 Blender Foundation. All rights reserved. */

/** \file
 * \ingroup modifiers
 */

#include <cstdio>

#include "BLI_utildefines.h"

#include "BLI_array.hh"
#include "BLI_float4x4.hh"
#include "BLI_math_geom.h"
#include "BLI_math_matrix.h"
#include "BLI_vector.hh"

#include "BLT_translation.h"

#include "DNA_collection_types.h"
#include "DNA_defaults.h"
#include "DNA_mesh_types.h"
#include "DNA_meshdata_types.h"
#include "DNA_object_types.h"
#include "DNA_scene_types.h"
#include "DNA_screen_types.h"

#include "BKE_collection.h"
#include "BKE_context.h"
#include "BKE_global.h" /* only to check G.debug */
#include "BKE_lib_id.h"
#include "BKE_lib_query.h"
#include "BKE_material.h"
#include "BKE_mesh.h"
#include "BKE_mesh_boolean_convert.hh"
#include "BKE_mesh_wrapper.h"
#include "BKE_modifier.h"

#include "UI_interface.h"
#include "UI_resources.h"

#include "RNA_access.h"
#include "RNA_prototypes.h"

#include "MOD_ui_common.h"
#include "MOD_util.h"

#include "DEG_depsgraph_query.h"

#include "MEM_guardedalloc.h"

#include "bmesh.h"
#include "bmesh_tools.h"
#include "tools/bmesh_boolean.h"
#include "tools/bmesh_intersect.h"

// #define DEBUG_TIME

#ifdef DEBUG_TIME
#  include "BLI_timeit.hh"
#endif

using blender::Array;
using blender::float4x4;
using blender::Vector;

static void initData(ModifierData *md)
{
  BooleanModifierData *bmd = (BooleanModifierData *)md;

  BLI_assert(MEMCMP_STRUCT_AFTER_IS_ZERO(bmd, modifier));

  MEMCPY_STRUCT_AFTER(bmd, DNA_struct_default_get(BooleanModifierData), modifier);
}

static bool isDisabled(const struct Scene *UNUSED(scene),
                       ModifierData *md,
                       bool UNUSED(useRenderParams))
{
  BooleanModifierData *bmd = (BooleanModifierData *)md;
  Collection *col = bmd->collection;

  if (bmd->flag & eBooleanModifierFlag_Object) {
    return !bmd->object || bmd->object->type != OB_MESH;
  }
  if (bmd->flag & eBooleanModifierFlag_Collection) {
    /* The Exact solver tolerates an empty collection. */
    return !col && bmd->solver != eBooleanModifierSolver_Exact;
  }
  return false;
}

static void foreachIDLink(ModifierData *md, Object *ob, IDWalkFunc walk, void *userData)
{
  BooleanModifierData *bmd = (BooleanModifierData *)md;

  walk(userData, ob, (ID **)&bmd->collection, IDWALK_CB_USER);
  walk(userData, ob, (ID **)&bmd->object, IDWALK_CB_NOP);
}

static void updateDepsgraph(ModifierData *md, const ModifierUpdateDepsgraphContext *ctx)
{
  BooleanModifierData *bmd = (BooleanModifierData *)md;
  if ((bmd->flag & eBooleanModifierFlag_Object) && bmd->object != nullptr) {
    DEG_add_object_relation(ctx->node, bmd->object, DEG_OB_COMP_TRANSFORM, "Boolean Modifier");
    DEG_add_object_relation(ctx->node, bmd->object, DEG_OB_COMP_GEOMETRY, "Boolean Modifier");
  }

  Collection *col = bmd->collection;

  if ((bmd->flag & eBooleanModifierFlag_Collection) && col != nullptr) {
    DEG_add_collection_geometry_relation(ctx->node, col, "Boolean Modifier");
  }
  /* We need own transformation as well. */
  DEG_add_modifier_to_transform_relation(ctx->node, "Boolean Modifier");
}

static Mesh *get_quick_mesh(
    Object *ob_self, Mesh *mesh_self, Object *ob_operand_ob, Mesh *mesh_operand_ob, int operation)
{
  Mesh *result = nullptr;

  if (mesh_self->totpoly == 0 || mesh_operand_ob->totpoly == 0) {
    switch (operation) {
      case eBooleanModifierOp_Intersect:
        result = BKE_mesh_new_nomain(0, 0, 0, 0, 0);
        break;

      case eBooleanModifierOp_Union:
        if (mesh_self->totpoly != 0) {
          result = mesh_self;
        }
        else {
          result = (Mesh *)BKE_id_copy_ex(
              nullptr, &mesh_operand_ob->id, nullptr, LIB_ID_COPY_LOCALIZE);

          float imat[4][4];
          float omat[4][4];
          invert_m4_m4(imat, ob_self->obmat);
          mul_m4_m4m4(omat, imat, ob_operand_ob->obmat);

          const int mverts_len = result->totvert;
          MVert *mv = result->mvert;

          for (int i = 0; i < mverts_len; i++, mv++) {
            mul_m4_v3(omat, mv->co);
          }

          BKE_mesh_normals_tag_dirty(result);
        }

        break;

      case eBooleanModifierOp_Difference:
        result = mesh_self;
        break;
    }
  }

  return result;
}

/* has no meaning for faces, do this so we can tell which face is which */
#define BM_FACE_TAG BM_ELEM_DRAW

/**
 * Compare selected/unselected.
 */
static int bm_face_isect_pair(BMFace *f, void *UNUSED(user_data))
{
  return BM_elem_flag_test(f, BM_FACE_TAG) ? 1 : 0;
}

static bool BMD_error_messages(const Object *ob, ModifierData *md)
{
  BooleanModifierData *bmd = (BooleanModifierData *)md;
  Collection *col = bmd->collection;

  bool error_returns_result = false;

  const bool operand_collection = (bmd->flag & eBooleanModifierFlag_Collection) != 0;
  const bool use_exact = bmd->solver == eBooleanModifierSolver_Exact;
  const bool operation_intersect = bmd->operation == eBooleanModifierOp_Intersect;

#ifndef WITH_GMP
  /* If compiled without GMP, return a error. */
  if (use_exact) {
    BKE_modifier_set_error(ob, md, "Compiled without GMP, using fast solver");
    error_returns_result = false;
  }
#endif

  /* If intersect is selected using fast solver, return a error. */
  if (operand_collection && operation_intersect && !use_exact) {
    BKE_modifier_set_error(ob, md, "Cannot execute, intersect only available using exact solver");
    error_returns_result = true;
  }

  /* If the selected collection is empty and using fast solver, return a error. */
  if (operand_collection) {
    if (!use_exact && BKE_collection_is_empty(col)) {
      BKE_modifier_set_error(ob, md, "Cannot execute, fast solver and empty collection");
      error_returns_result = true;
    }

    /* If the selected collection contain non mesh objects, return a error. */
    if (col) {
      FOREACH_COLLECTION_OBJECT_RECURSIVE_BEGIN (col, operand_ob) {
        if (operand_ob->type != OB_MESH) {
          BKE_modifier_set_error(
              ob, md, "Cannot execute, the selected collection contains non mesh objects");
          error_returns_result = true;
        }
      }
      FOREACH_COLLECTION_OBJECT_RECURSIVE_END;
    }
  }

  return error_returns_result;
}

static BMesh *BMD_mesh_bm_create(
    Mesh *mesh, Object *object, Mesh *mesh_operand_ob, Object *operand_ob, bool *r_is_flip)
{
#ifdef DEBUG_TIME
  SCOPED_TIMER(__func__);
#endif

  *r_is_flip = (is_negative_m4(object->obmat) != is_negative_m4(operand_ob->obmat));

  const BMAllocTemplate allocsize = BMALLOC_TEMPLATE_FROM_ME(mesh, mesh_operand_ob);

  BMeshCreateParams bmesh_create_params = {0};
  BMesh *bm = BM_mesh_create(&allocsize, &bmesh_create_params);

  /* Keep `mesh` first, needed so active layers are set based on `mesh` not `mesh_operand_ob`,
   * otherwise the wrong active render layer is used, see T92384.
   *
   * NOTE: while initializing customer data layers the is not essential,
   * it avoids the overhead of having to re-allocate #BMHeader.data when the 2nd mesh is added
   * (if it contains additional custom-data layers). */
  const Mesh *mesh_array[2] = {mesh, mesh_operand_ob};
  BM_mesh_copy_init_customdata_from_mesh_array(bm, mesh_array, ARRAY_SIZE(mesh_array), &allocsize);
  BMeshFromMeshParams bmesh_from_mesh_params = {0};

  bmesh_from_mesh_params.calc_face_normal = true;
  bmesh_from_mesh_params.calc_vert_normal = true;
  BM_mesh_bm_from_me(object, bm, mesh_operand_ob, &bmesh_from_mesh_params);

  if (UNLIKELY(*r_is_flip)) {
    const int cd_loop_mdisp_offset = CustomData_get_offset(&bm->ldata, CD_MDISPS);
    BMIter iter;
    BMFace *efa;
    BM_ITER_MESH (efa, &iter, bm, BM_FACES_OF_MESH) {
      BM_face_normal_flip_ex(bm, efa, cd_loop_mdisp_offset, true);
    }
  }

  BM_mesh_bm_from_me(object, bm, mesh, &bmesh_from_mesh_params);

  return bm;
}

static void BMD_mesh_intersection(BMesh *bm,
                                  ModifierData *md,
                                  const ModifierEvalContext *ctx,
                                  Mesh *mesh_operand_ob,
                                  Object *object,
                                  Object *operand_ob,
                                  bool is_flip)
{
#ifdef DEBUG_TIME
  SCOPED_TIMER(__func__);
#endif

  BooleanModifierData *bmd = (BooleanModifierData *)md;

  /* main bmesh intersection setup */
  /* create tessface & intersect */
  const int looptris_tot = poly_to_tri_count(bm->totface, bm->totloop);
  BMLoop *(*looptris)[3] = (BMLoop * (*)[3])
      MEM_malloc_arrayN(looptris_tot, sizeof(*looptris), __func__);

  BM_mesh_calc_tessellation_beauty(bm, looptris);

  /* postpone this until after tessellating
   * so we can use the original normals before the vertex are moved */
  {
    BMIter iter;
    int i;
    const int i_verts_end = mesh_operand_ob->totvert;
    const int i_faces_end = mesh_operand_ob->totpoly;

    float imat[4][4];
    float omat[4][4];
    invert_m4_m4(imat, object->obmat);
    mul_m4_m4m4(omat, imat, operand_ob->obmat);

    BMVert *eve;
    i = 0;
    BM_ITER_MESH (eve, &iter, bm, BM_VERTS_OF_MESH) {
      mul_m4_v3(omat, eve->co);
      if (++i == i_verts_end) {
        break;
      }
    }

    /* we need face normals because of 'BM_face_split_edgenet'
     * we could calculate on the fly too (before calling split). */
    float nmat[3][3];
    copy_m3_m4(nmat, omat);
    invert_m3(nmat);

    if (UNLIKELY(is_flip)) {
      negate_m3(nmat);
    }

    Array<short> material_remap(operand_ob->totcol ? operand_ob->totcol : 1);

    /* Using original (not evaluated) object here since we are writing to it. */
    /* XXX Pretty sure comment above is fully wrong now with CoW & co ? */
    BKE_object_material_remap_calc(ctx->object, operand_ob, material_remap.data());

    BMFace *efa;
    i = 0;
    BM_ITER_MESH (efa, &iter, bm, BM_FACES_OF_MESH) {
      mul_transposed_m3_v3(nmat, efa->no);
      normalize_v3(efa->no);

      /* Temp tag to test which side split faces are from. */
      BM_elem_flag_enable(efa, BM_FACE_TAG);

      /* remap material */
      if (LIKELY(efa->mat_nr < operand_ob->totcol)) {
        efa->mat_nr = material_remap[efa->mat_nr];
      }

      if (++i == i_faces_end) {
        break;
      }
    }
  }

  /* not needed, but normals for 'dm' will be invalid,
   * currently this is ok for 'BM_mesh_intersect' */
  // BM_mesh_normals_update(bm);

  bool use_separate = false;
  bool use_dissolve = true;
  bool use_island_connect = true;

  /* change for testing */
  if (G.debug & G_DEBUG) {
    use_separate = (bmd->bm_flag & eBooleanModifierBMeshFlag_BMesh_Separate) != 0;
    use_dissolve = (bmd->bm_flag & eBooleanModifierBMeshFlag_BMesh_NoDissolve) == 0;
    use_island_connect = (bmd->bm_flag & eBooleanModifierBMeshFlag_BMesh_NoConnectRegions) == 0;
  }

  BM_mesh_intersect(bm,
                    looptris,
                    looptris_tot,
                    bm_face_isect_pair,
                    nullptr,
                    false,
                    use_separate,
                    use_dissolve,
                    use_island_connect,
                    false,
                    false,
                    bmd->operation,
                    bmd->double_threshold);

  MEM_freeN(looptris);
}

#ifdef WITH_GMP

/* Get a mapping from material slot numbers in the src_ob to slot numbers in the dst_ob.
 * If a material doesn't exist in the dst_ob, the mapping just goes to the same slot
 * or to zero if there aren't enough slots in the destination.
 * Caller owns the returned array. */
static Array<short> get_material_remap(Object *dest_ob, Object *src_ob)
{
  int n = src_ob->totcol;
  if (n <= 0) {
    n = 1;
  }
  Array<short> remap(n);
  BKE_object_material_remap_calc(dest_ob, src_ob, remap.data());
  return remap;
}

static Mesh *exact_boolean_mesh(BooleanModifierData *bmd,
                                const ModifierEvalContext *ctx,
                                Mesh *mesh)
{
  Vector<const Mesh *> meshes;
  Vector<float4x4 *> obmats;
  Vector<Array<short>> material_remaps;

#  ifdef DEBUG_TIME
  SCOPED_TIMER(__func__);
#  endif

  if ((bmd->flag & eBooleanModifierFlag_Object) && bmd->object == nullptr) {
    return mesh;
  }

  meshes.append(mesh);
  obmats.append((float4x4 *)&ctx->object->obmat);
  material_remaps.append({});
  if (bmd->flag & eBooleanModifierFlag_Object) {
    Mesh *mesh_operand = BKE_modifier_get_evaluated_mesh_from_evaluated_object(bmd->object, false);
    if (!mesh_operand) {
      return mesh;
    }
    BKE_mesh_wrapper_ensure_mdata(mesh_operand);
    meshes.append(mesh_operand);
    obmats.append((float4x4 *)&bmd->object->obmat);
    material_remaps.append(get_material_remap(ctx->object, bmd->object));
  }
  else if (bmd->flag & eBooleanModifierFlag_Collection) {
    Collection *collection = bmd->collection;
    /* Allow collection to be empty; then target mesh will just removed self-intersections. */
    if (collection) {
      FOREACH_COLLECTION_OBJECT_RECURSIVE_BEGIN (collection, ob) {
        if (ob->type == OB_MESH && ob != ctx->object) {
          Mesh *collection_mesh = BKE_modifier_get_evaluated_mesh_from_evaluated_object(ob, false);
          if (!collection_mesh) {
            continue;
          }
          BKE_mesh_wrapper_ensure_mdata(collection_mesh);
          meshes.append(collection_mesh);
          obmats.append((float4x4 *)&ob->obmat);
          material_remaps.append(get_material_remap(ctx->object, ob));
        }
      }
      FOREACH_COLLECTION_OBJECT_RECURSIVE_END;
    }
  }

  const bool use_self = (bmd->flag & eBooleanModifierFlag_Self) != 0;
  const bool hole_tolerant = (bmd->flag & eBooleanModifierFlag_HoleTolerant) != 0;
  return blender::meshintersect::direct_mesh_boolean(meshes,
                                                     obmats,
                                                     *(float4x4 *)&ctx->object->obmat,
                                                     material_remaps,
                                                     use_self,
                                                     hole_tolerant,
                                                     bmd->operation);
}
#endif

static Mesh *modifyMesh(ModifierData *md, const ModifierEvalContext *ctx, Mesh *mesh)
{
  BooleanModifierData *bmd = (BooleanModifierData *)md;
  Object *object = ctx->object;
  Mesh *result = mesh;
  Collection *collection = bmd->collection;

  /* Return result for certain errors. */
  if (BMD_error_messages(ctx->object, md)) {
    return result;
  }

#ifdef WITH_GMP
  if (bmd->solver == eBooleanModifierSolver_Exact) {
    return exact_boolean_mesh(bmd, ctx, mesh);
  }
#endif

#ifdef DEBUG_TIME
  SCOPED_TIMER(__func__);
#endif

  if (bmd->flag & eBooleanModifierFlag_Object) {
    if (bmd->object == nullptr) {
      return result;
    }

    Object *operand_ob = bmd->object;

    Mesh *mesh_operand_ob = BKE_modifier_get_evaluated_mesh_from_evaluated_object(operand_ob,
                                                                                  false);

    if (mesh_operand_ob) {
      /* XXX This is utterly non-optimal, we may go from a bmesh to a mesh back to a bmesh!
       * But for 2.90 better not try to be smart here. */
      BKE_mesh_wrapper_ensure_mdata(mesh_operand_ob);
      /* when one of objects is empty (has got no faces) we could speed up
       * calculation a bit returning one of objects' derived meshes (or empty one)
       * Returning mesh is depended on modifiers operation (sergey) */
      result = get_quick_mesh(object, mesh, operand_ob, mesh_operand_ob, bmd->operation);

      if (result == nullptr) {
        bool is_flip;
        BMesh *bm = BMD_mesh_bm_create(mesh, object, mesh_operand_ob, operand_ob, &is_flip);

        BMD_mesh_intersection(bm, md, ctx, mesh_operand_ob, object, operand_ob, is_flip);

        result = BKE_mesh_from_bmesh_for_eval_nomain(bm, nullptr, mesh);

        BM_mesh_free(bm);
      }

      if (result == nullptr) {
        BKE_modifier_set_error(object, md, "Cannot execute boolean operation");
      }
    }
  }
  else {
    if (collection == nullptr) {
      return result;
    }

    FOREACH_COLLECTION_OBJECT_RECURSIVE_BEGIN (collection, operand_ob) {
      if (operand_ob->type == OB_MESH && operand_ob != ctx->object) {
        Mesh *mesh_operand_ob = BKE_modifier_get_evaluated_mesh_from_evaluated_object(operand_ob,
                                                                                      false);

        if (mesh_operand_ob == nullptr) {
          continue;
        }

        /* XXX This is utterly non-optimal, we may go from a bmesh to a mesh back to a bmesh!
         * But for 2.90 better not try to be smart here. */
        BKE_mesh_wrapper_ensure_mdata(mesh_operand_ob);

        bool is_flip;
        BMesh *bm = BMD_mesh_bm_create(result, object, mesh_operand_ob, operand_ob, &is_flip);

<<<<<<< HEAD
          /* Needed for multiple objects to work. */
          BMeshToMeshParams bmesh_to_mesh_params = {0};
          bmesh_to_mesh_params.calc_object_remap = false;
          BM_mesh_bm_to_me(nullptr, object, bm, mesh, &bmesh_to_mesh_params);
=======
        BMD_mesh_intersection(bm, md, ctx, mesh_operand_ob, object, operand_ob, is_flip);
>>>>>>> 67f5596f

        /* Needed for multiple objects to work. */
        if (result == mesh) {
          result = BKE_mesh_from_bmesh_for_eval_nomain(bm, nullptr, mesh);
        }
        else {
          BMeshToMeshParams bmesh_to_mesh_params{};
          bmesh_to_mesh_params.calc_object_remap = false;
          BM_mesh_bm_to_me(nullptr, bm, result, &bmesh_to_mesh_params);
        }
        BM_mesh_free(bm);
      }
    }
    FOREACH_COLLECTION_OBJECT_RECURSIVE_END;
  }

  return result;
}

static void requiredDataMask(Object *UNUSED(ob),
                             ModifierData *UNUSED(md),
                             CustomData_MeshMasks *r_cddata_masks)
{
  r_cddata_masks->vmask |= CD_MASK_MDEFORMVERT;
  r_cddata_masks->emask |= CD_MASK_MEDGE;
  r_cddata_masks->fmask |= CD_MASK_MTFACE;
}

static void panel_draw(const bContext *UNUSED(C), Panel *panel)
{
  uiLayout *layout = panel->layout;
  PointerRNA *ptr = modifier_panel_get_property_pointers(panel, nullptr);

  uiItemR(layout, ptr, "operation", UI_ITEM_R_EXPAND, nullptr, ICON_NONE);

  uiLayoutSetPropSep(layout, true);

  uiItemR(layout, ptr, "operand_type", 0, nullptr, ICON_NONE);
  if (RNA_enum_get(ptr, "operand_type") == eBooleanModifierFlag_Object) {
    uiItemR(layout, ptr, "object", 0, nullptr, ICON_NONE);
  }
  else {
    uiItemR(layout, ptr, "collection", 0, nullptr, ICON_NONE);
  }

  uiItemR(layout, ptr, "solver", UI_ITEM_R_EXPAND, nullptr, ICON_NONE);

  modifier_panel_end(layout, ptr);
}

static void solver_options_panel_draw(const bContext *UNUSED(C), Panel *panel)
{
  uiLayout *layout = panel->layout;
  PointerRNA *ptr = modifier_panel_get_property_pointers(panel, nullptr);

  const bool use_exact = RNA_enum_get(ptr, "solver") == eBooleanModifierSolver_Exact;

  uiLayoutSetPropSep(layout, true);

  uiLayout *col = uiLayoutColumn(layout, true);
  if (use_exact) {
    /* When operand is collection, we always use_self. */
    if (RNA_enum_get(ptr, "operand_type") == eBooleanModifierFlag_Object) {
      uiItemR(col, ptr, "use_self", 0, nullptr, ICON_NONE);
    }
    uiItemR(col, ptr, "use_hole_tolerant", 0, nullptr, ICON_NONE);
  }
  else {
    uiItemR(col, ptr, "double_threshold", 0, nullptr, ICON_NONE);
  }

  if (G.debug) {
    uiItemR(col, ptr, "debug_options", 0, nullptr, ICON_NONE);
  }
}

static void panelRegister(ARegionType *region_type)
{
  PanelType *panel = modifier_panel_register(region_type, eModifierType_Boolean, panel_draw);
  modifier_subpanel_register(
      region_type, "solver_options", "Solver Options", nullptr, solver_options_panel_draw, panel);
}

ModifierTypeInfo modifierType_Boolean = {
    /* name */ "Boolean",
    /* structName */ "BooleanModifierData",
    /* structSize */ sizeof(BooleanModifierData),
    /* srna */ &RNA_BooleanModifier,
    /* type */ eModifierTypeType_Nonconstructive,
    /* flags */
    (ModifierTypeFlag)(eModifierTypeFlag_AcceptsMesh | eModifierTypeFlag_SupportsEditmode),
    /* icon */ ICON_MOD_BOOLEAN,

    /* copyData */ BKE_modifier_copydata_generic,

    /* deformVerts */ nullptr,
    /* deformMatrices */ nullptr,
    /* deformVertsEM */ nullptr,
    /* deformMatricesEM */ nullptr,
    /* modifyMesh */ modifyMesh,
    /* modifyGeometrySet */ nullptr,

    /* initData */ initData,
    /* requiredDataMask */ requiredDataMask,
    /* freeData */ nullptr,
    /* isDisabled */ isDisabled,
    /* updateDepsgraph */ updateDepsgraph,
    /* dependsOnTime */ nullptr,
    /* dependsOnNormals */ nullptr,
    /* foreachIDLink */ foreachIDLink,
    /* foreachTexLink */ nullptr,
    /* freeRuntimeData */ nullptr,
    /* panelRegister */ panelRegister,
    /* blendWrite */ nullptr,
    /* blendRead */ nullptr,
};<|MERGE_RESOLUTION|>--- conflicted
+++ resolved
@@ -529,14 +529,7 @@
         bool is_flip;
         BMesh *bm = BMD_mesh_bm_create(result, object, mesh_operand_ob, operand_ob, &is_flip);
 
-<<<<<<< HEAD
-          /* Needed for multiple objects to work. */
-          BMeshToMeshParams bmesh_to_mesh_params = {0};
-          bmesh_to_mesh_params.calc_object_remap = false;
-          BM_mesh_bm_to_me(nullptr, object, bm, mesh, &bmesh_to_mesh_params);
-=======
         BMD_mesh_intersection(bm, md, ctx, mesh_operand_ob, object, operand_ob, is_flip);
->>>>>>> 67f5596f
 
         /* Needed for multiple objects to work. */
         if (result == mesh) {
@@ -545,7 +538,7 @@
         else {
           BMeshToMeshParams bmesh_to_mesh_params{};
           bmesh_to_mesh_params.calc_object_remap = false;
-          BM_mesh_bm_to_me(nullptr, bm, result, &bmesh_to_mesh_params);
+          BM_mesh_bm_to_me(nullptr, nullptr, bm, result, &bmesh_to_mesh_params);
         }
         BM_mesh_free(bm);
       }
