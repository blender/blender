--- conflicted
+++ resolved
@@ -30,11 +30,6 @@
 
 namespace Freestyle::Config {
 
-<<<<<<< HEAD
-namespace Config {
-
-=======
->>>>>>> 29fb12da
 Path *Path::_pInstance = nullptr;
 Path::Path()
 {
