/* SPDX-License-Identifier: GPL-2.0-or-later */

/** \file
 * \ingroup asset_system
 */

#pragma once

#include <optional>

#include "AS_asset_library.hh"

#include "BLI_function_ref.hh"
#include "BLI_map.hh"

#include <memory>

struct AssetLibraryReference;
struct bUserAssetLibrary;

namespace blender::asset_system {

/**
 * Global singleton-ish that provides access to individual #AssetLibrary instances.
 *
 * Whenever a blend file is loaded, the existing instance of AssetLibraryService is destructed, and
 * a new one is created -- hence the "singleton-ish". This ensures only information about relevant
 * asset libraries is loaded.
 *
 * \note How Asset libraries are identified may change in the future.
 *  For now they are assumed to be:
 * - on disk (identified by the absolute directory), or
 * - the "current file" library (which is in memory but could have catalogs
 *   loaded from a file on disk).
 */
class AssetLibraryService {
  static std::unique_ptr<AssetLibraryService> instance_;

  /* Mapping absolute path of the library's root path (normalize with #normalize_directory_path()!)
   * the AssetLibrary instance. */
  Map<std::string, std::unique_ptr<AssetLibrary>> on_disk_libraries_;
  /** Library without a known path, i.e. the "Current File" library if the file isn't saved yet. If
   * the file was saved, a valid path for the library can be determined and #on_disk_libraries_
   * above should be used. */
  std::unique_ptr<AssetLibrary> current_file_library_;
  /** The "all" asset library, merging all other libraries into one. */
  std::unique_ptr<AssetLibrary> all_library_;

  /* Handlers for managing the life cycle of the AssetLibraryService instance. */
  bCallbackFuncStore on_load_callback_store_;
  static bool atexit_handler_registered_;

 public:
  AssetLibraryService() = default;
  ~AssetLibraryService() = default;

  /** Return the AssetLibraryService singleton, allocating it if necessary. */
  static AssetLibraryService *get();

  /** Destroy the AssetLibraryService singleton. It will be reallocated by #get() if necessary. */
  static void destroy();

  static std::string root_path_from_library_ref(const AssetLibraryReference &library_reference);
  static bUserAssetLibrary *find_custom_asset_library_from_library_ref(
      const AssetLibraryReference &library_reference);
  static bUserAssetLibrary *find_custom_preferences_asset_library_from_asset_weak_ref(
      const AssetWeakReference &asset_reference);

  AssetLibrary *get_asset_library(const Main *bmain,
                                  const AssetLibraryReference &library_reference);

  /** Get an asset library of type #ASSET_LIBRARY_CUSTOM. */
  AssetLibrary *get_asset_library_on_disk_custom(StringRef name, StringRefNull root_path);
  /** Get a builtin (not user defined) asset library. I.e. a library that is **not** of type
   * #ASSET_LIBRARY_CUSTOM. */
  AssetLibrary *get_asset_library_on_disk_builtin(eAssetLibraryType type, StringRefNull root_path);
  /** Get the "Current File" asset library. */
  AssetLibrary *get_asset_library_current_file();
  /** Get the "All" asset library, which loads all others and merges them into one. */
  AssetLibrary *get_asset_library_all(const Main *bmain);

  /**
   * Return the start position of the last blendfile extension in given path, or std::string::npos
   * if not found. Works with both kind of path separators. */
<<<<<<< HEAD
  size_t rfind_blendfile_extension(StringRef path);
=======
  int64_t rfind_blendfile_extension(StringRef path);
>>>>>>> d90795bc
  /**
   * Return a normalized version of #AssetWeakReference.relative_asset_identifier.
   * Special care is required here because slahes or backslashes should not be converted in the ID
   * name itself. */
  std::string normalize_asset_weak_reference_relative_asset_identifier(
      const AssetWeakReference &asset_reference);
  /** Get a valid library path from the weak reference. Empty if e.g. the reference is to a local
   * asset. */
  std::string resolve_asset_weak_reference_to_library_path(
      const AssetWeakReference &asset_reference);
<<<<<<< HEAD
  /* See #AS_asset_full_path_resolve_from_weak_ref(). */
=======
  /**
   * Attempt to build a full path to an asset based on the currently available (not necessary
   * loaded) asset libraries. The path is not guaranteed to exist. The returned path will be
   * normalized and using native slashes.
   *
   * \note Only works for asset libraries on disk (others can't be resolved).
   */
>>>>>>> d90795bc
  std::string resolve_asset_weak_reference_to_full_path(const AssetWeakReference &asset_reference);
  /** Struct to hold results from path explosion functions
   * (#resolve_asset_weak_reference_to_exploded_path()). */
  struct ExplodedPath {
    /** The string buffer containing the fully resolved path, if resolving was successful. Pointer
     * so that the contained string address doesn't change when moving this object. */
    std::unique_ptr<std::string> full_path;
    /** Reference into the part of #full_path that is the library directory path. That is, it ends
     * with the library .blend file ("directory" is misleading). */
    StringRef dir_component = "";
    /** Reference into the part of #full_path that is the ID group name ("Object", "Material",
     * "Brush", ...). */
    StringRef group_component = "";
    /** Reference into the part of #full_path that is the ID name. */
    StringRef name_component = "";
  };
  /** Similar to #BKE_blendfile_library_path_explode, returns the full path as
   * #resolve_asset_weak_reference_to_library_path, with StringRefs to the `dir` (i.e. blendfile
   * path), `group` (i.e. ID type) and `name` (i.e. ID name) parts. */
  std::optional<ExplodedPath> resolve_asset_weak_reference_to_exploded_path(
      const AssetWeakReference &asset_reference);

  /** Returns whether there are any known asset libraries with unsaved catalog edits. */
  bool has_any_unsaved_catalogs() const;

  /** See AssetLibrary::foreach_loaded(). */
  void foreach_loaded_asset_library(FunctionRef<void(AssetLibrary &)> fn,
                                    bool include_all_library) const;

 protected:
  /** Allocate a new instance of the service and assign it to `instance_`. */
  static void allocate_service_instance();

  AssetLibrary *find_loaded_on_disk_asset_library_from_name(StringRef name) const;

  /**
   * Get the given asset library. Opens it (i.e. creates a new AssetLibrary instance) if necessary.
   */
  AssetLibrary *get_asset_library_on_disk(eAssetLibraryType library_type,
                                          StringRef name,
                                          StringRefNull top_level_directory);
  /**
   * Ensure the AssetLibraryService instance is destroyed before a new blend file is loaded.
   * This makes memory management simple, and ensures a fresh start for every blend file. */
  void app_handler_register();
  void app_handler_unregister();
};

}  // namespace blender::asset_system<|MERGE_RESOLUTION|>--- conflicted
+++ resolved
@@ -82,11 +82,7 @@
   /**
    * Return the start position of the last blendfile extension in given path, or std::string::npos
    * if not found. Works with both kind of path separators. */
-<<<<<<< HEAD
-  size_t rfind_blendfile_extension(StringRef path);
-=======
   int64_t rfind_blendfile_extension(StringRef path);
->>>>>>> d90795bc
   /**
    * Return a normalized version of #AssetWeakReference.relative_asset_identifier.
    * Special care is required here because slahes or backslashes should not be converted in the ID
@@ -97,9 +93,6 @@
    * asset. */
   std::string resolve_asset_weak_reference_to_library_path(
       const AssetWeakReference &asset_reference);
-<<<<<<< HEAD
-  /* See #AS_asset_full_path_resolve_from_weak_ref(). */
-=======
   /**
    * Attempt to build a full path to an asset based on the currently available (not necessary
    * loaded) asset libraries. The path is not guaranteed to exist. The returned path will be
@@ -107,7 +100,6 @@
    *
    * \note Only works for asset libraries on disk (others can't be resolved).
    */
->>>>>>> d90795bc
   std::string resolve_asset_weak_reference_to_full_path(const AssetWeakReference &asset_reference);
   /** Struct to hold results from path explosion functions
    * (#resolve_asset_weak_reference_to_exploded_path()). */
