--- conflicted
+++ resolved
@@ -6,11 +6,9 @@
  * \ingroup asset_system
  */
 
-<<<<<<< HEAD
+#include <filesystem>
+
 #include <fmt/format.h>
-=======
-#include <filesystem>
->>>>>>> 3a1856d4
 
 #include "BLI_fileops.h"
 #include "BLI_listbase.h"
@@ -345,19 +343,10 @@
         "    dst_filepath, Path(dst_filepath),\n"
         ")\n";
 
-    /* Construct local variables for the above script. */
-    std::unique_ptr locals = bke::idprop::create_group("locals");
-    IDP_AddToGroup(locals.get(), IDP_NewString(*library_url, "library_url"));
-    IDP_AddToGroup(locals.get(), IDP_NewString(library.root_path(), "library_path"));
-    IDP_AddToGroup(locals.get(), IDP_NewString(*dst_filepath, "dst_filepath"));
-
-    /* TODO: report errors in the UI somehow. */
-    BPY_run_string_with_locals(&C, script, *locals);
+    BPY_run_string_exec(&C, expr_imports, expr.c_str());
   }
 #else
-  UNUSED_VARS(C, asset);
-  BKE_report(
-      reports, RPT_ERROR, "Downloading assets requires Python, and this Blender is built without");
+  UNUSED_VARS(C, asset, reports);
 #endif
 }
 
@@ -401,10 +390,19 @@
         *preview_url,
         asset.full_path());
 
-    BPY_run_string_exec(&C, expr_imports, expr.c_str());
+    /* Construct local variables for the above script. */
+    std::unique_ptr locals = bke::idprop::create_group("locals");
+    IDP_AddToGroup(locals.get(), IDP_NewString(*library_url, "library_url"));
+    IDP_AddToGroup(locals.get(), IDP_NewString(library.root_path(), "library_path"));
+    IDP_AddToGroup(locals.get(), IDP_NewString(*dst_filepath, "dst_filepath"));
+
+    /* TODO: report errors in the UI somehow. */
+    BPY_run_string_with_locals(&C, script, *locals);
   }
 #else
-  UNUSED_VARS(C, asset, reports);
+  UNUSED_VARS(C, asset);
+  BKE_report(
+      reports, RPT_ERROR, "Downloading assets requires Python, and this Blender is built without");
 #endif
 }
 
