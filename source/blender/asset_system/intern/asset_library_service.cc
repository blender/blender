/* SPDX-FileCopyrightText: 2023 Blender Authors
 *
 * SPDX-License-Identifier: GPL-2.0-or-later */

/** \file
 * \ingroup asset_system
 */

#include "BKE_blender.hh"
#include "BKE_preferences.h"

#include "BLI_path_utils.hh"
#include "BLI_string_ref.hh"

#include "DNA_asset_types.h"
#include "DNA_userdef_types.h"

#include "CLG_log.h"

#include "AS_asset_library.hh"
#include "AS_essentials_library.hh"
#include "all_library.hh"
#include "asset_library_service.hh"
#include "essentials_library.hh"
#include "on_disk_library.hh"
#include "preferences_on_disk_library.hh"
#include "remote_library.hh"
#include "runtime_library.hh"
#include "utils.hh"

/* When enabled, use a pre file load handler (#BKE_CB_EVT_LOAD_PRE) callback to destroy the asset
 * library service. Without this an explicit call from the file loading code is needed to do this,
 * which is not as nice.
 *
 * TODO Currently disabled because UI data depends on asset library data, so we have to make sure
 * it's freed in the right order (UI first). Pre-load handlers don't give us this order.
 * Should be addressed with a proper ownership model for the asset system:
 * https://developer.blender.org/docs/features/asset_system/backend/#ownership-model
 */
// #define WITH_DESTROY_VIA_LOAD_HANDLER

static CLG_LogRef LOG = {"asset_system.asset_library_service"};

namespace blender::asset_system {

std::unique_ptr<AssetLibraryService> AssetLibraryService::instance_;
bool AssetLibraryService::atexit_handler_registered_ = false;

AssetLibraryService *AssetLibraryService::get()
{
  if (!instance_) {
    allocate_service_instance();
  }
  return instance_.get();
}

void AssetLibraryService::destroy()
{
  if (!instance_) {
    return;
  }
  instance_->app_handler_unregister();
  instance_.reset();
}

AssetLibrary *AssetLibraryService::get_asset_library(
    const Main *bmain, const AssetLibraryReference &library_reference)
{
  const eAssetLibraryType type = eAssetLibraryType(library_reference.type);

  switch (type) {
    case ASSET_LIBRARY_ESSENTIALS: {
      const StringRefNull root_path = essentials_directory_path();
      if (root_path.is_empty()) {
        return nullptr;
      }

      return this->get_asset_library_on_disk_builtin(type, root_path);
    }
    case ASSET_LIBRARY_LOCAL: {
      /* For the "Current File" library  we get the asset library root path based on main. */
      std::string root_path = bmain ? AS_asset_library_find_suitable_root_path_from_main(bmain) :
                                      "";

      if (root_path.empty()) {
        /* File wasn't saved yet. */
        return this->get_asset_library_current_file();
      }
      return this->get_asset_library_on_disk_builtin(type, root_path);
    }
    case ASSET_LIBRARY_ALL:
      return this->get_asset_library_all(bmain);
    case ASSET_LIBRARY_CUSTOM: {
      bUserAssetLibrary *custom_library = find_custom_asset_library_from_library_ref(
          library_reference);
      if (!custom_library) {
        return nullptr;
      }

      if (custom_library->flag & ASSET_LIBRARY_USE_REMOTE_URL) {
        return this->get_remote_asset_library(custom_library->remote_url);
      }

      std::string root_path = custom_library->dirpath;
      if (root_path.empty()) {
        return nullptr;
      }

      AssetLibrary *library = this->get_asset_library_on_disk_custom_preferences(custom_library);
      library->import_method_ = eAssetImportMethod(custom_library->import_method);
      library->may_override_import_method_ = true;
      library->use_relative_path_ = (custom_library->flag & ASSET_LIBRARY_RELATIVE_PATH) != 0;

      return library;
    }
  }

  return nullptr;
}

<<<<<<< HEAD
AssetLibrary *AssetLibraryService::get_remote_asset_library(StringRefNull remote_url)
{
  std::unique_ptr<RemoteAssetLibrary> *lib_uptr_ptr = remote_libraries_.lookup_ptr(remote_url);
  if (lib_uptr_ptr != nullptr) {
    CLOG_INFO(&LOG, 2, "get \"%s\" (cached)", remote_url.c_str());
    AssetLibrary *lib = lib_uptr_ptr->get();
    lib->refresh_catalogs();
    return lib;
  }

  std::unique_ptr<RemoteAssetLibrary> lib_uptr = std::make_unique<RemoteAssetLibrary>(remote_url);
  AssetLibrary *lib = lib_uptr.get();

  remote_libraries_.add_new(remote_url, std::move(lib_uptr));
  CLOG_INFO(&LOG, 2, "get \"%s\" (loaded)", remote_url.c_str());
  return lib;
}

AssetLibrary *AssetLibraryService::get_asset_library_on_disk(eAssetLibraryType library_type,
                                                             StringRef name,
                                                             StringRefNull root_path,
                                                             const bool load_catalogs)
=======
AssetLibrary *AssetLibraryService::get_asset_library_on_disk(
    eAssetLibraryType library_type,
    StringRef name,
    StringRefNull root_path,
    const bool load_catalogs,
    bUserAssetLibrary *preferences_library)
>>>>>>> f54b49b7
{
  if (OnDiskAssetLibrary *lib = this->lookup_on_disk_library(library_type, root_path)) {
    CLOG_INFO(&LOG, 2, "get \"%s\" (cached)", root_path.c_str());
    if (load_catalogs) {
      lib->load_or_reload_catalogs();
    }
    return lib;
  }

  const std::string normalized_root_path = utils::normalize_directory_path(root_path);

  std::unique_ptr<OnDiskAssetLibrary> lib_uptr;
  switch (library_type) {
    case ASSET_LIBRARY_CUSTOM:
      if (preferences_library) {
        lib_uptr = std::make_unique<PreferencesOnDiskAssetLibrary>(name, normalized_root_path);
      }
      else {
        lib_uptr = std::make_unique<OnDiskAssetLibrary>(library_type, name, normalized_root_path);
      }
      break;
    case ASSET_LIBRARY_ESSENTIALS:
      lib_uptr = std::make_unique<EssentialsAssetLibrary>();
      break;
    default:
      lib_uptr = std::make_unique<OnDiskAssetLibrary>(library_type, name, normalized_root_path);
      break;
  }

  if (load_catalogs) {
    lib_uptr->load_or_reload_catalogs();
  }

  /* Get underlying pointer before moving. */
  AssetLibrary *lib = lib_uptr.get();
  on_disk_libraries_.add_new({library_type, normalized_root_path}, std::move(lib_uptr));
  CLOG_INFO(&LOG, 2, "get \"%s\" (loaded)", normalized_root_path.c_str());
  return lib;
}

AssetLibrary *AssetLibraryService::get_asset_library_on_disk_custom(StringRef name,
                                                                    StringRefNull root_path)
{
  return this->get_asset_library_on_disk(ASSET_LIBRARY_CUSTOM, name, root_path);
}

AssetLibrary *AssetLibraryService::get_asset_library_on_disk_custom_preferences(
    bUserAssetLibrary *custom_library)
{
  return this->get_asset_library_on_disk(
      ASSET_LIBRARY_CUSTOM, custom_library->name, custom_library->dirpath, custom_library);
}

AssetLibrary *AssetLibraryService::get_asset_library_on_disk_builtin(eAssetLibraryType type,
                                                                     StringRefNull root_path)
{
  BLI_assert_msg(
      type != ASSET_LIBRARY_CUSTOM,
      "Use `get_asset_library_on_disk_custom()` for libraries of type `ASSET_LIBRARY_CUSTOM`");

  /* Builtin asset libraries don't need a name, the #eAssetLibraryType is enough to identify them
   * (and doesn't change, unlike the name). */
  return this->get_asset_library_on_disk(type, {}, root_path);
}

AssetLibrary *AssetLibraryService::get_asset_library_current_file()
{
  if (current_file_library_) {
    CLOG_INFO(&LOG, 2, "get current file lib (cached)");
    current_file_library_->refresh_catalogs();
  }
  else {
    CLOG_INFO(&LOG, 2, "get current file lib (loaded)");
    current_file_library_ = std::make_unique<RuntimeAssetLibrary>();
  }

  AssetLibrary *lib = current_file_library_.get();
  return lib;
}

void AssetLibraryService::tag_all_library_catalogs_dirty()
{
  if (all_library_) {
    all_library_->tag_catalogs_dirty();
  }
}

void AssetLibraryService::reload_all_library_catalogs_if_dirty()
{
  if (all_library_ && all_library_->is_catalogs_dirty()) {
    /* Don't reload catalogs from nested libraries from disk, just reflect their currently known
     * state in the "All" library. Loading catalog changes from disk is only done with a
     * #AS_asset_library_load()/#AssetLibraryService:get_asset_library() call. */
    const bool reload_nested_catalogs = false;
    all_library_->rebuild_catalogs_from_nested(reload_nested_catalogs);
  }
}

AssetLibrary *AssetLibraryService::move_runtime_current_file_into_on_disk_library(
    const Main &bmain)
{
  AssetLibraryService &library_service = *AssetLibraryService::get();

  const std::string root_path = AS_asset_library_find_suitable_root_path_from_main(&bmain);
  if (root_path.empty()) {
    return nullptr;
  }

  BLI_assert_msg(!library_service.lookup_on_disk_library(ASSET_LIBRARY_LOCAL, root_path),
                 "On-disk \"Current File\" asset library shouldn't exist yet, it should only be "
                 "created now in response to initially saving the file - catalog service "
                 "will be overridden");

  /* Create on disk library without loading catalogs. We'll steal the catalog service from the
   * runtime library below. */
  AssetLibrary *on_disk_library = library_service.get_asset_library_on_disk(
      ASSET_LIBRARY_LOCAL,
      {},
      root_path,
      /*load_catalogs=*/false);

  {
    /* These should always be completely separate, just sanity check since it would cause a
     * deadlock below. */
    BLI_assert(on_disk_library != library_service.current_file_library_.get());

    std::lock_guard lock_on_disk{on_disk_library->catalog_service_mutex_};
    std::lock_guard lock_runtime{library_service.current_file_library_->catalog_service_mutex_};
    on_disk_library->catalog_service_.swap(
        library_service.current_file_library_->catalog_service_);
  }

  on_disk_library->catalog_service().asset_library_root_ = on_disk_library->root_path();
  /* The catalogs are not stored on disk, so there should not be any CDF. Otherwise, we'd have to
   * remap their stored file-path too (#AssetCatalogDefinitionFile.file_path). */
  BLI_assert_msg(on_disk_library->catalog_service().get_catalog_definition_file() == nullptr,
                 "new on-disk library shouldn't have catalog definition files - root path "
                 "changed, so they would have to be relocated");

  library_service.current_file_library_ = nullptr;

  return on_disk_library;
}

AssetLibrary *AssetLibraryService::get_asset_library_all(const Main *bmain)
{
  /* (Re-)load all other asset libraries. */
  for (AssetLibraryReference &library_ref : all_valid_asset_library_refs()) {
    /* Skip self :) */
    if (library_ref.type == ASSET_LIBRARY_ALL) {
      continue;
    }

    /* Ensure all asset libraries are loaded. */
    this->get_asset_library(bmain, library_ref);
  }

  if (!all_library_) {
    CLOG_INFO(&LOG, 2, "get all lib (loaded)");
    all_library_ = std::make_unique<AllAssetLibrary>();
  }
  else {
    CLOG_INFO(&LOG, 2, "get all lib (cached)");
  }

  /* Don't reload catalogs, they've just been loaded above. */
  all_library_->rebuild_catalogs_from_nested(/*reload_nested_catalogs=*/false);

  return all_library_.get();
}

OnDiskAssetLibrary *AssetLibraryService::lookup_on_disk_library(eAssetLibraryType library_type,
                                                                StringRefNull root_path)
{
  BLI_assert_msg(!root_path.is_empty(),
                 "top level directory must be given for on-disk asset library");

  std::string normalized_root_path = utils::normalize_directory_path(root_path);

  std::unique_ptr<OnDiskAssetLibrary> *lib_uptr_ptr = on_disk_libraries_.lookup_ptr(
      {library_type, normalized_root_path});
  return lib_uptr_ptr ? lib_uptr_ptr->get() : nullptr;
}

bUserAssetLibrary *AssetLibraryService::find_custom_preferences_asset_library_from_asset_weak_ref(
    const AssetWeakReference &asset_reference)
{
  if (!ELEM(asset_reference.asset_library_type, ASSET_LIBRARY_CUSTOM)) {
    return nullptr;
  }

  return BKE_preferences_asset_library_find_by_name(&U, asset_reference.asset_library_identifier);
}

AssetLibrary *AssetLibraryService::find_loaded_on_disk_asset_library_from_name(
    StringRef name) const
{
  for (const std::unique_ptr<OnDiskAssetLibrary> &library : on_disk_libraries_.values()) {
    if (library->name_ == name) {
      return library.get();
    }
  }
  return nullptr;
}

std::string AssetLibraryService::resolve_asset_weak_reference_to_library_path(
    const AssetWeakReference &asset_reference)
{
  StringRefNull library_dirpath;

  switch (eAssetLibraryType(asset_reference.asset_library_type)) {
    case ASSET_LIBRARY_CUSTOM: {
      bUserAssetLibrary *custom_lib = find_custom_preferences_asset_library_from_asset_weak_ref(
          asset_reference);
      if (custom_lib) {
        library_dirpath = custom_lib->dirpath;
        break;
      }

      /* A bit of an odd-ball, the API supports loading custom libraries from arbitrary paths (used
       * by unit tests). So check all loaded on-disk libraries too. */
      AssetLibrary *loaded_custom_lib = this->find_loaded_on_disk_asset_library_from_name(
          asset_reference.asset_library_identifier);
      if (!loaded_custom_lib) {
        return "";
      }

      library_dirpath = *loaded_custom_lib->root_path_;
      break;
    }
    case ASSET_LIBRARY_ESSENTIALS:
      library_dirpath = essentials_directory_path();
      break;
    case ASSET_LIBRARY_LOCAL:
    case ASSET_LIBRARY_ALL:
      return "";
  }

  std::string normalized_library_dirpath = utils::normalize_path(library_dirpath);
  return normalized_library_dirpath;
}

int64_t AssetLibraryService::rfind_blendfile_extension(StringRef path)
{
  const std::vector<StringRefNull> blendfile_extensions = {".blend" SEP_STR,
                                                           ".blend.gz" SEP_STR,
                                                           ".ble" SEP_STR,
                                                           ".blend" ALTSEP_STR,
                                                           ".blend.gz" ALTSEP_STR,
                                                           ".ble" ALTSEP_STR};
  int64_t blendfile_extension_pos = StringRef::not_found;

  for (StringRefNull blendfile_ext : blendfile_extensions) {
    const int64_t iter_ext_pos = path.rfind(blendfile_ext);
    if (iter_ext_pos == StringRef::not_found) {
      continue;
    }

    if ((blendfile_extension_pos == StringRef::not_found) ||
        (blendfile_extension_pos < iter_ext_pos))
    {
      blendfile_extension_pos = iter_ext_pos;
    }
  }

  return blendfile_extension_pos;
}

std::string AssetLibraryService::normalize_asset_weak_reference_relative_asset_identifier(
    const AssetWeakReference &asset_reference)
{
  StringRefNull relative_asset_identifier = asset_reference.relative_asset_identifier;

  int64_t blend_ext_pos = rfind_blendfile_extension(asset_reference.relative_asset_identifier);
  const bool has_blend_ext = blend_ext_pos != StringRef::not_found;

  int64_t blend_path_len = 0;
  /* Get the position of the path separator after the blend file extension. */
  if (has_blend_ext) {
    blend_path_len = relative_asset_identifier.find_first_of(SEP_STR ALTSEP_STR, blend_ext_pos);

    /* If there is a blend file in the relative asset path, then there should be group and id name
     * after it. */
    BLI_assert(blend_path_len != StringRef::not_found);
    /* Skip slash. */
    blend_path_len += 1;
  }

  /* Find the first path separator (after the blend file extension if any). This will be the one
   * separating the group from the name. */
  const int64_t group_name_sep_pos = relative_asset_identifier.find_first_of(SEP_STR ALTSEP_STR,
                                                                             blend_path_len);

  return utils::normalize_path(relative_asset_identifier,
                               (group_name_sep_pos == StringRef::not_found) ?
                                   StringRef::not_found :
                                   group_name_sep_pos + 1);
}

std::string AssetLibraryService::resolve_asset_weak_reference_to_full_path(
    const AssetWeakReference &asset_reference)
{
  /* TODO currently only works for asset libraries on disk (custom or essentials asset libraries).
   * Once there is a proper registry of asset libraries, this could contain an asset library
   * locator and/or identifier, so a full path (not necessarily file path) can be built for all
   * asset libraries. */

  if (asset_reference.relative_asset_identifier[0] == '\0') {
    return "";
  }

  std::string library_dirpath = resolve_asset_weak_reference_to_library_path(asset_reference);
  if (library_dirpath.empty()) {
    return "";
  }

  std::string normalized_full_path = utils::normalize_path(library_dirpath + SEP_STR) +
                                     normalize_asset_weak_reference_relative_asset_identifier(
                                         asset_reference);

  return normalized_full_path;
}

std::optional<AssetLibraryService::ExplodedPath> AssetLibraryService::
    resolve_asset_weak_reference_to_exploded_path(const AssetWeakReference &asset_reference)
{
  if (asset_reference.relative_asset_identifier[0] == '\0') {
    return std::nullopt;
  }

  switch (eAssetLibraryType(asset_reference.asset_library_type)) {
    case ASSET_LIBRARY_LOCAL: {
      std::string path_in_file = this->normalize_asset_weak_reference_relative_asset_identifier(
          asset_reference);
      const int64_t group_len = int64_t(path_in_file.find(SEP));

      ExplodedPath exploded;
      exploded.full_path = std::make_unique<std::string>(path_in_file);
      exploded.group_component = StringRef(*exploded.full_path).substr(0, group_len);
      exploded.name_component = StringRef(*exploded.full_path).substr(group_len + 1);

      return exploded;
    }
    case ASSET_LIBRARY_CUSTOM:
    case ASSET_LIBRARY_ESSENTIALS: {
      std::string full_path = this->resolve_asset_weak_reference_to_full_path(asset_reference);
      /* #full_path uses native slashes, so others don't need to be considered in the following. */

      if (full_path.empty()) {
        return std::nullopt;
      }

      int64_t blendfile_extension_pos = this->rfind_blendfile_extension(full_path);
      BLI_assert(blendfile_extension_pos != StringRef::not_found);

      size_t group_pos = full_path.find(SEP, blendfile_extension_pos);
      BLI_assert(group_pos != std::string::npos);

      size_t name_pos = full_path.find(SEP, group_pos + 1);
      BLI_assert(group_pos != std::string::npos);

      const int64_t dir_len = int64_t(group_pos);
      const int64_t group_len = int64_t(name_pos - group_pos - 1);

      ExplodedPath exploded;
      exploded.full_path = std::make_unique<std::string>(full_path);
      StringRef full_path_ref = *exploded.full_path;
      exploded.dir_component = full_path_ref.substr(0, dir_len);
      exploded.group_component = full_path_ref.substr(dir_len + 1, group_len);
      exploded.name_component = full_path_ref.substr(dir_len + 1 + group_len + 1);

      return exploded;
    }
    case ASSET_LIBRARY_ALL:
      return std::nullopt;
  }

  return std::nullopt;
}

bUserAssetLibrary *AssetLibraryService::find_custom_asset_library_from_library_ref(
    const AssetLibraryReference &library_reference)
{
  BLI_assert(library_reference.type == ASSET_LIBRARY_CUSTOM);
  BLI_assert(library_reference.custom_library_index >= 0);

  return BKE_preferences_asset_library_find_index(&U, library_reference.custom_library_index);
}

std::string AssetLibraryService::root_path_from_library_ref(
    const AssetLibraryReference &library_reference)
{
  if (ELEM(library_reference.type, ASSET_LIBRARY_ALL, ASSET_LIBRARY_LOCAL)) {
    return "";
  }
  if (ELEM(library_reference.type, ASSET_LIBRARY_ESSENTIALS)) {
    return essentials_directory_path();
  }

  bUserAssetLibrary *custom_library = find_custom_asset_library_from_library_ref(
      library_reference);
  if (!custom_library || !custom_library->dirpath[0]) {
    return "";
  }

  return custom_library->dirpath;
}

void AssetLibraryService::allocate_service_instance()
{
  instance_ = std::make_unique<AssetLibraryService>();
  instance_->app_handler_register();

  if (!atexit_handler_registered_) {
    /* Ensure the instance gets freed before Blender's memory leak detector runs. */
    BKE_blender_atexit_register([](void * /*user_data*/) { AssetLibraryService::destroy(); },
                                nullptr);
    atexit_handler_registered_ = true;
  }
}

static void on_blendfile_load(Main * /*bmain*/,
                              PointerRNA ** /*pointers*/,
                              const int /*num_pointers*/,
                              void * /*arg*/)
{
#ifdef WITH_DESTROY_VIA_LOAD_HANDLER
  AssetLibraryService::destroy();
#endif
}

void AssetLibraryService::app_handler_register()
{
  /* The callback system doesn't own `on_load_callback_store_`. */
  on_load_callback_store_.alloc = false;

  on_load_callback_store_.func = &on_blendfile_load;
  on_load_callback_store_.arg = this;

  BKE_callback_add(&on_load_callback_store_, BKE_CB_EVT_LOAD_PRE);
}

void AssetLibraryService::app_handler_unregister()
{
  BKE_callback_remove(&on_load_callback_store_, BKE_CB_EVT_LOAD_PRE);
  on_load_callback_store_.func = nullptr;
  on_load_callback_store_.arg = nullptr;
}

bool AssetLibraryService::has_any_unsaved_catalogs() const
{
  bool has_unsaved_changes = false;

  foreach_loaded_asset_library(
      [&has_unsaved_changes](AssetLibrary &library) {
        if (library.catalog_service().has_unsaved_changes()) {
          has_unsaved_changes = true;
        }
      },
      true);
  return has_unsaved_changes;
}

void AssetLibraryService::foreach_loaded_asset_library(FunctionRef<void(AssetLibrary &)> fn,
                                                       const bool include_all_library) const
{
  if (include_all_library && all_library_) {
    fn(*all_library_);
  }

  if (current_file_library_) {
    fn(*current_file_library_);
  }

  for (const auto &asset_lib_uptr : on_disk_libraries_.values()) {
    fn(*asset_lib_uptr);
  }

  for (const auto &asset_lib_uptr : remote_libraries_.values()) {
    fn(*asset_lib_uptr);
  }
}

}  // namespace blender::asset_system<|MERGE_RESOLUTION|>--- conflicted
+++ resolved
@@ -118,7 +118,6 @@
   return nullptr;
 }
 
-<<<<<<< HEAD
 AssetLibrary *AssetLibraryService::get_remote_asset_library(StringRefNull remote_url)
 {
   std::unique_ptr<RemoteAssetLibrary> *lib_uptr_ptr = remote_libraries_.lookup_ptr(remote_url);
@@ -137,18 +136,12 @@
   return lib;
 }
 
-AssetLibrary *AssetLibraryService::get_asset_library_on_disk(eAssetLibraryType library_type,
-                                                             StringRef name,
-                                                             StringRefNull root_path,
-                                                             const bool load_catalogs)
-=======
 AssetLibrary *AssetLibraryService::get_asset_library_on_disk(
     eAssetLibraryType library_type,
     StringRef name,
     StringRefNull root_path,
     const bool load_catalogs,
     bUserAssetLibrary *preferences_library)
->>>>>>> f54b49b7
 {
   if (OnDiskAssetLibrary *lib = this->lookup_on_disk_library(library_type, root_path)) {
     CLOG_INFO(&LOG, 2, "get \"%s\" (cached)", root_path.c_str());
