/* SPDX-License-Identifier: GPL-2.0-or-later */

/** \file
 * \ingroup asset_system
 */

#include "BKE_asset_library_custom.h"
#include "BKE_blender.h"

#include "BLI_string_ref.hh"

#include "DNA_asset_types.h"
#include "DNA_userdef_types.h"

#include "CLG_log.h"

#include "AS_asset_catalog_tree.hh"
#include "AS_asset_library.hh"
#include "asset_library_service.hh"
#include "utils.hh"

/* When enabled, use a pre file load handler (#BKE_CB_EVT_LOAD_PRE) callback to destroy the asset
 * library service. Without this an explicit call from the file loading code is needed to do this,
 * which is not as nice.
 *
 * TODO Currently disabled because UI data depends on asset library data, so we have to make sure
 * it's freed in the right order (UI first). Pre-load handlers don't give us this order.
 * Should be addressed with a proper ownership model for the asset system:
 * https://wiki.blender.org/wiki/Source/Architecture/Asset_System/Back_End#Ownership_Model
 */
//#define WITH_DESTROY_VIA_LOAD_HANDLER

static CLG_LogRef LOG = {"asset_system.asset_library_service"};

namespace blender::asset_system {

std::unique_ptr<AssetLibraryService> AssetLibraryService::instance_;
bool AssetLibraryService::atexit_handler_registered_ = false;

AssetLibraryService *AssetLibraryService::get()
{
  if (!instance_) {
    allocate_service_instance();
  }
  return instance_.get();
}

void AssetLibraryService::destroy()
{
  if (!instance_) {
    return;
  }
  instance_->app_handler_unregister();
  instance_.reset();
}

AssetLibrary *AssetLibraryService::get_asset_library(
    const Main *bmain, const AssetLibraryReference &library_reference)
{
  const eAssetLibraryType type = eAssetLibraryType(library_reference.type);

  switch (type) {
    case ASSET_LIBRARY_LOCAL: {
      /* For the "Current File" library  we get the asset library root path based on main. */
      std::string root_path = bmain ? AS_asset_library_find_suitable_root_path_from_main(bmain) :
                                      "";

      if (root_path.empty()) {
        /* File wasn't saved yet. */
        return get_asset_library_current_file();
      }
      return get_asset_library_on_disk(root_path);
    }
<<<<<<< HEAD

    return get_asset_library_on_disk(root_path);
  }
  if (library_reference.type == ASSET_LIBRARY_CUSTOM_FROM_PREFERENCES) {
    CustomAssetLibraryDefinition *user_library = BKE_asset_library_custom_find_from_index(
        &U.asset_libraries, library_reference.custom_library_index);

    if (user_library) {
      return get_asset_library_on_disk(user_library->path);
=======
    case ASSET_LIBRARY_ALL:
      return get_asset_library_all(bmain);
    case ASSET_LIBRARY_CUSTOM: {
      std::string root_path = root_path_from_library_ref(library_reference);

      if (!root_path.empty()) {
        return get_asset_library_on_disk(root_path);
      }
      break;
>>>>>>> 66af1657
    }
  }
  /* TODO project libraries */

  return nullptr;
}

AssetLibrary *AssetLibraryService::get_asset_library_on_disk(StringRefNull root_path)
{
  BLI_assert_msg(!root_path.is_empty(),
                 "top level directory must be given for on-disk asset library");

  std::string normalized_root_path = utils::normalize_directory_path(root_path);

  std::unique_ptr<AssetLibrary> *lib_uptr_ptr = on_disk_libraries_.lookup_ptr(
      normalized_root_path);
  if (lib_uptr_ptr != nullptr) {
    CLOG_INFO(&LOG, 2, "get \"%s\" (cached)", normalized_root_path.c_str());
    AssetLibrary *lib = lib_uptr_ptr->get();
    lib->refresh();
    return lib;
  }

  std::unique_ptr lib_uptr = std::make_unique<AssetLibrary>(normalized_root_path);
  AssetLibrary *lib = lib_uptr.get();

  lib->on_blend_save_handler_register();
  lib->load_catalogs();
  /* Reload catalogs on refresh. */
  lib->on_refresh_ = [](AssetLibrary &self) { self.catalog_service->reload_catalogs(); };

  on_disk_libraries_.add_new(normalized_root_path, std::move(lib_uptr));
  CLOG_INFO(&LOG, 2, "get \"%s\" (loaded)", normalized_root_path.c_str());
  return lib;
}

AssetLibrary *AssetLibraryService::get_asset_library_current_file()
{
  if (current_file_library_) {
    CLOG_INFO(&LOG, 2, "get current file lib (cached)");
    current_file_library_->refresh();
  }
  else {
    CLOG_INFO(&LOG, 2, "get current file lib (loaded)");
    current_file_library_ = std::make_unique<AssetLibrary>();
    current_file_library_->on_blend_save_handler_register();
  }

  AssetLibrary *lib = current_file_library_.get();
  return lib;
}

static void rebuild_all_library(AssetLibrary &all_library, const bool reload_catalogs)
{
  /* Start with empty catalog storage. */
  all_library.catalog_service = std::make_unique<AssetCatalogService>(
      AssetCatalogService::read_only_tag());

  AssetLibrary::foreach_loaded(
      [&](AssetLibrary &nested) {
        if (reload_catalogs) {
          nested.catalog_service->reload_catalogs();
        }
        all_library.catalog_service->add_from_existing(*nested.catalog_service);
      },
      false);
  all_library.catalog_service->rebuild_tree();
}

AssetLibrary *AssetLibraryService::get_asset_library_all(const Main *bmain)
{
  /* (Re-)load all other asset libraries. */
  for (AssetLibraryReference &library_ref : all_valid_asset_library_refs()) {
    /* Skip self :) */
    if (library_ref.type == ASSET_LIBRARY_ALL) {
      continue;
    }

    /* Ensure all asset libraries are loaded. */
    get_asset_library(bmain, library_ref);
  }

  if (all_library_) {
    CLOG_INFO(&LOG, 2, "get all lib (cached)");
    all_library_->refresh();
    return all_library_.get();
  }

  CLOG_INFO(&LOG, 2, "get all lib (loaded)");
  all_library_ = std::make_unique<AssetLibrary>();

  /* Don't reload catalogs on this initial read, they've just been loaded above. */
  rebuild_all_library(*all_library_, /*reload_catlogs=*/false);

  all_library_->on_refresh_ = [](AssetLibrary &all_library) {
    rebuild_all_library(all_library, /*reload_catalogs=*/true);
  };

  return all_library_.get();
}

std::string AssetLibraryService::root_path_from_library_ref(
    const AssetLibraryReference &library_reference)
{
  if (ELEM(library_reference.type, ASSET_LIBRARY_ALL, ASSET_LIBRARY_LOCAL)) {
    return "";
  }

  BLI_assert(library_reference.type == ASSET_LIBRARY_CUSTOM);
  BLI_assert(library_reference.custom_library_index >= 0);

  bUserAssetLibrary *user_library = BKE_preferences_asset_library_find_from_index(
      &U, library_reference.custom_library_index);
  if (!user_library || !user_library->path[0]) {
    return "";
  }

  return user_library->path;
}

void AssetLibraryService::allocate_service_instance()
{
  instance_ = std::make_unique<AssetLibraryService>();
  instance_->app_handler_register();

  if (!atexit_handler_registered_) {
    /* Ensure the instance gets freed before Blender's memory leak detector runs. */
    BKE_blender_atexit_register([](void * /*user_data*/) { AssetLibraryService::destroy(); },
                                nullptr);
    atexit_handler_registered_ = true;
  }
}

static void on_blendfile_load(struct Main * /*bMain*/,
                              struct PointerRNA ** /*pointers*/,
                              const int /*num_pointers*/,
                              void * /*arg*/)
{
#ifdef WITH_DESTROY_VIA_LOAD_HANDLER
  AssetLibraryService::destroy();
#endif
}

void AssetLibraryService::app_handler_register()
{
  /* The callback system doesn't own `on_load_callback_store_`. */
  on_load_callback_store_.alloc = false;

  on_load_callback_store_.func = &on_blendfile_load;
  on_load_callback_store_.arg = this;

  BKE_callback_add(&on_load_callback_store_, BKE_CB_EVT_LOAD_PRE);
}

void AssetLibraryService::app_handler_unregister()
{
  BKE_callback_remove(&on_load_callback_store_, BKE_CB_EVT_LOAD_PRE);
  on_load_callback_store_.func = nullptr;
  on_load_callback_store_.arg = nullptr;
}

bool AssetLibraryService::has_any_unsaved_catalogs() const
{
  bool has_unsaved_changes = false;

  foreach_loaded_asset_library(
      [&has_unsaved_changes](AssetLibrary &library) {
        if (library.catalog_service->has_unsaved_changes()) {
          has_unsaved_changes = true;
        }
      },
      true);
  return has_unsaved_changes;
}

void AssetLibraryService::foreach_loaded_asset_library(FunctionRef<void(AssetLibrary &)> fn,
                                                       const bool include_all_library) const
{
  if (include_all_library && all_library_) {
    fn(*all_library_);
  }

  if (current_file_library_) {
    fn(*current_file_library_);
  }

  for (const auto &asset_lib_uptr : on_disk_libraries_.values()) {
    fn(*asset_lib_uptr);
  }
}

}  // namespace blender::asset_system<|MERGE_RESOLUTION|>--- conflicted
+++ resolved
@@ -71,27 +71,15 @@
       }
       return get_asset_library_on_disk(root_path);
     }
-<<<<<<< HEAD
-
-    return get_asset_library_on_disk(root_path);
-  }
-  if (library_reference.type == ASSET_LIBRARY_CUSTOM_FROM_PREFERENCES) {
-    CustomAssetLibraryDefinition *user_library = BKE_asset_library_custom_find_from_index(
-        &U.asset_libraries, library_reference.custom_library_index);
-
-    if (user_library) {
-      return get_asset_library_on_disk(user_library->path);
-=======
     case ASSET_LIBRARY_ALL:
       return get_asset_library_all(bmain);
-    case ASSET_LIBRARY_CUSTOM: {
+    case ASSET_LIBRARY_CUSTOM_FROM_PREFERENCES: {
       std::string root_path = root_path_from_library_ref(library_reference);
 
       if (!root_path.empty()) {
         return get_asset_library_on_disk(root_path);
       }
       break;
->>>>>>> 66af1657
     }
   }
   /* TODO project libraries */
