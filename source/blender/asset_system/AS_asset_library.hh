/* SPDX-FileCopyrightText: 2023 Blender Authors
 *
 * SPDX-License-Identifier: GPL-2.0-or-later */

/** \file
 * \ingroup asset_system
 */

#pragma once

#include <memory>
#include <mutex>
#include <optional>

#include "AS_asset_catalog.hh"

#include "DNA_asset_types.h"

#include "BLI_set.hh"
#include "BLI_string_ref.hh"
#include "BLI_vector.hh"

#include "BKE_callbacks.hh"

struct Main;

namespace blender::bke::id {
class IDRemapper;
}

namespace blender::asset_system {

class AssetRepresentation;

/**
 * AssetLibrary provides access to an asset library's data.
 *
 * The asset library contains catalogs and storage for asset representations. It could be extended
 * to also include asset indexes and more.
 */
class AssetLibrary {
  eAssetLibraryType library_type_;
  /**
   * The name this asset library will be displayed in the UI as. Will also be used as a weak way
   * to identify an asset library (e.g. by #AssetWeakReference).
   */
  std::string name_;
  /** If this is an asset library on disk, the top-level directory path. Normalized using
   * #normalize_directory_path(). Shared pointer so assets can safely point to it, and don't have
   * to hold a copy (which is the size of `std::string` + the allocated buffer, if no short string
   * optimization is used). With thousands of assets this might make a reasonable difference. */
  std::shared_ptr<std::string> root_path_;

  /**
   * AssetStorage for assets (better said their representations) that are considered to be part of
   * this library. Assets are not automatically loaded into this when loading an asset library.
   * Assets have to be loaded externally and added to this storage via #add_external_asset() or
   * #add_local_id_asset(). So this really is arbitrary storage as far as #AssetLibrary is
   * concerned (allowing the API user to manage partial library storage and partial loading, so
   * only relevant parts of a library are kept in memory).
   *
   * For now, multiple parts of Blender just keep adding their own assets to this storage. E.g.
   * multiple asset browsers might load multiple representations for the same asset into this.
   * Currently there is just no way to properly identify assets, or keep track of which assets are
   * already in memory and which not. Neither do we keep track of how many parts of Blender are
   * using an asset or an asset library, which is needed to know when assets can be freed.
   */
  struct AssetStorage {
    /* Uses shared pointers so the UI can acquire weak pointers. It can then ensure pointers are
     * not dangling before accessing. */

    Set<std::shared_ptr<AssetRepresentation>> external_assets;
    /* Store local ID assets separately for efficient lookups.
     * TODO(Julian): A [ID *, asset] or even [ID.session_uid, asset] map would be preferable for
     * faster lookups. Not possible until each asset is only represented once in the storage. */
    Set<std::shared_ptr<AssetRepresentation>> local_id_assets;
  };
  AssetStorage asset_storage_;

 protected:
  /* Changing this pointer should be protected using #catalog_service_mutex_. Note that changes
   * within the catalog service may still happen without the mutex being locked. They should be
   * protected separately. */
  std::unique_ptr<AssetCatalogService> catalog_service_;
  std::mutex catalog_service_mutex_;

  std::optional<eAssetImportMethod> import_method_;
  /** Assets owned by this library may be imported with a different method than set in
   * #import_method_ above, it's just a default. */
  bool may_override_import_method_ = false;

  bool use_relative_path_ = true;

  bCallbackFuncStore on_save_callback_store_{};

 public:
  /* Controlled by #ed::asset::catalogs_set_save_catalogs_when_file_is_saved,
   * for managing the "Save Catalog Changes" in the quit-confirmation dialog box. */
  static bool save_catalogs_when_file_is_saved;

  friend class AssetLibraryService;
  friend class AssetRepresentation;

  /**
   * \param name: The name this asset library will be displayed in the UI as. Will also be used as
   *              a weak way to identify an asset library (e.g. by #AssetWeakReference). Make sure
   *              this is set for any custom (not builtin) asset library. That is,
   *              #ASSET_LIBRARY_CUSTOM ones.
   * \param root_path: If this is an asset library on disk, the top-level directory path.
   */
  AssetLibrary(eAssetLibraryType library_type, StringRef name = "", StringRef root_path = "");
  virtual ~AssetLibrary();

  /**
   * Execute \a fn for every asset library that is loaded. The asset library is passed to the
   * \a fn call.
   *
   * \param skip_all_library: When true, the \a fn will also be executed for the "All" asset
   *                          library. This is just a combination of the other ones, so usually
   *                          iterating over it is redundant.
   */
  static void foreach_loaded(FunctionRef<void(AssetLibrary &)> fn, bool include_all_library);

<<<<<<< HEAD
=======
  /**
   * Get the #AssetLibraryReference referencing this library. This can fail for custom libraries,
   * which have too look up their #bUserAssetLibrary. It will not return a value for values that
   * were loaded directly through a path.
   */
  virtual std::optional<AssetLibraryReference> library_reference() const = 0;

  void load_catalogs();

>>>>>>> 4b996baa
  AssetCatalogService &catalog_service() const;

  /**
   * Create a representation of an asset to be considered part of this library. Once the
   * representation is not needed anymore, it must be freed using #remove_asset(), or there will be
   * leaking that's only cleared when the library storage is destructed (typically on exit or
   * loading a different file).
   *
   * \param relative_asset_path: The path of the asset relative to the asset library root. With
   *                             this the asset must be uniquely identifiable within the asset
   *                             library.
   * \return A weak pointer to the new asset representation. The caller needs to keep some
   *         reference stored to be able to call #remove_asset(). This would be dangling once the
   *         asset library is destructed, so a weak pointer should be used to reference it.
   */
  std::weak_ptr<AssetRepresentation> add_external_asset(StringRef relative_asset_path,
                                                        StringRef name,
                                                        int id_type,
                                                        std::unique_ptr<AssetMetaData> metadata);
  /** See #AssetLibrary::add_external_asset(). */
  std::weak_ptr<AssetRepresentation> add_local_id_asset(StringRef relative_asset_path, ID &id);
  /**
   * Remove an asset from the library that was added using #add_external_asset() or
   * #add_local_id_asset(). Can usually be expected to be constant time complexity (worst case may
   * differ).
   * \note This is safe to call if \a asset is freed (dangling reference), will not perform any
   *       change then.
   * \return True on success, false if the asset couldn't be found inside the library (also the
   *         case when the reference is dangling).
   */
  bool remove_asset(AssetRepresentation &asset);

  /**
   * Remap ID pointers for local ID assets, see #BKE_lib_remap.hh. When an ID pointer would be
   * mapped to null (typically when an ID gets removed), the asset is removed, because we don't
   * support such empty/null assets.
   */
  void remap_ids_and_remove_invalid(const blender::bke::id::IDRemapper &mappings);

  /**
   * Update `catalog_simple_name` by looking up the asset's catalog by its ID.
   *
   * No-op if the catalog cannot be found. This could be the kind of "the
   * catalog definition file is corrupt/lost" scenario that the simple name is
   * meant to help recover from.
   */
  void refresh_catalog_simplename(AssetMetaData *asset_data);

  void on_blend_save_handler_register();
  void on_blend_save_handler_unregister();

  void on_blend_save_post(Main *bmain, PointerRNA **pointers, int num_pointers);

  std::string resolve_asset_weak_reference_to_full_path(const AssetWeakReference &asset_reference);

  eAssetLibraryType library_type() const;
  StringRefNull name() const;
  StringRefNull root_path() const;

 protected:
  /** Load catalogs that have changed on disk. */
  virtual void refresh_catalogs();
};

Vector<AssetLibraryReference> all_valid_asset_library_refs();

AssetLibraryReference all_library_reference();
AssetLibraryReference current_file_library_reference();
void all_library_reload_catalogs_if_dirty();

}  // namespace blender::asset_system

/**
 * Load the data for an asset library, but not the asset representations themselves (loading these
 * is currently not done in the asset system).
 *
 * For the "All" asset library (#ASSET_LIBRARY_ALL), every other known asset library will be
 * loaded as well. So a call to #AssetLibrary::foreach_loaded() can be expected to iterate over all
 * libraries.
 *
 * \warning Catalogs are reloaded, invalidating catalog pointers. Do not store catalog pointers,
 *          store CatalogIDs instead and lookup the catalog where needed.
 */
blender::asset_system::AssetLibrary *AS_asset_library_load(
    const Main *bmain, const AssetLibraryReference &library_reference);

std::string AS_asset_library_root_path_from_library_ref(
    const AssetLibraryReference &library_reference);

/**
 * Try to find an appropriate location for an asset library root from a file or directory path.
 * Does not check if \a input_path exists.
 *
 * The design is made to find an appropriate asset library path from a .blend file path, but
 * technically works with any file or directory as \a input_path.
 * Design is:
 * * If \a input_path lies within a known asset library path (i.e. an asset library registered in
 *   the Preferences), return the asset library path.
 * * Otherwise, if \a input_path has a parent path, return the parent path (e.g. to use the
 *   directory a .blend file is in as asset library root).
 * * If \a input_path is empty or doesn't have a parent path (e.g. because a .blend wasn't saved
 *   yet), there is no suitable path. The caller has to decide how to handle this case.
 *
 * \param r_library_path: The returned asset library path with a trailing slash, or an empty string
 *                        if no suitable path is found. Assumed to be a buffer of at least
 *                        #FILE_MAXDIR bytes.
 *
 * \return True if the function could find a valid, that is, a non-empty path to return in \a
 *         r_library_path.
 */
std::string AS_asset_library_find_suitable_root_path_from_path(blender::StringRefNull input_path);

/**
 * Uses the current location on disk of the file represented by \a bmain as input to
 * #AS_asset_library_find_suitable_root_path_from_path(). Refer to it for a design
 * description.
 *
 * \return True if the function could find a valid, that is, a non-empty path to return in \a
 *         r_library_path. If \a bmain wasn't saved into a file yet, the return value will be
 *         false.
 */
std::string AS_asset_library_find_suitable_root_path_from_main(const Main *bmain);

/**
 * Force clearing of all asset library data. After calling this, new asset libraries can be loaded
 * just as usual using #AS_asset_library_load(), no init or other setup is needed.
 *
 * Does not need to be called on exit, this is handled internally.
 */
void AS_asset_libraries_exit();

/**
 * Return the #AssetLibrary rooted at the given directory path.
 *
 * Will return the same pointer for repeated calls, until another blend file is loaded.
 *
 * To get the in-memory-only "current file" asset library, pass an empty path.
 */
blender::asset_system::AssetLibrary *AS_asset_library_load(const char *name,
                                                           const char *library_dirpath);

/** Return whether any loaded AssetLibrary has unsaved changes to its catalogs. */
bool AS_asset_library_has_any_unsaved_catalogs();

/**
 * An asset library can include local IDs (IDs in the current file). Their pointers need to be
 * remapped on change (or assets removed as IDs gets removed).
 */
void AS_asset_library_remap_ids(const blender::bke::id::IDRemapper &mappings);

/**
 * Attempt to resolve a full path to an asset based on the currently available (not necessary
 * loaded) asset libraries, and split it into it's directory, ID group and ID name components. The
 * path is not guaranteed to exist on disk. On failure to resolve the reference, return arguments
 * will point to null.
 *
 * \note Only works for asset libraries on disk and the "Current File" one (others can't be
 *       resolved).
 *
 * \param r_path_buffer: Buffer to hold the result in on success. Will be the full path with null
 *                       terminators instead of slashes separating the directory, group and name
 *                       components. Must be at least #FILE_MAX_LIBEXTRA long.
 * \param r_dir: Returns the .blend file path with native slashes on success. Optional (passing
 *               null is allowed). For the "Current File" library this will be empty.
 * \param r_group: Returns the ID group such as "Object", "Material" or "Brush". Optional (passing
 *                 null is allowed).
 * \param r_name: Returns the ID name on success. Optional (passing null is allowed).
 */
void AS_asset_full_path_explode_from_weak_ref(const AssetWeakReference *asset_reference,
                                              char r_path_buffer[1090 /* FILE_MAX_LIBEXTRA */],
                                              char **r_dir,
                                              char **r_group,
                                              char **r_name);<|MERGE_RESOLUTION|>--- conflicted
+++ resolved
@@ -121,8 +121,6 @@
    */
   static void foreach_loaded(FunctionRef<void(AssetLibrary &)> fn, bool include_all_library);
 
-<<<<<<< HEAD
-=======
   /**
    * Get the #AssetLibraryReference referencing this library. This can fail for custom libraries,
    * which have too look up their #bUserAssetLibrary. It will not return a value for values that
@@ -130,9 +128,6 @@
    */
   virtual std::optional<AssetLibraryReference> library_reference() const = 0;
 
-  void load_catalogs();
-
->>>>>>> 4b996baa
   AssetCatalogService &catalog_service() const;
 
   /**
