#include "ply_import_big_endian.hh"
#include "BKE_attribute.h"
#include "BKE_customdata.h"
#include "BLI_math_vector.h"
#include "ply_import_mesh.hh"
#include <fstream>

namespace blender::io::ply {
Mesh *import_ply_big_endian(std::ifstream &file, PlyHeader *header, Mesh* mesh)
{
  PlyData data = load_ply_big_endian(file, header);
  if (data.vertices.size() != 0) {
    return convert_ply_to_mesh(data, mesh);
  }
  return nullptr;
}

<<<<<<< HEAD
Mesh *convert_ply_to_mesh(PlyData& data, Mesh* mesh)
{
  mesh->totvert = data.vertices.size();
  CustomData_add_layer(&mesh->vdata, CD_MVERT, CD_SET_DEFAULT, nullptr, mesh->totvert);
  MutableSpan<MVert> verts = mesh->verts_for_write();
  for (int i = 0; i < mesh->totvert; i++) {
    float vert[3] = {data.vertices[i].x, data.vertices[i].y, data.vertices[i].z};
    copy_v3_v3(verts[i].co, vert);
  }

  mesh->totpoly = data.faces.size();
  mesh->totloop = data.faces.size() * data.faces[0].size(); // Todo make more generic, using data.edges
  CustomData_add_layer(&mesh->pdata, CD_MPOLY, CD_SET_DEFAULT, nullptr, mesh->totpoly);
  CustomData_add_layer(&mesh->ldata, CD_MLOOP, CD_SET_DEFAULT, nullptr, mesh->totloop);
  MutableSpan<MPoly> polys = mesh->polys_for_write();
  MutableSpan<MLoop> loops = mesh->loops_for_write();
  for (int i = 0; i < mesh->totpoly; i++) {
    int size = data.faces[i].size();
    polys[i].loopstart = size * i;
    polys[i].totloop = size;

    for (int j = 0; j < size; j++) {
      loops[size * i + j].v = data.faces[i][j];
    }
  }

  // Vertex colours
  if (data.vertex_colors.size() > 0) {
    // Create a data layer for vertex colours and set them
    CustomDataLayer *color_layer = BKE_id_attribute_new(
        &mesh->id, "Color", CD_PROP_COLOR, ATTR_DOMAIN_POINT, nullptr);
    float4 *colors = (float4 *)color_layer->data;
    for (int i = 0; i < data.vertex_colors.size(); i++) {
      float3 c = data.vertex_colors[i];
      colors[i] = float4(c.x, c.y, c.z, 1.0f);
    }
  }

  // Calculate mesh from edges
  BKE_mesh_calc_edges(mesh, false, false);

  return mesh;
}

=======
>>>>>>> 2addc089
float3 read_float3(std::ifstream &file) {
  float3 currFloat3;

  for (int i = 0; i < 3; i++) {
    float temp;
    file.read((char *)&temp, sizeof(temp));
    if (file.bad()) {
      printf("Read/Write error on io operation\n");
    } else if (file.fail()) {
      printf("Logical error on io operation\n");
    } else if (file.eof()) {
      printf("Reached end of the file\n");
    }
    temp = swap_bits<float>(temp);
    currFloat3[i] = temp;
  }

  return currFloat3;
}

uchar3 read_uchar3(std::ifstream& file) {
  uchar3 currUchar3;

  for (int i = 0; i < 3; i++) {
    uchar temp;
    file.read((char*)&temp, sizeof(temp));
    if (file.bad()) {
      printf("Read/Write error on io operation");
    } else if (file.fail()) {
      printf("Logical error on io operation");
    } else if (file.eof()) {
      printf("Reached end of the file");
    }
    // No swapping of bytes necessary as uchar is only 1 byte
    currUchar3[i] = temp;
  }

  return currUchar3;
}

float3 convert_uchar3_float3(uchar3 input) {
  float3 returnVal;
  for (int i = 0; i < 3; i++) {
    returnVal[i] = input[i] / 255.0f;
  }
  return returnVal;
}

PlyData load_ply_big_endian(std::ifstream &file, PlyHeader *header)
{
  PlyData data;

  for (int i = 0; i < header->vertex_count; i++) {
    float3 currFloat3;

    for (auto prop : header->properties) {
      if (prop.first == "x") {
        currFloat3 = read_float3(file);
      } else if (prop.first == "z") {
        data.vertices.append(currFloat3);
      } else if (prop.first == "nx") {
        currFloat3 = read_float3(file);
      } else if (prop.first == "nz") {
        data.vertex_normals.append(currFloat3);
      } else if (prop.first == "red") {
        currFloat3 = convert_uchar3_float3(read_uchar3(file));
      } else if (prop.first == "blue") {
        data.vertex_colors.append(currFloat3);
      }
    }
  }

  for (int i = 0; i < header->face_count; i++) {
    // Assume vertex_index_count_type is uchar
    uchar count;
    Vector<uint> vertex_indices;
    file.read((char*)&count, sizeof(count));
    if (!file.good()) {
      printf("Error reading data");
      break;
    }
    for (uchar j = 0; j < count; j++) {
      uint32_t index;
      file.read((char*)&index, sizeof(index));
      if (!file.good()) {
        printf("Error reading data");
        break;
      }
      index = swap_bits<uint32_t>(index);
      vertex_indices.append(index);
    }
    data.faces.append(vertex_indices);
  }

  std::cout << std::endl;

  /*std::cout << "Vertex count: " << data.vertices.size() << std::endl;
  std::cout << "\tFirst: " << data.vertices.first() << std::endl;
  std::cout << "\tLast: " << data.vertices.last() << std::endl;
  std::cout << "Normals count: " << data.vertex_normals.size() << std::endl;
  std::cout << "\tFirst: " << data.vertex_normals.first() << std::endl;
  std::cout << "\tLast: " << data.vertex_normals.last() << std::endl;
  std::cout << "Colours count: " << data.vertex_colors.size() << std::endl;
  std::cout << "\tFirst: " << data.vertex_colors.first() << std::endl;
  std::cout << "\tLast: " << data.vertex_colors.last() << std::endl;*/

  return data;
}

}  // namespace blender::io::ply<|MERGE_RESOLUTION|>--- conflicted
+++ resolved
@@ -1,5 +1,4 @@
 #include "ply_import_big_endian.hh"
-#include "BKE_attribute.h"
 #include "BKE_customdata.h"
 #include "BLI_math_vector.h"
 #include "ply_import_mesh.hh"
@@ -15,53 +14,6 @@
   return nullptr;
 }
 
-<<<<<<< HEAD
-Mesh *convert_ply_to_mesh(PlyData& data, Mesh* mesh)
-{
-  mesh->totvert = data.vertices.size();
-  CustomData_add_layer(&mesh->vdata, CD_MVERT, CD_SET_DEFAULT, nullptr, mesh->totvert);
-  MutableSpan<MVert> verts = mesh->verts_for_write();
-  for (int i = 0; i < mesh->totvert; i++) {
-    float vert[3] = {data.vertices[i].x, data.vertices[i].y, data.vertices[i].z};
-    copy_v3_v3(verts[i].co, vert);
-  }
-
-  mesh->totpoly = data.faces.size();
-  mesh->totloop = data.faces.size() * data.faces[0].size(); // Todo make more generic, using data.edges
-  CustomData_add_layer(&mesh->pdata, CD_MPOLY, CD_SET_DEFAULT, nullptr, mesh->totpoly);
-  CustomData_add_layer(&mesh->ldata, CD_MLOOP, CD_SET_DEFAULT, nullptr, mesh->totloop);
-  MutableSpan<MPoly> polys = mesh->polys_for_write();
-  MutableSpan<MLoop> loops = mesh->loops_for_write();
-  for (int i = 0; i < mesh->totpoly; i++) {
-    int size = data.faces[i].size();
-    polys[i].loopstart = size * i;
-    polys[i].totloop = size;
-
-    for (int j = 0; j < size; j++) {
-      loops[size * i + j].v = data.faces[i][j];
-    }
-  }
-
-  // Vertex colours
-  if (data.vertex_colors.size() > 0) {
-    // Create a data layer for vertex colours and set them
-    CustomDataLayer *color_layer = BKE_id_attribute_new(
-        &mesh->id, "Color", CD_PROP_COLOR, ATTR_DOMAIN_POINT, nullptr);
-    float4 *colors = (float4 *)color_layer->data;
-    for (int i = 0; i < data.vertex_colors.size(); i++) {
-      float3 c = data.vertex_colors[i];
-      colors[i] = float4(c.x, c.y, c.z, 1.0f);
-    }
-  }
-
-  // Calculate mesh from edges
-  BKE_mesh_calc_edges(mesh, false, false);
-
-  return mesh;
-}
-
-=======
->>>>>>> 2addc089
 float3 read_float3(std::ifstream &file) {
   float3 currFloat3;
 
