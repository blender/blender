--- conflicted
+++ resolved
@@ -17,15 +17,9 @@
   }
 
   // Add faces and edges to the mesh
-<<<<<<< HEAD
-  if (data.faces.size() > 0) {
-    mesh->totpoly = data.faces.size();
-    mesh->totloop = 0;  // TODO: Make this more dynamic using data.edges()
-=======
   if (!data.faces.is_empty()) {
     mesh->totpoly = (int)data.faces.size();  // Explicit conversion from int64_t to int
     mesh->totloop = 0;                       // TODO: Make this more dynamic using data.edges()
->>>>>>> dcc50695
     for (int i = 0; i < data.faces.size(); i++) {
       mesh->totloop += data.faces[i].size();
     }
