/* SPDX-License-Identifier: GPL-2.0-or-later */

/** \file
 * \ingroup ply
 */

#pragma once

#include "BKE_mesh.h"

#include "DNA_mesh_types.h"

#include "IO_ply.h"
#include "ply_data.hh"

namespace blender::io::ply {
/**
 * The function that gets called from the importer.
 * @param file The PLY file that was opened.
 * @param header The information in the PLY header.
 */
<<<<<<< HEAD
Mesh *import_ply_ascii(std::ifstream &file, const PlyHeader *header, Mesh *mesh);
=======
Mesh *import_ply_ascii(std::ifstream &file,
                       PlyHeader *header,
                       Mesh *mesh,
                       const PLYImportParams &params);
>>>>>>> bfec0de3

/**
 * Loads the information from the PLY file in ASCII format to the PlyData datastructure.
 * @param file The PLY file that was opened.
 * @param header The information in the PLY header.
 * @return The PlyData datastructure that can be used for conversion to a Mesh.
 */
PlyData load_ply_ascii(std::ifstream &file, const PlyHeader *header);

int3 get_vertex_index(const PlyHeader *header);
int3 get_color_index(const PlyHeader *header);
int3 get_normal_index(const PlyHeader *header);
int get_index(const PlyHeader *header, std::string property, PlyDataTypes datatype);
std::vector<std::string> explode(const std::string_view &str, const char &ch);
}  // namespace blender::io::ply<|MERGE_RESOLUTION|>--- conflicted
+++ resolved
@@ -19,14 +19,11 @@
  * @param file The PLY file that was opened.
  * @param header The information in the PLY header.
  */
-<<<<<<< HEAD
-Mesh *import_ply_ascii(std::ifstream &file, const PlyHeader *header, Mesh *mesh);
-=======
+
 Mesh *import_ply_ascii(std::ifstream &file,
                        PlyHeader *header,
                        Mesh *mesh,
                        const PLYImportParams &params);
->>>>>>> bfec0de3
 
 /**
  * Loads the information from the PLY file in ASCII format to the PlyData datastructure.
