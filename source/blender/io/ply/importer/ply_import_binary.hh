--- conflicted
+++ resolved
@@ -12,11 +12,7 @@
  * @param header The information in the PLY header
  * @return The mesh that can be used inside blender
  */
-<<<<<<< HEAD
-Mesh *import_ply_binary(std::ifstream &file, PlyHeader *header, Mesh *mesh);
-=======
 Mesh *import_ply_binary(std::ifstream &file, const PlyHeader *header, Mesh *mesh);
->>>>>>> dcc50695
 
 /**
  * Loads the information from the PLY file in Big_Endian format to the PlyData datastructure
@@ -28,11 +24,7 @@
 
 void check_file_errors(const std::ifstream &file);
 
-<<<<<<< HEAD
-void check_file_errors(std::ifstream &file);
-=======
 void discard_value(std::ifstream &file, const PlyDataTypes type);
->>>>>>> dcc50695
 
 template<typename T> T swap_bytes(T input)
 {
