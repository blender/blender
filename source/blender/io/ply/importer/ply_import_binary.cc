#include "ply_import_binary.hh"
#include "BKE_customdata.h"
#include "BLI_math_vector.h"
#include "ply_import_mesh.hh"
#include <fstream>

namespace blender::io::ply {
<<<<<<< HEAD
Mesh *import_ply_binary(std::ifstream &file, PlyHeader *header, Mesh *mesh)
=======
Mesh *import_ply_binary(std::ifstream &file, const PlyHeader *header, Mesh *mesh)
>>>>>>> dcc50695
{
  PlyData data = load_ply_binary(file, header);
  if (!data.vertices.is_empty()) {
    return convert_ply_to_mesh(data, mesh);
  }
  return nullptr;
}

template<typename T> T read(std::ifstream &file, bool isBigEndian)
{
  T returnVal;
  file.read((char *)&returnVal, sizeof(returnVal));
  check_file_errors(file);
  if (isBigEndian) {
    returnVal = swap_bytes<T>(returnVal);
  }
  return returnVal;
}

template uint8_t read<uint8_t>(std::ifstream &file, bool isBigEndian);
template int8_t read<int8_t>(std::ifstream &file, bool isBigEndian);
template uint16_t read<uint16_t>(std::ifstream &file, bool isBigEndian);
template int16_t read<int16_t>(std::ifstream &file, bool isBigEndian);
template uint32_t read<uint32_t>(std::ifstream &file, bool isBigEndian);
template int32_t read<int32_t>(std::ifstream &file, bool isBigEndian);
template float read<float>(std::ifstream &file, bool isBigEndian);
template double read<double>(std::ifstream &file, bool isBigEndian);

<<<<<<< HEAD
void check_file_errors(std::ifstream &file)
=======
void check_file_errors(const std::ifstream &file)
>>>>>>> dcc50695
{
  if (file.bad()) {
    printf("Read/Write error on io operation\n");
  }
  else if (file.fail()) {
    printf("Logical error on io operation\n");
  }
  else if (file.eof()) {
    printf("Reached end of the file\n");
  }
}

void discard_value(std::ifstream &file, const PlyDataTypes type)
{
  switch (type) {
    case CHAR:
      read<int8_t>(file, false);
      break;
    case UCHAR:
      read<uint8_t>(file, false);
      break;
    case SHORT:
      read<int16_t>(file, false);
      break;
    case USHORT:
      read<uint16_t>(file, false);
      break;
    case INT:
      read<int32_t>(file, false);
      break;
    case UINT:
      read<uint32_t>(file, false);
      break;
    case FLOAT:
      read<float>(file, false);
      break;
    case DOUBLE:
      read<double>(file, false);
      break;
  }
}

PlyData load_ply_binary(std::ifstream &file, const PlyHeader *header)
{
  PlyData data;

  bool isBigEndian = header->type == PlyFormatType::BINARY_BE;
  bool hasNormal = false;
  bool hasColor = false;
  for (int i = 0; i < header->vertex_count; i++) {
    float3 coord{0};
    float3 normal{0};
    float4 color{1};

    for (auto [name, type] : header->properties) {
      if (name == "x") {
        coord.x = read<float>(file, isBigEndian);
      }
<<<<<<< HEAD
      else if (prop.first == "y") {
        coord.y = read<float>(file, isBigEndian);
      }
      else if (prop.first == "z") {
        coord.z = read<float>(file, isBigEndian);
      }
      else if (prop.first == "nx") {
        normal.x = read<float>(file, isBigEndian);
        hasNormal = true;
      }
      else if (prop.first == "ny") {
        normal.y = read<float>(file, isBigEndian);
      }
      else if (prop.first == "nz") {
        normal.z = read<float>(file, isBigEndian);
      }
      else if (prop.first == "red") {
        color.x = read<uint8_t>(file, isBigEndian) / 255.0f;
        hasColor = true;
      }
      else if (prop.first == "green") {
        color.y = read<uint8_t>(file, isBigEndian) / 255.0f;
      }
      else if (prop.first == "blue") {
        color.z = read<uint8_t>(file, isBigEndian) / 255.0f;
      }
      else if (prop.first == "alpha") {
=======
      else if (name == "y") {
        coord.y = read<float>(file, isBigEndian);
      }
      else if (name == "z") {
        coord.z = read<float>(file, isBigEndian);
      }
      else if (name == "nx") {
        normal.x = read<float>(file, isBigEndian);
        hasNormal = true;
      }
      else if (name == "ny") {
        normal.y = read<float>(file, isBigEndian);
      }
      else if (name == "nz") {
        normal.z = read<float>(file, isBigEndian);
      }
      else if (name == "red") {
        color.x = read<uint8_t>(file, isBigEndian) / 255.0f;
        hasColor = true;
      }
      else if (name == "green") {
        color.y = read<uint8_t>(file, isBigEndian) / 255.0f;
      }
      else if (name == "blue") {
        color.z = read<uint8_t>(file, isBigEndian) / 255.0f;
      }
      else if (name == "alpha") {
>>>>>>> dcc50695
        color.w = read<uint8_t>(file, isBigEndian) / 255.0f;
      }
      else {
        // We don't support any other properties yet
        discard_value(file, type);
      }
    }

    data.vertices.append(coord);
    if (hasNormal) {
      data.vertex_normals.append(normal);
    }
    if (hasColor) {
      data.vertex_colors.append(color);
    }
  }

  for (int i = 0; i < header->face_count; i++) {
    // Assume vertex_index_count_type is uchar
    uint8_t count = read<uint8_t>(file, isBigEndian);
    Vector<uint> vertex_indices;
<<<<<<< HEAD
    file.read((char *)&count, sizeof(count));
    check_file_errors(file);
    for (uchar j = 0; j < count; j++) {
      uint32_t index;
      file.read((char *)&index, sizeof(index));
      check_file_errors(file);
      if (header->type == PlyFormatType::BINARY_BE) {
        index = swap_bytes<uint32_t>(index);
      }
=======

    // Loop over the amount of vertex indices in this face
    for (uint8_t j = 0; j < count; j++) {
      uint32_t index = read<uint32_t>(file, isBigEndian);
>>>>>>> dcc50695
      vertex_indices.append(index);
    }
    data.faces.append(vertex_indices);
  }

  return data;
}

}  // namespace blender::io::ply<|MERGE_RESOLUTION|>--- conflicted
+++ resolved
@@ -5,11 +5,7 @@
 #include <fstream>
 
 namespace blender::io::ply {
-<<<<<<< HEAD
-Mesh *import_ply_binary(std::ifstream &file, PlyHeader *header, Mesh *mesh)
-=======
 Mesh *import_ply_binary(std::ifstream &file, const PlyHeader *header, Mesh *mesh)
->>>>>>> dcc50695
 {
   PlyData data = load_ply_binary(file, header);
   if (!data.vertices.is_empty()) {
@@ -38,11 +34,7 @@
 template float read<float>(std::ifstream &file, bool isBigEndian);
 template double read<double>(std::ifstream &file, bool isBigEndian);
 
-<<<<<<< HEAD
-void check_file_errors(std::ifstream &file)
-=======
 void check_file_errors(const std::ifstream &file)
->>>>>>> dcc50695
 {
   if (file.bad()) {
     printf("Read/Write error on io operation\n");
@@ -101,35 +93,6 @@
       if (name == "x") {
         coord.x = read<float>(file, isBigEndian);
       }
-<<<<<<< HEAD
-      else if (prop.first == "y") {
-        coord.y = read<float>(file, isBigEndian);
-      }
-      else if (prop.first == "z") {
-        coord.z = read<float>(file, isBigEndian);
-      }
-      else if (prop.first == "nx") {
-        normal.x = read<float>(file, isBigEndian);
-        hasNormal = true;
-      }
-      else if (prop.first == "ny") {
-        normal.y = read<float>(file, isBigEndian);
-      }
-      else if (prop.first == "nz") {
-        normal.z = read<float>(file, isBigEndian);
-      }
-      else if (prop.first == "red") {
-        color.x = read<uint8_t>(file, isBigEndian) / 255.0f;
-        hasColor = true;
-      }
-      else if (prop.first == "green") {
-        color.y = read<uint8_t>(file, isBigEndian) / 255.0f;
-      }
-      else if (prop.first == "blue") {
-        color.z = read<uint8_t>(file, isBigEndian) / 255.0f;
-      }
-      else if (prop.first == "alpha") {
-=======
       else if (name == "y") {
         coord.y = read<float>(file, isBigEndian);
       }
@@ -157,7 +120,6 @@
         color.z = read<uint8_t>(file, isBigEndian) / 255.0f;
       }
       else if (name == "alpha") {
->>>>>>> dcc50695
         color.w = read<uint8_t>(file, isBigEndian) / 255.0f;
       }
       else {
@@ -179,22 +141,10 @@
     // Assume vertex_index_count_type is uchar
     uint8_t count = read<uint8_t>(file, isBigEndian);
     Vector<uint> vertex_indices;
-<<<<<<< HEAD
-    file.read((char *)&count, sizeof(count));
-    check_file_errors(file);
-    for (uchar j = 0; j < count; j++) {
-      uint32_t index;
-      file.read((char *)&index, sizeof(index));
-      check_file_errors(file);
-      if (header->type == PlyFormatType::BINARY_BE) {
-        index = swap_bytes<uint32_t>(index);
-      }
-=======
 
     // Loop over the amount of vertex indices in this face
     for (uint8_t j = 0; j < count; j++) {
       uint32_t index = read<uint32_t>(file, isBigEndian);
->>>>>>> dcc50695
       vertex_indices.append(index);
     }
     data.faces.append(vertex_indices);
