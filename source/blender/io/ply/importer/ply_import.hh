/* SPDX-License-Identifier: GPL-2.0-or-later */

/** \file
 * \ingroup ply
 */

#pragma once

#include "IO_ply.h"
#include "ply_data.hh"
#include <cstdio>

namespace blender::io::ply {

void ply_import_report_error(FILE *file);

enum PlyDataTypes from_string(const StringRef &input);

<<<<<<< HEAD
void splitstr(std::string str, Vector<std::string> &words, const std::string &deli);
=======
void splitstr(std::string str, std::vector<std::string> &words, const StringRef &deli);
>>>>>>> 6b85ab07

/* Main import function used from within Blender. */
void importer_main(bContext *C, const PLYImportParams &import_params);

/* Used from tests, where full bContext does not exist. */
void importer_main(Main *bmain,
                   Scene *scene,
                   ViewLayer *view_layer,
                   const PLYImportParams &import_params);

}  // namespace blender::io::ply<|MERGE_RESOLUTION|>--- conflicted
+++ resolved
@@ -16,11 +16,7 @@
 
 enum PlyDataTypes from_string(const StringRef &input);
 
-<<<<<<< HEAD
-void splitstr(std::string str, Vector<std::string> &words, const std::string &deli);
-=======
-void splitstr(std::string str, std::vector<std::string> &words, const StringRef &deli);
->>>>>>> 6b85ab07
+void splitstr(std::string str, Vector<std::string> &words, const StringRef &deli);
 
 /* Main import function used from within Blender. */
 void importer_main(bContext *C, const PLYImportParams &import_params);
