--- conflicted
+++ resolved
@@ -64,42 +64,24 @@
   for (int i = 0; i < header->vertex_count; i++) {
     std::string line;
     safe_getline(file, line);
-<<<<<<< HEAD
     std::vector<std::string> value_vec = explode(line, ' ');
-=======
-    Vector<std::string> value_arr = explode(line, ' ');
->>>>>>> 602c4e03
 
     /* Vertex coords */
     float3 vertex3;
-<<<<<<< HEAD
     vertex3.x = std::stof(value_vec.at(vertexIndex.x));
     vertex3.y = std::stof(value_vec.at(vertexIndex.y));
     vertex3.z = std::stof(value_vec.at(vertexIndex.z));
-=======
-    vertex3.x = std::stof(value_arr[vertexpos.x]);
-    vertex3.y = std::stof(value_arr[vertexpos.y]);
-    vertex3.z = std::stof(value_arr[vertexpos.z]);
->>>>>>> 602c4e03
 
     data.vertices.append(vertex3);
 
     /* Vertex colors */
     if (hasColor) {
       float4 colors4;
-<<<<<<< HEAD
       colors4.x = std::stof(value_vec.at(colorIndex.x)) / 255.0f;
       colors4.y = std::stof(value_vec.at(colorIndex.y)) / 255.0f;
       colors4.z = std::stof(value_vec.at(colorIndex.z)) / 255.0f;
       if (hasAlpha) {
         colors4.w = std::stof(value_vec.at(alphaIndex)) / 255.0f;
-=======
-      colors4.x = std::stof(value_arr[colorpos.x]) / 255.0f;
-      colors4.y = std::stof(value_arr[colorpos.y]) / 255.0f;
-      colors4.z = std::stof(value_arr[colorpos.z]) / 255.0f;
-      if (hasAlpha) {
-        colors4.w = std::stof(value_arr[alphapos]) / 255.0f;
->>>>>>> 602c4e03
       }
       else {
         colors4.w = 1.0f;
@@ -111,15 +93,9 @@
     /* If normals */
     if (hasNormals) {
       float3 normals3;
-<<<<<<< HEAD
       vertex3.x = std::stof(value_vec.at(normalIndex.x));
       normals3.y = std::stof(value_vec.at(normalIndex.y));
       normals3.z = std::stof(value_vec.at(normalIndex.z));
-=======
-      normals3.x = std::stof(value_arr[normalpos.x]);
-      normals3.y = std::stof(value_arr[normalpos.y]);
-      normals3.z = std::stof(value_arr[normalpos.z]);
->>>>>>> 602c4e03
 
       data.vertex_normals.append(normals3);
     }
@@ -127,19 +103,11 @@
   for (int i = 0; i < header->face_count; i++) {
     std::string line;
     getline(file, line);
-<<<<<<< HEAD
     std::vector<std::string> value_vec = explode(line, ' ');
     Vector<uint> vertex_indices;
 
     for (int j = 1; j <= std::stoi(value_vec.at(0)); j++) {
       vertex_indices.append(std::stoi(value_vec.at(j)));
-=======
-    Vector<std::string> value_arr = explode(line, ' ');
-    Vector<uint> vertex_indices;
-
-    for (int j = 1; j <= std::stoi(value_arr[0]); j++) {
-      vertex_indices.append(std::stoi(value_arr[j]));
->>>>>>> 602c4e03
     }
     data.faces.append(vertex_indices);
   }
@@ -198,25 +166,14 @@
   std::string next;
   Vector<std::string> result;
 
-<<<<<<< HEAD
   /* For each character in the string. */
   for (auto c : str) {
     /* If we've hit the terminal character. */
-=======
-  // For each character in the string...
-  for (char c : str) {
-    // If we've hit the terminal character...
->>>>>>> 602c4e03
     if (c == ch) {
       /* If we have some characters accumulated. */
       if (!next.empty()) {
-<<<<<<< HEAD
         /* Add them to the result vector. */
         result.push_back(next);
-=======
-        // Add them to the result vector.
-        result.append(next);
->>>>>>> 602c4e03
         next.clear();
       }
     }
