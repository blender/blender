--- conflicted
+++ resolved
@@ -46,23 +46,16 @@
                               header->properties[0].end(),
                               normalx) != header->properties[0].end();
 
-<<<<<<< HEAD
   // Check if header contains uv data.
   std::pair<std::string, PlyDataTypes> uv = {"s", PlyDataTypes::FLOAT};
   bool hasUv = std::find(header->properties[0].begin(), header->properties[0].end(), uv) !=
                header->properties[0].end();
 
-  int3 vertexpos = get_vertex_pos(header);
-  int alphapos;
-  int3 colorpos;
-  int3 normalpos;
-  int2 uvpos;
-=======
   int3 vertexIndex = get_vertex_index(header);
   int alphaIndex;
   int3 colorIndex;
   int3 normalIndex;
->>>>>>> 4f82f712
+  int2 uvIndex;
 
   if (hasAlpha) {
     alphaIndex = get_index(header, "alpha", PlyDataTypes::UCHAR);
@@ -78,7 +71,7 @@
   }
 
   if (hasUv) {
-    uvpos = get_uv_pos(header);
+    uvIndex = get_uv_index(header);
   }
 
   for (int i = 0; i < header->vertex_count; i++) {
@@ -183,8 +176,7 @@
   return vertexPos;
 }
 
-<<<<<<< HEAD
-int2 get_uv_pos(PlyHeader *header)
+int2 get_uv_index(PlyHeader *header)
 {
   int2 uvPos;
   uvPos.x = get_index(header, "s", PlyDataTypes::FLOAT);
@@ -193,10 +185,16 @@
   return uvPos;
 }
 
-int get_index(PlyHeader *header, std::string property, PlyDataTypes datatype)
-=======
+int2 get_uv_pos(PlyHeader *header)
+{
+  int2 uvPos;
+  uvPos.x = get_index(header, "s", PlyDataTypes::FLOAT);
+  uvPos.y = get_index(header, "t", PlyDataTypes::FLOAT);
+
+  return uvPos;
+}
+
 int get_index(const PlyHeader *header, std::string property, PlyDataTypes datatype)
->>>>>>> 4f82f712
 {
   std::pair<std::string, PlyDataTypes> pair = {property, datatype};
   auto it = std::find(header->properties[0].begin(), header->properties[0].end(), pair);
