/* SPDX-License-Identifier: GPL-2.0-or-later */

/** \file
 * \ingroup ply
 */

#include "BLI_math_vector.h"

#include "ply_functions.hh"
#include "ply_import_ascii.hh"
#include "ply_import_mesh.hh"

#include <algorithm>
#include <fstream>

namespace blender::io::ply {

<<<<<<< HEAD
Mesh *import_ply_ascii(std::ifstream &file, const PlyHeader *header, Mesh *mesh)
=======
Mesh *import_ply_ascii(std::ifstream &file,
                       PlyHeader *header,
                       Mesh *mesh,
                       const PLYImportParams &params)
>>>>>>> bfec0de3
{
  PlyData data = load_ply_ascii(file, header);
  if (!data.vertices.is_empty()) {
    return convert_ply_to_mesh(data, mesh, params);
  }
  return nullptr;
}

PlyData load_ply_ascii(std::ifstream &file, const PlyHeader *header)
{
  PlyData data;
  /* Check if header contains alpha. */
  std::pair<std::string, PlyDataTypes> alpha = {"alpha", PlyDataTypes::UCHAR};
  bool hasAlpha = std::find(header->properties[0].begin(), header->properties[0].end(), alpha) !=
                  header->properties[0].end();

  /* Check if header contains colors. */
  std::pair<std::string, PlyDataTypes> red = {"red", PlyDataTypes::UCHAR};
  bool hasColor = std::find(header->properties[0].begin(), header->properties[0].end(), red) !=
                  header->properties[0].end();

  /* Check if header contains normals. */
  std::pair<std::string, PlyDataTypes> normalx = {"nx", PlyDataTypes::FLOAT};
  bool hasNormals = std::find(header->properties[0].begin(),
                              header->properties[0].end(),
                              normalx) != header->properties[0].end();

  int3 vertexIndex = get_vertex_index(header);
  int alphaIndex;
  int3 colorIndex;
  int3 normalIndex;

  if (hasAlpha) {
    alphaIndex = get_index(header, "alpha", PlyDataTypes::UCHAR);
  }

  if (hasColor) {
    /* x=red, y=green, z=blue */
    colorIndex = get_color_index(header);
  }

  if (hasNormals) {
    normalIndex = get_normal_index(header);
  }

  for (int i = 0; i < header->vertex_count; i++) {
    std::string line;
    safe_getline(file, line);
    std::vector<std::string> value_vec = explode(line, ' ');

    /* Vertex coords */
    float3 vertex3;
    vertex3.x = std::stof(value_vec.at(vertexIndex.x));
    vertex3.y = std::stof(value_vec.at(vertexIndex.y));
    vertex3.z = std::stof(value_vec.at(vertexIndex.z));

    data.vertices.append(vertex3);

    /* Vertex colors */
    if (hasColor) {
      float4 colors4;
      colors4.x = std::stof(value_vec.at(colorIndex.x)) / 255.0f;
      colors4.y = std::stof(value_vec.at(colorIndex.y)) / 255.0f;
      colors4.z = std::stof(value_vec.at(colorIndex.z)) / 255.0f;
      if (hasAlpha) {
        colors4.w = std::stof(value_vec.at(alphaIndex)) / 255.0f;
      }
      else {
        colors4.w = 1.0f;
      }

      data.vertex_colors.append(colors4);
    }

    /* If normals */
    if (hasNormals) {
      float3 normals3;
      vertex3.x = std::stof(value_vec.at(normalIndex.x));
      normals3.y = std::stof(value_vec.at(normalIndex.y));
      normals3.z = std::stof(value_vec.at(normalIndex.z));

      data.vertex_normals.append(normals3);
    }
  }
  for (int i = 0; i < header->face_count; i++) {
    std::string line;
    getline(file, line);
    std::vector<std::string> value_vec = explode(line, ' ');
    Vector<uint> vertex_indices;

    for (int j = 1; j <= std::stoi(value_vec.at(0)); j++) {
      vertex_indices.append(std::stoi(value_vec.at(j)));
    }
    data.faces.append(vertex_indices);
  }

  for (int i = 0; i < header->edge_count; i++) {
    std::string line;
    getline(file, line);
    std::vector<std::string> value_vec = explode(line, ' ');

    std::pair<int, int> edge = std::make_pair(stoi(value_vec.at(0)), stoi(value_vec.at(1)));
    data.edges.append(edge);
  }

  return data;
}

int3 get_vertex_index(const PlyHeader *header)
{
  int3 vertexPos;
  vertexPos.x = get_index(header, "x", PlyDataTypes::FLOAT);
  vertexPos.y = get_index(header, "y", PlyDataTypes::FLOAT);
  vertexPos.z = get_index(header, "z", PlyDataTypes::FLOAT);

  return vertexPos;
}

int3 get_color_index(const PlyHeader *header)
{
  int3 vertexPos;
  vertexPos.x = get_index(header, "red", PlyDataTypes::UCHAR);
  vertexPos.y = get_index(header, "green", PlyDataTypes::UCHAR);
  vertexPos.z = get_index(header, "blue", PlyDataTypes::UCHAR);

  return vertexPos;
}

int3 get_normal_index(const PlyHeader *header)
{
  int3 vertexPos;
  vertexPos.x = get_index(header, "nx", PlyDataTypes::FLOAT);
  vertexPos.y = get_index(header, "ny", PlyDataTypes::FLOAT);
  vertexPos.z = get_index(header, "nz", PlyDataTypes::FLOAT);

  return vertexPos;
}

int get_index(const PlyHeader *header, std::string property, PlyDataTypes datatype)
{
  std::pair<std::string, PlyDataTypes> pair = {property, datatype};
  auto it = std::find(header->properties[0].begin(), header->properties[0].end(), pair);
  return (int)(it - header->properties[0].begin());
}

Vector<std::string> explode(const StringRef &str, const char &ch)
{
  std::string next;
  Vector<std::string> result;

  /* For each character in the string. */
  for (auto c : str) {
    /* If we've hit the terminal character. */
    if (c == ch) {
      /* If we have some characters accumulated. */
      if (!next.empty()) {
        /* Add them to the result vector. */
        result.push_back(next);
        next.clear();
      }
    }
    else {
      /* Accumulate the next character into the sequence. */
      next += c;
    }
  }

  if (!next.empty()) {
    result.append(next);
  }

  return result;
}

}  // namespace blender::io::ply<|MERGE_RESOLUTION|>--- conflicted
+++ resolved
@@ -15,14 +15,11 @@
 
 namespace blender::io::ply {
 
-<<<<<<< HEAD
-Mesh *import_ply_ascii(std::ifstream &file, const PlyHeader *header, Mesh *mesh)
-=======
+
 Mesh *import_ply_ascii(std::ifstream &file,
                        PlyHeader *header,
                        Mesh *mesh,
                        const PLYImportParams &params)
->>>>>>> bfec0de3
 {
   PlyData data = load_ply_ascii(file, header);
   if (!data.vertices.is_empty()) {
