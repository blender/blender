--- conflicted
+++ resolved
@@ -91,15 +91,9 @@
     // If normals
     if (hasNormals) {
       float3 normals3;
-<<<<<<< HEAD
-      vertex3.x = std::stof(value_arr[normalpos.x]);
+      normals3.x = std::stof(value_arr[normalpos.x]);
       normals3.y = std::stof(value_arr[normalpos.y]);
       normals3.z = std::stof(value_arr[normalpos.z]);
-=======
-      normals3.x = std::stof(value_arr.at(normalpos.x));
-      normals3.y = std::stof(value_arr.at(normalpos.y));
-      normals3.z = std::stof(value_arr.at(normalpos.z));
->>>>>>> 6b85ab07
 
       data.vertex_normals.append(normals3);
     }
@@ -156,11 +150,7 @@
   return (int)(it - header->properties[0].begin());
 }
 
-<<<<<<< HEAD
-Vector<std::string> explode(const std::string_view &str, const char &ch)
-=======
-std::vector<std::string> explode(const StringRef &str, const char &ch)
->>>>>>> 6b85ab07
+Vector<std::string> explode(const StringRef &str, const char &ch)
 {
   std::string next;
   Vector<std::string> result;
