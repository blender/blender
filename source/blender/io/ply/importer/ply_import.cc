/* SPDX-License-Identifier: GPL-2.0-or-later */

/** \file
 * \ingroup ply
 */

#include <cstdio>

#include "BKE_customdata.h"
#include "BKE_layer.h"
#include "BKE_mesh.h"
#include "BKE_object.h"

#include "DNA_collection_types.h"
#include "DNA_scene_types.h"

#include "BLI_fileops.hh"
#include "BLI_math_vector.h"
#include "BLI_memory_utils.hh"

#include "DNA_object_types.h"

#include "DEG_depsgraph.h"
#include "DEG_depsgraph_build.h"

#include "intern/ply_data.hh"
#include "ply_functions.hh"
#include "ply_import.hh"
#include "ply_import_ascii.hh"
#include "ply_import_binary.hh"

namespace blender::io::ply {

void ply_import_report_error(FILE *file)
{
  fprintf(stderr, "PLY Importer: failed to read file");
  if (feof(file)) {
    fprintf(stderr, ", end of file reached.\n");
  }
  else if (ferror(file)) {
    perror("Error");
  }
}

void splitstr(std::string str, std::vector<std::string> &words, const std::string &deli)
{
  int pos = 0;

  while ((pos = int(str.find(deli))) != std::string::npos) {
    words.push_back(str.substr(0, pos));
    str.erase(0, pos + deli.length());
  }
  /* We add the final word to the vector. */
  words.push_back(str.substr());
}

enum PlyDataTypes from_string(const std::string &input)
{
  if (input == "uchar") {
    return PlyDataTypes::UCHAR;
  }
  if (input == "char") {
    return PlyDataTypes::CHAR;
  }
  if (input == "ushort") {
    return PlyDataTypes::USHORT;
  }
  if (input == "short") {
    return PlyDataTypes::SHORT;
  }
  if (input == "uint") {
    return PlyDataTypes::UINT;
  }
  if (input == "int") {
    return PlyDataTypes::INT;
  }
  if (input == "float") {
    return PlyDataTypes::FLOAT;
  }
  if (input == "double") {
    return PlyDataTypes::DOUBLE;
  }
  return PlyDataTypes::FLOAT;
}

void importer_main(bContext *C, const PLYImportParams &import_params)
{
  Main *bmain = CTX_data_main(C);
  Scene *scene = CTX_data_scene(C);
  ViewLayer *view_layer = CTX_data_view_layer(C);
  importer_main(bmain, scene, view_layer, import_params);
}

void importer_main(Main *bmain,
                   Scene *scene,
                   ViewLayer *view_layer,
                   const PLYImportParams &import_params)
{

  FILE *file = BLI_fopen(import_params.filepath, "rb");
  if (!file) {
    fprintf(stderr, "Failed to open PLY file:'%s'.\n", import_params.filepath);
    return;
  }
  BLI_SCOPED_DEFER([&]() { fclose(file); });

  std::string line;
  std::ifstream infile(import_params.filepath, std::ios::binary);

  PlyHeader header;

  while (true) {  // We break when end_header is encountered.
    safe_getline(infile, line);
    if (header.header_size == 0 && line != "ply") {
      fprintf(stderr, "PLY Importer: failed to read file. Invalid PLY header.\n");
      return;
    }
    header.header_size++;
    std::vector<std::string> words{};
    splitstr(line, words, " ");

    if (strcmp(words[0].c_str(), "format") == 0) {
      if (strcmp(words[1].c_str(), "ascii") == 0) {
        header.type = PlyFormatType::ASCII;
      }
      else if (strcmp(words[1].c_str(), "binary_big_endian") == 0) {
        header.type = PlyFormatType::BINARY_BE;
      }
      else if (strcmp(words[1].c_str(), "binary_little_endian") == 0) {
        header.type = PlyFormatType::BINARY_LE;
      }
    }
    else if (strcmp(words[0].c_str(), "element") == 0) {
      header.elements.append(std::make_pair(words[1], std::stoi(words[2])));
      if (strcmp(words[1].c_str(), "vertex") == 0) {
        header.vertex_count = std::stoi(words[2]);
      }
      else if (strcmp(words[1].c_str(), "face") == 0) {
        header.face_count = std::stoi(words[2]);
      }
      else if (strcmp(words[1].c_str(), "edge") == 0) {
        header.edge_count = std::stoi(words[2]);
      }
    }
    else if (strcmp(words[0].c_str(), "property") == 0) {
      if (strcmp(words[1].c_str(), "list") == 0) {
        header.vertex_index_count_type = from_string(words[2]);
        header.vertex_index_type = from_string(words[3]);
        continue;
      }
      std::pair<std::string, PlyDataTypes> property;
      property.first = words[2];
      property.second = from_string(words[1]);

      while (header.properties.size() < header.elements.size()) {
        Vector<std::pair<std::string, PlyDataTypes>> temp;
        header.properties.append(temp);
      }
      header.properties[header.elements.size() - 1].append(property);
    }
    else if (words[0] == "end_header") {
      break;
    }
    else if ((words[0][0] >= '0' && words[0][0] <= '9') || words[0][0] == '-' || line.empty() ||
             infile.eof()) {
      /* A value was found before we broke out of the loop. No end_header */
      fprintf(stderr, "PLY Importer: failed to read file. No end_header.\n");
      return;
    }
  }

  /* Name used for both mesh and object. */
  char ob_name[FILE_MAX];
  BLI_strncpy(ob_name, BLI_path_basename(import_params.filepath), FILE_MAX);
  BLI_path_extension_replace(ob_name, FILE_MAX, "");

  Mesh *mesh = BKE_mesh_add(bmain, ob_name);
<<<<<<< HEAD
  if (header.type == PlyFormatType::ASCII) {
    r_import_ply_ascii(infile, &header, mesh);
  }
  else if (header.type == PlyFormatType::BINARY_BE) {
    mesh = import_ply_binary(infile, &header, mesh);
=======
  try {
    if (header.type == PlyFormatType::ASCII) {
      mesh = import_ply_ascii(infile, &header, mesh);
    }
    else if (header.type == PlyFormatType::BINARY_BE) {
      mesh = import_ply_binary(infile, &header, mesh);
    }
    else {
      mesh = import_ply_binary(infile, &header, mesh);
    }
>>>>>>> acde2217
  }
  catch (std::exception &e) {
    fprintf(stderr, "PLY Importer: failed to read file. %s.\n", e.what());
    return;
  }

  BKE_view_layer_base_deselect_all(scene, view_layer);
  LayerCollection *lc = BKE_layer_collection_get_active(view_layer);
  Object *obj = BKE_object_add_only_object(bmain, OB_MESH, ob_name);
  BKE_mesh_assign_object(bmain, obj, mesh);
  BKE_collection_object_add(bmain, lc->collection, obj);
  BKE_view_layer_synced_ensure(scene, view_layer);
  Base *base = BKE_view_layer_base_find(view_layer, obj);
  BKE_view_layer_base_select_and_set_active(view_layer, base);

  float global_scale = import_params.global_scale;
  if ((scene->unit.system != USER_UNIT_NONE) && import_params.use_scene_unit) {
    global_scale *= scene->unit.scale_length;
  }
  float scale_vec[3] = {global_scale, global_scale, global_scale};
  float obmat3x3[3][3];
  unit_m3(obmat3x3);
  float obmat4x4[4][4];
  unit_m4(obmat4x4);
  /* +Y-forward and +Z-up are the Blender's default axis settings. */
  mat3_from_axis_conversion(
      IO_AXIS_Y, IO_AXIS_Z, import_params.forward_axis, import_params.up_axis, obmat3x3);
  copy_m4_m3(obmat4x4, obmat3x3);
  rescale_m4(obmat4x4, scale_vec);
  BKE_object_apply_mat4(obj, obmat4x4, true, false);

  DEG_id_tag_update(&lc->collection->id, ID_RECALC_COPY_ON_WRITE);
  int flags = ID_RECALC_TRANSFORM | ID_RECALC_GEOMETRY | ID_RECALC_ANIMATION |
              ID_RECALC_BASE_FLAGS;
  DEG_id_tag_update_ex(bmain, &obj->id, flags);
  DEG_id_tag_update(&scene->id, ID_RECALC_BASE_FLAGS);
  DEG_relations_tag_update(bmain);

  infile.close();
}
}  // namespace blender::io::ply<|MERGE_RESOLUTION|>--- conflicted
+++ resolved
@@ -175,16 +175,9 @@
   BLI_path_extension_replace(ob_name, FILE_MAX, "");
 
   Mesh *mesh = BKE_mesh_add(bmain, ob_name);
-<<<<<<< HEAD
-  if (header.type == PlyFormatType::ASCII) {
-    r_import_ply_ascii(infile, &header, mesh);
-  }
-  else if (header.type == PlyFormatType::BINARY_BE) {
-    mesh = import_ply_binary(infile, &header, mesh);
-=======
   try {
     if (header.type == PlyFormatType::ASCII) {
-      mesh = import_ply_ascii(infile, &header, mesh);
+      mesh = r_import_ply_ascii(infile, &header, mesh);
     }
     else if (header.type == PlyFormatType::BINARY_BE) {
       mesh = import_ply_binary(infile, &header, mesh);
@@ -192,7 +185,6 @@
     else {
       mesh = import_ply_binary(infile, &header, mesh);
     }
->>>>>>> acde2217
   }
   catch (std::exception &e) {
     fprintf(stderr, "PLY Importer: failed to read file. %s.\n", e.what());
