# SPDX-License-Identifier: GPL-2.0-or-later

set(INC
  .
  exporter
  importer
  intern
  ../common
  ../../blenkernel
  ../../blenlib
  ../../bmesh
  ../../bmesh/intern
  ../../depsgraph
  ../../editors/include
  ../../makesdna
  ../../makesrna
  ../../nodes
  ../../windowmanager
  ../../../../extern/fast_float
  ../../../../extern/fmtlib/include
  ../../../../intern/guardedalloc
)

set(INC_SYS

)

set(SRC
    IO_ply.cc
    exporter/ply_export.cc
    importer/ply_import.cc
<<<<<<< HEAD
    importer/ply_import_binary.cc
    importer/ply_import_ascii.cc
    importer/ply_import_mesh.cc
=======
    exporter/ply_export_header.cc
    exporter/ply_export_data.cc


>>>>>>> dc50a95d

    IO_ply.h
    exporter/ply_export.hh
    exporter/ply_export_header.hh
    exporter/ply_export_data.hh
    exporter/ply_file_buffer_ascii.hh
    exporter/ply_file_buffer_binary.hh
    exporter/ply_export_load_plydata.hh
    importer/ply_import.hh
    importer/ply_import_binary.hh
    importer/ply_import_ascii.hh
    importer/ply_import_mesh.hh

    intern/ply_data.hh
    intern/ply_functions.hh
    intern/ply_functions.cc
)

set(LIB
  bf_blenkernel
  bf_io_common
)

blender_add_lib(bf_ply "${SRC}" "${INC}" "${INC_SYS}" "${LIB}")

if (WITH_GTESTS)
  set(TEST_SRC
          tests/io_ply_importer_test.cc
  )
  set(TEST_INC
    ../../blenloader
    ../../../../tests/gtests
  )
  set(TEST_LIB
    bf_ply
  )
  include(GTestTesting)
  blender_add_test_lib(bf_io_ply_tests "${TEST_SRC}" "${INC};${TEST_INC}" "${INC_SYS}" "${LIB};${TEST_LIB}")
endif()<|MERGE_RESOLUTION|>--- conflicted
+++ resolved
@@ -29,16 +29,13 @@
     IO_ply.cc
     exporter/ply_export.cc
     importer/ply_import.cc
-<<<<<<< HEAD
     importer/ply_import_binary.cc
     importer/ply_import_ascii.cc
     importer/ply_import_mesh.cc
-=======
     exporter/ply_export_header.cc
     exporter/ply_export_data.cc
 
 
->>>>>>> dc50a95d
 
     IO_ply.h
     exporter/ply_export.hh
