/* SPDX-License-Identifier: GPL-2.0-or-later */

/** \file
 * \ingroup ply
 */

#pragma once

#include "BKE_context.h"
#include "BKE_mesh.h"
#include "BKE_object.h"

#include "RNA_types.h"

#include "DEG_depsgraph.h"
#include "DEG_depsgraph_build.h"
#include "DEG_depsgraph_query.h"

#include "IO_ply.h"

#include "ply_data.hh"

namespace blender::io::ply {

void load_plydata(PlyData &plyData, const bContext *C, const PLYExportParams &export_params)
{
  Depsgraph *depsgraph = CTX_data_ensure_evaluated_depsgraph(C);

  DEGObjectIterSettings deg_iter_settings{};
  deg_iter_settings.depsgraph = depsgraph;
  deg_iter_settings.flags = DEG_ITER_OBJECT_FLAG_LINKED_DIRECTLY |
                            DEG_ITER_OBJECT_FLAG_LINKED_VIA_SET | DEG_ITER_OBJECT_FLAG_VISIBLE |
                            DEG_ITER_OBJECT_FLAG_DUPLI;

  // When exporting multiple objects, vertex indices have to be offset.
  uint32_t vertex_offset = 0;

  DEG_OBJECT_ITER_BEGIN (&deg_iter_settings, object) {
    if (object->type != OB_MESH)
      continue;

    Mesh *mesh = static_cast<Mesh *>(object->data);

    // Vertices
<<<<<<< HEAD
=======
    auto mesh = BKE_mesh_new_from_object(depsgraph, object, true, true);

>>>>>>> 5250a953
    for (auto &&vertex : mesh->verts()) {
      float3 r_coords;
      copy_v3_v3(r_coords, vertex.co);
      mul_m4_v3(object->object_to_world, r_coords);
      plyData.vertices.append(r_coords);
    }

    // Normals
    if (export_params.export_normals) {
      const float(*vertex_normals)[3] = BKE_mesh_vertex_normals_ensure(mesh);
      for (int i = 0; i < plyData.vertices.size(); i++) {
        plyData.vertex_normals.append(vertex_normals[i]);
      }
    }

    // Colors
    if (export_params.export_colors && CustomData_has_layer(&mesh->vdata, CD_PROP_COLOR)) {
      const float4 *colors = (float4 *)CustomData_get_layer(&mesh->vdata, CD_PROP_COLOR);
      for (int i = 0; i < mesh->totvert; i++) {
        plyData.vertex_colors.append(colors[i]);
      }
    }

    // Faces
    for (auto &&poly : mesh->polys()) {
      auto loopSpan = mesh->loops().slice(poly.loopstart, poly.totloop);
      Vector<uint32_t> polyVector;
      for (auto &&loop : loopSpan) {
        polyVector.append(uint32_t(loop.v + vertex_offset));
      }

      plyData.faces.append(std::move(polyVector));
    }

    vertex_offset = (int)plyData.vertices.size();
  }

  DEG_OBJECT_ITER_END;
}

}  // namespace blender::io::ply<|MERGE_RESOLUTION|>--- conflicted
+++ resolved
@@ -42,11 +42,7 @@
     Mesh *mesh = static_cast<Mesh *>(object->data);
 
     // Vertices
-<<<<<<< HEAD
-=======
-    auto mesh = BKE_mesh_new_from_object(depsgraph, object, true, true);
 
->>>>>>> 5250a953
     for (auto &&vertex : mesh->verts()) {
       float3 r_coords;
       copy_v3_v3(r_coords, vertex.co);
