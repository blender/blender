--- conflicted
+++ resolved
@@ -29,18 +29,10 @@
 
 struct UV_vertex_key {
   float2 UV;
-<<<<<<< HEAD
   int Vertex_index;
 
   UV_vertex_key(float2 UV, int vertex_index) : UV(UV), Vertex_index(vertex_index)
   {
-=======
-  int vertex_index;
-  UV_vertex_key(float2 UV, int vertex_index)
-  {
-    this->UV = UV;
-    this->vertex_index = vertex_index;
->>>>>>> 14f7cf43
   }
 
   bool operator==(const UV_vertex_key &r) const
@@ -170,17 +162,10 @@
     std::unique_ptr<int[]> ply_vertex_index_LUT(new int[mesh->totvert]);
     std::unique_ptr<float2[]> uv_coordinates(new float2[vertex_map.size()]);
 
-<<<<<<< HEAD
     for (auto &[key, value] : vertex_map) {
       mesh_vertex_index_LUT[value] = key.Vertex_index;
       ply_vertex_index_LUT[key.Vertex_index] = value;
       uv_coordinates[value] = key.UV;
-=======
-    for (auto &key_value_pair : vertex_map) {
-      mesh_vertex_index_LUT[key_value_pair.second] = key_value_pair.first.vertex_index;
-      ply_vertex_index_LUT[key_value_pair.first.vertex_index] = key_value_pair.second;
-      uv_coordinates[key_value_pair.second] = key_value_pair.first.UV;
->>>>>>> 14f7cf43
     }
 
     // Vertices
