/* SPDX-License-Identifier: GPL-2.0-or-later */

/** \file
 * \ingroup ply
 */

#pragma once

#include "BLI_math.h"

#include "BKE_context.h"
#include "BKE_mesh.h"
#include "BKE_object.h"

#include "RNA_types.h"

#include "DEG_depsgraph.h"
#include "DEG_depsgraph_build.h"
#include "DEG_depsgraph_query.h"

#include "DNA_layer_types.h"

#include "IO_ply.h"

#include "ply_data.hh"

namespace blender::io::ply {

void load_plydata(PlyData &plyData, const bContext *C, const PLYExportParams &export_params)
{
  Depsgraph *depsgraph = CTX_data_ensure_evaluated_depsgraph(C);

  DEGObjectIterSettings deg_iter_settings{};
  deg_iter_settings.depsgraph = depsgraph;
  deg_iter_settings.flags = DEG_ITER_OBJECT_FLAG_LINKED_DIRECTLY |
                            DEG_ITER_OBJECT_FLAG_LINKED_VIA_SET | DEG_ITER_OBJECT_FLAG_VISIBLE |
                            DEG_ITER_OBJECT_FLAG_DUPLI;

  // When exporting multiple objects, vertex indices have to be offset.
  uint32_t vertex_offset = 0;

  DEG_OBJECT_ITER_BEGIN (&deg_iter_settings, object) {
    if (object->type != OB_MESH)
      continue;

    if (export_params.export_selected_objects && !(object->base_flag & BASE_SELECTED)) {
      continue;
    }

    Object *obj_eval = DEG_get_evaluated_object(depsgraph, object);
    Object export_object_eval_ = dna::shallow_copy(*obj_eval);
    Mesh *mesh = export_params.apply_modifiers ?
                     BKE_object_get_evaluated_mesh(&export_object_eval_) :
                     BKE_object_get_pre_modified_mesh(&export_object_eval_);

    // Vertices
<<<<<<< HEAD
    Mesh *mesh = BKE_mesh_new_from_object(depsgraph, object, true, true);
=======
>>>>>>> 9729858b
    for (auto &&vertex : mesh->verts()) {
      float3 r_coords;
      copy_v3_v3(r_coords, vertex.co);
      mul_m4_v3(object->object_to_world, r_coords);
      plyData.vertices.append(r_coords);
    }

    // Normals
    if (export_params.export_normals) {
      const float(*vertex_normals)[3] = BKE_mesh_vertex_normals_ensure(mesh);
      for (int i = 0; i < plyData.vertices.size(); i++) {
        plyData.vertex_normals.append(vertex_normals[i]);
      }
    }

    // Colors
    if (export_params.export_colors && CustomData_has_layer(&mesh->vdata, CD_PROP_COLOR)) {
      const float4 *colors = (float4 *)CustomData_get_layer(&mesh->vdata, CD_PROP_COLOR);
      for (int i = 0; i < mesh->totvert; i++) {
        plyData.vertex_colors.append(colors[i]);
      }
    }

    // Faces
    for (auto &&poly : mesh->polys()) {
      auto loopSpan = mesh->loops().slice(poly.loopstart, poly.totloop);
      Vector<uint32_t> polyVector;
      for (auto &&loop : loopSpan) {
        polyVector.append(uint32_t(loop.v + vertex_offset));
      }

      plyData.faces.append(std::move(polyVector));
    }

    // Edges
    for (auto &&edge : mesh->edges()) {
      if ((edge.flag & ME_LOOSEEDGE) == ME_LOOSEEDGE) {
        std::pair<uint32_t, uint32_t> edge_pair = std::make_pair(uint32_t(edge.v1),
                                                                 uint32_t(edge.v2));
        plyData.edges.append(edge_pair);
      }
    }

    vertex_offset = (int)plyData.vertices.size();
  }

  DEG_OBJECT_ITER_END;
}

}  // namespace blender::io::ply<|MERGE_RESOLUTION|>--- conflicted
+++ resolved
@@ -54,10 +54,6 @@
                      BKE_object_get_pre_modified_mesh(&export_object_eval_);
 
     // Vertices
-<<<<<<< HEAD
-    Mesh *mesh = BKE_mesh_new_from_object(depsgraph, object, true, true);
-=======
->>>>>>> 9729858b
     for (auto &&vertex : mesh->verts()) {
       float3 r_coords;
       copy_v3_v3(r_coords, vertex.co);
