--- conflicted
+++ resolved
@@ -14,10 +14,6 @@
 
 void write_vertices(std::unique_ptr<FileBuffer> &buffer, std::unique_ptr<PlyData> &plyData)
 {
-<<<<<<< HEAD
-  for (const float3 &vertex : plyData->vertices) {
-    buffer->write_vertex(vertex.x, vertex.y, vertex.z);
-=======
   for (int i = 0; i < plyData->vertices.size(); i++) {
     buffer->write_vertex(plyData->vertices[i].x, plyData->vertices[i].y, plyData->vertices[i].z);
 
@@ -33,7 +29,6 @@
                                  uchar(plyData->vertex_colors[i].w * 255));
 
     buffer->write_vertex_end();
->>>>>>> 9729858b
   }
   buffer->write_to_file();
 }
@@ -47,7 +42,7 @@
 }
 void write_edges(std::unique_ptr<FileBuffer> &buffer, std::unique_ptr<PlyData> &plyData)
 {
-  for (const auto &edge : plyData->edges) {
+  for (const std::pair<int, int> &edge : plyData->edges) {
     buffer->write_edge(edge.first, edge.second);
   }
   buffer->write_to_file();
