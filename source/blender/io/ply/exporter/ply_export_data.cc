/* SPDX-License-Identifier: GPL-2.0-or-later */

/** \file
 * \ingroup ply
 */

#include "ply_data.hh"
#include "ply_file_buffer.hh"

namespace blender::io::ply {

void write_vertices(FileBuffer &buffer, const PlyData &ply_data)
{
  for (int i = 0; i < ply_data.vertices.size(); i++) {
    buffer.write_vertex(ply_data.vertices[i].x, ply_data.vertices[i].y, ply_data.vertices[i].z);

    if (!ply_data.vertex_normals.is_empty())
      buffer.write_vertex_normal(ply_data.vertex_normals[i].x,
                                 ply_data.vertex_normals[i].y,
                                 ply_data.vertex_normals[i].z);

    if (!ply_data.vertex_colors.is_empty())
      buffer.write_vertex_color(uchar(ply_data.vertex_colors[i].x * 255),
                                uchar(ply_data.vertex_colors[i].y * 255),
                                uchar(ply_data.vertex_colors[i].z * 255),
                                uchar(ply_data.vertex_colors[i].w * 255));

    if (!ply_data.UV_coordinates.is_empty())
      buffer.write_UV(ply_data.UV_coordinates[i].x, ply_data.UV_coordinates[i].y);

    buffer.write_vertex_end();
  }
  buffer.write_to_file();
}

void write_faces(FileBuffer &buffer, const PlyData &ply_data)
{
<<<<<<< HEAD
  for (const Array<uint32_t> &face : plyData->faces) {
    buffer->write_face(char(face.size()), face);
=======
  for (const Vector<uint32_t> &face : ply_data.faces) {
    buffer.write_face(char(face.size()), face);
>>>>>>> bfb3d0b1
  }
  buffer.write_to_file();
}
void write_edges(FileBuffer &buffer, const PlyData &ply_data)
{
  for (const std::pair<int, int> &edge : ply_data.edges) {
    buffer.write_edge(edge.first, edge.second);
  }
  buffer.write_to_file();
}
}  // namespace blender::io::ply<|MERGE_RESOLUTION|>--- conflicted
+++ resolved
@@ -35,13 +35,8 @@
 
 void write_faces(FileBuffer &buffer, const PlyData &ply_data)
 {
-<<<<<<< HEAD
   for (const Array<uint32_t> &face : plyData->faces) {
-    buffer->write_face(char(face.size()), face);
-=======
-  for (const Vector<uint32_t> &face : ply_data.faces) {
     buffer.write_face(char(face.size()), face);
->>>>>>> bfb3d0b1
   }
   buffer.write_to_file();
 }
