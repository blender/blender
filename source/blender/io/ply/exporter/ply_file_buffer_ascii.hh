--- conflicted
+++ resolved
@@ -28,28 +28,24 @@
  public:
   using FileBuffer::FileBuffer;
 
-  void write_float_3(float x, float y, float z) override 
+  void write_vertex(float x, float y, float z) override
   {
-<<<<<<< HEAD
     write_fstring("{} {} {}", x, y, z);
   }
 
-  void write_vertex_normals(float nx, float ny, float nz) override
+  void write_vertex_normal(float nx, float ny, float nz) override
   {
     write_fstring(" {} {} {}", nx, ny, nz);
+  }
+
+  void write_vertex_color(uchar r, uchar g, uchar b, uchar a) override
+  {
+    write_fstring("{} {} {} {} ", r, g, b,a);
   }
 
   void write_vertex_end() override
   {
     write_fstring("\n");
-=======
-    write_fstring("{} {} {} ", x, y, z);
-  }
-
-  void write_uchar_4(uchar r, uchar g, uchar b, uchar a) override 
-  {
-    write_fstring("{} {} {} {} ", r, g, b,a);
->>>>>>> ae320568
   }
 
   void write_face(int count, Vector<uint32_t> const &vertex_indices) override
@@ -59,16 +55,6 @@
     for (auto &&v : vertex_indices) {
       write_fstring(" {}", v);
     }
-    write_newline(); 
-  }
-
-  void write_edge(int first, int second) override
-  {
-    write_fstring("{} {}\n", first, second);
-  }
-
-  void write_ASCII_new_line()
-  {
     write_newline();
   }
 };
