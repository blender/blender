/* SPDX-License-Identifier: GPL-2.0-or-later */

/** \file
 * \ingroup ply
 */

#include "BLI_math.h"

#include "BKE_context.h"
#include "BKE_lib_id.h"
#include "BKE_mesh.h"
#include "BKE_mesh_mapping.h"
#include "BKE_object.h"

#include "RNA_types.h"

#include "DEG_depsgraph.h"
#include "DEG_depsgraph_build.h"
#include "DEG_depsgraph_query.h"

#include "DNA_layer_types.h"

#include "IO_ply.h"

#include "bmesh.h"
#include "bmesh_tools.h"

#include <tools/bmesh_triangulate.h>

#include "ply_data.hh"
#include "ply_export_load_plydata.hh"

namespace blender::io::ply {

Mesh *do_triangulation(Mesh *mesh, bool force_triangulation)
{
  const BMeshCreateParams bm_create_params = {false};
  BMeshFromMeshParams bm_convert_params{};
  bm_convert_params.calc_face_normal = true;
  bm_convert_params.calc_vert_normal = true;
  bm_convert_params.add_key_index = false;
  bm_convert_params.use_shapekey = false;
  const int triangulation_threshold = force_triangulation ? 4 : 255;

  BMesh *bmesh = BKE_mesh_to_bmesh_ex(mesh, &bm_create_params, &bm_convert_params);
  BM_mesh_triangulate(bmesh, 0, 3, triangulation_threshold, false, nullptr, nullptr, nullptr);
  Mesh *temp_mesh = BKE_mesh_from_bmesh_for_eval_nomain(bmesh, nullptr, mesh);
  BM_mesh_free(bmesh);
  return temp_mesh;
}

void load_plydata(PlyData &plyData, Depsgraph *depsgraph, const PLYExportParams &export_params)
{

  DEGObjectIterSettings deg_iter_settings{};
  deg_iter_settings.depsgraph = depsgraph;
  deg_iter_settings.flags = DEG_ITER_OBJECT_FLAG_LINKED_DIRECTLY |
                            DEG_ITER_OBJECT_FLAG_LINKED_VIA_SET | DEG_ITER_OBJECT_FLAG_VISIBLE |
                            DEG_ITER_OBJECT_FLAG_DUPLI;

  /* When exporting multiple objects, vertex indices have to be offset. */
  uint32_t vertex_offset = 0;

  DEG_OBJECT_ITER_BEGIN (&deg_iter_settings, object) {
    if (object->type != OB_MESH) {
      continue;
    }

    if (export_params.export_selected_objects && !(object->base_flag & BASE_SELECTED)) {
      continue;
    }

    Object *obj_eval = DEG_get_evaluated_object(depsgraph, object);
    Object export_object_eval_ = dna::shallow_copy(*obj_eval);
    Mesh *mesh = export_params.apply_modifiers ?
                     BKE_object_get_evaluated_mesh(&export_object_eval_) :
                     BKE_object_get_pre_modified_mesh(&export_object_eval_);

<<<<<<< HEAD
    bool force_triangulation = false;
    for (auto &&poly : mesh->polys()) {
      if (poly.totloop > 255) {
        force_triangulation = true;
        break;
      }
    }

    /* Triangulate */
    bool manually_free_mesh = false;
    if (export_params.export_triangulated_mesh || force_triangulation) {
      mesh = do_triangulation(mesh, export_params.export_triangulated_mesh);
      manually_free_mesh = true;
    }
=======
    /* Triangulate */
    mesh = do_triangulation(mesh, export_params.export_triangulated_mesh);
>>>>>>> 72061bb9

    const MLoopUV *mloopuv = static_cast<const MLoopUV *>(
        CustomData_get_layer(&mesh->ldata, CD_MLOOPUV));

    std::unordered_map<UV_vertex_key, int, UV_vertex_hash> vertex_map = generate_vertex_map(
        mesh, mloopuv, export_params);

    /* Load faces into plyData. */
    int loop_offset = 0;
    for (auto &&poly : mesh->polys()) {
      auto loopSpan = mesh->loops().slice(poly.loopstart, poly.totloop);
      Vector<uint32_t> polyVector;

      for (int i = 0; i < loopSpan.size(); ++i) {
        float2 uv;
        if (export_params.export_uv && mloopuv) {
          uv = mloopuv[i + loop_offset].uv;
        }
        else {
          uv = {0, 0};
        }
        UV_vertex_key key = UV_vertex_key(uv, loopSpan[i].v);
        auto ply_vertex_index = vertex_map.find(key);
        polyVector.append(uint32_t(ply_vertex_index->second + vertex_offset));
      }
      loop_offset += loopSpan.size();

      plyData.faces.append(polyVector);
    }

    std::unique_ptr<int[]> mesh_vertex_index_LUT(new int[vertex_map.size()]);
    std::unique_ptr<int[]> ply_vertex_index_LUT(new int[mesh->totvert]);
    std::unique_ptr<float2[]> uv_coordinates(new float2[vertex_map.size()]);

    for (auto const &[key, value] : vertex_map) {
      mesh_vertex_index_LUT[value] = key.vertex_index;
      ply_vertex_index_LUT[key.vertex_index] = value;
      uv_coordinates[value] = key.UV;
    }

    /* Vertices */
    for (int i = 0; i < vertex_map.size(); ++i) {
      float3 r_coords;
      copy_v3_v3(r_coords, mesh->verts()[mesh_vertex_index_LUT[i]].co);
      mul_m4_v3(object->object_to_world, r_coords);
      plyData.vertices.append(r_coords);
    }

    /* UV's */
    if (export_params.export_uv) {
      for (int i = 0; i < vertex_map.size(); ++i) {
        plyData.UV_coordinates.append(uv_coordinates[i]);
      }
    }

    /* Normals */
    if (export_params.export_normals) {
      const float(*vertex_normals)[3] = BKE_mesh_vertex_normals_ensure(mesh);
      for (int i = 0; i < vertex_map.size(); i++) {
        plyData.vertex_normals.append(vertex_normals[mesh_vertex_index_LUT[i]]);
      }
    }

    /* Colors */
    if (export_params.export_colors && CustomData_has_layer(&mesh->vdata, CD_PROP_COLOR)) {
      const float4 *colors = (float4 *)CustomData_get_layer(&mesh->vdata, CD_PROP_COLOR);
      for (int i = 0; i < vertex_map.size(); i++) {
        plyData.vertex_colors.append(colors[mesh_vertex_index_LUT[i]]);
      }
    }

    /* Edges */
    for (auto &&edge : mesh->edges()) {
      if ((edge.flag & ME_LOOSEEDGE) == ME_LOOSEEDGE) {
        std::pair<uint32_t, uint32_t> edge_pair = std::make_pair(
            ply_vertex_index_LUT[uint32_t(edge.v1)], ply_vertex_index_LUT[uint32_t(edge.v2)]);

        plyData.edges.append(edge_pair);
      }
    }

    vertex_offset = (int)plyData.vertices.size();
    if (manually_free_mesh) {
      BKE_id_free(nullptr, mesh);
    }
  }

  DEG_OBJECT_ITER_END;
}

std::unordered_map<UV_vertex_key, int, UV_vertex_hash> generate_vertex_map(
    const Mesh *mesh, const MLoopUV *mloopuv, const PLYExportParams &export_params)
{

  std::unordered_map<UV_vertex_key, int, UV_vertex_hash> vertex_map;

  const Span<MPoly> polys = mesh->polys();
  const Span<MLoop> loops = mesh->loops();
  const int totvert = mesh->totvert;

  vertex_map.reserve(totvert);

  if (!mloopuv || !export_params.export_uv) {
    for (int vertex_index = 0; vertex_index < totvert; ++vertex_index) {
      UV_vertex_key key = UV_vertex_key({0, 0}, vertex_index);
      vertex_map.insert({key, vertex_map.size()});
    }
    return vertex_map;
  }

  const float limit[2] = {STD_UV_CONNECT_LIMIT, STD_UV_CONNECT_LIMIT};
  UvVertMap *uv_vert_map = BKE_mesh_uv_vert_map_create(polys.data(),
                                                       nullptr,
                                                       nullptr,
                                                       loops.data(),
                                                       mloopuv,
                                                       polys.size(),
                                                       totvert,
                                                       limit,
                                                       false,
                                                       false);

  for (int vertex_index = 0; vertex_index < totvert; vertex_index++) {
    const UvMapVert *uv_vert = BKE_mesh_uv_vert_map_get_vert(uv_vert_map, vertex_index);

    if (uv_vert == nullptr) {
      UV_vertex_key key = UV_vertex_key({0, 0}, vertex_index);
      vertex_map.insert({key, vertex_map.size()});
    }

    for (; uv_vert; uv_vert = uv_vert->next) {
      /* Store UV vertex coordinates. */
      const int loopstart = polys[uv_vert->poly_index].loopstart;
      float2 vert_uv_coords(mloopuv[loopstart + uv_vert->loop_of_poly_index].uv);
      UV_vertex_key key = UV_vertex_key(vert_uv_coords, vertex_index);
      vertex_map.insert({key, vertex_map.size()});
    }
  }
  BKE_mesh_uv_vert_map_free(uv_vert_map);
  return vertex_map;
}
}  // namespace blender::io::ply<|MERGE_RESOLUTION|>--- conflicted
+++ resolved
@@ -76,7 +76,6 @@
                      BKE_object_get_evaluated_mesh(&export_object_eval_) :
                      BKE_object_get_pre_modified_mesh(&export_object_eval_);
 
-<<<<<<< HEAD
     bool force_triangulation = false;
     for (auto &&poly : mesh->polys()) {
       if (poly.totloop > 255) {
@@ -91,10 +90,6 @@
       mesh = do_triangulation(mesh, export_params.export_triangulated_mesh);
       manually_free_mesh = true;
     }
-=======
-    /* Triangulate */
-    mesh = do_triangulation(mesh, export_params.export_triangulated_mesh);
->>>>>>> 72061bb9
 
     const MLoopUV *mloopuv = static_cast<const MLoopUV *>(
         CustomData_get_layer(&mesh->ldata, CD_MLOOPUV));
