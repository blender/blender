/* SPDX-License-Identifier: GPL-2.0-or-later */

/** \file
 * \ingroup ply
 */

#include <cstdio>

#include "BKE_customdata.h"
#include "BKE_layer.h"
#include "BKE_mesh.h"
#include "BKE_object.h"

#include "DNA_collection_types.h"
#include "DNA_scene_types.h"

#include "BLI_fileops.hh"
#include "BLI_math_vector.h"
#include "BLI_memory_utils.hh"

#include "DNA_object_types.h"

#include "DEG_depsgraph.h"
#include "DEG_depsgraph_build.h"

#include "ply_export.hh"

namespace blender::io::ply {

void exporter_main(bContext *C, const PLYExportParams &export_params)
{
  Main *bmain = CTX_data_main(C);
  Scene *scene = CTX_data_scene(C);
  ViewLayer *view_layer = CTX_data_view_layer(C);
  exporter_main(bmain, scene, view_layer, export_params);
}

void exporter_main(Main *bmain,
                   Scene *scene,
                   ViewLayer *view_layer,
                   const PLYExportParams &export_params)
{
<<<<<<< HEAD
  perror("Error");
=======
  
>>>>>>> bd8c4c1c
}
}  // namespace blender::io::ply<|MERGE_RESOLUTION|>--- conflicted
+++ resolved
@@ -27,6 +27,7 @@
 
 namespace blender::io::ply {
 
+
 void exporter_main(bContext *C, const PLYExportParams &export_params)
 {
   Main *bmain = CTX_data_main(C);
@@ -40,10 +41,5 @@
                    ViewLayer *view_layer,
                    const PLYExportParams &export_params)
 {
-<<<<<<< HEAD
-  perror("Error");
-=======
-  
->>>>>>> bd8c4c1c
 }
 }  // namespace blender::io::ply