--- conflicted
+++ resolved
@@ -49,13 +49,8 @@
                    const PLYExportParams &export_params)
 {
   // Load mesh data into PlyData struct.
-<<<<<<< HEAD
-  std::unique_ptr<PlyData> plyData = std::make_unique<PlyData>();
-  load_plydata(*plyData, C);
-=======
-  auto plyData = std::make_unique<PlyData>();
+  std::unique_ptr<blender::io::ply::PlyData> plyData = std::make_unique<PlyData>();
   load_plydata(*plyData, C, export_params);
->>>>>>> 9729858b
 
   // Get filebuffer.
   std::unique_ptr<FileBuffer> buffer;
