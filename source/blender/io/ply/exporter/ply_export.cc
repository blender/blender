/* SPDX-License-Identifier: GPL-2.0-or-later */

/** \file
 * \ingroup ply
 */

#include <cstdio>

#include "BKE_customdata.h"
#include "BKE_layer.h"
#include "BKE_mesh.h"
#include "BKE_object.h"

#include "DNA_collection_types.h"
#include "DNA_scene_types.h"

#include "BLI_fileops.hh"
#include "BLI_math_vector.h"
#include "BLI_memory_utils.hh"

#include "DNA_object_types.h"

#include "DEG_depsgraph.h"
#include "DEG_depsgraph_build.h"
#include "DEG_depsgraph_query.h"

#include "ply_data.hh"
#include "ply_export.hh"
#include "ply_export_data.hh"
#include "ply_export_header.hh"
#include "ply_export_load_plydata.hh"
#include "ply_file_buffer_ascii.hh"
#include "ply_file_buffer_binary.hh"

namespace blender::io::ply {

void exporter_main(bContext *C, const PLYExportParams &export_params)
{
  Main *bmain = CTX_data_main(C);
  Scene *scene = CTX_data_scene(C);
  ViewLayer *view_layer = CTX_data_view_layer(C);
  exporter_main(bmain, scene, view_layer, C, export_params);
}

void exporter_main(Main *bmain,
                   Scene *scene,
                   ViewLayer *view_layer,
                   bContext *C,
                   const PLYExportParams &export_params)
{
  // Load mesh data into PlyData struct.
<<<<<<< HEAD
  auto plyData = std::make_unique<PlyData>();
  load_plydata(*plyData, CTX_data_ensure_evaluated_depsgraph(C), export_params);
=======
  std::unique_ptr<blender::io::ply::PlyData> plyData = std::make_unique<PlyData>();
  load_plydata(*plyData, C, export_params);
>>>>>>> 6a948ccc

  // Get filebuffer.
  std::unique_ptr<FileBuffer> buffer;

  if (export_params.ascii_format) {
    buffer = std::make_unique<FileBufferAscii>(export_params.filepath);
  }
  else {
    buffer = std::make_unique<FileBufferBinary>(export_params.filepath);
  }

  /* Generate and write header. */
  write_header(buffer, plyData, export_params);

  /* Generate and write vertices. */
  write_vertices(buffer, plyData);

  /* Generate and write faces. */
  write_faces(buffer, plyData);

  /* Generate and write edges. */
  write_edges(buffer, plyData);

  /* Clean up. */
  buffer->close_file();
}
}  // namespace blender::io::ply<|MERGE_RESOLUTION|>--- conflicted
+++ resolved
@@ -49,13 +49,8 @@
                    const PLYExportParams &export_params)
 {
   // Load mesh data into PlyData struct.
-<<<<<<< HEAD
-  auto plyData = std::make_unique<PlyData>();
+  std::unique_ptr<blender::io::ply::PlyData> plyData = std::make_unique<PlyData>();
   load_plydata(*plyData, CTX_data_ensure_evaluated_depsgraph(C), export_params);
-=======
-  std::unique_ptr<blender::io::ply::PlyData> plyData = std::make_unique<PlyData>();
-  load_plydata(*plyData, C, export_params);
->>>>>>> 6a948ccc
 
   // Get filebuffer.
   std::unique_ptr<FileBuffer> buffer;
