--- conflicted
+++ resolved
@@ -14,11 +14,8 @@
 #include "BLI_fileops.h"
 #include "BLI_string_ref.hh"
 #include "BLI_utility_mixins.hh"
-<<<<<<< HEAD
+#include "BLI_vector.hh"
 
-=======
-#include "BLI_vector.hh"
->>>>>>> fcb52dad
 #include "ply_file_buffer.hh"
 
 /* SEP macro from BLI path utils clashes with SEP symbol in fmt headers. */
