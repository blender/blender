--- conflicted
+++ resolved
@@ -49,13 +49,10 @@
     char *ybits = reinterpret_cast<char *>(&ny);
     char *zbits = reinterpret_cast<char *>(&nz);
 
-<<<<<<< HEAD
-    Vector<char, sizeof(float) * 3> data(xbits, xbits + sizeof(float));
-=======
+
     std::vector<char> data{};
     data.reserve(12); /* resize vector for 3 floats */
     data.insert(data.end(), xbits, xbits + sizeof(float));
->>>>>>> 2834bfbe
     data.insert(data.end(), ybits, ybits + sizeof(float));
     data.insert(data.end(), zbits, zbits + sizeof(float));
 
