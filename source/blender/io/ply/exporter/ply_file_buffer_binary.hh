--- conflicted
+++ resolved
@@ -42,21 +42,13 @@
     write_bytes(data);
   }
 
-<<<<<<< HEAD
   void write_face(int size, Vector<int> const &vertices) override
-=======
-  void write_face(int size, Vector<int> vertices) override
->>>>>>> 0140848c
   {
     std::vector<char> data;
     data.push_back((char)size);
     for (auto &&vertexIndex : vertices) {
       uint32_t x = vertexIndex;
-<<<<<<< HEAD
       char *vtxbits = static_cast<char *>(static_cast<void *>(&x));
-=======
-      auto *vtxbits = static_cast<char*>(static_cast<void*>(&x));
->>>>>>> 0140848c
       data.insert(data.end(), vtxbits, vtxbits + sizeof(uint32_t));
     }
 
