--- conflicted
+++ resolved
@@ -28,7 +28,7 @@
  public:
   using FileBuffer::FileBuffer;
 
-  void write_float_3(float x, float y, float z) override
+  void write_vertex(float x, float y, float z) override
   {
     auto *xbits = reinterpret_cast<char *>(&x);
     auto *ybits = reinterpret_cast<char *>(&y);
@@ -43,7 +43,7 @@
     write_bytes(data);
   }
 
-  void write_vertex_normals(float nx, float ny, float nz) override
+  void write_vertex_normal(float nx, float ny, float nz) override
   {
     auto *xbits = reinterpret_cast<char *>(&nx);
     auto *ybits = reinterpret_cast<char *>(&ny);
@@ -58,12 +58,7 @@
     write_bytes(data);
   }
 
-<<<<<<< HEAD
-  void write_vertex_end() override
-  {
-    // In binary, there is no end to a vertex.
-=======
-  void write_uchar_4(uchar r, uchar g, uchar b, uchar a) override
+  void write_vertex_color(uchar r, uchar g, uchar b, uchar a) override
   {
 
     auto *rbits = reinterpret_cast<char *>(&r);
@@ -78,7 +73,11 @@
 
     write_bytes(data);
 
->>>>>>> ae320568
+  }
+
+  void write_vertex_end() override
+  {
+    // In binary, there is no end to a vertex.
   }
 
   void write_face(int size, Vector<uint32_t> const &vertex_indices) override
@@ -93,23 +92,5 @@
 
     write_bytes(data);
   }
-
-  void write_edge(int first, int second) override
-  {
-    std::vector<char> first_char;
-    std::vector<char> second_char;
-
-    first_char.insert(first_char.end(), char(first));
-    second_char.insert(second_char.end(), char(second));
-
-    write_bytes(first_char);
-    write_bytes(second_char);
-
-  }
-
-  void write_ASCII_new_line()
-  {
-    
-  }
 };
 }  // namespace blender::io::ply