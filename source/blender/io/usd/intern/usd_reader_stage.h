--- conflicted
+++ resolved
@@ -55,14 +55,11 @@
 
   void collect_readers(struct Main *bmain);
 
-<<<<<<< HEAD
-=======
   /**
    * Complete setting up the armature modifiers that
    * were created for skinned meshes by setting the
    * modifier object on the corresponding modifier.
    */
->>>>>>> d421ebac
   void process_armature_modifiers() const;
 
   /* Convert every material prim on the stage to a Blender
