--- conflicted
+++ resolved
@@ -413,22 +413,18 @@
 
   archive->collect_readers(data->bmain);
 
-<<<<<<< HEAD
   if (data->params.import_lights && data->params.create_background_shader &&
       !archive->dome_lights().empty()) {
     dome_light_to_world_material(
         data->params, data->settings, data->scene, data->bmain, archive->dome_lights().front());
   }
 
-=======
   *data->do_update = true;
->>>>>>> 0c0c3611
   *data->progress = 0.2f;
 
   const float size = static_cast<float>(archive->readers().size());
   size_t i = 0;
 
-<<<<<<< HEAD
   /* Read data, set prenting and create a cache file, if needed. */
 
   /* We defer creating a cache file until we know that we need
@@ -440,6 +436,17 @@
 
   /* Handle instance prototypes.
    * TODO(makowalski): Move this logic inside USDReaderStage? */
+
+  /* Create prototype objects.
+   * TODO(makowalski): Sort prototype objects by name, as below? */
+  for (const auto &pair : archive->proto_readers()) {
+    for (USDPrimReader *reader : pair.second) {
+      if (reader) {
+        reader->create_object(data->bmain, 0.0);
+      }   
+    }
+  }
+
   for (const auto &pair : archive->proto_readers()) {
 
     for (USDPrimReader *reader : pair.second) {
@@ -465,7 +472,9 @@
       ob->parent = parent_reader ? parent_reader->object() : nullptr;
 
       /* TODO(makowalski): Handle progress update. */
-=======
+    }
+  }
+
   /* Sort readers by name: when creating a lot of objects in Blender,
    * it is much faster if the order is sorted by name. */
   archive->sort_readers();
@@ -481,7 +490,6 @@
     if ((++i & 1023) == 0) {
       *data->do_update = true;
       *data->progress = 0.25f + 0.25f * (i / size);
->>>>>>> 0c0c3611
     }
   }
 
