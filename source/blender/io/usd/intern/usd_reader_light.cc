/* SPDX-License-Identifier: GPL-2.0-or-later
 * Copyright 2021 Tangent Animation. All rights reserved. */

#include "usd_reader_light.h"
#include "usd_light_convert.h"

#include "BKE_light.h"
#include "BKE_object.h"

#include "DNA_light_types.h"
#include "DNA_object_types.h"

#include <pxr/usd/usdGeom/metrics.h>
#include <pxr/usd/usdLux/diskLight.h>
#include <pxr/usd/usdLux/distantLight.h>
#include <pxr/usd/usdLux/rectLight.h>
#include <pxr/usd/usdLux/shapingAPI.h>
#include <pxr/usd/usdLux/sphereLight.h>

#include <iostream>

namespace usdtokens {
// Attribute names.
static const pxr::TfToken angle("angle", pxr::TfToken::Immortal);
static const pxr::TfToken color("color", pxr::TfToken::Immortal);
static const pxr::TfToken height("height", pxr::TfToken::Immortal);
static const pxr::TfToken intensity("intensity", pxr::TfToken::Immortal);
static const pxr::TfToken radius("radius", pxr::TfToken::Immortal);
static const pxr::TfToken specular("specular", pxr::TfToken::Immortal);
static const pxr::TfToken width("width", pxr::TfToken::Immortal);
}  // namespace usdtokens

namespace {

template<typename T>
bool get_authored_value(const pxr::UsdAttribute attr, const double motionSampleTime, T *r_value)
{
  if (attr && attr.HasAuthoredValue()) {
    return attr.Get<T>(r_value, motionSampleTime);
  }

  return false;
}

}  // End anonymous namespace.

namespace blender::io::usd {

USDLightReader::USDLightReader(const pxr::UsdPrim &prim,
                               const USDImportParams &import_params,
                               const ImportSettings &settings,
                               pxr::UsdGeomXformCache *xf_cache)
    : USDXformReader(prim, import_params, settings), usd_world_scale_(1.0f)
{
  if (xf_cache && import_params.convert_light_from_nits) {
    pxr::GfMatrix4d xf = xf_cache->GetLocalToWorldTransform(prim);
    pxr::GfMatrix4d r;
    pxr::GfVec3d s;
    pxr::GfMatrix4d u;
    pxr::GfVec3d t;
    pxr::GfMatrix4d p;
    xf.Factor(&r, &s, &u, &t, &p);

    usd_world_scale_ = (s[0] + s[1] + s[2]) / 3.0f;
  }
}

void USDLightReader::create_object(Main *bmain, const double /* motionSampleTime */)
{
  Light *blight = static_cast<Light *>(BKE_light_add(bmain, name_.c_str()));

  object_ = BKE_object_add_only_object(bmain, OB_LAMP, name_.c_str());
  object_->data = blight;
}

void USDLightReader::read_object_data(Main *bmain, const double motionSampleTime)
{
  Light *blight = (Light *)object_->data;

  if (blight == nullptr) {
    return;
  }

  if (!prim_) {
    return;
  }
#if PXR_VERSION >= 2111
  pxr::UsdLuxLightAPI light_api(prim_);
#else
  pxr::UsdLuxLight light_api(prim_);
#endif

  if (!light_api) {
    return;
  }

  pxr::UsdLuxShapingAPI shaping_api;

  /* Set light type. */

  if (prim_.IsA<pxr::UsdLuxDiskLight>()) {
    blight->type = LA_AREA;
    blight->area_shape = LA_AREA_DISK;
    /* Ellipse lights are not currently supported */
  }
  else if (prim_.IsA<pxr::UsdLuxRectLight>()) {
    blight->type = LA_AREA;
    blight->area_shape = LA_AREA_RECT;
  }
  else if (prim_.IsA<pxr::UsdLuxSphereLight>()) {
    blight->type = LA_LOCAL;

    shaping_api = pxr::UsdLuxShapingAPI(prim_);

    if (shaping_api && shaping_api.GetShapingConeAngleAttr().IsAuthored()) {
      blight->type = LA_SPOT;
    }
  }
  else if (prim_.IsA<pxr::UsdLuxDistantLight>()) {
    blight->type = LA_SUN;
  }

  /* Set light values. */

  /* In USD 21, light attributes were renamed to have an 'inputs:' prefix
   * (e.g., 'inputs:intensity'). Here and below, for backward compatibility
   * with older USD versions, we also query attributes using the previous
   * naming scheme that omits this prefix. */

  /* TODO(makowalsk): Not currently supported. */
#if 0
  pxr::VtValue exposure;
  light_prim.GetExposureAttr().Get(&exposure, motionSampleTime);
#endif

  /* TODO(makowalsk): Not currently supported */
#if 0
  pxr::VtValue diffuse;
  light_prim.GetDiffuseAttr().Get(&diffuse, motionSampleTime);
#endif

  float specular;
  if (get_authored_value(light_api.GetSpecularAttr(), motionSampleTime, &specular) ||
      prim_.GetAttribute(usdtokens::specular).Get(&specular, motionSampleTime)) {
    blight->spec_fac = specular;
  }

  pxr::GfVec3f color;
  if (get_authored_value(light_api.GetColorAttr(), motionSampleTime, &color) ||
      prim_.GetAttribute(usdtokens::color).Get(&color, motionSampleTime)) {
    blight->r = color[0];
    blight->g = color[1];
    blight->b = color[2];
  }

  /* TODO(makowalski): Not currently supported. */
#if 0
  pxr::VtValue use_color_temp;
  light_prim.GetEnableColorTemperatureAttr().Get(&use_color_temp, motionSampleTime);
#endif

  /* TODO(makowalski): Not currently supported. */
#if 0
  pxr::VtValue color_temp;
  light_prim.GetColorTemperatureAttr().Get(&color_temp, motionSampleTime);
#endif

  // XXX - apply scene scale to local and spot lights but not area lights (?)
  switch (blight->type) {
    case LA_AREA:
      if (blight->area_shape == LA_AREA_RECT && prim_.IsA<pxr::UsdLuxRectLight>()) {

        pxr::UsdLuxRectLight rect_light(prim_);

        if (!rect_light) {
          break;
        }

        float width;
        if (get_authored_value(rect_light.GetWidthAttr(), motionSampleTime, &width) ||
            prim_.GetAttribute(usdtokens::width).Get(&width, motionSampleTime)) {
          blight->area_size = width;
        }

        float height;
        if (get_authored_value(rect_light.GetHeightAttr(), motionSampleTime, &height) ||
            prim_.GetAttribute(usdtokens::height).Get(&height, motionSampleTime)) {
          blight->area_sizey = height;
        }
      }
      else if (blight->area_shape == LA_AREA_DISK && prim_.IsA<pxr::UsdLuxDiskLight>()) {

        pxr::UsdLuxDiskLight disk_light(prim_);

        if (!disk_light) {
          break;
        }

        float radius;
        if (get_authored_value(disk_light.GetRadiusAttr(), motionSampleTime, &radius) ||
            prim_.GetAttribute(usdtokens::radius).Get(&radius, motionSampleTime)) {
          blight->area_size = radius * 2.0f;
        }
      }
      break;
    case LA_LOCAL:
      if (prim_.IsA<pxr::UsdLuxSphereLight>()) {

        pxr::UsdLuxSphereLight sphere_light(prim_);

        if (!sphere_light) {
          break;
        }

<<<<<<< HEAD
        float radius;
        if (get_authored_value(sphere_light.GetRadiusAttr(), motionSampleTime, &radius) ||
            prim_.GetAttribute(usdtokens::radius).Get(&radius, motionSampleTime)) {
          blight->area_size = radius;
=======
        if (pxr::UsdAttribute radius_attr = sphere_light.GetRadiusAttr()) {
          float radius = 0.0f;
          if (radius_attr.Get(&radius, motionSampleTime)) {
            blight->radius = radius;
          }
>>>>>>> e1a29b58
        }
      }
      break;
    case LA_SPOT:
      if (prim_.IsA<pxr::UsdLuxSphereLight>()) {
        pxr::UsdLuxSphereLight sphere_light(prim_);

        if (!sphere_light) {
          break;
        }

<<<<<<< HEAD
        float radius;
        if (get_authored_value(sphere_light.GetRadiusAttr(), motionSampleTime, &radius) ||
            prim_.GetAttribute(usdtokens::radius).Get(&radius, motionSampleTime)) {
          blight->area_size = radius;
=======
        if (pxr::UsdAttribute radius_attr = sphere_light.GetRadiusAttr()) {
          float radius = 0.0f;
          if (radius_attr.Get(&radius, motionSampleTime)) {
            blight->radius = radius;
          }
>>>>>>> e1a29b58
        }

        if (!shaping_api) {
          break;
        }

        if (pxr::UsdAttribute cone_angle_attr = shaping_api.GetShapingConeAngleAttr()) {
          float cone_angle = 0.0f;
          if (cone_angle_attr.Get(&cone_angle, motionSampleTime)) {
            float spot_size = cone_angle * (float(M_PI) / 180.0f) * 2.0f;

            if (spot_size <= M_PI) {
              blight->spotsize = spot_size;
            }
            else {
              /* The spot size is greter the 180 degrees, which Blender doesn't support so we
               * make this a sphere light instead. */
              blight->type = LA_LOCAL;
              break;
            }
          }
        }

        if (pxr::UsdAttribute cone_softness_attr = shaping_api.GetShapingConeSoftnessAttr()) {
          float cone_softness = 0.0f;
          if (cone_softness_attr.Get(&cone_softness, motionSampleTime)) {
            blight->spotblend = cone_softness;
          }
        }
      }
      break;
    case LA_SUN:
      if (prim_.IsA<pxr::UsdLuxDistantLight>()) {
        pxr::UsdLuxDistantLight distant_light(prim_);

        if (!distant_light) {
          break;
        }

        float angle;
        if (get_authored_value(distant_light.GetAngleAttr(), motionSampleTime, &angle) ||
            prim_.GetAttribute(usdtokens::angle).Get(&angle, motionSampleTime)) {
          blight->sun_angle = angle * float(M_PI) / 180.0f;
        }
      }
      break;
  }

  const float meters_per_unit = static_cast<float>(
      pxr::UsdGeomGetStageMetersPerUnit(prim_.GetStage()));

  const float radius_scale = meters_per_unit * usd_world_scale_;

  float intensity;
  if (get_authored_value(light_api.GetIntensityAttr(), motionSampleTime, &intensity) ||
      prim_.GetAttribute(usdtokens::intensity).Get(&intensity, motionSampleTime)) {

    float intensity_scale = this->import_params_.light_intensity_scale;

    if (import_params_.convert_light_from_nits) {
      intensity_scale *= nits_to_energy_scale_factor(blight, radius_scale);
    }

    blight->energy = intensity * intensity_scale;
  }

  if ((blight->type == LA_SPOT || blight->type == LA_LOCAL) && import_params_.scale_light_radius) {
    blight->area_size *= radius_scale;
  }

  USDXformReader::read_object_data(bmain, motionSampleTime);
}

}  // namespace blender::io::usd<|MERGE_RESOLUTION|>--- conflicted
+++ resolved
@@ -212,18 +212,10 @@
           break;
         }
 
-<<<<<<< HEAD
         float radius;
         if (get_authored_value(sphere_light.GetRadiusAttr(), motionSampleTime, &radius) ||
             prim_.GetAttribute(usdtokens::radius).Get(&radius, motionSampleTime)) {
-          blight->area_size = radius;
-=======
-        if (pxr::UsdAttribute radius_attr = sphere_light.GetRadiusAttr()) {
-          float radius = 0.0f;
-          if (radius_attr.Get(&radius, motionSampleTime)) {
-            blight->radius = radius;
-          }
->>>>>>> e1a29b58
+          blight->radius = radius;
         }
       }
       break;
@@ -235,18 +227,10 @@
           break;
         }
 
-<<<<<<< HEAD
         float radius;
         if (get_authored_value(sphere_light.GetRadiusAttr(), motionSampleTime, &radius) ||
             prim_.GetAttribute(usdtokens::radius).Get(&radius, motionSampleTime)) {
-          blight->area_size = radius;
-=======
-        if (pxr::UsdAttribute radius_attr = sphere_light.GetRadiusAttr()) {
-          float radius = 0.0f;
-          if (radius_attr.Get(&radius, motionSampleTime)) {
-            blight->radius = radius;
-          }
->>>>>>> e1a29b58
+          blight->radius = radius;
         }
 
         if (!shaping_api) {
