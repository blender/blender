/* SPDX-License-Identifier: GPL-2.0-or-later
 * Copyright 2021 Tangent Animation and. NVIDIA Corporation. All rights reserved. */

#include "usd_reader_stage.h"
#include "usd_reader_camera.h"
#include "usd_reader_curve.h"
#include "usd_reader_instance.h"
#include "usd_reader_light.h"
#include "usd_reader_material.h"
#include "usd_reader_mesh.h"
#include "usd_reader_nurbs.h"
#include "usd_reader_prim.h"
#include "usd_reader_shape.h"
#include "usd_reader_skeleton.h"
#include "usd_reader_volume.h"
#include "usd_reader_xform.h"

#include <pxr/pxr.h>
#include <pxr/usd/usd/primRange.h>
#include <pxr/usd/usdGeom/camera.h>
#include <pxr/usd/usdGeom/capsule.h>
#include <pxr/usd/usdGeom/cone.h>
#include <pxr/usd/usdGeom/cube.h>
#include <pxr/usd/usdGeom/curves.h>
#include <pxr/usd/usdGeom/cylinder.h>
#include <pxr/usd/usdGeom/mesh.h>
#include <pxr/usd/usdGeom/nurbsCurves.h>
#include <pxr/usd/usdGeom/scope.h>
#include <pxr/usd/usdGeom/sphere.h>
#include <pxr/usd/usdGeom/xform.h>
#include <pxr/usd/usdLux/domeLight.h>
#include <pxr/usd/usdShade/material.h>

#if PXR_VERSION >= 2111
#  include <pxr/usd/usdLux/boundableLightBase.h>
#  include <pxr/usd/usdLux/nonboundableLightBase.h>
#else
#  include <pxr/usd/usdLux/light.h>
#endif
#include <pxr/usd/usdSkel/skeleton.h>

#include <pxr/usd/usdGeom/capsule.h>
#include <pxr/usd/usdGeom/cone.h>
#include <pxr/usd/usdGeom/cube.h>
#include <pxr/usd/usdGeom/cylinder.h>
#include <pxr/usd/usdGeom/sphere.h>

#include <iostream>

#include "BKE_lib_id.h"
#include "BKE_modifier.h"
#include "BLI_sort.hh"
#include "BLI_string.h"

#include "DNA_material_types.h"

struct Object;

namespace blender::io::usd {

USDStageReader::USDStageReader(pxr::UsdStageRefPtr stage,
                               const USDImportParams &params,
                               const ImportSettings &settings)
    : stage_(stage), params_(params), settings_(settings)
{
}

USDStageReader::~USDStageReader()
{
  clear_proto_readers();
  clear_readers();
}

bool USDStageReader::valid() const
{
  return stage_;
}

bool USDStageReader::is_primitive_prim(const pxr::UsdPrim &prim) const
{
  return (prim.IsA<pxr::UsdGeomCapsule>() || prim.IsA<pxr::UsdGeomCylinder>() ||
          prim.IsA<pxr::UsdGeomCone>()    || prim.IsA<pxr::UsdGeomCube>()     ||
          prim.IsA<pxr::UsdGeomSphere>());
}

USDPrimReader *USDStageReader::create_reader_if_allowed(const pxr::UsdPrim &prim,
                                                        pxr::UsdGeomXformCache *xf_cache)
{
  if (params_.use_instancing && prim.IsInstance()) {
    return new USDInstanceReader(prim, params_, settings_);
  }
  if (params_.import_cameras && prim.IsA<pxr::UsdGeomCamera>()) {
    return new USDCameraReader(prim, params_, settings_);
  }
  if (params_.import_curves && prim.IsA<pxr::UsdGeomBasisCurves>()) {
    return new USDCurvesReader(prim, params_, settings_);
  }
  if (params_.import_curves && prim.IsA<pxr::UsdGeomNurbsCurves>()) {
    return new USDNurbsReader(prim, params_, settings_);
  }
  if (params_.import_meshes && prim.IsA<pxr::UsdGeomMesh>()) {
    return new USDMeshReader(prim, params_, settings_);
  }
  if (params_.import_lights && prim.IsA<pxr::UsdLuxDomeLight>()) {
    return new USDXformReader(prim, params_, settings_);
  }
#if PXR_VERSION >= 2111
  if (params_.import_lights &&
      (prim.IsA<pxr::UsdLuxBoundableLightBase>() || prim.IsA<pxr::UsdLuxNonboundableLightBase>()))
  {
#else
  if (params_.import_lights && prim.IsA<pxr::UsdLuxLight>()) {
#endif
    return new USDLightReader(prim, params_, settings_, xf_cache);
  }
  if (params_.import_volumes && prim.IsA<pxr::UsdVolVolume>()) {
    return new USDVolumeReader(prim, params_, settings_);
  }
  if (params_.import_skeletons && prim.IsA<pxr::UsdSkelSkeleton>()) {
    return new USDSkeletonReader(prim, params_, settings_);
  }
  if (params_.import_shapes && is_primitive_prim(prim)) {
    return new USDShapeReader(prim, params_, settings_);
  }
  if (prim.IsA<pxr::UsdGeomImageable>()) {
    return new USDXformReader(prim, params_, settings_);
  }
  if (prim.GetPrimTypeInfo() == pxr::UsdPrimTypeInfo::GetEmptyPrimType()) {
    /* Handle the less common case where the prim has no type specified. */
    return new USDXformReader(prim, params_, settings_);
  }

  return nullptr;
}

USDPrimReader *USDStageReader::create_reader(const pxr::UsdPrim &prim,
                                             pxr::UsdGeomXformCache *xf_cache)
{
  if (is_primitive_prim(prim)) {
    return new USDShapeReader(prim, params_, settings_);
  }
  if (prim.IsA<pxr::UsdGeomCamera>()) {
    return new USDCameraReader(prim, params_, settings_);
  }
  if (prim.IsA<pxr::UsdGeomBasisCurves>()) {
    return new USDCurvesReader(prim, params_, settings_);
  }
  if (prim.IsA<pxr::UsdGeomNurbsCurves>()) {
    return new USDNurbsReader(prim, params_, settings_);
  }
  if (prim.IsA<pxr::UsdGeomMesh>()) {
    return new USDMeshReader(prim, params_, settings_);
  }
  if (prim.IsA<pxr::UsdLuxDomeLight>()) {
    return new USDXformReader(prim, params_, settings_);
  }
#if PXR_VERSION >= 2111
  if (prim.IsA<pxr::UsdLuxBoundableLightBase>() || prim.IsA<pxr::UsdLuxNonboundableLightBase>()) {
#else
  if (prim.IsA<pxr::UsdLuxLight>()) {
#endif
    return new USDLightReader(prim, params_, settings_, xf_cache);
  }
  if (prim.IsA<pxr::UsdVolVolume>()) {
    return new USDVolumeReader(prim, params_, settings_);
  }
  if (prim.IsA<pxr::UsdSkelSkeleton>()) {
    return new USDSkeletonReader(prim, params_, settings_);
  }
  if (is_primitive_prim(prim)) {
    return new USDShapeReader(prim, params_, settings_);
  }
  if (prim.IsA<pxr::UsdGeomImageable>()) {
    return new USDXformReader(prim, params_, settings_);
  }
  return nullptr;
}

bool USDStageReader::include_by_visibility(const pxr::UsdGeomImageable &imageable) const
{
  if (!params_.import_visible_only) {
    /* Invisible prims are allowed. */
    return true;
  }

  pxr::UsdAttribute visibility_attr = imageable.GetVisibilityAttr();

  if (!visibility_attr) {
    /* No visibility attribute, so allow. */
    return true;
  }

  /* Include if the prim has an animating visibility attribute or is not invisible. */

  if (visibility_attr.ValueMightBeTimeVarying()) {
    return true;
  }

  pxr::TfToken visibility;
  visibility_attr.Get(&visibility);
  return visibility != pxr::UsdGeomTokens->invisible;
}

bool USDStageReader::include_by_purpose(const pxr::UsdGeomImageable &imageable) const
{
  if (params_.import_skeletons && imageable.GetPrim().IsA<pxr::UsdSkelSkeleton>()) {
    /* Always include skeletons, if requested by the user, regardless of purpose. */
    return true;
  }

  if (params_.import_guide && params_.import_proxy && params_.import_render) {
    /* The options allow any purpose, so we trivially include the prim. */
    return true;
  }

  pxr::UsdAttribute purpose_attr = imageable.GetPurposeAttr();

  if (!purpose_attr) {
    /* No purpose attribute, so trivially include the prim. */
    return true;
  }

  pxr::TfToken purpose;
  purpose_attr.Get(&purpose);

  if (purpose == pxr::UsdGeomTokens->guide) {
    return params_.import_guide;
  }
  if (purpose == pxr::UsdGeomTokens->proxy) {
    return params_.import_proxy;
  }
  if (purpose == pxr::UsdGeomTokens->render) {
    return params_.import_render;
  }

  return true;
}

/* Determine if the given reader can use the parent of the encapsulated USD prim
 * to compute the Blender object's transform. If so, the reader is appropriately
 * flagged and the function returns true. Otherwise, the function returns false. */

bool USDStageReader::merge_with_parent(USDPrimReader *reader) const
{
  USDXformReader *xform_reader = dynamic_cast<USDXformReader *>(reader);

  if (!xform_reader) {
    return false;
  }

  /* Check if the Xform reader is already merged. */
  if (xform_reader->use_parent_xform()) {
    return false;
  }

  /* Only merge if the parent is an Xform. */
  if (!xform_reader->prim().GetParent().IsA<pxr::UsdGeomXform>()) {
    return false;
  }

  /* Don't merge if instancing is enabled and the parent is an instance. */
  if (params_.use_instancing && xform_reader->prim().GetParent().IsInstance()) {
    return false;
  }

  /* Don't merge Xform, Scope or undefined prims. */
  if (xform_reader->prim().IsA<pxr::UsdGeomXform>() ||
      xform_reader->prim().IsA<pxr::UsdGeomScope>() ||
      xform_reader->prim().GetPrimTypeInfo()
        == pxr::UsdPrimTypeInfo::GetEmptyPrimType()) {
    return false;
  }

  /* Don't merge if the prim has authored transform ops. */
  if (xform_reader->prim_has_xform_ops()) {
    return false;
  }

  /* Flag the Xform reader as merged. */
  xform_reader->set_use_parent_xform(true);

  return true;
}

USDPrimReader *USDStageReader::collect_readers(Main *bmain,
                                               const pxr::UsdPrim &prim,
                                               pxr::UsdGeomXformCache *xf_cache,
                                               std::vector<USDPrimReader *> &r_readers)
{
  if (prim.IsA<pxr::UsdGeomImageable>()) {
    pxr::UsdGeomImageable imageable(prim);

    if (!include_by_purpose(imageable)) {
      return nullptr;
    }

    if (!include_by_visibility(imageable)) {
      return nullptr;
    }
  }

  if (prim.IsA<pxr::UsdLuxDomeLight>()) {
    dome_lights_.push_back(pxr::UsdLuxDomeLight(prim));
  }

  pxr::Usd_PrimFlagsConjunction filter_predicate = pxr::UsdPrimIsActive && pxr::UsdPrimIsLoaded &&
                                                   !pxr::UsdPrimIsAbstract;
  if (params_.import_defined_only) {
    filter_predicate &= pxr::UsdPrimIsDefined;
  }

  if (!params_.use_instancing && params_.import_instance_proxies) {
    filter_predicate.TraverseInstanceProxies(true);
  }

  pxr::UsdPrimSiblingRange children = prim.GetFilteredChildren(filter_predicate);

  std::vector<USDPrimReader *> child_readers;

  for (const auto &childPrim : children) {
    if (USDPrimReader *child_reader = collect_readers(bmain, childPrim, xf_cache, r_readers)) {
      child_readers.push_back(child_reader);
    }
  }

  /* We prune the current prim if it's a Scope
   * and we didn't convert any of its children. */
  if (child_readers.empty() && prim.IsA<pxr::UsdGeomScope>() &&
      !(params_.use_instancing && prim.IsInstance())) {
    return nullptr;
  }

  /* Check if we can merge an Xform with its child prim. */
  if (child_readers.size() == 1) {
    USDPrimReader *child_reader = child_readers.front();

    if (merge_with_parent(child_reader)) {
      return child_reader;
    }
  }

  if (prim.IsPseudoRoot() || prim.IsPrototype()) {
    return nullptr;
  }

  if (prim.IsA<pxr::UsdShadeMaterial>()) {
    /* Record material path for later processing, if needed,
     * e.g., when importing all materials. */
    material_paths_.push_back(prim.GetPath().GetAsString());

    /* We don't create readers for materials, so return early. */
    return nullptr;
  }

  USDPrimReader *reader = create_reader_if_allowed(prim, xf_cache);

  if (!reader) {
    return nullptr;
  }

  r_readers.push_back(reader);
  reader->incref();

  /* Set each child reader's parent. */
  for (USDPrimReader *child_reader : child_readers) {
    child_reader->parent(reader);
  }

  return reader;
}

void USDStageReader::collect_readers(Main *bmain)
{
  if (!valid()) {
    return;
  }

  clear_readers();
  clear_proto_readers();
  dome_lights_.clear();

  /* Iterate through the stage. */
  pxr::UsdPrim root = stage_->GetPseudoRoot();

  stage_->SetInterpolationType(pxr::UsdInterpolationType::UsdInterpolationTypeHeld);
<<<<<<< HEAD

  pxr::UsdGeomXformCache xf_cache;
  collect_readers(bmain, root, &xf_cache, readers_);

  if (params_.use_instancing) {
    // Collect the scenegraph instance prototypes.
    std::vector<pxr::UsdPrim> protos = stage_->GetPrototypes();

    for (const pxr::UsdPrim &proto_prim : protos) {
      std::vector<USDPrimReader *> proto_readers;
      collect_readers(bmain, proto_prim, &xf_cache, proto_readers);
      proto_readers_.insert(std::make_pair(proto_prim.GetPath(), proto_readers));
    }
  }
}

void USDStageReader::process_armature_modifiers() const
{
  /* Create armature object map. */
  std::map<std::string, Object *> usd_path_to_armature;
  for (const USDPrimReader *reader : readers_) {
    if (dynamic_cast<const USDSkeletonReader *>(reader) && reader->object()) {
      usd_path_to_armature.insert(std::make_pair(reader->prim_path(), reader->object()));
    }
  }

  /* Set armature objects on armature modifiers. */
  for (const USDPrimReader *reader : readers_) {
    if (!reader->object()) {
      /* This should never happen. */
      continue;
    }
    if (const USDMeshReader * mesh_reader = dynamic_cast<const USDMeshReader *>(reader)) {
      ModifierData *md = BKE_modifiers_findby_type(reader->object(), eModifierType_Armature);
      if (!md) {
        continue;
      }
      ArmatureModifierData *amd = reinterpret_cast<ArmatureModifierData *>(md);
      std::string skel_path = mesh_reader->get_skeleton_path();
      std::map<std::string, Object *>::const_iterator it = usd_path_to_armature.find(skel_path);
      if (it != usd_path_to_armature.end()) {
        amd->object = it->second;
      }
      else {
        std::cout << "WARNING: couldn't find armature object for armature modifier for USD prim "
                  << reader->prim_path() << " bound to skeleton " << skel_path << std::endl;
      }
    }
  }
=======
  collect_readers(bmain, root);
>>>>>>> e858aa71
}

void USDStageReader::import_all_materials(Main *bmain)
{
  BLI_assert(valid());

  /* Build the material name map if it's not built yet. */
  if (settings_.mat_name_to_mat.empty()) {
    build_material_map(bmain, &settings_.mat_name_to_mat);
  }

  USDMaterialReader mtl_reader(params_, bmain);

  for (const std::string &mtl_path : material_paths_) {
    pxr::UsdPrim prim = stage_->GetPrimAtPath(pxr::SdfPath(mtl_path));

    pxr::UsdShadeMaterial usd_mtl(prim);
    if (!usd_mtl) {
      continue;
    }

    if (blender::io::usd::find_existing_material(
            prim.GetPath(), params_, settings_.mat_name_to_mat, settings_.usd_path_to_mat_name))
    {
      /* The material already exists. */
      continue;
    }

    /* Add the material now. */
    Material *new_mtl = mtl_reader.add_material(usd_mtl);
    BLI_assert_msg(new_mtl, "Failed to create material");

    const std::string mtl_name = pxr::TfMakeValidIdentifier(new_mtl->id.name + 2);
    settings_.mat_name_to_mat[mtl_name] = new_mtl;

    if (params_.mtl_name_collision_mode == USD_MTL_NAME_COLLISION_MAKE_UNIQUE) {
      /* Record the unique name of the Blender material we created for the USD material
       * with the given path, so we don't import the material again when assigning
       * materials to objects elsewhere in the code. */
      settings_.usd_path_to_mat_name[prim.GetPath().GetAsString()] = mtl_name;
    }
  }
}

void USDStageReader::fake_users_for_unused_materials()
{
  /* Iterate over the imported materials and set a fake user for any unused
   * materials. */
  for (const std::pair<const std::string, std::string> &path_mat_pair :
       settings_.usd_path_to_mat_name)
  {

    std::map<std::string, Material *>::iterator mat_it = settings_.mat_name_to_mat.find(
        path_mat_pair.second);

    if (mat_it == settings_.mat_name_to_mat.end()) {
      continue;
    }

    Material *mat = mat_it->second;
    if (mat->id.us == 0) {
      id_fake_user_set(&mat->id);
    }
  }
}

void USDStageReader::clear_readers()
{
  for (USDPrimReader *reader : readers_) {
    if (!reader) {
      continue;
    }

    reader->decref();

    if (reader->refcount() == 0) {
      delete reader;
    }
  }

  readers_.clear();
}

void USDStageReader::clear_proto_readers()
{
  for (auto &pair : proto_readers_) {

    for (USDPrimReader *reader : pair.second) {

      if (!reader) {
        continue;
      }

      reader->decref();

      if (reader->refcount() == 0) {
        delete reader;
      }
    }

    pair.second.clear();
  }

  proto_readers_.clear();
}

void USDStageReader::sort_readers()
{
  blender::parallel_sort(
      readers_.begin(), readers_.end(), [](const USDPrimReader *a, const USDPrimReader *b) {
        const char *na = a ? a->name().c_str() : "";
        const char *nb = b ? b->name().c_str() : "";
        return BLI_strcasecmp(na, nb) < 0;
      });
}

}  // Namespace blender::io::usd<|MERGE_RESOLUTION|>--- conflicted
+++ resolved
@@ -383,7 +383,6 @@
   pxr::UsdPrim root = stage_->GetPseudoRoot();
 
   stage_->SetInterpolationType(pxr::UsdInterpolationType::UsdInterpolationTypeHeld);
-<<<<<<< HEAD
 
   pxr::UsdGeomXformCache xf_cache;
   collect_readers(bmain, root, &xf_cache, readers_);
@@ -433,9 +432,6 @@
       }
     }
   }
-=======
-  collect_readers(bmain, root);
->>>>>>> e858aa71
 }
 
 void USDStageReader::import_all_materials(Main *bmain)
