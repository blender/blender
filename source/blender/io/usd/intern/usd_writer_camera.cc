/* SPDX-FileCopyrightText: 2019 Blender Authors
 *
 * SPDX-License-Identifier: GPL-2.0-or-later */
#include "usd_writer_camera.h"
#include "usd_hierarchy_iterator.h"

#include <pxr/usd/usdGeom/camera.h>
#include <pxr/usd/usdGeom/tokens.h>

#include "BKE_camera.h"
#include "BLI_assert.h"

#include "DNA_camera_types.h"
#include "DNA_scene_types.h"

#include "MEM_guardedalloc.h"
#include "RNA_access.h"
#include "RNA_types.h"

namespace blender::io::usd {

USDCameraWriter::USDCameraWriter(const USDExporterContext &ctx) : USDAbstractWriter(ctx) {}

bool USDCameraWriter::is_supported(const HierarchyContext *context) const
{
  Camera *camera = static_cast<Camera *>(context->object->data);
  return camera->type == CAM_PERSP;
}

<<<<<<< HEAD
//static void camera_sensor_size_for_render(const Camera *camera,
//                                          const struct RenderData *rd,
//                                          float *r_sensor_x,
//                                          float *r_sensor_y)
//{
//  /* Compute the final image size in pixels. */
//  float sizex = rd->xsch * rd->xasp;
//  float sizey = rd->ysch * rd->yasp;
//
//  int sensor_fit = BKE_camera_sensor_fit(camera->sensor_fit, sizex, sizey);
//
//  switch (sensor_fit) {
//    case CAMERA_SENSOR_FIT_HOR:
//      *r_sensor_x = camera->sensor_x;
//      *r_sensor_y = camera->sensor_x * sizey / sizex;
//      break;
//    case CAMERA_SENSOR_FIT_VERT:
//      *r_sensor_x = camera->sensor_y * sizex / sizey;
//      *r_sensor_y = camera->sensor_y;
//      break;
//    case CAMERA_SENSOR_FIT_AUTO:
//      BLI_assert_msg(0, "Camera fit should be either horizontal or vertical");
//      break;
//  }
//}
=======
static void camera_sensor_size_for_render(const Camera *camera,
                                          const RenderData *rd,
                                          float *r_sensor_x,
                                          float *r_sensor_y)
{
  /* Compute the final image size in pixels. */
  float sizex = rd->xsch * rd->xasp;
  float sizey = rd->ysch * rd->yasp;

  int sensor_fit = BKE_camera_sensor_fit(camera->sensor_fit, sizex, sizey);

  switch (sensor_fit) {
    case CAMERA_SENSOR_FIT_HOR:
      *r_sensor_x = camera->sensor_x;
      *r_sensor_y = camera->sensor_x * sizey / sizex;
      break;
    case CAMERA_SENSOR_FIT_VERT:
      *r_sensor_x = camera->sensor_y * sizex / sizey;
      *r_sensor_y = camera->sensor_y;
      break;
    case CAMERA_SENSOR_FIT_AUTO:
      BLI_assert_msg(0, "Camera fit should be either horizontal or vertical");
      break;
  }
}
>>>>>>> d421ebac

void USDCameraWriter::do_write(HierarchyContext &context)
{
  const float unit_scale = usd_export_context_.export_params.convert_to_cm ? 100.0f : 1.0f;

  pxr::UsdTimeCode timecode = get_export_time_code();
  pxr::UsdGeomCamera usd_camera = (usd_export_context_.export_params.export_as_overs) ?
                                      pxr::UsdGeomCamera(usd_export_context_.stage->OverridePrim(
                                          usd_export_context_.usd_path)) :
                                      pxr::UsdGeomCamera::Define(usd_export_context_.stage,
                                                                 usd_export_context_.usd_path);

  Camera *camera = static_cast<Camera *>(context.object->data);
  Scene *scene = DEG_get_evaluated_scene(usd_export_context_.depsgraph);

  usd_camera.CreateProjectionAttr().Set(pxr::UsdGeomTokens->perspective);

  /*
  * For USD, these camera properties are in tenths of a world unit.
  * https://graphics.pixar.com/usd/release/api/class_usd_geom_camera.html#UsdGeom_CameraUnits
  * val_in_tenths_of_units = val_in_meters * 10.0f * (units / meter)
  */
  const float scale_from_mm = .001f * 10.0f * unit_scale;

  const float focal_length = camera->lens * scale_from_mm;
  usd_camera.CreateFocalLengthAttr().Set(focal_length, timecode);

  /* TODO(makowalski): Maybe add option to call camera_sensor_size_for_render(). */
  /*float aperture_x, aperture_y;
  camera_sensor_size_for_render(camera, &scene->r, &aperture_x, &aperture_y);*/

  float aperture_x = camera->sensor_x  * scale_from_mm;
  float aperture_y = camera->sensor_y * scale_from_mm;

  float film_aspect = aperture_x / aperture_y;
  usd_camera.CreateHorizontalApertureAttr().Set(aperture_x, timecode);
  usd_camera.CreateVerticalApertureAttr().Set(aperture_y, timecode);
  usd_camera.CreateHorizontalApertureOffsetAttr().Set(aperture_x * camera->shiftx, timecode);
  usd_camera.CreateVerticalApertureOffsetAttr().Set(aperture_y * camera->shifty * film_aspect,
                                                    timecode);
  /* TODO(makowalsk): confirm this is the correct way to get the shutter. */
  float shutter_length = scene->eevee.motion_blur_shutter / 2.0f;

  double shutter_open = -shutter_length;
  double shutter_close = shutter_length;

  if (usd_export_context_.export_params.override_shutter) {
    shutter_open = usd_export_context_.export_params.shutter_open;
    shutter_close = usd_export_context_.export_params.shutter_close;
  }

  usd_camera.CreateShutterOpenAttr().Set(shutter_open);
  usd_camera.CreateShutterCloseAttr().Set(shutter_close);

  usd_camera.CreateClippingRangeAttr().Set(
      pxr::VtValue(pxr::GfVec2f(camera->clip_start * unit_scale, camera->clip_end * unit_scale)),
      timecode);

  /* Write DoF-related attributes. */
  if (camera->dof.flag & CAM_DOF_ENABLED) {
    usd_camera.CreateFStopAttr().Set(camera->dof.aperture_fstop, timecode);

    float focus_distance = scene->unit.scale_length *
                           BKE_camera_object_dof_distance(context.object) * unit_scale;
    usd_camera.CreateFocusDistanceAttr().Set(focus_distance, timecode);
  }

  if (usd_export_context_.export_params.export_custom_properties && camera) {
    auto prim = usd_camera.GetPrim();
    write_id_properties(prim, camera->id, timecode);
  }
}

}  // namespace blender::io::usd<|MERGE_RESOLUTION|>--- conflicted
+++ resolved
@@ -14,8 +14,8 @@
 #include "DNA_scene_types.h"
 
 #include "MEM_guardedalloc.h"
-#include "RNA_access.h"
-#include "RNA_types.h"
+#include "RNA_access.hh"
+#include "RNA_types.hh"
 
 namespace blender::io::usd {
 
@@ -27,9 +27,8 @@
   return camera->type == CAM_PERSP;
 }
 
-<<<<<<< HEAD
 //static void camera_sensor_size_for_render(const Camera *camera,
-//                                          const struct RenderData *rd,
+//                                          const RenderData *rd,
 //                                          float *r_sensor_x,
 //                                          float *r_sensor_y)
 //{
@@ -53,33 +52,6 @@
 //      break;
 //  }
 //}
-=======
-static void camera_sensor_size_for_render(const Camera *camera,
-                                          const RenderData *rd,
-                                          float *r_sensor_x,
-                                          float *r_sensor_y)
-{
-  /* Compute the final image size in pixels. */
-  float sizex = rd->xsch * rd->xasp;
-  float sizey = rd->ysch * rd->yasp;
-
-  int sensor_fit = BKE_camera_sensor_fit(camera->sensor_fit, sizex, sizey);
-
-  switch (sensor_fit) {
-    case CAMERA_SENSOR_FIT_HOR:
-      *r_sensor_x = camera->sensor_x;
-      *r_sensor_y = camera->sensor_x * sizey / sizex;
-      break;
-    case CAMERA_SENSOR_FIT_VERT:
-      *r_sensor_x = camera->sensor_y * sizex / sizey;
-      *r_sensor_y = camera->sensor_y;
-      break;
-    case CAMERA_SENSOR_FIT_AUTO:
-      BLI_assert_msg(0, "Camera fit should be either horizontal or vertical");
-      break;
-  }
-}
->>>>>>> d421ebac
 
 void USDCameraWriter::do_write(HierarchyContext &context)
 {
