/* SPDX-FileCopyrightText: 2019 Blender Authors
 *
 * SPDX-License-Identifier: GPL-2.0-or-later */

#pragma once

#include "DEG_depsgraph.h"

#include "RNA_types.hh"

#ifdef __cplusplus
extern "C" {
#endif

struct bContext;
struct CacheArchiveHandle;
struct CacheReader;
struct CacheFile;
struct Object;

typedef enum USD_global_forward_axis {
  USD_GLOBAL_FORWARD_X = 0,
  USD_GLOBAL_FORWARD_Y = 1,
  USD_GLOBAL_FORWARD_Z = 2,
  USD_GLOBAL_FORWARD_MINUS_X = 3,
  USD_GLOBAL_FORWARD_MINUS_Y = 4,
  USD_GLOBAL_FORWARD_MINUS_Z = 5
} USD_global_forward_axis;

typedef enum USD_global_up_axis {
  USD_GLOBAL_UP_X = 0,
  USD_GLOBAL_UP_Y = 1,
  USD_GLOBAL_UP_Z = 2,
  USD_GLOBAL_UP_MINUS_X = 3,
  USD_GLOBAL_UP_MINUS_Y = 4,
  USD_GLOBAL_UP_MINUS_Z = 5
} USD_global_up_axis;

typedef enum eUSDImportShadersMode {
  USD_IMPORT_SHADERS_NONE = 0,
  USD_IMPORT_USD_PREVIEW_SURFACE = 1,
  USD_IMPORT_MDL = 2,
} eUSDImportShadersMode;

typedef enum eUSDXformOpMode {
  USD_XFORM_OP_SRT = 0,
  USD_XFORM_OP_SOT = 1,
  USD_XFORM_OP_MAT = 2,
} eUSDXformOpMode;

typedef enum eUSDZTextureDownscaleSize {
  USD_TEXTURE_SIZE_CUSTOM = -1,
  USD_TEXTURE_SIZE_KEEP = 0,
  USD_TEXTURE_SIZE_256  = 256,
  USD_TEXTURE_SIZE_512  = 512,
  USD_TEXTURE_SIZE_1024 = 1024,
  USD_TEXTURE_SIZE_2048 = 2048,
  USD_TEXTURE_SIZE_4096 = 4096
} eUSDZTextureDownscaleSize;

static const USD_global_forward_axis USD_DEFAULT_FORWARD = USD_GLOBAL_FORWARD_MINUS_Z;
static const USD_global_up_axis USD_DEFAULT_UP = USD_GLOBAL_UP_Y;

/* Behavior when the name of an imported material
 * conflicts with an existing material. */
typedef enum eUSDMtlNameCollisionMode {
  USD_MTL_NAME_COLLISION_MAKE_UNIQUE = 0,
  USD_MTL_NAME_COLLISION_REFERENCE_EXISTING = 1,
} eUSDMtlNameCollisionMode;

typedef enum eUSDAttrImportMode {
  USD_ATTR_IMPORT_NONE = 0,
  USD_ATTR_IMPORT_USER = 1,
  USD_ATTR_IMPORT_ALL = 2,
} eUSDAttrImportMode;

typedef enum eUSDDefaultPrimKind {
  USD_KIND_NONE = 0,
  USD_KIND_COMPONENT,
  USD_KIND_GROUP,
  USD_KIND_ASSEMBLY,
  USD_KIND_CUSTOM
} eUSDDefaultPrimKind;

/* Behavior when importing textures from a package
 * (e.g., USDZ archive) or from a URI path. */
typedef enum eUSDTexImportMode {
  USD_TEX_IMPORT_NONE = 0,
  USD_TEX_IMPORT_PACK,
  USD_TEX_IMPORT_COPY,
} eUSDTexImportMode;

/* Behavior when the name of an imported texture
 * file conflicts with an existing file. */
typedef enum eUSDTexNameCollisionMode {
  USD_TEX_NAME_COLLISION_USE_EXISTING = 0,
  USD_TEX_NAME_COLLISION_OVERWRITE = 1,
} eUSDTexNameCollisionMode;

struct USDExportParams {
<<<<<<< HEAD
  double frame_start;
  double frame_end;

  bool export_animation;
  bool export_hair;
  bool export_vertices;
  bool export_vertex_colors;
  bool export_vertex_groups;
  bool export_uvmaps;
  bool export_normals;
  bool export_mesh_attributes;
  bool export_transforms;
  bool export_materials;
  bool export_meshes;
  bool export_lights;
  bool export_cameras;
  bool export_curves;
  bool export_particles;
  bool selected_objects_only;
  bool visible_objects_only;
  bool use_instancing;
  enum eEvaluationMode evaluation_mode;
  bool generate_preview_surface;
  bool convert_uv_to_st;
  bool convert_orientation;
  enum USD_global_forward_axis forward_axis;
  enum USD_global_up_axis up_axis;
  bool export_child_particles;
  bool export_as_overs;
  bool merge_transform_and_shape;
  bool export_custom_properties;
  bool add_properties_namespace;
  bool export_identity_transforms;
  bool apply_subdiv;
  bool author_blender_name;
  bool vertex_data_as_face_varying;
  float frame_step;
  bool override_shutter;
  double shutter_open;
  double shutter_close;
  bool export_textures;
  bool relative_paths;
  bool backward_compatible;
  float light_intensity_scale;
  bool generate_mdl;
  bool convert_to_cm;
  bool convert_light_to_nits;
  bool scale_light_radius;
  bool convert_world_material;
  bool generate_cycles_shaders;
  bool export_armatures;
  eUSDXformOpMode xform_op_mode;
  bool fix_skel_root;
  bool overwrite_textures;
  bool export_blendshapes;
  eUSDZTextureDownscaleSize usdz_downscale_size;
  int usdz_downscale_custom_size;
  bool usdz_is_arkit;
  bool export_blender_metadata;
  bool triangulate_meshes;
  int quad_method;
  int ngon_method;
  bool export_usd_kind;
  eUSDDefaultPrimKind default_prim_kind;
  char *default_prim_custom_kind;
  char root_prim_path[1024]; /* FILE_MAX */
  char default_prim_path[1024];  /* FILE_MAX */
  char material_prim_path[1024];  /* FILE_MAX */
=======
  bool export_animation = false;
  bool export_hair = true;
  bool export_uvmaps = true;
  bool export_normals = true;
  bool export_mesh_colors = true;
  bool export_materials = true;
  bool selected_objects_only = false;
  bool visible_objects_only = true;
  bool use_instancing = false;
  enum eEvaluationMode evaluation_mode = DAG_EVAL_VIEWPORT;
  bool generate_preview_surface = true;
  bool export_textures = true;
  bool overwrite_textures = true;
  bool relative_paths = true;
  char root_prim_path[1024] = ""; /* FILE_MAX */
>>>>>>> d421ebac
};

struct USDImportParams {
  float scale;
  bool is_sequence;
  bool set_frame_range;
  int sequence_len;
  int offset;
  bool validate_meshes;
  char mesh_read_flag;
  bool import_cameras;
  bool import_curves;
  bool import_lights;
  bool import_materials;
  bool import_meshes;
  bool import_blendshapes;
  bool import_volumes;
  bool import_skeletons;
  bool import_shapes;
  bool import_skeletons;
  bool import_blendshapes;
  char *prim_path_mask;
  bool import_subdiv;
  bool import_instance_proxies;
  bool create_collection;
  bool import_guide;
  bool import_proxy;
  bool import_render;
  bool import_visible_only;
  bool use_instancing;
  eUSDImportShadersMode import_shaders_mode;
  bool set_material_blend;
  float light_intensity_scale;
  bool apply_unit_conversion_scale;
  bool convert_light_from_nits;
  bool scale_light_radius;
  bool create_background_shader;
  eUSDMtlNameCollisionMode mtl_name_collision_mode;
  eUSDAttrImportMode attr_import_mode;
  bool triangulate_meshes;
  bool import_defined_only;
  eUSDTexImportMode import_textures_mode;
  char import_textures_dir[768]; /* FILE_MAXDIR */
  eUSDTexNameCollisionMode tex_name_collision_mode;
  bool import_all_materials;
};

/* This struct is in place to store the mesh sequence parameters needed when reading a data from a
 * usd file for the mesh sequence cache.
 */
typedef struct USDMeshReadParams {
  double motion_sample_time; /* USD TimeCode in frames. */
  int read_flags; /* MOD_MESHSEQ_xxx value that is set from MeshSeqCacheModifierData.read_flag. */
} USDMeshReadParams;

USDMeshReadParams create_mesh_read_params(double motion_sample_time, int read_flags);

/* The USD_export takes a as_background_job parameter, and returns a boolean.
 *
 * When as_background_job=true, returns false immediately after scheduling
 * a background job.
 *
 * When as_background_job=false, performs the export synchronously, and returns
 * true when the export was ok, and false if there were any errors.
 */

bool USD_export(struct bContext *C,
                const char *filepath,
                const struct USDExportParams *params,
                bool as_background_job);

bool USD_import(struct bContext *C,
                const char *filepath,
                const struct USDImportParams *params,
                bool as_background_job);

int USD_get_version(void);

bool USD_umm_module_loaded(void);

/* USD Import and Mesh Cache interface. */

/* Similar to BLI_path_abs(), but also invokes the USD asset resolver
 * to determine the absolute path. This is necessary for resolving
 * paths with URIs that BLI_path_abs() would otherwise alter when
 * attempting to normalize the path. */
void USD_path_abs(char *path, const char *basepath, bool for_import);

struct CacheArchiveHandle *USD_create_handle(struct Main *bmain,
                                             const char *filepath,
                                             struct ListBase *object_paths);

void USD_free_handle(struct CacheArchiveHandle *handle);

void USD_get_transform(struct CacheReader *reader, float r_mat[4][4], float time, float scale);

/* Either modifies current_mesh in-place or constructs a new mesh. */
struct Mesh *USD_read_mesh(struct CacheReader *reader,
                           struct Object *ob,
                           struct Mesh *existing_mesh,
                           USDMeshReadParams params,
                           const char **err_str);

bool USD_mesh_topology_changed(struct CacheReader *reader,
                               const struct Object *ob,
                               const struct Mesh *existing_mesh,
                               double time,
                               const char **err_str);

struct CacheReader *CacheReader_open_usd_object(struct CacheArchiveHandle *handle,
                                                struct CacheReader *reader,
                                                struct Object *object,
                                                const char *object_path);

void USD_CacheReader_incref(struct CacheReader *reader);
void USD_CacheReader_free(struct CacheReader *reader);

/* Data for registering USD IO hooks. */
typedef struct USDHook {

  /* Identifier used for class name. */
  char idname[64];
  /* Identifier used as label. */
  char name[64];
  /* Short help/description. */
  char description[1024]; /* #RNA_DYN_DESCR_MAX */

  /* rna_ext.data points to the USDHook class PyObject. */
  struct ExtensionRNA rna_ext;
} USDHook;

void USD_register_hook(struct USDHook *hook);
/* Remove the given entry from the list of registered hooks.
 * Note that this does not free the allocated memory for the
 * hook instance, so a separate call to MEM_freeN(hook) is
 * required.  */
void USD_unregister_hook(struct USDHook *hook);
USDHook *USD_find_hook_name(const char name[]);

#ifdef __cplusplus
}
#endif<|MERGE_RESOLUTION|>--- conflicted
+++ resolved
@@ -98,14 +98,13 @@
 } eUSDTexNameCollisionMode;
 
 struct USDExportParams {
-<<<<<<< HEAD
   double frame_start;
   double frame_end;
 
   bool export_animation;
   bool export_hair;
   bool export_vertices;
-  bool export_vertex_colors;
+  bool export_mesh_colors;
   bool export_vertex_groups;
   bool export_uvmaps;
   bool export_normals;
@@ -164,26 +163,9 @@
   bool export_usd_kind;
   eUSDDefaultPrimKind default_prim_kind;
   char *default_prim_custom_kind;
-  char root_prim_path[1024]; /* FILE_MAX */
-  char default_prim_path[1024];  /* FILE_MAX */
-  char material_prim_path[1024];  /* FILE_MAX */
-=======
-  bool export_animation = false;
-  bool export_hair = true;
-  bool export_uvmaps = true;
-  bool export_normals = true;
-  bool export_mesh_colors = true;
-  bool export_materials = true;
-  bool selected_objects_only = false;
-  bool visible_objects_only = true;
-  bool use_instancing = false;
-  enum eEvaluationMode evaluation_mode = DAG_EVAL_VIEWPORT;
-  bool generate_preview_surface = true;
-  bool export_textures = true;
-  bool overwrite_textures = true;
-  bool relative_paths = true;
-  char root_prim_path[1024] = ""; /* FILE_MAX */
->>>>>>> d421ebac
+  char root_prim_path[1024] = "";     /* FILE_MAX */
+  char default_prim_path[1024] = "";  /* FILE_MAX */
+  char material_prim_path[1024] = ""; /* FILE_MAX */
 };
 
 struct USDImportParams {
@@ -199,9 +181,7 @@
   bool import_lights;
   bool import_materials;
   bool import_meshes;
-  bool import_blendshapes;
   bool import_volumes;
-  bool import_skeletons;
   bool import_shapes;
   bool import_skeletons;
   bool import_blendshapes;
@@ -226,7 +206,7 @@
   bool triangulate_meshes;
   bool import_defined_only;
   eUSDTexImportMode import_textures_mode;
-  char import_textures_dir[768]; /* FILE_MAXDIR */
+  char import_textures_dir[768] = ""; /* FILE_MAXDIR */
   eUSDTexNameCollisionMode tex_name_collision_mode;
   bool import_all_materials;
 };
