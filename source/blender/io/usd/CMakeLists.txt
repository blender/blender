# SPDX-FileCopyrightText: 2019 Blender Authors
#
# SPDX-License-Identifier: GPL-2.0-or-later

# This suppresses the warning "This file includes at least one deprecated or antiquated
# header which may be removed without further notice at a future date", which is caused
# by the USD library including <ext/hash_set> on Linux. This has been reported at:
# https://github.com/PixarAnimationStudios/USD/issues/1057.
if(UNIX AND NOT APPLE)
  add_definitions(-D_GLIBCXX_PERMIT_BACKWARD_HASH)
endif()
if(WIN32)
  add_definitions(-DNOMINMAX -DWIN32_LEAN_AND_MEAN -DBOOST_DEBUG_PYTHON)
endif()
add_definitions(-DBOOST_ALL_NO_LIB)

# Precompiled Linux libs are made with GCC, and USD uses some extensions
# which lead to an incompatible ABI for Clang. Using those extensions with
# Clang as well works around the issue.
if(UNIX AND NOT APPLE)
  if(CMAKE_C_COMPILER_ID MATCHES "Clang")
    if(EXISTS ${LIBDIR})
      add_definitions(-DARCH_HAS_GNU_STL_EXTENSIONS)
    endif()
  endif()
endif()

# USD headers use deprecated TBB headers, silence warning.
add_definitions(-DTBB_SUPPRESS_DEPRECATED_MESSAGES=1)

# Python is always required
add_definitions(-DWITH_PYTHON)

# Check if USD has the imaging headers available, if they are
# add a USD_HAS_IMAGING define so code can dynamically detect this.
# Cleanup of this variable is done at the end of the file since
# test code further down uses it to add imaging tests.
find_file(
  USD_IMAGING_HEADERS
  NAMES
    capsuleAdapter.h
  PATHS
    ${USD_INCLUDE_DIRS}
  PATH_SUFFIXES
    pxr/usdImaging/usdImaging/
  NO_DEFAULT_PATH
)

if(USD_IMAGING_HEADERS)
  add_definitions(-DUSD_HAS_IMAGING)
endif()

if(WIN32)
  # Some USD library headers trigger the "unreferenced formal parameter"
  # warning alert.
  # Silence them by restore warn C4100 back to w4
  remove_cc_flag("/w34100")
endif()

set(INC
  .
  ../common
  ../../blenkernel
  ../../blenloader
  ../../blentranslation
  ../../bmesh
  ../../depsgraph
  ../../editors/include
  ../../imbuf
  ../../makesrna
<<<<<<< HEAD
  ../../python
=======
  ../../nodes
  ../../python/intern
>>>>>>> d421ebac
  ../../windowmanager
  ../../../../intern/clog
  ../../../../intern/utfconv
<<<<<<< HEAD
  ${CMAKE_BINARY_DIR}/source/blender/makesrna/intern
=======
  # RNA_prototypes.h
  ${CMAKE_BINARY_DIR}/source/blender/makesrna
>>>>>>> d421ebac
)

set(INC_SYS
  ${USD_INCLUDE_DIRS}
  ${BOOST_INCLUDE_DIR}
  ${TBB_INCLUDE_DIR}
  ${PYTHON_INCLUDE_DIR}
)

set(SRC
  intern/usd_asset_utils.cc
  intern/usd_capi_export.cc
  intern/usd_capi_import.cc
  intern/usd_hierarchy_iterator.cc
<<<<<<< HEAD
  intern/usd_lux_api_wrapper.cc
  intern/usd_light_convert.cc
  intern/usd_skel_convert.cc
=======
  intern/usd_hook.cc
  intern/usd_writer_abstract.cc
  intern/usd_writer_camera.cc
  intern/usd_writer_curves.cc
  intern/usd_writer_hair.cc
  intern/usd_writer_light.cc
  intern/usd_writer_material.cc
  intern/usd_writer_mesh.cc
  intern/usd_writer_metaball.cc
  intern/usd_writer_transform.cc
  intern/usd_writer_volume.cc
>>>>>>> d421ebac

  intern/usd_reader_camera.cc
  intern/usd_reader_curve.cc
  intern/usd_reader_geom.cc
  intern/usd_reader_instance.cc
  intern/usd_reader_light.cc
  intern/usd_reader_material.cc
  intern/usd_reader_mesh.cc
  intern/usd_reader_nurbs.cc
  intern/usd_reader_prim.cc
  intern/usd_reader_skeleton.cc
  intern/usd_reader_shape.cc
  intern/usd_reader_skeleton.cc
  intern/usd_reader_stage.cc
  intern/usd_reader_volume.cc
  intern/usd_reader_xform.cc
  intern/usd_skel_convert.cc

  intern/usd_umm.cc

  intern/usd_writer_abstract.cc
  intern/usd_writer_armature.cc
  intern/usd_writer_blendshape_mesh.cc
  intern/usd_writer_camera.cc
  intern/usd_writer_curves.cc
  intern/usd_writer_hair.cc
  intern/usd_writer_light.cc
  intern/usd_writer_material.cc
  intern/usd_writer_mesh.cc
  intern/usd_writer_metaball.cc
  intern/usd_writer_particle.cc
  intern/usd_writer_skel_root.cc
  intern/usd_writer_skinned_mesh.cc
  intern/usd_writer_transform.cc
  intern/usd_writer_volume.cc

  usd.h
  usd.hh

  intern/usd_asset_utils.h
  intern/usd_exporter_context.h
  intern/usd_hash_types.h
  intern/usd_hierarchy_iterator.h
<<<<<<< HEAD
  intern/usd_lux_api_wrapper.h
  intern/usd_light_convert.h
  intern/usd_skel_convert.h
=======
  intern/usd_hook.h
  intern/usd_writer_abstract.h
  intern/usd_writer_camera.h
  intern/usd_writer_curves.h
  intern/usd_writer_hair.h
  intern/usd_writer_light.h
  intern/usd_writer_material.h
  intern/usd_writer_mesh.h
  intern/usd_writer_metaball.h
  intern/usd_writer_transform.h
  intern/usd_writer_volume.h
>>>>>>> d421ebac

  intern/usd_reader_camera.h
  intern/usd_reader_curve.h
  intern/usd_reader_geom.h
  intern/usd_reader_instance.h
  intern/usd_reader_light.h
  intern/usd_reader_material.h
  intern/usd_reader_mesh.h
  intern/usd_reader_nurbs.h
  intern/usd_reader_prim.h
  intern/usd_reader_skeleton.h
  intern/usd_reader_shape.h
  intern/usd_reader_skeleton.h
  intern/usd_reader_stage.h
  intern/usd_reader_volume.h 
  intern/usd_reader_xform.h
<<<<<<< HEAD
  
  intern/usd_umm.h
  
  intern/usd_writer_abstract.h
  intern/usd_writer_armature.h
  intern/usd_writer_blendshape_mesh.h
  intern/usd_writer_camera.h
  intern/usd_writer_curves.h
  intern/usd_writer_hair.h
  intern/usd_writer_light.h
  intern/usd_writer_material.h
  intern/usd_writer_mesh.h
  intern/usd_writer_metaball.h
  intern/usd_writer_particle.h
  intern/usd_writer_skel_root.h
  intern/usd_writer_skinned_mesh.h
  intern/usd_writer_transform.h
  intern/usd_writer_volume.h
=======
  intern/usd_skel_convert.h
>>>>>>> d421ebac
)

if(WITH_HYDRA)
  list(APPEND SRC
    hydra/camera.cc
    hydra/curves.cc
    hydra/hydra_scene_delegate.cc
    hydra/id.cc
    hydra/image.cc
    hydra/instancer.cc
    hydra/light.cc
    hydra/material.cc
    hydra/mesh.cc
    hydra/object.cc
    hydra/usd_scene_delegate.cc
    hydra/volume.cc
    hydra/volume_modifier.cc
    hydra/world.cc

    hydra/camera.h
    hydra/curves.h
    hydra/hydra_scene_delegate.h
    hydra/id.h
    hydra/image.h
    hydra/instancer.h
    hydra/light.h
    hydra/material.h
    hydra/mesh.h
    hydra/object.h
    hydra/usd_scene_delegate.h
    hydra/volume.h
    hydra/volume_modifier.h
    hydra/world.h
  )
endif()

set(LIB
  bf_blenkernel
  PRIVATE bf::blenlib
  PRIVATE bf::dna
  bf_imbuf
  PRIVATE bf::intern::guardedalloc
  bf_io_common
)

list(APPEND LIB
  ${BOOST_LIBRARIES}
  ${PYTHON_LINKFLAGS}
  ${BOOST_PYTHON_LIBRARIES}
  ${PYTHON_LIBRARIES}
  ${USD_LIBRARIES}
  ${TBB_LIBRARIES}
)

if(WITH_OPENVDB)
  add_definitions(-DWITH_OPENVDB ${OPENVDB_DEFINITIONS})
  list(APPEND INC_SYS
    ${OPENVDB_INCLUDE_DIRS}
  )
  list(APPEND LIB
    ${OPENVDB_LIBRARIES}
  )
endif()

blender_add_lib(bf_usd "${SRC}" "${INC}" "${INC_SYS}" "${LIB}")

# RNA_prototypes.h
add_dependencies(bf_usd bf_rna)

if(COMMAND target_precompile_headers)
  target_precompile_headers(bf_usd PRIVATE intern/usd_precomp.h)
endif()

if(WITH_GTESTS)
  set(TEST_SRC
    tests/usd_curves_test.cc
    tests/usd_export_test.cc
    tests/usd_stage_creation_test.cc
    tests/usd_usdz_export_test.cc
    intern/usd_writer_material.h
  )
  if(USD_IMAGING_HEADERS)
    list(APPEND TEST_SRC tests/usd_imaging_test.cc)
  endif()

  include_directories(intern)

  set(TEST_INC
  )
  set(TEST_LIB
  )
  include(GTestTesting)
  blender_add_test_lib(bf_io_usd_tests "${TEST_SRC}" "${INC};${TEST_INC}" "${INC_SYS}" "${LIB};${TEST_LIB}")
endif()

# In CMAKE version 3.21 and up, we can instead use the `NO_CACHE` option for
# `find_file` so we don't need to clear it from the cache here.
unset(USD_IMAGING_HEADERS CACHE)<|MERGE_RESOLUTION|>--- conflicted
+++ resolved
@@ -68,21 +68,13 @@
   ../../editors/include
   ../../imbuf
   ../../makesrna
-<<<<<<< HEAD
-  ../../python
-=======
   ../../nodes
   ../../python/intern
->>>>>>> d421ebac
   ../../windowmanager
   ../../../../intern/clog
   ../../../../intern/utfconv
-<<<<<<< HEAD
-  ${CMAKE_BINARY_DIR}/source/blender/makesrna/intern
-=======
   # RNA_prototypes.h
   ${CMAKE_BINARY_DIR}/source/blender/makesrna
->>>>>>> d421ebac
 )
 
 set(INC_SYS
@@ -97,23 +89,9 @@
   intern/usd_capi_export.cc
   intern/usd_capi_import.cc
   intern/usd_hierarchy_iterator.cc
-<<<<<<< HEAD
   intern/usd_lux_api_wrapper.cc
   intern/usd_light_convert.cc
   intern/usd_skel_convert.cc
-=======
-  intern/usd_hook.cc
-  intern/usd_writer_abstract.cc
-  intern/usd_writer_camera.cc
-  intern/usd_writer_curves.cc
-  intern/usd_writer_hair.cc
-  intern/usd_writer_light.cc
-  intern/usd_writer_material.cc
-  intern/usd_writer_mesh.cc
-  intern/usd_writer_metaball.cc
-  intern/usd_writer_transform.cc
-  intern/usd_writer_volume.cc
->>>>>>> d421ebac
 
   intern/usd_reader_camera.cc
   intern/usd_reader_curve.cc
@@ -124,14 +102,13 @@
   intern/usd_reader_mesh.cc
   intern/usd_reader_nurbs.cc
   intern/usd_reader_prim.cc
-  intern/usd_reader_skeleton.cc
   intern/usd_reader_shape.cc
   intern/usd_reader_skeleton.cc
   intern/usd_reader_stage.cc
   intern/usd_reader_volume.cc
   intern/usd_reader_xform.cc
-  intern/usd_skel_convert.cc
-
+
+  intern/usd_hook.cc
   intern/usd_umm.cc
 
   intern/usd_writer_abstract.cc
@@ -157,23 +134,9 @@
   intern/usd_exporter_context.h
   intern/usd_hash_types.h
   intern/usd_hierarchy_iterator.h
-<<<<<<< HEAD
   intern/usd_lux_api_wrapper.h
   intern/usd_light_convert.h
   intern/usd_skel_convert.h
-=======
-  intern/usd_hook.h
-  intern/usd_writer_abstract.h
-  intern/usd_writer_camera.h
-  intern/usd_writer_curves.h
-  intern/usd_writer_hair.h
-  intern/usd_writer_light.h
-  intern/usd_writer_material.h
-  intern/usd_writer_mesh.h
-  intern/usd_writer_metaball.h
-  intern/usd_writer_transform.h
-  intern/usd_writer_volume.h
->>>>>>> d421ebac
 
   intern/usd_reader_camera.h
   intern/usd_reader_curve.h
@@ -186,14 +149,13 @@
   intern/usd_reader_prim.h
   intern/usd_reader_skeleton.h
   intern/usd_reader_shape.h
-  intern/usd_reader_skeleton.h
   intern/usd_reader_stage.h
   intern/usd_reader_volume.h 
   intern/usd_reader_xform.h
-<<<<<<< HEAD
-  
+
+  intern/usd_hook.h
   intern/usd_umm.h
-  
+
   intern/usd_writer_abstract.h
   intern/usd_writer_armature.h
   intern/usd_writer_blendshape_mesh.h
@@ -209,9 +171,6 @@
   intern/usd_writer_skinned_mesh.h
   intern/usd_writer_transform.h
   intern/usd_writer_volume.h
-=======
-  intern/usd_skel_convert.h
->>>>>>> d421ebac
 )
 
 if(WITH_HYDRA)
