--- conflicted
+++ resolved
@@ -78,22 +78,9 @@
   intern/usd_capi_import.cc
   intern/usd_common.cc
   intern/usd_hierarchy_iterator.cc
-<<<<<<< HEAD
   intern/usd_lux_api_wrapper.cc
   intern/usd_light_convert.cc
   intern/usd_skel_convert.cc
-=======
-  intern/usd_writer_abstract.cc
-  intern/usd_writer_camera.cc
-  intern/usd_writer_curves.cc
-  intern/usd_writer_hair.cc
-  intern/usd_writer_light.cc
-  intern/usd_writer_material.cc
-  intern/usd_writer_mesh.cc
-  intern/usd_writer_metaball.cc
-  intern/usd_writer_transform.cc
-  intern/usd_writer_volume.cc
->>>>>>> 43d66f67
 
   intern/usd_reader_camera.cc
   intern/usd_reader_curve.cc
@@ -116,7 +103,7 @@
   intern/usd_writer_armature.cc
   intern/usd_writer_blendshape_mesh.cc
   intern/usd_writer_camera.cc
-  intern/usd_writer_curve.cc
+  intern/usd_writer_curves.cc
   intern/usd_writer_hair.cc
   intern/usd_writer_light.cc
   intern/usd_writer_material.cc
@@ -134,22 +121,9 @@
   intern/usd_common.h
   intern/usd_exporter_context.h
   intern/usd_hierarchy_iterator.h
-<<<<<<< HEAD
   intern/usd_lux_api_wrapper.h
   intern/usd_light_convert.h
   intern/usd_skel_convert.h
-=======
-  intern/usd_writer_abstract.h
-  intern/usd_writer_camera.h
-  intern/usd_writer_curves.h
-  intern/usd_writer_hair.h
-  intern/usd_writer_light.h
-  intern/usd_writer_material.h
-  intern/usd_writer_mesh.h
-  intern/usd_writer_metaball.h
-  intern/usd_writer_transform.h
-  intern/usd_writer_volume.h
->>>>>>> 43d66f67
 
   intern/usd_reader_camera.h
   intern/usd_reader_curve.h
@@ -172,7 +146,7 @@
   intern/usd_writer_armature.h
   intern/usd_writer_blendshape_mesh.h
   intern/usd_writer_camera.h
-  intern/usd_writer_curve.h
+  intern/usd_writer_curves.h
   intern/usd_writer_hair.h
   intern/usd_writer_light.h
   intern/usd_writer_material.h
