/* SPDX-License-Identifier: GPL-2.0-or-later
 * Copyright 2001-2002 NaN Holding BV. All rights reserved. */

/** \file
 * \ingroup DNA
 * \brief Object is a sort of wrapper for general info.
 */

#pragma once

#include "BLI_utildefines.h"

#include "DNA_object_enums.h"

#include "DNA_customdata_types.h"
#include "DNA_defs.h"
#include "DNA_lineart_types.h"
#include "DNA_listBase.h"

#include "DNA_ID.h"
#include "DNA_action_types.h" /* bAnimVizSettings */
#include "DNA_customdata_types.h"
#include "DNA_defs.h"
#include "DNA_listBase.h"

#ifdef __cplusplus
extern "C" {
#endif

struct AnimData;
struct BoundBox;
struct Curve;
struct FluidsimSettings;
struct GeometrySet;
struct Ipo;
struct LightgroupMembership;
struct LightProbeGridCacheFrame;
struct Material;
struct Mesh;
struct Object;
struct PBVH;
struct PartDeflect;
struct Path;
struct RigidBodyOb;
struct SculptSession;
struct SoftBody;
struct bGPdata;

/** Vertex Groups - Name Info */
typedef struct bDeformGroup {
  struct bDeformGroup *next, *prev;
  /** MAX_VGROUP_NAME. */
  char name[64];
  /* need this flag for locking weights */
  char flag, _pad0[7];
} bDeformGroup;

/** Face Maps. */
typedef struct bFaceMap {
  struct bFaceMap *next, *prev;
  /** MAX_VGROUP_NAME. */
  char name[64];
  char flag;
  char _pad0[7];
} bFaceMap;

#define MAX_VGROUP_NAME 64

/* bDeformGroup->flag */
#define DG_LOCK_WEIGHT 1

/**
 * The following illustrates the orientation of the
 * bounding box in local space
 *
 * <pre>
 *
 * Z  Y
 * | /
 * |/
 * .-----X
 *     2----------6
 *    /|         /|
 *   / |        / |
 *  1----------5  |
 *  |  |       |  |
 *  |  3-------|--7
 *  | /        | /
 *  |/         |/
 *  0----------4
 * </pre>
 */
typedef struct BoundBox {
  float vec[8][3];
  int flag;
  char _pad0[4];
} BoundBox;

/** #BoundBox.flag */
enum {
  /* BOUNDBOX_DISABLED = (1 << 0), */ /* UNUSED */
  BOUNDBOX_DIRTY = (1 << 1),
};

struct CustomData_MeshMasks;

/** Not saved in file! */
typedef struct Object_Runtime {
  /**
   * The custom data layer mask that was last used
   * to calculate data_eval and mesh_deform_eval.
   */
  CustomData_MeshMasks last_data_mask;

  /** Did last modifier stack generation need mapping support? */
  char last_need_mapping;

  char _pad0[3];

  /** Only used for drawing the parent/child help-line. */
  float parent_display_origin[3];

  /**
   * Selection id of this object. It might differ between an evaluated and its original object,
   * when the object is being instanced.
   */
  int select_id;
  char _pad1[3];

  /**
   * Denotes whether the evaluated data is owned by this object or is referenced and owned by
   * somebody else.
   */
  char is_data_eval_owned;

  /** Start time of the mode transfer overlay animation. */
  double overlay_mode_transfer_start_time;

  /** Axis aligned bound-box (in local-space). */
  struct BoundBox *bb;

  /**
   * Original data pointer, before object->data was changed to point
   * to data_eval.
   * Is assigned by dependency graph's copy-on-write evaluation.
   */
  struct ID *data_orig;
  /**
   * Object data structure created during object evaluation. It has all modifiers applied.
   * The type is determined by the type of the original object.
   */
  struct ID *data_eval;

  /**
   * Objects can evaluate to a geometry set instead of a single ID. In those cases, the evaluated
   * geometry set will be stored here. An ID of the correct type is still stored in #data_eval.
   * #geometry_set_eval might reference the ID pointed to by #data_eval as well, but does not own
   * the data.
   */
  struct GeometrySet *geometry_set_eval;

  /**
   * Mesh structure created during object evaluation.
   * It has deformation only modifiers applied on it.
   */
  struct Mesh *mesh_deform_eval;

  /* Evaluated mesh cage in edit mode. */
  struct Mesh *editmesh_eval_cage;

  /** Cached cage bounding box of `editmesh_eval_cage` for selection. */
  struct BoundBox *editmesh_bb_cage;

  /**
   * Original grease pencil bGPdata pointer, before object->data was changed to point
   * to gpd_eval.
   * Is assigned by dependency graph's copy-on-write evaluation.
   */
  struct bGPdata *gpd_orig;
  /**
   * bGPdata structure created during object evaluation.
   * It has all modifiers applied.
   */
  struct bGPdata *gpd_eval;

  /**
   * This is a mesh representation of corresponding object.
   * It created when Python calls `object.to_mesh()`.
   */
  struct Mesh *object_as_temp_mesh;

  /**
   * Backup of the object's pose (might be a subset, i.e. not contain all bones).
   *
   * Created by `BKE_pose_backup_create_on_object()`. This memory is owned by the Object.
   * It is freed along with the object, or when `BKE_pose_backup_clear()` is called.
   */
  struct PoseBackup *pose_backup;

  /**
   * This is a curve representation of corresponding object.
   * It created when Python calls `object.to_curve()`.
   */
  struct Curve *object_as_temp_curve;

  /** Runtime evaluated curve-specific data, not stored in the file. */
  struct CurveCache *curve_cache;
  void *_pad4;

  unsigned short local_collections_bits;
  short _pad2[3];

  float (*crazyspace_deform_imats)[3][3];
  float (*crazyspace_deform_cos)[3];
  int crazyspace_verts_num;

  int _pad3[3];

  struct PBVH *cached_pbvh;
  void *_pad5;
} Object_Runtime;

typedef struct ObjectLineArt {
  short usage;
  short flags;

  /** if OBJECT_LRT_OWN_CREASE is set */
  float crease_threshold;

  unsigned char intersection_priority;

  char _pad[7];
} ObjectLineArt;

/**
 * \warning while the values seem to be flags, they aren't treated as flags.
 */
enum eObjectLineArt_Usage {
  OBJECT_LRT_INHERIT = 0,
  OBJECT_LRT_INCLUDE = (1 << 0),
  OBJECT_LRT_OCCLUSION_ONLY = (1 << 1),
  OBJECT_LRT_EXCLUDE = (1 << 2),
  OBJECT_LRT_INTERSECTION_ONLY = (1 << 3),
  OBJECT_LRT_NO_INTERSECTION = (1 << 4),
  OBJECT_LRT_FORCE_INTERSECTION = (1 << 5),
};
ENUM_OPERATORS(eObjectLineArt_Usage, OBJECT_LRT_FORCE_INTERSECTION);

enum eObjectLineArt_Flags {
  OBJECT_LRT_OWN_CREASE = (1 << 0),
  OBJECT_LRT_OWN_INTERSECTION_PRIORITY = (1 << 1),
};

typedef struct Object {
  DNA_DEFINE_CXX_METHODS(Object)

  ID id;
  /** Animation data (must be immediately after id for utilities to use it). */
  struct AnimData *adt;
  /** Runtime (must be immediately after id for utilities to use it). */
  struct DrawDataList drawdata;

  struct SculptSession *sculpt;

  short type; /* #ObjectType */
  short partype;
  /** Can be vertexnrs. */
  int par1, par2, par3;
  /** String describing subobject info, MAX_ID_NAME-2. */
  char parsubstr[64];
  struct Object *parent, *track;
  /* Proxy pointer are deprecated, only kept for conversion to liboverrides. */
  struct Object *proxy DNA_DEPRECATED;
  struct Object *proxy_group DNA_DEPRECATED;
  struct Object *proxy_from DNA_DEPRECATED;
  /** Old animation system, deprecated for 2.5. */
  struct Ipo *ipo DNA_DEPRECATED;
  /* struct Path *path; */
  struct bAction *action DNA_DEPRECATED;  /* XXX deprecated... old animation system */
  struct bAction *poselib DNA_DEPRECATED; /* Pre-Blender 3.0 pose library, deprecated in 3.5. */
  /** Pose data, armature objects only. */
  struct bPose *pose;
  /** Pointer to objects data - an 'ID' or NULL. */
  void *data;

  /** Grease Pencil data. */
  struct bGPdata *gpd
      DNA_DEPRECATED; /* XXX deprecated... replaced by gpencil object, keep for readfile */

  /** Settings for visualization of object-transform animation. */
  bAnimVizSettings avs;
  /** Motion path cache for this object. */
  bMotionPath *mpath;
  void *_pad0;

  ListBase constraintChannels DNA_DEPRECATED; /* XXX deprecated... old animation system */
  ListBase effect DNA_DEPRECATED;             /* XXX deprecated... keep for readfile */
  ListBase defbase DNA_DEPRECATED;            /* Only for versioning, moved to object data. */
  /** List of ModifierData structures. */
  ListBase modifiers;
  /** List of GpencilModifierData structures. */
  ListBase greasepencil_modifiers;
  /** List of facemaps. */
  ListBase fmaps;
  /** List of viewport effects. Actually only used by grease pencil. */
  ListBase shader_fx;

  /** Local object mode. */
  int mode;
  int restore_mode;

  /* materials */
  /** Material slots. */
  struct Material **mat;
  /** A boolean field, with each byte 1 if corresponding material is linked to object. */
  char *matbits;
  /** Copy of mesh, curve & meta struct member of same name (keep in sync). */
  int totcol;
  /** Currently selected material in the UI. */
  int actcol;

  /* rot en drot have to be together! (transform('r' en 's')) */
  float loc[3], dloc[3];
  /** Scale (can be negative). */
  float scale[3];
  /** DEPRECATED, 2.60 and older only. */
  float dsize[3] DNA_DEPRECATED;
  /** Ack!, changing. */
  float dscale[3];
  /** Euler rotation. */
  float rot[3], drot[3];
  /** Quaternion rotation. */
  float quat[4], dquat[4];
  /** Axis angle rotation - axis part. */
  float rotAxis[3], drotAxis[3];
  /** Axis angle rotation - angle part. */
  float rotAngle, drotAngle;
  /** Final transformation matrices with constraints & animsys applied. */
  float object_to_world[4][4];
  float world_to_object[4][4];
  /** Inverse result of parent, so that object doesn't 'stick' to parent. */
  float parentinv[4][4];
  /** Inverse result of constraints.
   * doesn't include effect of parent or object local transform. */
  float constinv[4][4];

  /** Copy of Base's layer in the scene. */
  unsigned int lay DNA_DEPRECATED;

  /** Copy of Base. */
  short flag;
  /** Deprecated, use 'matbits'. */
  short colbits DNA_DEPRECATED;

  /** Transformation settings and transform locks. */
  short transflag, protectflag;
  short trackflag, upflag;
  /** Used for DopeSheet filtering settings (expanded/collapsed). */
  short nlaflag;

  char _pad1;
  char duplicator_visibility_flag;

  /* Depsgraph */
  /** Used by depsgraph, flushed from base. */
  short base_flag;
  /** Used by viewport, synced from base. */
  unsigned short base_local_view_bits;

  /** Collision mask settings */
  unsigned short col_group, col_mask;

  /** Rotation mode - uses defines set out in DNA_action_types.h for PoseChannel rotations.... */
  short rotmode;

  /** Bounding box use for drawing. */
  char boundtype;
  /** Bounding box type used for collision. */
  char collision_boundtype;

  /** Viewport draw extra settings. */
  short dtx;
  /** Viewport draw type. */
  char dt;
  char empty_drawtype;
  float empty_drawsize;
  /** Dupliface scale. */
  float instance_faces_scale;

  /** Custom index, for render-passes. */
  short index;
  /** Current deformation group, NOTE: index starts at 1. */
  unsigned short actdef DNA_DEPRECATED;
  /** Current face map, NOTE: index starts at 1. */
  unsigned short actfmap;
  char _pad2[2];
  /** Object color (in most cases the material color is used for drawing). */
  float color[4];

  /** Softbody settings. */
  short softflag;

  /** For restricting view, select, render etc. accessible in outliner. */
  short visibility_flag;

  /** Current shape key for menu or pinned. */
  short shapenr;
  /** Flag for pinning. */
  char shapeflag;

  char _pad3[1];

  /** Object constraints. */
  ListBase constraints;
  ListBase nlastrips DNA_DEPRECATED; /* XXX deprecated... old animation system */
  ListBase hooks DNA_DEPRECATED;     /* XXX deprecated... old animation system */
  /** Particle systems. */
  ListBase particlesystem;

  /** Particle deflector/attractor/collision data. */
  struct PartDeflect *pd;
  /** If exists, saved in file. */
  struct SoftBody *soft;
  /** Object duplicator for group. */
  struct Collection *instance_collection;

  /** If fluidsim enabled, store additional settings. */
  struct FluidsimSettings *fluidsimSettings
      DNA_DEPRECATED; /* XXX deprecated... replaced by mantaflow, keep for readfile */

  ListBase pc_ids;

  /** Settings for Bullet rigid body. */
  struct RigidBodyOb *rigidbody_object;
  /** Settings for Bullet constraint. */
  struct RigidBodyCon *rigidbody_constraint;

  /** Offset for image empties. */
  float ima_ofs[2];
  /** Must be non-null when object is an empty image. */
  ImageUser *iuser;
  char empty_image_visibility_flag;
  char empty_image_depth;
  char empty_image_flag;

  /** ObjectModifierFlag */
  uint8_t modifier_flag;
  char _pad8[4];

  struct PreviewImage *preview;

  ObjectLineArt lineart;

  /** Lightgroup membership information. */
  struct LightgroupMembership *lightgroup;

<<<<<<< HEAD
  struct PBVH *cached_pbvh;
=======
  /** Irradiance caches baked for this object (light-probes only). */
  struct LightProbeObjectCache *lightprobe_cache;

  void *_pad9;
>>>>>>> 6d2351d2

  /** Runtime evaluation data (keep last). */
  Object_Runtime runtime;
  void *_pad9;
} Object;

/** DEPRECATED: this is not used anymore because hooks are now modifiers. */
typedef struct ObHook {
  struct ObHook *next, *prev;

  struct Object *parent;
  /** Matrix making current transform unmodified. */
  float parentinv[4][4];
  /** Temp matrix while hooking. */
  float mat[4][4];
  /** Visualization of hook. */
  float cent[3];
  /** If not zero, falloff is distance where influence zero. */
  float falloff;

  /** MAX_NAME. */
  char name[64];

  int *indexar;
  /** Curindex is cache for fast lookup. */
  int totindex, curindex;
  /** Active is only first hook, for button menu. */
  short type, active;
  float force;
} ObHook;

/* **************** OBJECT ********************* */

/**
 * This is used as a flag for many kinds of data that use selections, examples include:
 * - #BezTriple.f1, #BezTriple.f2, #BezTriple.f3
 * - #bNote.flag
 * - #MovieTrackingTrack.flag
 * And more, ideally this would have a generic location.
 */
#define SELECT 1

/** #Object.type */
typedef enum ObjectType {
  OB_EMPTY = 0,
  OB_MESH = 1,
  /** Curve object is still used but replaced by "Curves" for the future (see #95355). */
  OB_CURVES_LEGACY = 2,
  OB_SURF = 3,
  OB_FONT = 4,
  OB_MBALL = 5,

  OB_LAMP = 10,
  OB_CAMERA = 11,

  OB_SPEAKER = 12,
  OB_LIGHTPROBE = 13,

  OB_LATTICE = 22,

  OB_ARMATURE = 25,

  /** Grease Pencil object used in 3D view but not used for annotation in 2D. */
  OB_GPENCIL_LEGACY = 26,

  OB_CURVES = 27,

  OB_POINTCLOUD = 28,

  OB_VOLUME = 29,

  /* Keep last. */
  OB_TYPE_MAX,
} ObjectType;

/* check if the object type supports materials */
#define OB_TYPE_SUPPORT_MATERIAL(_type) \
  (((_type) >= OB_MESH && (_type) <= OB_MBALL) || \
   ((_type) >= OB_GPENCIL_LEGACY && (_type) <= OB_VOLUME))
/** Does the object have some render-able geometry (unlike empties, cameras, etc.). */
#define OB_TYPE_IS_GEOMETRY(_type) \
  (ELEM(_type, \
        OB_MESH, \
        OB_SURF, \
        OB_FONT, \
        OB_MBALL, \
        OB_GPENCIL_LEGACY, \
        OB_CURVES, \
        OB_POINTCLOUD, \
        OB_VOLUME))
#define OB_TYPE_SUPPORT_VGROUP(_type) (ELEM(_type, OB_MESH, OB_LATTICE, OB_GPENCIL_LEGACY))
#define OB_TYPE_SUPPORT_EDITMODE(_type) \
  (ELEM(_type, \
        OB_MESH, \
        OB_FONT, \
        OB_CURVES_LEGACY, \
        OB_SURF, \
        OB_MBALL, \
        OB_LATTICE, \
        OB_ARMATURE, \
        OB_CURVES))
#define OB_TYPE_SUPPORT_PARVERT(_type) \
  (ELEM(_type, OB_MESH, OB_SURF, OB_CURVES_LEGACY, OB_LATTICE))

/** Matches #OB_TYPE_SUPPORT_EDITMODE. */
#define OB_DATA_SUPPORT_EDITMODE(_type) \
  (ELEM(_type, ID_ME, ID_CU_LEGACY, ID_MB, ID_LT, ID_AR, ID_CV))

/* is this ID type used as object data */
#define OB_DATA_SUPPORT_ID(_id_type) \
  (ELEM(_id_type, \
        ID_ME, \
        ID_CU_LEGACY, \
        ID_MB, \
        ID_LA, \
        ID_SPK, \
        ID_LP, \
        ID_CA, \
        ID_LT, \
        ID_GD_LEGACY, \
        ID_AR, \
        ID_CV, \
        ID_PT, \
        ID_VO))

#define OB_DATA_SUPPORT_ID_CASE \
  ID_ME: \
  case ID_CU_LEGACY: \
  case ID_MB: \
  case ID_LA: \
  case ID_SPK: \
  case ID_LP: \
  case ID_CA: \
  case ID_LT: \
  case ID_GD_LEGACY: \
  case ID_AR: \
  case ID_CV: \
  case ID_PT: \
  case ID_VO

/** #Object.partype: first 4 bits: type. */
enum {
  PARTYPE = (1 << 4) - 1,
  PAROBJECT = 0,
  PARSKEL = 4,
  PARVERT1 = 5,
  PARVERT3 = 6,
  PARBONE = 7,

};

/** #Object.transflag (short) */
enum {
  OB_TRANSFORM_ADJUST_ROOT_PARENT_FOR_VIEW_LOCK = 1 << 0,
  OB_TRANSFLAG_UNUSED_1 = 1 << 1, /* cleared */
  OB_NEG_SCALE = 1 << 2,
  OB_TRANSFLAG_UNUSED_3 = 1 << 3, /* cleared */
  OB_DUPLIVERTS = 1 << 4,
  OB_DUPLIROT = 1 << 5,
  OB_TRANSFLAG_UNUSED_6 = 1 << 6, /* cleared */
  /* runtime, calculate derivedmesh for dupli before it's used */
  OB_TRANSFLAG_UNUSED_7 = 1 << 7, /* dirty */
  OB_DUPLICOLLECTION = 1 << 8,
  OB_DUPLIFACES = 1 << 9,
  OB_DUPLIFACES_SCALE = 1 << 10,
  OB_DUPLIPARTS = 1 << 11,
  OB_TRANSFLAG_UNUSED_12 = 1 << 12, /* cleared */
  /* runtime constraints disable */
  OB_NO_CONSTRAINTS = 1 << 13,

  OB_DUPLI = OB_DUPLIVERTS | OB_DUPLICOLLECTION | OB_DUPLIFACES | OB_DUPLIPARTS,
};

/** #Object.trackflag / #Object.upflag (short) */
enum {
  OB_POSX = 0,
  OB_POSY = 1,
  OB_POSZ = 2,
  OB_NEGX = 3,
  OB_NEGY = 4,
  OB_NEGZ = 5,
};

/** #Object.dtx draw type extra flags (short) */
enum {
  OB_DRAWBOUNDOX = 1 << 0,
  OB_AXIS = 1 << 1,
  OB_TEXSPACE = 1 << 2,
  OB_DRAWNAME = 1 << 3,
  /* OB_DRAWIMAGE = 1 << 4, */ /* UNUSED */
  /* for solid+wire display */
  OB_DRAWWIRE = 1 << 5,
  /* For overdrawing. */
  OB_DRAW_IN_FRONT = 1 << 6,
  /* Enable transparent draw. */
  OB_DRAWTRANSP = 1 << 7,
  OB_DRAW_ALL_EDGES = 1 << 8, /* only for meshes currently */
  OB_DRAW_NO_SHADOW_CAST = 1 << 9,
  /* Enable lights for grease pencil. */
  OB_USE_GPENCIL_LIGHTS = 1 << 10,
};

/** #Object.empty_drawtype: no flags */
enum {
  OB_ARROWS = 1,
  OB_PLAINAXES = 2,
  OB_CIRCLE = 3,
  OB_SINGLE_ARROW = 4,
  OB_CUBE = 5,
  OB_EMPTY_SPHERE = 6,
  OB_EMPTY_CONE = 7,
  OB_EMPTY_IMAGE = 8,
};

/**
 * Grease-pencil add types.
 * TODO: doesn't need to be DNA, local to `OBJECT_OT_gpencil_add`.
 */
enum {
  GP_EMPTY = 0,
  GP_STROKE = 1,
  GP_MONKEY = 2,
  GP_LRT_SCENE = 3,
  GP_LRT_OBJECT = 4,
  GP_LRT_COLLECTION = 5,
};

/** #Object.boundtype */
enum {
  OB_BOUND_BOX = 0,
  OB_BOUND_SPHERE = 1,
  OB_BOUND_CYLINDER = 2,
  OB_BOUND_CONE = 3,
  // OB_BOUND_TRIANGLE_MESH = 4, /* UNUSED */
  // OB_BOUND_CONVEX_HULL = 5,   /* UNUSED */
  // OB_BOUND_DYN_MESH = 6,      /* UNUSED */
  OB_BOUND_CAPSULE = 7,
};

/* **************** BASE ********************* */

/** #Base.flag_legacy */
enum {
  BA_WAS_SEL = (1 << 1),
  /* NOTE: BA_HAS_RECALC_DATA can be re-used later if freed in readfile.c. */
  // BA_HAS_RECALC_OB = (1 << 2),  /* DEPRECATED */
  // BA_HAS_RECALC_DATA =  (1 << 3),  /* DEPRECATED */
  /** DEPRECATED, was runtime only, but was reusing an older flag. */
  BA_SNAP_FIX_DEPS_FIASCO = (1 << 2),
};

/* NOTE: this was used as a proper setting in past, so nullify before using */
#define BA_TEMP_TAG (1 << 5)

/**
 * Even if this is tagged for transform, this flag means it's being locked in place.
 * Use for #SCE_XFORM_SKIP_CHILDREN.
 */
#define BA_TRANSFORM_LOCKED_IN_PLACE (1 << 7)

#define BA_TRANSFORM_CHILD (1 << 8)   /* child of a transformed object */
#define BA_TRANSFORM_PARENT (1 << 13) /* parent of a transformed object */

#define OB_FROMDUPLI (1 << 9)
#define OB_DONE (1 << 10) /* unknown state, clear before use */
#ifdef DNA_DEPRECATED_ALLOW
#  define OB_FLAG_UNUSED_11 (1 << 11) /* cleared */
#  define OB_FLAG_UNUSED_12 (1 << 12) /* cleared */
#endif

/** #Object.visibility_flag */
enum {
  OB_HIDE_VIEWPORT = 1 << 0,
  OB_HIDE_SELECT = 1 << 1,
  OB_HIDE_RENDER = 1 << 2,
  OB_HIDE_CAMERA = 1 << 3,
  OB_HIDE_DIFFUSE = 1 << 4,
  OB_HIDE_GLOSSY = 1 << 5,
  OB_HIDE_TRANSMISSION = 1 << 6,
  OB_HIDE_VOLUME_SCATTER = 1 << 7,
  OB_HIDE_SHADOW = 1 << 8,
  OB_HOLDOUT = 1 << 9,
  OB_SHADOW_CATCHER = 1 << 10
};

/** #Object.shapeflag */
enum {
  OB_SHAPE_LOCK = 1 << 0,
#ifdef DNA_DEPRECATED_ALLOW
  OB_SHAPE_FLAG_UNUSED_1 = 1 << 1, /* cleared */
#endif
  OB_SHAPE_EDIT_MODE = 1 << 2,
};

/** #Object.nlaflag */
enum {
  OB_ADS_UNUSED_1 = 1 << 0, /* cleared */
  OB_ADS_UNUSED_2 = 1 << 1, /* cleared */
  /* object-channel expanded status */
  OB_ADS_COLLAPSED = 1 << 10,
  /* object's ipo-block */
  /* OB_ADS_SHOWIPO = 1 << 11, */ /* UNUSED */
  /* object's constraint channels */
  /* OB_ADS_SHOWCONS = 1 << 12, */ /* UNUSED */
  /* object's material channels */
  /* OB_ADS_SHOWMATS = 1 << 13, */ /* UNUSED */
  /* object's particle channels */
  /* OB_ADS_SHOWPARTS = 1 << 14, */ /* UNUSED */
};

/** #Object.protectflag */
enum {
  OB_LOCK_LOCX = 1 << 0,
  OB_LOCK_LOCY = 1 << 1,
  OB_LOCK_LOCZ = 1 << 2,
  OB_LOCK_LOC = OB_LOCK_LOCX | OB_LOCK_LOCY | OB_LOCK_LOCZ,
  OB_LOCK_ROTX = 1 << 3,
  OB_LOCK_ROTY = 1 << 4,
  OB_LOCK_ROTZ = 1 << 5,
  OB_LOCK_ROT = OB_LOCK_ROTX | OB_LOCK_ROTY | OB_LOCK_ROTZ,
  OB_LOCK_SCALEX = 1 << 6,
  OB_LOCK_SCALEY = 1 << 7,
  OB_LOCK_SCALEZ = 1 << 8,
  OB_LOCK_SCALE = OB_LOCK_SCALEX | OB_LOCK_SCALEY | OB_LOCK_SCALEZ,
  OB_LOCK_ROTW = 1 << 9,
  OB_LOCK_ROT4D = 1 << 10,
};

/** #Object.duplicator_visibility_flag */
enum {
  OB_DUPLI_FLAG_VIEWPORT = 1 << 0,
  OB_DUPLI_FLAG_RENDER = 1 << 1,
};

/** #Object.empty_image_depth */
#define OB_EMPTY_IMAGE_DEPTH_DEFAULT 0
#define OB_EMPTY_IMAGE_DEPTH_FRONT 1
#define OB_EMPTY_IMAGE_DEPTH_BACK 2

/** #Object.empty_image_visibility_flag */
enum {
  OB_EMPTY_IMAGE_HIDE_PERSPECTIVE = 1 << 0,
  OB_EMPTY_IMAGE_HIDE_ORTHOGRAPHIC = 1 << 1,
  OB_EMPTY_IMAGE_HIDE_BACK = 1 << 2,
  OB_EMPTY_IMAGE_HIDE_FRONT = 1 << 3,
  OB_EMPTY_IMAGE_HIDE_NON_AXIS_ALIGNED = 1 << 4,
};

/** #Object.empty_image_flag */
enum {
  OB_EMPTY_IMAGE_USE_ALPHA_BLEND = 1 << 0,
};

typedef enum ObjectModifierFlag {
  OB_MODIFIER_FLAG_ADD_REST_POSITION = 1 << 0,
} ObjectModifierFlag;

#define MAX_DUPLI_RECUR 8

#ifdef __cplusplus
}
#endif<|MERGE_RESOLUTION|>--- conflicted
+++ resolved
@@ -454,14 +454,8 @@
   /** Lightgroup membership information. */
   struct LightgroupMembership *lightgroup;
 
-<<<<<<< HEAD
-  struct PBVH *cached_pbvh;
-=======
   /** Irradiance caches baked for this object (light-probes only). */
   struct LightProbeObjectCache *lightprobe_cache;
-
-  void *_pad9;
->>>>>>> 6d2351d2
 
   /** Runtime evaluation data (keep last). */
   Object_Runtime runtime;
