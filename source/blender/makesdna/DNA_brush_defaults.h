--- conflicted
+++ resolved
@@ -119,12 +119,9 @@
  \
     .mtex = _DNA_DEFAULT_MTex, \
     .mask_mtex = _DNA_DEFAULT_MTex, \
-<<<<<<< HEAD
     .dyntopo = _DNA_DEFAULT_DynTopoSettings,\
-    .concave_mask_factor = 0.75f\
-=======
+    .concave_mask_factor = 0.75f,\
     .falloff_shape = 0,\
->>>>>>> 6d2351d2
   }
 /** \} */
 
