--- conflicted
+++ resolved
@@ -1269,13 +1269,11 @@
    * In case of anchored brushes contains the anchored radius */
   float pixel_radius;
   float initial_pixel_radius;
-<<<<<<< HEAD
-
-  char _pad[3];
+
+  char _pad[7];
   char hard_edge_mode;
-=======
+
   float start_pixel_radius;
->>>>>>> 1a516bb7
 
   /* drawing pressure */
   float size_pressure_value;
