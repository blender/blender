--- conflicted
+++ resolved
@@ -1045,15 +1045,12 @@
   struct Object *shape_object;
 } ParticleEditSettings;
 
-<<<<<<< HEAD
 struct BrushChannelSet;
-=======
 /** \} */
 
 /* -------------------------------------------------------------------- */
 /** \name Sculpt
  * \{ */
->>>>>>> 92773761
 
 /* ------------------------------------------- */
 /** Sculpt. */
@@ -2492,12 +2489,9 @@
   /** If set, dynamic-topology detail size will be constant in object space. */
   SCULPT_DYNTOPO_DETAIL_CONSTANT = (1 << 13),
   SCULPT_DYNTOPO_DETAIL_BRUSH = (1 << 14),
-  /* unused = (1 << 15), */
-  SCULPT_DYNTOPO_DETAIL_MANUAL = (1 << 16),
-<<<<<<< HEAD
-
   /* Don't display mask in viewport, but still use it for strokes. */
   SCULPT_HIDE_MASK = (1 << 15),
+  SCULPT_DYNTOPO_DETAIL_MANUAL = (1 << 16),
 
   /* Don't display face sets in viewport. */
   SCULPT_HIDE_FACE_SETS = (1 << 17),
@@ -2509,8 +2503,6 @@
   SCULPT_DYNTOPO_LOCAL_SUBDIVIDE = (1 << 21),
   SCULPT_DYNTOPO_LOCAL_COLLAPSE = (1 << 22),
   SCULPT_DYNTOPO_ENABLED = (1 << 23),
-=======
->>>>>>> 92773761
 } eSculptFlags;
 
 /** #Sculpt.transform_mode */
@@ -2519,17 +2511,13 @@
   SCULPT_TRANSFORM_MODE_RADIUS_ELASTIC = 1,
 } eSculptTrasnformMode;
 
-<<<<<<< HEAD
 /** #Sculpt.transform_deform_target */
 typedef enum eSculptTransformDeformTarget {
   SCULPT_TRANSFORM_DEFORM_TARGET_GEOMETRY = 0,
   SCULPT_TRANSFORM_DEFORM_TARGET_CLOTH_SIM = 1,
 } eSculptTransformDeformTarget;
 
-/** PaintModeSettings.mode */
-=======
 /** #PaintModeSettings.mode */
->>>>>>> 92773761
 typedef enum ePaintCanvasSource {
   /** Paint on the active node of the active material slot. */
   PAINT_CANVAS_SOURCE_MATERIAL = 0,
