/*
 * ***** BEGIN GPL LICENSE BLOCK *****
 *
 * This program is free software; you can redistribute it and/or
 * modify it under the terms of the GNU General Public License
 * as published by the Free Software Foundation; either version 2
 * of the License, or (at your option) any later version.
 *
 * This program is distributed in the hope that it will be useful,
 * but WITHOUT ANY WARRANTY; without even the implied warranty of
 * MERCHANTABILITY or FITNESS FOR A PARTICULAR PURPOSE.  See the
 * GNU General Public License for more details.
 *
 * You should have received a copy of the GNU General Public License
 * along with this program; if not, write to the Free Software Foundation,
 * Inc., 51 Franklin Street, Fifth Floor, Boston, MA 02110-1301, USA.
 *
 * The Original Code is Copyright (C) 2001-2002 by NaN Holding BV.
 * All rights reserved.
 *
 * The Original Code is: all of this file.
 *
 * Contributor(s): none yet.
 *
 * ***** END GPL LICENSE BLOCK *****
 */

/** \file DNA_scene_types.h
 *  \ingroup DNA
 */

#ifndef __DNA_SCENE_TYPES_H__
#define __DNA_SCENE_TYPES_H__

#include "DNA_defs.h"

/* XXX, temp feature - campbell */
#define DURIAN_CAMERA_SWITCH

#ifdef __cplusplus
extern "C" {
#endif

#include "DNA_color_types.h"  /* color management */
#include "DNA_vec_types.h"
#include "DNA_listBase.h"
#include "DNA_ID.h"
#include "DNA_freestyle_types.h"
#include "DNA_gpu_types.h"
#include "DNA_group_types.h"
#include "DNA_layer_types.h"
#include "DNA_material_types.h"
#include "DNA_userdef_types.h"
#include "DNA_view3d_types.h"

struct CurveMapping;
struct Object;
struct Brush;
struct World;
struct Scene;
struct Image;
struct Collection;
struct Text;
struct bNodeTree;
struct AnimData;
struct Editing;
struct SceneStats;
struct bGPdata;
struct bGPDbrush;
struct MovieClip;
struct ColorSpace;
struct SceneCollection;

/* ************************************************************* */
/* Scene Data */

/* ************************************************************* */
/* Output Format Data */

typedef struct AviCodecData {
	void			*lpFormat;  /* save format */
	void			*lpParms;   /* compressor options */
	unsigned int	cbFormat;	    /* size of lpFormat buffer */
	unsigned int	cbParms;	    /* size of lpParms buffer */

	unsigned int	fccType;            /* stream type, for consistency */
	unsigned int	fccHandler;         /* compressor */
	unsigned int	dwKeyFrameEvery;    /* keyframe rate */
	unsigned int	dwQuality;          /* compress quality 0-10,000 */
	unsigned int	dwBytesPerSecond;   /* bytes per second */
	unsigned int	dwFlags;            /* flags... see below */
	unsigned int	dwInterleaveEvery;  /* for non-video streams only */
	unsigned int	pad;

	char			avicodecname[128];
} AviCodecData;

typedef enum eFFMpegPreset {
	FFM_PRESET_NONE,

#ifdef DNA_DEPRECATED
	/* Previously used by h.264 to control encoding speed vs. file size. */
	FFM_PRESET_ULTRAFAST, /* DEPRECATED */
	FFM_PRESET_SUPERFAST, /* DEPRECATED */
	FFM_PRESET_VERYFAST,  /* DEPRECATED */
	FFM_PRESET_FASTER,    /* DEPRECATED */
	FFM_PRESET_FAST,      /* DEPRECATED */
	FFM_PRESET_MEDIUM,    /* DEPRECATED */
	FFM_PRESET_SLOW,      /* DEPRECATED */
	FFM_PRESET_SLOWER,    /* DEPRECATED */
	FFM_PRESET_VERYSLOW,  /* DEPRECATED */
#endif

	/* Used by WEBM/VP9 and h.264 to control encoding speed vs. file size.
	 * WEBM/VP9 use these values directly, whereas h.264 map those to
	 * respectively the MEDIUM, SLOWER, and SUPERFAST presets.
	*/
	FFM_PRESET_GOOD = 10, /* the default and recommended for most applications */
	FFM_PRESET_BEST, /* recommended if you have lots of time and want the best compression efficiency */
	FFM_PRESET_REALTIME, /* recommended for live / fast encoding */
} eFFMpegPreset;

/* Mapping from easily-understandable descriptions to CRF values.
 * Assumes we output 8-bit video. Needs to be remapped if 10-bit
 * is output.
 * We use a slightly wider than "subjectively sane range" according
 * to https://trac.ffmpeg.org/wiki/Encode/H.264#a1.ChooseaCRFvalue
 */
typedef enum eFFMpegCrf {
	FFM_CRF_NONE = -1,
	FFM_CRF_LOSSLESS = 0,
	FFM_CRF_PERC_LOSSLESS = 17,
	FFM_CRF_HIGH = 20,
	FFM_CRF_MEDIUM = 23,
	FFM_CRF_LOW = 26,
	FFM_CRF_VERYLOW = 29,
	FFM_CRF_LOWEST = 32,
} eFFMpegCrf;

typedef struct FFMpegCodecData {
	int type;
	int codec;
	int audio_codec;
	int video_bitrate;
	int audio_bitrate;
	int audio_mixrate;
	int audio_channels;
	int audio_pad;
	float audio_volume;
	int gop_size;
	int max_b_frames; /* only used if FFMPEG_USE_MAX_B_FRAMES flag is set. */
	int flags;
	int constant_rate_factor;
	int ffmpeg_preset; /* see eFFMpegPreset */

	int rc_min_rate;
	int rc_max_rate;
	int rc_buffer_size;
	int mux_packet_size;
	int mux_rate;
	int pad1;

	IDProperty *properties;
} FFMpegCodecData;

/* ************************************************************* */
/* Audio */

typedef struct AudioData {
	int mixrate; // 2.5: now in FFMpegCodecData: audio_mixrate
	float main; // 2.5: now in FFMpegCodecData: audio_volume
	float speed_of_sound;
	float doppler_factor;
	int distance_model;
	short flag;
	short pad;
	float volume;
	float pad2;
} AudioData;

/* *************************************************************** */
/* Render Layers */

/* Render Layer */
typedef struct SceneRenderLayer {
	struct SceneRenderLayer *next, *prev;
<<<<<<< HEAD
	
	char name[64] DNA_DEPRECATED;	/* MAX_NAME */
	
	struct Material *mat_override DNA_DEPRECATED; /* Converted to ViewLayer override. */
	
	unsigned int lay DNA_DEPRECATED; /* Converted to LayerCollection cycles camera visibility override. */
	unsigned int lay_zmask DNA_DEPRECATED; /* Converted to LayerCollection cycles holdout override. */
	unsigned int lay_exclude DNA_DEPRECATED;
	int layflag DNA_DEPRECATED; /* Converted to ViewLayer layflag and flag. */
=======

	char name[64];	/* MAX_NAME */

	struct Material *mat_override;
	struct Group *light_override;

	unsigned int lay;		  /* Scene.lay itself has priority over this */
	unsigned int lay_zmask;	  /* has to be after lay, this is for Z-masking */
	unsigned int lay_exclude; /* not used by internal, exclude */
	int layflag;
>>>>>>> a24b4e60

	/* pass_xor has to be after passflag */
	int passflag DNA_DEPRECATED; /* pass_xor has to be after passflag */
	int pass_xor DNA_DEPRECATED; /* Converted to ViewLayer passflag and flag. */

	int samples DNA_DEPRECATED; /* Converted to ViewLayer override. */
	float pass_alpha_threshold DNA_DEPRECATED; /* Converted to ViewLayer pass_alpha_threshold. */

	IDProperty *prop DNA_DEPRECATED; /* Converted to ViewLayer id_properties. */

	struct FreestyleConfig freestyleConfig DNA_DEPRECATED; /* Converted to ViewLayer freestyleConfig. */
} SceneRenderLayer;

/* SceneRenderLayer.layflag */
#define SCE_LAY_SOLID	1
#define SCE_LAY_ZTRA	2
#define SCE_LAY_HALO	4
#define SCE_LAY_EDGE	8
#define SCE_LAY_SKY		16
#define SCE_LAY_STRAND	32
#define SCE_LAY_FRS		64
#define SCE_LAY_AO		128
	/* flags between 256 and 0x8000 are set to 1 already, for future options */

#define SCE_LAY_ALL_Z		0x8000
#define SCE_LAY_XOR			0x10000
#define SCE_LAY_DISABLE		0x20000
#define SCE_LAY_ZMASK		0x40000
#define SCE_LAY_NEG_ZMASK	0x80000

/* SceneRenderLayer.passflag */
typedef enum eScenePassType {
	SCE_PASS_COMBINED                 = (1 << 0),
	SCE_PASS_Z                        = (1 << 1),
	SCE_PASS_RGBA                     = (1 << 2),
	SCE_PASS_DIFFUSE                  = (1 << 3),
	SCE_PASS_SPEC                     = (1 << 4),
	SCE_PASS_SHADOW                   = (1 << 5),
	SCE_PASS_AO                       = (1 << 6),
	SCE_PASS_REFLECT                  = (1 << 7),
	SCE_PASS_NORMAL                   = (1 << 8),
	SCE_PASS_VECTOR                   = (1 << 9),
	SCE_PASS_REFRACT                  = (1 << 10),
	SCE_PASS_INDEXOB                  = (1 << 11),
	SCE_PASS_UV                       = (1 << 12),
	SCE_PASS_INDIRECT                 = (1 << 13),
	SCE_PASS_MIST                     = (1 << 14),
	SCE_PASS_RAYHITS                  = (1 << 15),
	SCE_PASS_EMIT                     = (1 << 16),
	SCE_PASS_ENVIRONMENT              = (1 << 17),
	SCE_PASS_INDEXMA                  = (1 << 18),
	SCE_PASS_DIFFUSE_DIRECT           = (1 << 19),
	SCE_PASS_DIFFUSE_INDIRECT         = (1 << 20),
	SCE_PASS_DIFFUSE_COLOR            = (1 << 21),
	SCE_PASS_GLOSSY_DIRECT            = (1 << 22),
	SCE_PASS_GLOSSY_INDIRECT          = (1 << 23),
	SCE_PASS_GLOSSY_COLOR             = (1 << 24),
	SCE_PASS_TRANSM_DIRECT            = (1 << 25),
	SCE_PASS_TRANSM_INDIRECT          = (1 << 26),
	SCE_PASS_TRANSM_COLOR             = (1 << 27),
	SCE_PASS_SUBSURFACE_DIRECT        = (1 << 28),
	SCE_PASS_SUBSURFACE_INDIRECT      = (1 << 29),
	SCE_PASS_SUBSURFACE_COLOR         = (1 << 30),
	SCE_PASS_ROUGHNESS                = (1 << 31),
} eScenePassType;

#define RE_PASSNAME_COMBINED "Combined"
#define RE_PASSNAME_Z "Depth"
#define RE_PASSNAME_VECTOR "Vector"
#define RE_PASSNAME_NORMAL "Normal"
#define RE_PASSNAME_UV "UV"
#define RE_PASSNAME_RGBA "Color"
#define RE_PASSNAME_EMIT "Emit"
#define RE_PASSNAME_DIFFUSE "Diffuse"
#define RE_PASSNAME_SPEC "Spec"
#define RE_PASSNAME_SHADOW "Shadow"

#define RE_PASSNAME_AO "AO"
#define RE_PASSNAME_ENVIRONMENT "Env"
#define RE_PASSNAME_INDIRECT "Indirect"
#define RE_PASSNAME_REFLECT "Reflect"
#define RE_PASSNAME_REFRACT "Refract"
#define RE_PASSNAME_INDEXOB "IndexOB"
#define RE_PASSNAME_INDEXMA "IndexMA"
#define RE_PASSNAME_MIST "Mist"

#define RE_PASSNAME_RAYHITS "RayHits"
#define RE_PASSNAME_DIFFUSE_DIRECT "DiffDir"
#define RE_PASSNAME_DIFFUSE_INDIRECT "DiffInd"
#define RE_PASSNAME_DIFFUSE_COLOR "DiffCol"
#define RE_PASSNAME_GLOSSY_DIRECT "GlossDir"
#define RE_PASSNAME_GLOSSY_INDIRECT "GlossInd"
#define RE_PASSNAME_GLOSSY_COLOR "GlossCol"
#define RE_PASSNAME_TRANSM_DIRECT "TransDir"
#define RE_PASSNAME_TRANSM_INDIRECT "TransInd"
#define RE_PASSNAME_TRANSM_COLOR "TransCol"

#define RE_PASSNAME_SUBSURFACE_DIRECT "SubsurfaceDir"
#define RE_PASSNAME_SUBSURFACE_INDIRECT "SubsurfaceInd"
#define RE_PASSNAME_SUBSURFACE_COLOR "SubsurfaceCol"


/* View - MultiView */
typedef struct SceneRenderView {
	struct SceneRenderView *next, *prev;

	char name[64];	/* MAX_NAME */
	char suffix[64];	/* MAX_NAME */

	int viewflag;
	int pad[2];
	char pad2[4];

} SceneRenderView;

/* SceneRenderView.viewflag */
#define SCE_VIEW_DISABLE		(1<<0)

/* RenderData.views_format */
enum {
	SCE_VIEWS_FORMAT_STEREO_3D = 0,
	SCE_VIEWS_FORMAT_MULTIVIEW = 1,
};

/* ImageFormatData.views_format (also used for Sequence.views_format) */
enum {
	R_IMF_VIEWS_INDIVIDUAL = 0,
	R_IMF_VIEWS_STEREO_3D  = 1,
	R_IMF_VIEWS_MULTIVIEW  = 2,
};

typedef struct Stereo3dFormat {
	short flag;
	char display_mode; /* encoding mode */
	char anaglyph_type; /* anaglyph scheme for the user display */
	char interlace_type;  /* interlace type for the user display */
	char pad[3];
} Stereo3dFormat;

/* Stereo3dFormat.display_mode */
typedef enum eStereoDisplayMode {
	S3D_DISPLAY_ANAGLYPH    = 0,
	S3D_DISPLAY_INTERLACE   = 1,
	S3D_DISPLAY_PAGEFLIP    = 2,
	S3D_DISPLAY_SIDEBYSIDE  = 3,
	S3D_DISPLAY_TOPBOTTOM   = 4,
} eStereoDisplayMode;

/* Stereo3dFormat.flag */
typedef enum eStereo3dFlag {
	S3D_INTERLACE_SWAP        = (1 << 0),
	S3D_SIDEBYSIDE_CROSSEYED  = (1 << 1),
	S3D_SQUEEZED_FRAME        = (1 << 2),
} eStereo3dFlag;

/* Stereo3dFormat.anaglyph_type */
typedef enum eStereo3dAnaglyphType {
	S3D_ANAGLYPH_REDCYAN      = 0,
	S3D_ANAGLYPH_GREENMAGENTA = 1,
	S3D_ANAGLYPH_YELLOWBLUE   = 2,
} eStereo3dAnaglyphType;

/* Stereo3dFormat.interlace_type */
typedef enum eStereo3dInterlaceType {
	S3D_INTERLACE_ROW          = 0,
	S3D_INTERLACE_COLUMN       = 1,
	S3D_INTERLACE_CHECKERBOARD = 2,
} eStereo3dInterlaceType;

/* *************************************************************** */

/* Generic image format settings,
 * this is used for NodeImageFile and IMAGE_OT_save_as operator too.
 *
 * note: its a bit strange that even though this is an image format struct
 *  the imtype can still be used to select video formats.
 *  RNA ensures these enum's are only selectable for render output.
 */
typedef struct ImageFormatData {
	char imtype;   /* R_IMF_IMTYPE_PNG, R_... */
	               /* note, video types should only ever be set from this
	                * structure when used from RenderData */
	char depth;    /* bits per channel, R_IMF_CHAN_DEPTH_8 -> 32,
	                * not a flag, only set 1 at a time */

	char planes;   /* - R_IMF_PLANES_BW, R_IMF_PLANES_RGB, R_IMF_PLANES_RGBA */
	char flag;     /* generic options for all image types, alpha zbuffer */

	char quality;  /* (0 - 100), eg: jpeg quality */
	char compress; /* (0 - 100), eg: png compression */


	/* --- format specific --- */

	/* OpenEXR */
	char  exr_codec;

	/* Cineon */
	char  cineon_flag;
	short cineon_white, cineon_black;
	float cineon_gamma;

	/* Jpeg2000 */
	char  jp2_flag;
	char jp2_codec;

	/* TIFF */
	char tiff_codec;

	char pad[4];

	/* Multiview */
	char views_format;
	Stereo3dFormat stereo3d_format;

	/* color management */
	ColorManagedViewSettings view_settings;
	ColorManagedDisplaySettings display_settings;
} ImageFormatData;


/* ImageFormatData.imtype */
#define R_IMF_IMTYPE_TARGA           0
#define R_IMF_IMTYPE_IRIS            1
/* #define R_HAMX                    2 */ /* hamx is nomore */
/* #define R_FTYPE                   3 */ /* ftype is nomore */
#define R_IMF_IMTYPE_JPEG90          4
/* #define R_MOVIE                   5 */ /* movie is nomore */
#define R_IMF_IMTYPE_IRIZ            7
#define R_IMF_IMTYPE_RAWTGA         14
#define R_IMF_IMTYPE_AVIRAW         15
#define R_IMF_IMTYPE_AVIJPEG        16
#define R_IMF_IMTYPE_PNG            17
/* #define R_IMF_IMTYPE_AVICODEC    18 */ /* avicodec is nomore */
/* #define R_IMF_IMTYPE_QUICKTIME   19 */ /* quicktime is nomore */
#define R_IMF_IMTYPE_BMP            20
#define R_IMF_IMTYPE_RADHDR         21
#define R_IMF_IMTYPE_TIFF           22
#define R_IMF_IMTYPE_OPENEXR        23
#define R_IMF_IMTYPE_FFMPEG         24
/* #define R_IMF_IMTYPE_FRAMESERVER    25 */ /* frame server is nomore */
#define R_IMF_IMTYPE_CINEON         26
#define R_IMF_IMTYPE_DPX            27
#define R_IMF_IMTYPE_MULTILAYER     28
#define R_IMF_IMTYPE_DDS            29
#define R_IMF_IMTYPE_JP2            30
#define R_IMF_IMTYPE_H264           31
#define R_IMF_IMTYPE_XVID           32
#define R_IMF_IMTYPE_THEORA         33
#define R_IMF_IMTYPE_PSD            34

#define R_IMF_IMTYPE_INVALID        255

/* ImageFormatData.flag */
#define R_IMF_FLAG_ZBUF         (1<<0)   /* was R_OPENEXR_ZBUF */
#define R_IMF_FLAG_PREVIEW_JPG  (1<<1)   /* was R_PREVIEW_JPG */

/* return values from BKE_imtype_valid_depths, note this is depts per channel */
#define R_IMF_CHAN_DEPTH_1  (1<<0) /* 1bits  (unused) */
#define R_IMF_CHAN_DEPTH_8  (1<<1) /* 8bits  (default) */
#define R_IMF_CHAN_DEPTH_10 (1<<2) /* 10bits (uncommon, Cineon/DPX support) */
#define R_IMF_CHAN_DEPTH_12 (1<<3) /* 12bits (uncommon, jp2/DPX support) */
#define R_IMF_CHAN_DEPTH_16 (1<<4) /* 16bits (tiff, halff float exr) */
#define R_IMF_CHAN_DEPTH_24 (1<<5) /* 24bits (unused) */
#define R_IMF_CHAN_DEPTH_32 (1<<6) /* 32bits (full float exr) */

/* ImageFormatData.planes */
#define R_IMF_PLANES_RGB   24
#define R_IMF_PLANES_RGBA  32
#define R_IMF_PLANES_BW    8

/* ImageFormatData.exr_codec */
#define R_IMF_EXR_CODEC_NONE  0
#define R_IMF_EXR_CODEC_PXR24 1
#define R_IMF_EXR_CODEC_ZIP   2
#define R_IMF_EXR_CODEC_PIZ   3
#define R_IMF_EXR_CODEC_RLE   4
#define R_IMF_EXR_CODEC_ZIPS  5
#define R_IMF_EXR_CODEC_B44   6
#define R_IMF_EXR_CODEC_B44A  7
#define R_IMF_EXR_CODEC_DWAA  8
#define R_IMF_EXR_CODEC_DWAB  9
#define R_IMF_EXR_CODEC_MAX  10

/* ImageFormatData.jp2_flag */
#define R_IMF_JP2_FLAG_YCC          (1<<0)  /* when disabled use RGB */ /* was R_JPEG2K_YCC */
#define R_IMF_JP2_FLAG_CINE_PRESET  (1<<1)  /* was R_JPEG2K_CINE_PRESET */
#define R_IMF_JP2_FLAG_CINE_48      (1<<2)  /* was R_JPEG2K_CINE_48FPS */

/* ImageFormatData.jp2_codec */
#define R_IMF_JP2_CODEC_JP2  0
#define R_IMF_JP2_CODEC_J2K  1

/* ImageFormatData.cineon_flag */
#define R_IMF_CINEON_FLAG_LOG (1<<0)  /* was R_CINEON_LOG */

/* ImageFormatData.tiff_codec */
enum {
	R_IMF_TIFF_CODEC_DEFLATE   = 0,
	R_IMF_TIFF_CODEC_LZW       = 1,
	R_IMF_TIFF_CODEC_PACKBITS  = 2,
	R_IMF_TIFF_CODEC_NONE      = 3,
};

typedef struct BakeData {
	struct ImageFormatData im_format;

	char filepath[1024]; /* FILE_MAX */

	short width, height;
	short margin, flag;

	float cage_extrusion;
	int pass_filter;

	char normal_swizzle[3];
	char normal_space;

	char save_mode;
	char pad[3];

	char cage[64];  /* MAX_NAME */
} BakeData;

/* BakeData.normal_swizzle (char) */
typedef enum eBakeNormalSwizzle {
	R_BAKE_POSX = 0,
	R_BAKE_POSY = 1,
	R_BAKE_POSZ = 2,
	R_BAKE_NEGX = 3,
	R_BAKE_NEGY = 4,
	R_BAKE_NEGZ = 5,
} eBakeNormalSwizzle;

/* BakeData.save_mode (char) */
typedef enum eBakeSaveMode {
	R_BAKE_SAVE_INTERNAL = 0,
	R_BAKE_SAVE_EXTERNAL = 1,
} eBakeSaveMode;

/* BakeData.pass_filter */
typedef enum eBakePassFilter {
	R_BAKE_PASS_FILTER_NONE           = 0,
	R_BAKE_PASS_FILTER_AO             = (1 << 0),
	R_BAKE_PASS_FILTER_EMIT           = (1 << 1),
	R_BAKE_PASS_FILTER_DIFFUSE        = (1 << 2),
	R_BAKE_PASS_FILTER_GLOSSY         = (1 << 3),
	R_BAKE_PASS_FILTER_TRANSM         = (1 << 4),
	R_BAKE_PASS_FILTER_SUBSURFACE     = (1 << 5),
	R_BAKE_PASS_FILTER_DIRECT         = (1 << 6),
	R_BAKE_PASS_FILTER_INDIRECT       = (1 << 7),
	R_BAKE_PASS_FILTER_COLOR          = (1 << 8),
} eBakePassFilter;

#define R_BAKE_PASS_FILTER_ALL (~0)

/* RenderEngineSettingsClay.options */
typedef enum ClayFlagSettings {
	CLAY_USE_AO     = (1 << 0),
	CLAY_USE_HSV    = (1 << 1),
} ClayFlagSettings;

/* *************************************************************** */
/* Render Data */

typedef struct RenderData {
	struct ImageFormatData im_format;

	struct AviCodecData *avicodecdata;
	struct FFMpegCodecData ffcodecdata;

	int cfra, sfra, efra;	/* frames as in 'images' */
	float subframe;			/* subframe offset from cfra, in 0.0-1.0 */
	int psfra, pefra;		/* start+end frames of preview range */

	int images, framapto;
	short flag, threads;

	float framelen, blurfac;

	int frame_step;		/* frames to jump during render/playback */

	short stereomode  DNA_DEPRECATED;	/* standalone player stereo settings */  //  XXX deprecated since 2.5

	short dimensionspreset;		/* for the dimensions presets menu */

	short size; /* size in % */
<<<<<<< HEAD
	
=======

	short maximsize DNA_DEPRECATED; /* max in Kb */

>>>>>>> a24b4e60
	short pad6;

	/* from buttons: */
	/**
	 * The desired number of pixels in the x direction
	 */
	int xsch;
	/**
	 * The desired number of pixels in the y direction
	 */
	int ysch;

	/**
	 * render tile dimensions
	 */
	int tilex, tiley;

	short planes  DNA_DEPRECATED, imtype  DNA_DEPRECATED, subimtype  DNA_DEPRECATED, quality  DNA_DEPRECATED; /*deprecated!*/

	/**
	 * Render to image editor, fullscreen or to new window.
	 */
	short displaymode;
	char use_lock_interface;
	char pad7;

	/**
	 * Flags for render settings. Use bit-masking to access the settings.
	 */
	int scemode;

	/**
	 * Flags for render settings. Use bit-masking to access the settings.
	 */
	int mode;

	/**
<<<<<<< HEAD
=======
	 * Flags for raytrace settings. Use bit-masking to access the settings.
	 */
	int raytrace_options;

	/**
	 * Raytrace acceleration structure
	 */
	short raytrace_structure;

	short pad1;

	/* octree resolution */
	short ocres;
	short pad4;

	/**
>>>>>>> a24b4e60
	 * What to do with the sky/background. Picks sky/premul/key
	 * blending for the background
	 */
	short alphamode;

	/**
	 * The number of samples to use per pixel.
	 */
	short osa;

	short frs_sec, pad[7];


	/* safety, border and display rect */
	rctf safety, border;
	rcti disprect;

	/* information on different layers to be rendered */
<<<<<<< HEAD
	ListBase layers DNA_DEPRECATED; /* Converted to Scene->view_layers. */
	short actlay DNA_DEPRECATED; /* Converted to Scene->active_layer. */
	short pad1;
	
=======
	ListBase layers;
	short actlay;

	/* number of mblur samples */
	short mblur_samples;

>>>>>>> a24b4e60
	/**
	 * Adjustment factors for the aspect ratio in the x direction, was a short in 2.45
	 */
	float xasp, yasp;

	float frs_sec_base;

	/**
	 * Value used to define filter size for all filter options  */
	float gauss;


	/* color management settings - color profiles, gamma correction, etc */
	int color_mgt_flag;
<<<<<<< HEAD
	
=======

	/** post-production settings. deprecated, but here for upwards compat (initialized to 1) */
	float postgamma, posthue, postsat;

>>>>>>> a24b4e60
	 /* Dither noise intensity */
	float dither_intensity;

	/* Bake Render options */
	short bake_mode, bake_flag;
	short bake_filter, bake_samples;
	float bake_biasdist, bake_user_scale;

	/* path to render output */
	char pic[1024]; /* 1024 = FILE_MAX */

	/* stamps flags. */
	int stamp;
	short stamp_font_id, pad3; /* select one of blenders bitmap fonts */

	/* stamp info user data. */
	char stamp_udata[768];

	/* foreground/background color. */
	float fg_stamp[4];
	float bg_stamp[4];

	/* sequencer options */
	char seq_prev_type;
	char seq_rend_type;  /* UNUSED! */
	char seq_flag; /* flag use for sequence render/draw */
	char pad5[5];

	/* render simplify */
	short simplify_subsurf;
	short simplify_subsurf_render;
	short pad9, pad10;
	float simplify_particles;
	float simplify_particles_render;
<<<<<<< HEAD
=======
	float simplify_aosss;

	/* cineon */
	short cineonwhite  DNA_DEPRECATED, cineonblack  DNA_DEPRECATED;  /*deprecated*/
	float cineongamma  DNA_DEPRECATED;  /*deprecated*/

	/* jpeg2000 */
	short jp2_preset  DNA_DEPRECATED, jp2_depth  DNA_DEPRECATED;  /*deprecated*/
	int rpad3;

	/* Dome variables */ //  XXX deprecated since 2.5
	short domeres  DNA_DEPRECATED, domemode  DNA_DEPRECATED;	//  XXX deprecated since 2.5
	short domeangle  DNA_DEPRECATED, dometilt  DNA_DEPRECATED;	//  XXX deprecated since 2.5
	float domeresbuf  DNA_DEPRECATED;	//  XXX deprecated since 2.5
	float pad2;
	struct Text *dometext  DNA_DEPRECATED;	//  XXX deprecated since 2.5
>>>>>>> a24b4e60

	/* Freestyle line thickness options */
	int line_thickness_mode;
	float unit_line_thickness; /* in pixels */

	/* render engine */
	char engine[32];
	int pad2;

	/* Cycles baking */
	struct BakeData bake;

	int preview_start_resolution;
	short preview_pixel_size;

	/* Type of the debug pass to use.
	 * Only used when built with debug passes support.
	 */
	short debug_pass_type;

	/* MultiView */
	ListBase views;  /* SceneRenderView */
	short actview;
	short views_format;

	/* Hair Display */
	short hair_type, hair_subdiv;

	/* Motion blur shutter */
	struct CurveMapping mblur_shutter_curve;
} RenderData;

/* RenderData.hair_type */
typedef enum eHairType {
	SCE_HAIR_SHAPE_STRAND      = 0,
	SCE_HAIR_SHAPE_STRIP       = 1,
} eHairType;


/* *************************************************************** */
/* Render Conversion/Simplfication Settings */

/* control render convert and shading engine */
typedef struct RenderProfile {
	struct RenderProfile *next, *prev;
	char name[32];

	short particle_perc;
	short subsurf_max;
	short shadbufsample_max;
	short pad1;

	float ao_error, pad2;

} RenderProfile;

/* UV Paint */
/* ToolSettings.uv_sculpt_settings */
#define UV_SCULPT_LOCK_BORDERS				1
#define UV_SCULPT_ALL_ISLANDS				2

/* ToolSettings.uv_sculpt_tool */
#define UV_SCULPT_TOOL_PINCH				1
#define UV_SCULPT_TOOL_RELAX				2
#define UV_SCULPT_TOOL_GRAB					3

/* ToolSettings.uv_relax_method */
#define UV_SCULPT_TOOL_RELAX_LAPLACIAN	1
#define UV_SCULPT_TOOL_RELAX_HC			2

/* Stereo Flags */
#define STEREO_RIGHT_NAME "right"
#define STEREO_LEFT_NAME "left"
#define STEREO_RIGHT_SUFFIX "_R"
#define STEREO_LEFT_SUFFIX "_L"

/* View3D.stereo3d_camera / View3D.multiview_eye / ImageUser.multiview_eye */
typedef enum eStereoViews {
	STEREO_LEFT_ID = 0,
	STEREO_RIGHT_ID = 1,
	STEREO_3D_ID = 2,
	STEREO_MONO_ID = 3,
} eStereoViews;

/* *************************************************************** */
/* Markers */

typedef struct TimeMarker {
	struct TimeMarker *next, *prev;
	int frame;
	char name[64];
	unsigned int flag;
	struct Object *camera;
} TimeMarker;

/* *************************************************************** */
/* Paint Mode/Tool Data */

#define PAINT_MAX_INPUT_SAMPLES 64

/* Paint Tool Base */
typedef struct Paint {
	struct Brush *brush;
	struct Palette *palette;
	struct CurveMapping *cavity_curve; /* cavity curve */

	/* WM Paint cursor */
	void *paint_cursor;
	unsigned char paint_cursor_col[4];

	/* enum ePaintFlags */
	int flags;

	/* Paint stroke can use up to PAINT_MAX_INPUT_SAMPLES inputs to
	 * smooth the stroke */
	int num_input_samples;

	/* flags used for symmetry */
	int symmetry_flags;

	float tile_offset[3];
	int pad2;
} Paint;

/* ------------------------------------------- */
/* Image Paint */

/* Texture/Image Editor */
typedef struct ImagePaintSettings {
	Paint paint;

	short flag, missing_data;

	/* for projection painting only */
	short seam_bleed, normal_angle;
	short screen_grab_size[2]; /* capture size for re-projection */

	int mode;                  /* mode used for texture painting */

	void *paintcursor;		   /* wm handle */
	struct Image *stencil;     /* workaround until we support true layer masks */
	struct Image *clone;       /* clone layer for image mode for projective texture painting */
	struct Image *canvas;      /* canvas when the explicit system is used for painting */
	float stencil_col[3];
	float dither;              /* dither amount used when painting on byte images */
} ImagePaintSettings;

/* ------------------------------------------- */
/* Particle Edit */

/* Settings for a Particle Editing Brush */
typedef struct ParticleBrushData {
	short size;						/* common setting */
	short step, invert, count;		/* for specific brushes only */
	int flag;
	float strength;
} ParticleBrushData;

/* Particle Edit Mode Settings */
typedef struct ParticleEditSettings {
	short flag;
	short totrekey;
	short totaddkey;
	short brushtype;

	ParticleBrushData brush[7];
	void *paintcursor;			/* runtime */

	float emitterdist, rt;

	int selectmode;
	int edittype;

	int draw_step, fade_frames;

	struct Scene *scene;
	struct Object *object;
	struct Object *shape_object;
} ParticleEditSettings;

/* ------------------------------------------- */
/* Sculpt */

/* Sculpt */
typedef struct Sculpt {
	Paint paint;

	/* For rotating around a pivot point */
	//float pivot[3]; XXX not used?
	int flags;

	/* Control tablet input */
	//char tablet_size, tablet_strength; XXX not used?
	int radial_symm[3];

	/* Maximum edge length for dynamic topology sculpting (in pixels) */
	float detail_size;

	/* Direction used for SCULPT_OT_symmetrize operator */
	int symmetrize_direction;

	/* gravity factor for sculpting */
	float gravity_factor;

	/* scale for constant detail size */
	float constant_detail; /* Constant detail resolution (Blender unit / constant_detail) */
	float detail_percent;
	float pad;

	struct Object *gravity_object;
} Sculpt;

typedef struct UvSculpt {
	Paint paint;
} UvSculpt;

/* ------------------------------------------- */
/* Vertex Paint */

/* Vertex Paint */
typedef struct VPaint {
	Paint paint;
	char flag;
	char pad[3];
	int radial_symm[3]; /* For mirrored painting */
} VPaint;

/* VPaint.flag */
enum {
	/* weight paint only */
	VP_FLAG_VGROUP_RESTRICT     = (1 << 7)
};

/* ------------------------------------------- */
/* GPencil Stroke Sculpting */

/* GP_BrushEdit_Settings.brushtype */
typedef enum eGP_EditBrush_Types {
	GP_EDITBRUSH_TYPE_SMOOTH    = 0,
	GP_EDITBRUSH_TYPE_THICKNESS = 1,
	GP_EDITBRUSH_TYPE_GRAB      = 2,
	GP_EDITBRUSH_TYPE_PUSH      = 3,
	GP_EDITBRUSH_TYPE_TWIST     = 4,
	GP_EDITBRUSH_TYPE_PINCH     = 5,
	GP_EDITBRUSH_TYPE_RANDOMIZE = 6,
	GP_EDITBRUSH_TYPE_SUBDIVIDE = 7,
	GP_EDITBRUSH_TYPE_SIMPLIFY  = 8,
	GP_EDITBRUSH_TYPE_CLONE     = 9,
	GP_EDITBRUSH_TYPE_STRENGTH  = 10,

	/* !!! Update GP_EditBrush_Data brush[###]; below !!! */
	TOT_GP_EDITBRUSH_TYPES
} eGP_EditBrush_Types;

/* GP_BrushEdit_Settings.lock_axis */
typedef enum eGP_Lockaxis_Types {
	GP_LOCKAXIS_NONE = 0,
	GP_LOCKAXIS_X = 1,
	GP_LOCKAXIS_Y = 2,
	GP_LOCKAXIS_Z = 3
} eGP_Lockaxis_Types;

/* Settings for a GPencil Stroke Sculpting Brush */
typedef struct GP_EditBrush_Data {
	short size;             /* radius of brush */
	short flag;             /* eGP_EditBrush_Flag */
	float strength;         /* strength of effect */
} GP_EditBrush_Data;

/* GP_EditBrush_Data.flag */
typedef enum eGP_EditBrush_Flag {
	/* invert the effect of the brush */
	GP_EDITBRUSH_FLAG_INVERT       = (1 << 0),
	/* adjust strength using pen pressure */
	GP_EDITBRUSH_FLAG_USE_PRESSURE = (1 << 1),

	/* strength of brush falls off with distance from cursor */
	GP_EDITBRUSH_FLAG_USE_FALLOFF  = (1 << 2),

	/* smooth brush affects pressure values as well */
	GP_EDITBRUSH_FLAG_SMOOTH_PRESSURE  = (1 << 3)
} eGP_EditBrush_Flag;



/* GPencil Stroke Sculpting Settings */
typedef struct GP_BrushEdit_Settings {
	GP_EditBrush_Data brush[11];  /* TOT_GP_EDITBRUSH_TYPES */
	void *paintcursor;            /* runtime */

	int brushtype;                /* eGP_EditBrush_Types */
	int flag;                     /* eGP_BrushEdit_SettingsFlag */
	int lock_axis;                /* eGP_Lockaxis_Types lock drawing to one axis */
	float alpha;                  /* alpha factor for selection color */
} GP_BrushEdit_Settings;

/* GP_BrushEdit_Settings.flag */
typedef enum eGP_BrushEdit_SettingsFlag {
	/* only affect selected points */
	GP_BRUSHEDIT_FLAG_SELECT_MASK = (1 << 0),
	/* apply brush to position */
	GP_BRUSHEDIT_FLAG_APPLY_POSITION = (1 << 1),
	/* apply brush to strength */
	GP_BRUSHEDIT_FLAG_APPLY_STRENGTH = (1 << 2),
	/* apply brush to thickness */
	GP_BRUSHEDIT_FLAG_APPLY_THICKNESS = (1 << 3),
} eGP_BrushEdit_SettingsFlag;


/* Settings for GP Interpolation Operators */
typedef struct GP_Interpolate_Settings {
	short flag;                        /* eGP_Interpolate_SettingsFlag */

	char type;                         /* eGP_Interpolate_Type - Interpolation Mode */
	char easing;                       /* eBezTriple_Easing - Easing mode (if easing equation used) */

	float back;                        /* BEZT_IPO_BACK */
	float amplitude, period;           /* BEZT_IPO_ELASTIC */

	struct CurveMapping *custom_ipo;   /* custom interpolation curve (for use with GP_IPO_CURVEMAP) */
} GP_Interpolate_Settings;

/* GP_Interpolate_Settings.flag */
typedef enum eGP_Interpolate_SettingsFlag {
	/* apply interpolation to all layers */
	GP_TOOLFLAG_INTERPOLATE_ALL_LAYERS    = (1 << 0),
	/* apply interpolation to only selected */
	GP_TOOLFLAG_INTERPOLATE_ONLY_SELECTED = (1 << 1),
} eGP_Interpolate_SettingsFlag;

/* GP_Interpolate_Settings.type */
typedef enum eGP_Interpolate_Type {
	/* Traditional Linear Interpolation */
	GP_IPO_LINEAR   = 0,

	/* CurveMap Defined Interpolation */
	GP_IPO_CURVEMAP = 1,

	/* Easing Equations */
	GP_IPO_BACK = 3,
	GP_IPO_BOUNCE = 4,
	GP_IPO_CIRC = 5,
	GP_IPO_CUBIC = 6,
	GP_IPO_ELASTIC = 7,
	GP_IPO_EXPO = 8,
	GP_IPO_QUAD = 9,
	GP_IPO_QUART = 10,
	GP_IPO_QUINT = 11,
	GP_IPO_SINE = 12,
} eGP_Interpolate_Type;

/* *************************************************************** */
/* Unified Paint Settings
 */

/* These settings can override the equivalent fields in the active
 * Brush for any paint mode; the flag field controls whether these
 * values are used */
typedef struct UnifiedPaintSettings {
	/* unified radius of brush in pixels */
	int size;

	/* unified radius of brush in Blender units */
	float unprojected_radius;

	/* unified strength of brush */
	float alpha;

	/* unified brush weight, [0, 1] */
	float weight;

	/* unified brush color */
	float rgb[3];
	/* unified brush secondary color */
	float secondary_rgb[3];

	/* user preferences for sculpt and paint */
	int flag;

	/* rake rotation */

	/* record movement of mouse so that rake can start at an intuitive angle */
	float last_rake[2];
	float last_rake_angle;

	int last_stroke_valid;
	float average_stroke_accum[3];
	int average_stroke_counter;


	float brush_rotation;
	float brush_rotation_sec;

	/*********************************************************************************
	 *  all data below are used to communicate with cursor drawing and tex sampling  *
	 *********************************************************************************/
	int anchored_size;

	float overlap_factor; /* normalization factor due to accumulated value of curve along spacing.
	                       * Calculated when brush spacing changes to dampen strength of stroke
	                       * if space attenuation is used*/
	char draw_inverted;
	/* check is there an ongoing stroke right now */
	char stroke_active;

	char draw_anchored;
	char do_linear_conversion;

	/* store last location of stroke or whether the mesh was hit. Valid only while stroke is active */
	float last_location[3];
	int last_hit;

	float anchored_initial_mouse[2];

	/* radius of brush, premultiplied with pressure.
	 * In case of anchored brushes contains the anchored radius */
	float pixel_radius;

	/* drawing pressure */
	float size_pressure_value;

	/* position of mouse, used to sample the texture */
	float tex_mouse[2];

	/* position of mouse, used to sample the mask texture */
	float mask_tex_mouse[2];

	/* ColorSpace cache to avoid locking up during sampling */
	struct ColorSpace *colorspace;
} UnifiedPaintSettings;

/* UnifiedPaintSettings.flag */
typedef enum {
	UNIFIED_PAINT_SIZE  = (1 << 0),
	UNIFIED_PAINT_ALPHA = (1 << 1),
	UNIFIED_PAINT_WEIGHT = (1 << 5),
	UNIFIED_PAINT_COLOR = (1 << 6),

	/* only used if unified size is enabled, mirrors the brush flags
	 * BRUSH_LOCK_SIZE and BRUSH_SIZE_PRESSURE */
	UNIFIED_PAINT_BRUSH_LOCK_SIZE = (1 << 2),
	UNIFIED_PAINT_BRUSH_SIZE_PRESSURE   = (1 << 3),

	/* only used if unified alpha is enabled, mirrors the brush flag
	 * BRUSH_ALPHA_PRESSURE */
	UNIFIED_PAINT_BRUSH_ALPHA_PRESSURE  = (1 << 4)
} eUnifiedPaintSettingsFlags;


typedef struct CurvePaintSettings {
	char curve_type;
	char flag;
	char depth_mode;
	char surface_plane;
	char fit_method;
	char pad;
	short error_threshold;
	float radius_min, radius_max;
	float radius_taper_start, radius_taper_end;
	float surface_offset;
	float corner_angle;
} CurvePaintSettings;

/* CurvePaintSettings.flag */
enum {
	CURVE_PAINT_FLAG_CORNERS_DETECT             = (1 << 0),
	CURVE_PAINT_FLAG_PRESSURE_RADIUS            = (1 << 1),
	CURVE_PAINT_FLAG_DEPTH_STROKE_ENDPOINTS     = (1 << 2),
	CURVE_PAINT_FLAG_DEPTH_STROKE_OFFSET_ABS    = (1 << 3),
};

/* CurvePaintSettings.fit_method */
enum {
	CURVE_PAINT_FIT_METHOD_REFIT            = 0,
	CURVE_PAINT_FIT_METHOD_SPLIT            = 1,
};

/* CurvePaintSettings.depth_mode */
enum {
	CURVE_PAINT_PROJECT_CURSOR              = 0,
	CURVE_PAINT_PROJECT_SURFACE             = 1,
};

/* CurvePaintSettings.surface_plane */
enum {
	CURVE_PAINT_SURFACE_PLANE_NORMAL_VIEW           = 0,
	CURVE_PAINT_SURFACE_PLANE_NORMAL_SURFACE        = 1,
	CURVE_PAINT_SURFACE_PLANE_VIEW                  = 2,
};


/* *************************************************************** */
/* Stats */

/* Stats for Meshes */
typedef struct MeshStatVis {
	char type;
	char _pad1[2];

	/* overhang */
	char  overhang_axis;
	float overhang_min, overhang_max;

	/* thickness */
	float thickness_min, thickness_max;
	char thickness_samples;
	char _pad2[3];

	/* distort */
	float distort_min, distort_max;

	/* sharp */
	float sharp_min, sharp_max;
} MeshStatVis;


/* *************************************************************** */
/* Tool Settings */

typedef struct ToolSettings {
	VPaint *vpaint;		/* vertex paint */
	VPaint *wpaint;		/* weight paint */
	Sculpt *sculpt;
	UvSculpt *uvsculpt;	/* uv smooth */

	/* Vertex group weight - used only for editmode, not weight
	 * paint */
	float vgroup_weight;

	float doublimit;	/* remove doubles limit */
	short automerge;

	/* Selection Mode for Mesh */
	short selectmode;

	/* UV Calculation */
	char unwrapper;
	char uvcalc_flag;
	char uv_flag;
	char uv_selectmode;

	float uvcalc_margin;

	/* Auto-IK */
	short autoik_chainlen;  /* runtime only */

	/* Grease Pencil */
	char gpencil_flags;		/* flags/options for how the tool works */
	char gpencil_src;		/* for main 3D view Grease Pencil, where data comes from */

	char gpencil_v3d_align; /* stroke placement settings: 3D View */
	char gpencil_v2d_align; /*                          : General 2D Editor */
	char gpencil_seq_align; /*                          : Sequencer Preview */
	char gpencil_ima_align; /*                          : Image Editor */

<<<<<<< HEAD
	char _pad3[4];
	
=======
>>>>>>> a24b4e60
	/* Grease Pencil Sculpt */
	struct GP_BrushEdit_Settings gp_sculpt;

	/* Grease Pencil Interpolation Tool(s) */
	struct GP_Interpolate_Settings gp_interpolate;

	/* Grease Pencil Drawing Brushes (bGPDbrush) */
	ListBase gp_brushes;

	/* Image Paint (8 byttse aligned please!) */
	struct ImagePaintSettings imapaint;

	/* Particle Editing */
	struct ParticleEditSettings particle;

	/* Transform Proportional Area of Effect */
	float proportional_size;

	/* Select Group Threshold */
	float select_thresh;

	/* Auto-Keying Mode */
	short autokey_mode, autokey_flag;	/* defines in DNA_userdef_types.h */
	char keyframe_type;                 /* keyframe type (see DNA_curve_types.h) */

	/* Multires */
	char multires_subdiv_type;

<<<<<<< HEAD
=======
	/* Skeleton generation */
	short skgen_resolution;
	float skgen_threshold_internal;
	float skgen_threshold_external;
	float skgen_length_ratio;
	float skgen_length_limit;
	float skgen_angle_limit;
	float skgen_correlation_limit;
	float skgen_symmetry_limit;
	float skgen_retarget_angle_weight;
	float skgen_retarget_length_weight;
	float skgen_retarget_distance_weight;
	short skgen_options;
	char  skgen_postpro;
	char  skgen_postpro_passes;
	char  skgen_subdivisions[3];
	char  skgen_multi_level;

	/* Skeleton Sketching */
	struct Object *skgen_template;
	char bone_sketching;
	char bone_sketching_convert;
	char skgen_subdivision_number;
	char skgen_retarget_options;
	char skgen_retarget_roll;
	char skgen_side_string[8];
	char skgen_num_string[8];

>>>>>>> a24b4e60
	/* Alt+RMB option */
	char edge_mode;
	char edge_mode_live_unwrap;
	char _pad1;

	/* Transform */
	char transform_pivot_point;
	char transform_flag;
	char snap_mode, snap_node_mode;
	char snap_uv_mode;
	char snap_flag;
	char snap_target;
	short proportional, prop_mode;
	char proportional_objects; /* proportional edit, object mode */
	char proportional_mask; /* proportional edit, mask editing */
	char proportional_action; /* proportional edit, action editor */
	char proportional_fcurve; /* proportional edit, graph editor */
	char lock_markers; /* lock marker editing */
	char pad4[5];

	char auto_normalize; /*auto normalizing mode in wpaint*/
	char multipaint; /* paint multiple bones in wpaint */
	char weightuser;
	char vgroupsubset; /* subset selection filter in wpaint */

	/* UV painting */
	char _pad2[2];
	char use_uv_sculpt;
	char uv_sculpt_settings;
	char uv_sculpt_tool;
	char uv_relax_method;
	/* XXX: these sculpt_paint_* fields are deprecated, use the
	 * unified_paint_settings field instead! */
	short sculpt_paint_settings DNA_DEPRECATED;	short pad5;
	int sculpt_paint_unified_size DNA_DEPRECATED;
	float sculpt_paint_unified_unprojected_radius DNA_DEPRECATED;
	float sculpt_paint_unified_alpha DNA_DEPRECATED;

	/* Unified Paint Settings */
	struct UnifiedPaintSettings unified_paint_settings;

	struct CurvePaintSettings curve_paint_settings;

	struct MeshStatVis statvis;
} ToolSettings;

/* *************************************************************** */
/* Assorted Scene Data */

/* ------------------------------------------- */
/* Stats (show in Info header) */

typedef struct bStats {
	/* scene totals for visible layers */
	int totobj, totlamp, totobjsel, totcurve, totmesh, totarmature;
	int totvert, totface;
} bStats;

/* ------------------------------------------- */
/* Unit Settings */

typedef struct UnitSettings {
	/* Display/Editing unit options for each scene */
	float scale_length; /* maybe have other unit conversions? */
	char system; /* imperial, metric etc */
	char system_rotation; /* not implemented as a proper unit system yet */
	short flag;
} UnitSettings;

/* ------------------------------------------- */
/* Global/Common Physics Settings */

typedef struct PhysicsSettings {
	float gravity[3];
	int flag, quick_cache_step, rt;
} PhysicsSettings;

/* ------------------------------------------- */
/* Safe Area options used in Camera View & VSE
 */
typedef struct DisplaySafeAreas {
	/* each value represents the (x,y) margins as a multiplier.
	 * 'center' in this context is just the name for a different kind of safe-area */

	float title[2];		/* Title Safe */
	float action[2];	/* Image/Graphics Safe */

	/* use for alternate aspect ratio */
	float title_center[2];
	float action_center[2];
} DisplaySafeAreas;

/* ------------------------------------------- */
/* Scene Display - used for store scene specific display settings for the 3d view */
typedef struct SceneDisplay {
	float light_direction[3];      /* light direction for shadows/highlight */
	float shadow_shift;

	/* Settings for Cavity Shader */
	float matcap_ssao_distance;
	float matcap_ssao_attenuation;
	int matcap_ssao_samples;
	int pad;
} SceneDisplay;

typedef struct SceneEEVEE {
	int flag;
	int gi_diffuse_bounces;
	int gi_cubemap_resolution;
	int gi_visibility_resolution;

	int taa_samples;
	int taa_render_samples;
	int sss_samples;
	float sss_jitter_threshold;

	float ssr_quality;
	float ssr_max_roughness;
	float ssr_thickness;
	float ssr_border_fade;
	float ssr_firefly_fac;

	float volumetric_start;
	float volumetric_end;
	int volumetric_tile_size;
	int volumetric_samples;
	float volumetric_sample_distribution;
	float volumetric_light_clamp;
	int volumetric_shadow_samples;

	float gtao_distance;
	float gtao_factor;
	float gtao_quality;

	float bokeh_max_size;
	float bokeh_threshold;

	float bloom_color[3];
	float bloom_threshold;
	float bloom_knee;
	float bloom_intensity;
	float bloom_radius;
	float bloom_clamp;

	int motion_blur_samples;
	float motion_blur_shutter;

	int shadow_method;
	int shadow_cube_size;
	int shadow_cascade_size;
} SceneEEVEE;

/* *************************************************************** */
/* Scene ID-Block */

typedef struct Scene {
	ID id;
	struct AnimData *adt;	/* animation data (must be immediately after id for utilities to use it) */

	struct Object *camera;
	struct World *world;

	struct Scene *set;
<<<<<<< HEAD
	
	ListBase base DNA_DEPRECATED;
	struct Base  *basact DNA_DEPRECATED; /* active base */
	void *_pad1;
	
	View3DCursor cursor;			/* 3d cursor location */
	
=======

	ListBase base;
	struct Base *basact;		/* active base */
	struct Object *obedit;		/* name replaces old G.obedit */

	float cursor[3];			/* 3d cursor location */
	char _pad[4];

>>>>>>> a24b4e60
	unsigned int lay;			/* bitflags for layer visibility */
	int layact;		/* active layer */
	unsigned int lay_updated;       /* runtime flag, has layer ever been updated since load? */

	short flag;								/* various settings */

	char use_nodes;
	char pad[1];

	struct bNodeTree *nodetree;

	struct Editing *ed;								/* sequence editor data is allocated here */

	struct ToolSettings *toolsettings;		/* default allocated now */
	void *pad2;
	struct DisplaySafeAreas safe_areas;

	/* migrate or replace? depends on some internal things... */
	/* no, is on the right place (ton) */
	struct RenderData r;
	struct AudioData audio;

	ListBase markers;
	ListBase transform_spaces;

<<<<<<< HEAD
	int orientation_index_custom;
	int orientation_type;

=======
>>>>>>> a24b4e60
	void *sound_scene;
	void *playback_handle;
	void *sound_scrub_handle;
	void *speaker_handles;

	void *fps_info;					/* (runtime) info/cache used for presenting playback framerate info to the user */

	/* none of the dependency graph  vars is mean to be saved */
	struct GHash *depsgraph_hash;
	int pad7;

	/* User-Defined KeyingSets */
	int active_keyingset;			/* index of the active KeyingSet. first KeyingSet has index 1, 'none' active is 0, 'add new' is -1 */
	ListBase keyingsets;			/* KeyingSets for this scene */
<<<<<<< HEAD
=======

	/* Game Settings */
	struct GameFraming framing  DNA_DEPRECATED; // XXX  deprecated since 2.5
	struct GameData gm;
>>>>>>> a24b4e60

	/* Units */
	struct UnitSettings unit;

	/* Grease Pencil */
	struct bGPdata *gpd;

	/* Movie Tracking */
	struct MovieClip *clip;			/* active movie clip */

	/* Physics simulation settings */
	struct PhysicsSettings physics_settings;

	uint64_t customdata_mask;	/* XXX. runtime flag for drawing, actually belongs in the window, only used by BKE_object_handle_update() */
	uint64_t customdata_mask_modal; /* XXX. same as above but for temp operator use (gl renders) */

	/* Color Management */
	ColorManagedViewSettings view_settings;
	ColorManagedDisplaySettings display_settings;
	ColorManagedColorspaceSettings sequencer_colorspace_settings;

	/* RigidBody simulation world+settings */
	struct RigidBodyWorld *rigidbody_world;

	struct PreviewImage *preview;

	ListBase view_layers;
	/* Not an actual datablock, but memory owned by scene. */
	Collection *master_collection;
	struct SceneCollection *collection DNA_DEPRECATED;

	IDProperty *layer_properties;  /* settings to be override by workspaces */

	struct SceneDisplay display;
	struct SceneEEVEE eevee;
} Scene;

/* **************** RENDERDATA ********************* */

/* RenderData.flag */
	/* use preview range */
#define SCER_PRV_RANGE	(1<<0)
#define SCER_LOCK_FRAME_SELECTION	(1<<1)
	/* show/use subframes (for checking motion blur) */
#define SCER_SHOW_SUBFRAME	(1<<3)

/* RenderData.mode */
#define R_OSA			0x0001
/* #define R_SHADOW		0x0002 */
/* #define R_GAMMA			0x0004 */
#define R_ORTHO			0x0008 
/* #define R_ENVMAP		0x0010 */
/* #define R_EDGE			0x0020 */
/* #define R_FIELDS		0x0040 */
/*#define R_FIELDSTILL	0x0080 */
/*#define R_RADIO			0x0100 */ /* deprecated */
#define R_BORDER		0x0200
#define R_PANORAMA		0x0400
#define R_CROP			0x0800
		/* Disable camera switching: runtime (DURIAN_CAMERA_SWITCH) */
#define R_NO_CAMERA_SWITCH	0x1000
/* #define R_ODDFIELD		0x2000 */
#define R_MBLUR			0x4000
		/* unified was here */
/* #define R_RAYTRACE      0x10000 */
		/* R_GAUSS is obsolete, but used to retrieve setting from old files */
/* #define R_GAUSS      	0x20000 */
		/* fbuf obsolete... */
/*#define R_FBUF			0x40000*/
		/* threads obsolete... is there for old files, now use for autodetect threads */
#define R_THREADS		0x80000
		/* Use the same flag for autothreads */
#define R_FIXED_THREADS		0x80000

/* #define R_SPEED				0x100000 */
/* #define R_SSS				0x200000 */
#define R_NO_OVERWRITE		0x400000  /* skip existing files */
#define R_TOUCH				0x800000  /* touch files before rendering */
#define R_SIMPLIFY			0x1000000
#define R_EDGE_FRS			0x2000000 /* R_EDGE reserved for Freestyle */
#define R_PERSISTENT_DATA	0x4000000 /* keep data around for re-render */
/* #define R_USE_WS_SHADING	0x8000000 */ /* use world space interpretation of lighting data */

/* RenderData.seq_flag */
enum {
	// R_SEQ_GL_PREV = (1 << 1),  // UNUSED, we just use setting from seq_prev_type now.
	// R_SEQ_GL_REND = (1 << 2),  // UNUSED, opengl render has its own operator now.
	R_SEQ_SOLID_TEX  = (1 << 3),
	R_SEQ_CAMERA_DOF = (1 << 4),
};

/* RenderData.displaymode */
#define R_OUTPUT_SCREEN	0
#define R_OUTPUT_AREA	1
#define R_OUTPUT_WINDOW	2
#define R_OUTPUT_NONE	3
/*#define R_OUTPUT_FORKED	4*/

/* RenderData.filtertype (used for nodes) */
#define R_FILTER_BOX	0
#define R_FILTER_TENT	1
#define R_FILTER_QUAD	2
#define R_FILTER_CUBIC	3
#define R_FILTER_CATROM	4
#define R_FILTER_GAUSS	5
#define R_FILTER_MITCH	6
#define R_FILTER_FAST_GAUSS	7

/* RenderData.scemode (int now) */
#define R_DOSEQ				0x0001
#define R_BG_RENDER			0x0002
		/* passepartout is camera option now, keep this for backward compatibility */
#define R_PASSEPARTOUT		0x0004
#define R_BUTS_PREVIEW		0x0008
#define R_EXTENSION			0x0010
#define R_MATNODE_PREVIEW	0x0020
#define R_DOCOMP			0x0040
#define R_COMP_CROP			0x0080
/* #define R_FREE_IMAGE		0x0100 */
#define R_SINGLE_LAYER		0x0200
#define R_EXR_TILE_FILE		0x0400
/* #define R_COMP_FREE			0x0800 */
#define R_NO_IMAGE_LOAD		0x1000
/* #define R_NO_TEX			0x2000 */
#define R_NO_FRAME_UPDATE	0x4000
#define R_FULL_SAMPLE		0x8000
/* #define R_DEPRECATED		0x10000 */
/* #define R_RECURS_PROTECTION	0x20000 */
#define R_TEXNODE_PREVIEW	0x40000
/* #define R_VIEWPORT_PREVIEW	0x80000 */
#define R_EXR_CACHE_FILE	0x100000
#define R_MULTIVIEW			0x200000

/* RenderData.stamp */
#define R_STAMP_TIME 	0x0001
#define R_STAMP_FRAME	0x0002
#define R_STAMP_DATE	0x0004
#define R_STAMP_CAMERA	0x0008
#define R_STAMP_SCENE	0x0010
#define R_STAMP_NOTE	0x0020
#define R_STAMP_DRAW	0x0040 /* draw in the image */
#define R_STAMP_MARKER	0x0080
#define R_STAMP_FILENAME	0x0100
#define R_STAMP_SEQSTRIP	0x0200
#define R_STAMP_RENDERTIME	0x0400
#define R_STAMP_CAMERALENS	0x0800
#define R_STAMP_STRIPMETA	0x1000
#define R_STAMP_MEMORY		0x2000
#define R_STAMP_HIDE_LABELS	0x4000
#define R_STAMP_FRAME_RANGE	0x8000
#define R_STAMP_ALL (R_STAMP_TIME|R_STAMP_FRAME|R_STAMP_DATE|R_STAMP_CAMERA|R_STAMP_SCENE| \
                     R_STAMP_NOTE|R_STAMP_MARKER|R_STAMP_FILENAME|R_STAMP_SEQSTRIP|        \
                     R_STAMP_RENDERTIME|R_STAMP_CAMERALENS|R_STAMP_MEMORY|                 \
                     R_STAMP_HIDE_LABELS|R_STAMP_FRAME_RANGE)

/* RenderData.alphamode */
#define R_ADDSKY		0
#define R_ALPHAPREMUL	1
/*#define R_ALPHAKEY		2*/ /* deprecated, shouldn't be used */

/* RenderData.color_mgt_flag */
enum {
	R_COLOR_MANAGEMENT              = (1 << 0),  /* deprecated, should only be used in versioning code only */
	/*R_COLOR_MANAGEMENT_PREDIVIDE    = (1 << 1)*/  /* deprecated, shouldn't be used */
};

#ifdef DNA_DEPRECATED
/* RenderData.subimtype flag options for imtype */
enum {
	R_OPENEXR_HALF	= 1,  /*deprecated*/
	R_OPENEXR_ZBUF	= 2,  /*deprecated*/
	R_PREVIEW_JPG	= 4,  /*deprecated*/
	R_CINEON_LOG	= 8,  /*deprecated*/
	R_TIFF_16BIT	= 16, /*deprecated*/

	R_JPEG2K_12BIT			=     32,  /* Jpeg2000 */                    /*deprecated*/
	R_JPEG2K_16BIT			=     64,                                    /*deprecated*/
	R_JPEG2K_YCC			=     128,  /* when disabled use RGB */      /*deprecated*/
	R_JPEG2K_CINE_PRESET	=     256,                                   /*deprecated*/
	R_JPEG2K_CINE_48FPS		=     512,                                   /*deprecated*/
};
#endif

/* bake_mode: same as RE_BAKE_xxx defines */
/* RenderData.bake_flag */
#define R_BAKE_CLEAR		1
/* #define R_BAKE_OSA		2 */ /* deprecated */
#define R_BAKE_TO_ACTIVE	4
/* #define R_BAKE_NORMALIZE	8 */ /* deprecated */
#define R_BAKE_MULTIRES		16
#define R_BAKE_LORES_MESH	32
/* #define R_BAKE_VCOL		64 */ /* deprecated */
#define R_BAKE_USERSCALE	128
#define R_BAKE_CAGE			256
#define R_BAKE_SPLIT_MAT	512
#define R_BAKE_AUTO_NAME	1024

/* RenderData.bake_normal_space */
#define R_BAKE_SPACE_CAMERA	 0
#define R_BAKE_SPACE_WORLD	 1
#define R_BAKE_SPACE_OBJECT	 2
#define R_BAKE_SPACE_TANGENT 3

/* RenderData.line_thickness_mode */
#define R_LINE_THICKNESS_ABSOLUTE 1
#define R_LINE_THICKNESS_RELATIVE 2

/* sequencer seq_prev_type seq_rend_type */

/* RenderData.engine (scene.c) */
extern const char *RE_engine_id_BLENDER_EEVEE;
extern const char *RE_engine_id_BLENDER_WORKBENCH;
extern const char *RE_engine_id_CYCLES;

/* **************** SCENE ********************* */

/* note that much higher maxframes give imprecise sub-frames, see: T46859 */
/* Current precision is 16 for the sub-frames closer to MAXFRAME. */

/* for general use */
#define MAXFRAME	1048574
#define MAXFRAMEF	1048574.0f

#define MINFRAME	0
#define MINFRAMEF	0.0f

/* (minimum frame number for current-frame) */
#define MINAFRAME	-1048574
#define MINAFRAMEF	-1048574.0f

/* deprecate this! */
#define TESTBASE(base)  (                                                     \
	(((base)->flag & BASE_SELECTED) != 0) &&                                  \
	(((base)->flag & BASE_VISIBLED) != 0))
#define TESTBASELIB(base)  (                                                  \
	(((base)->flag & BASE_SELECTED) != 0) &&                                  \
	((base)->object->id.lib == NULL) &&                                       \
	(((base)->flag & BASE_VISIBLED) != 0))
#define TESTBASELIB_BGMODE(base)  (                                           \
	(((base)->flag & BASE_SELECTED) != 0) &&                                  \
	((base)->object->id.lib == NULL) &&                                       \
	(((base)->flag & BASE_VISIBLED) != 0))
#define BASE_EDITABLE_BGMODE(base)  (                                         \
	((base)->object->id.lib == NULL) &&                                       \
	(((base)->flag & BASE_VISIBLED) != 0))
#define BASE_SELECTABLE(base)                                                 \
	(((base)->flag & BASE_SELECTABLED) != 0)
#define BASE_VISIBLE(base)  (                                                 \
	((base)->flag & BASE_VISIBLED) != 0)

#define FIRSTBASE(_view_layer)  ((_view_layer)->object_bases.first)
#define LASTBASE(_view_layer)   ((_view_layer)->object_bases.last)
#define BASACT(_view_layer)     ((_view_layer)->basact)
#define OBACT(_view_layer)      (BASACT(_view_layer) ? BASACT(_view_layer)->object: NULL)

#define OBEDIT_FROM_WORKSPACE(workspace, _view_layer) \
	(((workspace)->object_mode & OD_MODE_EDIT) ? OBACT(_view_layer) : NULL)
#define OBEDIT_FROM_OBACT(ob) \
	((ob) ? (((ob)->mode & OB_MODE_EDIT) ? ob : NULL) : NULL)
#define OBPOSE_FROM_OBACT(ob) \
	((ob) ? (((ob)->mode & OB_MODE_POSE) ? ob : NULL) : NULL)
#define OBEDIT_FROM_VIEW_LAYER(view_layer) \
	OBEDIT_FROM_OBACT(OBACT(view_layer))

#define V3D_CAMERA_LOCAL(v3d) ((!(v3d)->scenelock && (v3d)->camera) ? (v3d)->camera : NULL)
#define V3D_CAMERA_SCENE(scene, v3d) ((!(v3d)->scenelock && (v3d)->camera) ? (v3d)->camera : (scene)->camera)

#define CFRA            (scene->r.cfra)
#define SUBFRA          (scene->r.subframe)
#define SFRA            (scene->r.sfra)
#define EFRA            (scene->r.efra)
#define PRVRANGEON      (scene->r.flag & SCER_PRV_RANGE)
#define PSFRA           ((PRVRANGEON) ? (scene->r.psfra) : (scene->r.sfra))
#define PEFRA           ((PRVRANGEON) ? (scene->r.pefra) : (scene->r.efra))
#define FRA2TIME(a)     ((((double) scene->r.frs_sec_base) * (double)(a)) / (double)scene->r.frs_sec)
#define TIME2FRA(a)     ((((double) scene->r.frs_sec) * (double)(a)) / (double)scene->r.frs_sec_base)
#define FPS              (((double) scene->r.frs_sec) / (double)scene->r.frs_sec_base)

/* Base.flag is in DNA_object_types.h */

/* ToolSettings.transform_flag */
enum {
	SCE_XFORM_AXIS_ALIGN = (1 << 0),
};

/* ToolSettings.snap_flag */
#define SCE_SNAP				1
#define SCE_SNAP_ROTATE			2
#define SCE_SNAP_PEEL_OBJECT	4
#define SCE_SNAP_PROJECT		8
#define SCE_SNAP_NO_SELF		16
#define SCE_SNAP_ABS_GRID		32

/* ToolSettings.snap_target */
#define SCE_SNAP_TARGET_CLOSEST	0
#define SCE_SNAP_TARGET_CENTER	1
#define SCE_SNAP_TARGET_MEDIAN	2
#define SCE_SNAP_TARGET_ACTIVE	3

/* ToolSettings.snap_mode */
#define SCE_SNAP_MODE_VERTEX    (1 << 0)
#define SCE_SNAP_MODE_EDGE      (1 << 1)
#define SCE_SNAP_MODE_FACE      (1 << 2)
#define SCE_SNAP_MODE_VOLUME    (1 << 3)
#define SCE_SNAP_MODE_INCREMENT (1 << 4)

/* ToolSettings.snap_node_mode */
#define SCE_SNAP_MODE_GRID      (1 << 5)
#define SCE_SNAP_MODE_NODE_X    (1 << 6)
#define SCE_SNAP_MODE_NODE_Y    (1 << 7)

/* ToolSettings.selectmode */
#define SCE_SELECT_VERTEX	1 /* for mesh */
#define SCE_SELECT_EDGE		2
#define SCE_SELECT_FACE		4

/* MeshStatVis.type */
#define SCE_STATVIS_OVERHANG	0
#define SCE_STATVIS_THICKNESS	1
#define SCE_STATVIS_INTERSECT	2
#define SCE_STATVIS_DISTORT		3
#define SCE_STATVIS_SHARP		4

/* ParticleEditSettings.selectmode for particles */
#define SCE_SELECT_PATH		1
#define SCE_SELECT_POINT	2
#define SCE_SELECT_END		4

/* ToolSettings.prop_mode (proportional falloff) */
#define PROP_SMOOTH            0
#define PROP_SPHERE            1
#define PROP_ROOT              2
#define PROP_SHARP             3
#define PROP_LIN               4
#define PROP_CONST             5
#define PROP_RANDOM            6
#define PROP_INVSQUARE         7
#define PROP_MODE_MAX          8

/* ToolSettings.proportional */
#define PROP_EDIT_OFF			0
#define PROP_EDIT_ON			1
#define PROP_EDIT_CONNECTED		2
#define PROP_EDIT_PROJECTED		3

/* ToolSettings.weightuser */
enum {
	OB_DRAW_GROUPUSER_NONE      = 0,
	OB_DRAW_GROUPUSER_ACTIVE    = 1,
	OB_DRAW_GROUPUSER_ALL       = 2
};

/* object_vgroup.c */
/* ToolSettings.vgroupsubset */
typedef enum eVGroupSelect {
	WT_VGROUP_ALL = 0,
	WT_VGROUP_ACTIVE = 1,
	WT_VGROUP_BONE_SELECT = 2,
	WT_VGROUP_BONE_DEFORM = 3,
	WT_VGROUP_BONE_DEFORM_OFF = 4
} eVGroupSelect;

#define WT_VGROUP_MASK_ALL \
	((1 << WT_VGROUP_ACTIVE) | \
	 (1 << WT_VGROUP_BONE_SELECT) | \
	 (1 << WT_VGROUP_BONE_DEFORM) | \
	 (1 << WT_VGROUP_BONE_DEFORM_OFF) | \
	 (1 << WT_VGROUP_ALL))


/* Scene.flag */
#define SCE_DS_SELECTED			(1<<0)
#define SCE_DS_COLLAPSED		(1<<1)
#define SCE_NLA_EDIT_ON			(1<<2)
#define SCE_FRAME_DROP			(1<<3)
#define SCE_KEYS_NO_SELONLY	    (1<<4)

	/* return flag BKE_scene_base_iter_next functions */
/* #define F_ERROR			-1 */  /* UNUSED */
#define F_START			0
#define F_SCENE			1
#define F_DUPLI			3

/* AudioData.flag */
#define AUDIO_MUTE                (1<<0)
#define AUDIO_SYNC                (1<<1)
#define AUDIO_SCRUB		          (1<<2)
#define AUDIO_VOLUME_ANIMATED     (1<<3)

/* FFMpegCodecData.flags */
enum {
#ifdef DNA_DEPRECATED
	FFMPEG_MULTIPLEX_AUDIO  = 1,  /* deprecated, you can choose none as audiocodec now */
#endif
	FFMPEG_AUTOSPLIT_OUTPUT = 2,
	FFMPEG_LOSSLESS_OUTPUT  = 4,
	FFMPEG_USE_MAX_B_FRAMES = (1 << 3),
};

/* Paint.flags */
typedef enum ePaintFlags {
	PAINT_SHOW_BRUSH = (1 << 0),
	PAINT_FAST_NAVIGATE = (1 << 1),
	PAINT_SHOW_BRUSH_ON_SURFACE = (1 << 2),
	PAINT_USE_CAVITY_MASK = (1 << 3)
} ePaintFlags;

/* Paint.symmetry_flags
 * (for now just a duplicate of sculpt symmetry flags) */
typedef enum ePaintSymmetryFlags {
	PAINT_SYMM_X = (1 << 0),
	PAINT_SYMM_Y = (1 << 1),
	PAINT_SYMM_Z = (1 << 2),
	PAINT_SYMMETRY_FEATHER = (1 << 3),
	PAINT_TILE_X = (1 << 4),
	PAINT_TILE_Y = (1 << 5),
	PAINT_TILE_Z = (1 << 6),
} ePaintSymmetryFlags;

#define PAINT_SYMM_AXIS_ALL (PAINT_SYMM_X | PAINT_SYMM_Y | PAINT_SYMM_Z)

/* Sculpt.flags */
/* These can eventually be moved to paint flags? */
typedef enum eSculptFlags {
#ifdef DNA_DEPRECATED
	/* deprecated, part of paint struct symmetry_flags now */
	SCULPT_SYMM_X = (1 << 0),
	SCULPT_SYMM_Y = (1 << 1),
	SCULPT_SYMM_Z = (1 << 2),
#endif

	SCULPT_LOCK_X = (1 << 3),
	SCULPT_LOCK_Y = (1 << 4),
	SCULPT_LOCK_Z = (1 << 5),
	/* deprecated, part of paint struct symmetry_flags now */
	SCULPT_SYMMETRY_FEATHER = (1 << 6),

	SCULPT_USE_OPENMP = (1 << 7),
	SCULPT_ONLY_DEFORM = (1 << 8),
	SCULPT_SHOW_DIFFUSE = (1 << 9),

	/* If set, the mesh will be drawn with smooth-shading in
	 * dynamic-topology mode */
	SCULPT_DYNTOPO_SMOOTH_SHADING = (1 << 10),

	/* If set, dynamic-topology brushes will subdivide short edges */
	SCULPT_DYNTOPO_SUBDIVIDE = (1 << 12),
	/* If set, dynamic-topology brushes will collapse short edges */
	SCULPT_DYNTOPO_COLLAPSE = (1 << 11),

	/* If set, dynamic-topology detail size will be constant in object space */
	SCULPT_DYNTOPO_DETAIL_CONSTANT = (1 << 13),
	SCULPT_DYNTOPO_DETAIL_BRUSH = (1 << 14),

	/* Don't display mask in viewport, but still use it for strokes. */
	SCULPT_HIDE_MASK = (1 << 15),
} eSculptFlags;

/* ImagePaintSettings.mode */
typedef enum eImagePaintMode {
	IMAGEPAINT_MODE_MATERIAL, /* detect texture paint slots from the material */
	IMAGEPAINT_MODE_IMAGE,    /* select texture paint image directly */
} eImagePaintMode;

/* ImagePaintSettings.flag */
#define IMAGEPAINT_DRAWING				1
// #define IMAGEPAINT_DRAW_TOOL			2 // deprecated
// #define IMAGEPAINT_DRAW_TOOL_DRAWING	4 // deprecated

/* projection painting only */
/* ImagePaintSettings.flag */
#define IMAGEPAINT_PROJECT_XRAY			(1 << 4)
#define IMAGEPAINT_PROJECT_BACKFACE		(1 << 5)
#define IMAGEPAINT_PROJECT_FLAT			(1 << 6)
#define IMAGEPAINT_PROJECT_LAYER_CLONE	(1 << 7)
#define IMAGEPAINT_PROJECT_LAYER_STENCIL	(1 << 8)
#define IMAGEPAINT_PROJECT_LAYER_STENCIL_INV	(1 << 9)

/* ImagePaintSettings.missing_data */
#define IMAGEPAINT_MISSING_UVS       (1 << 0)
#define IMAGEPAINT_MISSING_MATERIAL  (1 << 1)
#define IMAGEPAINT_MISSING_TEX       (1 << 2)
#define IMAGEPAINT_MISSING_STENCIL   (1 << 3)

/* ToolSettings.uvcalc_flag */
#define UVCALC_FILLHOLES			1
#define UVCALC_NO_ASPECT_CORRECT	2	/* would call this UVCALC_ASPECT_CORRECT, except it should be default with old file */
#define UVCALC_TRANSFORM_CORRECT	4	/* adjust UV's while transforming to avoid distortion */
#define UVCALC_USESUBSURF			8	/* Use mesh data after subsurf to compute UVs*/

/* ToolSettings.uv_flag */
#define UV_SYNC_SELECTION	1
#define UV_SHOW_SAME_IMAGE	2

/* ToolSettings.uv_selectmode */
#define UV_SELECT_VERTEX	1
#define UV_SELECT_EDGE		2
#define UV_SELECT_FACE		4
#define UV_SELECT_ISLAND	8

/* ToolSettings.edge_mode */
#define EDGE_MODE_SELECT				0
#define EDGE_MODE_TAG_SEAM				1
#define EDGE_MODE_TAG_SHARP				2
#define EDGE_MODE_TAG_CREASE			3
#define EDGE_MODE_TAG_BEVEL				4
#define EDGE_MODE_TAG_FREESTYLE			5

/* ToolSettings.gpencil_flags */
typedef enum eGPencil_Flags {
	/* "Continuous Drawing" - The drawing operator enters a mode where multiple strokes can be drawn */
	GP_TOOL_FLAG_PAINTSESSIONS_ON       = (1 << 0),
	/* When creating new frames, the last frame gets used as the basis for the new one */
	GP_TOOL_FLAG_RETAIN_LAST            = (1 << 1),
	/* Add the strokes below all strokes in the layer */
	GP_TOOL_FLAG_PAINT_ONBACK = (1 << 2)
} eGPencil_Flags;

/* ToolSettings.gpencil_src */
typedef enum eGPencil_Source_3D {
	GP_TOOL_SOURCE_SCENE    = 0,
	GP_TOOL_SOURCE_OBJECT   = 1
} eGPencil_Source_3d;

/* ToolSettings.gpencil_*_align - Stroke Placement mode flags */
typedef enum eGPencil_Placement_Flags {
	/* New strokes are added in viewport/data space (i.e. not screen space) */
	GP_PROJECT_VIEWSPACE    = (1 << 0),

	/* Viewport space, but relative to render canvas (Sequencer Preview Only) */
	GP_PROJECT_CANVAS       = (1 << 1),

	/* Project into the screen's Z values */
	GP_PROJECT_DEPTH_VIEW	= (1 << 2),
	GP_PROJECT_DEPTH_STROKE = (1 << 3),

	/* "Use Endpoints" */
	GP_PROJECT_DEPTH_STROKE_ENDPOINTS = (1 << 4),
} eGPencil_Placement_Flags;

/* ToolSettings.particle flag */
#define PE_KEEP_LENGTHS			1
#define PE_LOCK_FIRST			2
#define PE_DEFLECT_EMITTER		4
#define PE_INTERPOLATE_ADDED	8
#define PE_DRAW_PART			16
/* #define PE_X_MIRROR			64 */	/* deprecated */
#define PE_FADE_TIME			128
#define PE_AUTO_VELOCITY		256

/* ParticleEditSettings.brushtype */
#define PE_BRUSH_NONE		-1
#define PE_BRUSH_COMB		0
#define PE_BRUSH_CUT		1
#define PE_BRUSH_LENGTH		2
#define PE_BRUSH_PUFF		3
#define PE_BRUSH_ADD		4
#define PE_BRUSH_SMOOTH		5
#define PE_BRUSH_WEIGHT		6

/* ParticleBrushData.flag */
#define PE_BRUSH_DATA_PUFF_VOLUME 1

/* ParticleBrushData.edittype */
#define PE_TYPE_PARTICLES	0
#define PE_TYPE_SOFTBODY	1
#define PE_TYPE_CLOTH		2

/* PhysicsSettings.flag */
#define PHYS_GLOBAL_GRAVITY		1

/* UnitSettings */

/* UnitSettings.system */
#define	USER_UNIT_NONE			0
#define	USER_UNIT_METRIC		1
#define	USER_UNIT_IMPERIAL		2
/* UnitSettings.flag */
#define	USER_UNIT_OPT_SPLIT		1
#define USER_UNIT_ROT_RADIANS	2

/* SceneEEVEE->flag */
enum {
	SCE_EEVEE_VOLUMETRIC_ENABLED	= (1 << 0),
	SCE_EEVEE_VOLUMETRIC_LIGHTS		= (1 << 1),
	SCE_EEVEE_VOLUMETRIC_SHADOWS	= (1 << 2),
	SCE_EEVEE_VOLUMETRIC_COLORED	= (1 << 3),
	SCE_EEVEE_GTAO_ENABLED			= (1 << 4),
	SCE_EEVEE_GTAO_BENT_NORMALS		= (1 << 5),
	SCE_EEVEE_GTAO_BOUNCE			= (1 << 6),
	SCE_EEVEE_DOF_ENABLED			= (1 << 7),
	SCE_EEVEE_BLOOM_ENABLED			= (1 << 8),
	SCE_EEVEE_MOTION_BLUR_ENABLED	= (1 << 9),
	SCE_EEVEE_SHADOW_HIGH_BITDEPTH	= (1 << 10),
	SCE_EEVEE_TAA_REPROJECTION		= (1 << 11),
	SCE_EEVEE_SSS_ENABLED			= (1 << 12),
	SCE_EEVEE_SSS_SEPARATE_ALBEDO	= (1 << 13),
	SCE_EEVEE_SSR_ENABLED			= (1 << 14),
	SCE_EEVEE_SSR_REFRACTION		= (1 << 15),
	SCE_EEVEE_SSR_HALF_RESOLUTION	= (1 << 16),
};

/* SceneEEVEE->shadow_method */
enum {
	SHADOW_ESM = 1,
	SHADOW_VSM = 2,
	SHADOW_METHOD_MAX = 3,
};

#ifdef __cplusplus
}
#endif

#endif  /* __DNA_SCENE_TYPES_H__ */<|MERGE_RESOLUTION|>--- conflicted
+++ resolved
@@ -184,28 +184,15 @@
 /* Render Layer */
 typedef struct SceneRenderLayer {
 	struct SceneRenderLayer *next, *prev;
-<<<<<<< HEAD
-	
+
 	char name[64] DNA_DEPRECATED;	/* MAX_NAME */
-	
+
 	struct Material *mat_override DNA_DEPRECATED; /* Converted to ViewLayer override. */
-	
+
 	unsigned int lay DNA_DEPRECATED; /* Converted to LayerCollection cycles camera visibility override. */
 	unsigned int lay_zmask DNA_DEPRECATED; /* Converted to LayerCollection cycles holdout override. */
 	unsigned int lay_exclude DNA_DEPRECATED;
 	int layflag DNA_DEPRECATED; /* Converted to ViewLayer layflag and flag. */
-=======
-
-	char name[64];	/* MAX_NAME */
-
-	struct Material *mat_override;
-	struct Group *light_override;
-
-	unsigned int lay;		  /* Scene.lay itself has priority over this */
-	unsigned int lay_zmask;	  /* has to be after lay, this is for Z-masking */
-	unsigned int lay_exclude; /* not used by internal, exclude */
-	int layflag;
->>>>>>> a24b4e60
 
 	/* pass_xor has to be after passflag */
 	int passflag DNA_DEPRECATED; /* pass_xor has to be after passflag */
@@ -593,13 +580,7 @@
 	short dimensionspreset;		/* for the dimensions presets menu */
 
 	short size; /* size in % */
-<<<<<<< HEAD
-	
-=======
-
-	short maximsize DNA_DEPRECATED; /* max in Kb */
-
->>>>>>> a24b4e60
+
 	short pad6;
 
 	/* from buttons: */
@@ -637,25 +618,6 @@
 	int mode;
 
 	/**
-<<<<<<< HEAD
-=======
-	 * Flags for raytrace settings. Use bit-masking to access the settings.
-	 */
-	int raytrace_options;
-
-	/**
-	 * Raytrace acceleration structure
-	 */
-	short raytrace_structure;
-
-	short pad1;
-
-	/* octree resolution */
-	short ocres;
-	short pad4;
-
-	/**
->>>>>>> a24b4e60
 	 * What to do with the sky/background. Picks sky/premul/key
 	 * blending for the background
 	 */
@@ -674,19 +636,10 @@
 	rcti disprect;
 
 	/* information on different layers to be rendered */
-<<<<<<< HEAD
 	ListBase layers DNA_DEPRECATED; /* Converted to Scene->view_layers. */
 	short actlay DNA_DEPRECATED; /* Converted to Scene->active_layer. */
 	short pad1;
-	
-=======
-	ListBase layers;
-	short actlay;
-
-	/* number of mblur samples */
-	short mblur_samples;
-
->>>>>>> a24b4e60
+
 	/**
 	 * Adjustment factors for the aspect ratio in the x direction, was a short in 2.45
 	 */
@@ -701,14 +654,7 @@
 
 	/* color management settings - color profiles, gamma correction, etc */
 	int color_mgt_flag;
-<<<<<<< HEAD
-	
-=======
-
-	/** post-production settings. deprecated, but here for upwards compat (initialized to 1) */
-	float postgamma, posthue, postsat;
-
->>>>>>> a24b4e60
+
 	 /* Dither noise intensity */
 	float dither_intensity;
 
@@ -743,25 +689,6 @@
 	short pad9, pad10;
 	float simplify_particles;
 	float simplify_particles_render;
-<<<<<<< HEAD
-=======
-	float simplify_aosss;
-
-	/* cineon */
-	short cineonwhite  DNA_DEPRECATED, cineonblack  DNA_DEPRECATED;  /*deprecated*/
-	float cineongamma  DNA_DEPRECATED;  /*deprecated*/
-
-	/* jpeg2000 */
-	short jp2_preset  DNA_DEPRECATED, jp2_depth  DNA_DEPRECATED;  /*deprecated*/
-	int rpad3;
-
-	/* Dome variables */ //  XXX deprecated since 2.5
-	short domeres  DNA_DEPRECATED, domemode  DNA_DEPRECATED;	//  XXX deprecated since 2.5
-	short domeangle  DNA_DEPRECATED, dometilt  DNA_DEPRECATED;	//  XXX deprecated since 2.5
-	float domeresbuf  DNA_DEPRECATED;	//  XXX deprecated since 2.5
-	float pad2;
-	struct Text *dometext  DNA_DEPRECATED;	//  XXX deprecated since 2.5
->>>>>>> a24b4e60
 
 	/* Freestyle line thickness options */
 	int line_thickness_mode;
@@ -1317,11 +1244,8 @@
 	char gpencil_seq_align; /*                          : Sequencer Preview */
 	char gpencil_ima_align; /*                          : Image Editor */
 
-<<<<<<< HEAD
 	char _pad3[4];
-	
-=======
->>>>>>> a24b4e60
+
 	/* Grease Pencil Sculpt */
 	struct GP_BrushEdit_Settings gp_sculpt;
 
@@ -1350,37 +1274,6 @@
 	/* Multires */
 	char multires_subdiv_type;
 
-<<<<<<< HEAD
-=======
-	/* Skeleton generation */
-	short skgen_resolution;
-	float skgen_threshold_internal;
-	float skgen_threshold_external;
-	float skgen_length_ratio;
-	float skgen_length_limit;
-	float skgen_angle_limit;
-	float skgen_correlation_limit;
-	float skgen_symmetry_limit;
-	float skgen_retarget_angle_weight;
-	float skgen_retarget_length_weight;
-	float skgen_retarget_distance_weight;
-	short skgen_options;
-	char  skgen_postpro;
-	char  skgen_postpro_passes;
-	char  skgen_subdivisions[3];
-	char  skgen_multi_level;
-
-	/* Skeleton Sketching */
-	struct Object *skgen_template;
-	char bone_sketching;
-	char bone_sketching_convert;
-	char skgen_subdivision_number;
-	char skgen_retarget_options;
-	char skgen_retarget_roll;
-	char skgen_side_string[8];
-	char skgen_num_string[8];
-
->>>>>>> a24b4e60
 	/* Alt+RMB option */
 	char edge_mode;
 	char edge_mode_live_unwrap;
@@ -1544,24 +1437,13 @@
 	struct World *world;
 
 	struct Scene *set;
-<<<<<<< HEAD
-	
+
 	ListBase base DNA_DEPRECATED;
 	struct Base  *basact DNA_DEPRECATED; /* active base */
 	void *_pad1;
-	
+
 	View3DCursor cursor;			/* 3d cursor location */
-	
-=======
-
-	ListBase base;
-	struct Base *basact;		/* active base */
-	struct Object *obedit;		/* name replaces old G.obedit */
-
-	float cursor[3];			/* 3d cursor location */
-	char _pad[4];
-
->>>>>>> a24b4e60
+
 	unsigned int lay;			/* bitflags for layer visibility */
 	int layact;		/* active layer */
 	unsigned int lay_updated;       /* runtime flag, has layer ever been updated since load? */
@@ -1587,12 +1469,9 @@
 	ListBase markers;
 	ListBase transform_spaces;
 
-<<<<<<< HEAD
 	int orientation_index_custom;
 	int orientation_type;
 
-=======
->>>>>>> a24b4e60
 	void *sound_scene;
 	void *playback_handle;
 	void *sound_scrub_handle;
@@ -1607,13 +1486,6 @@
 	/* User-Defined KeyingSets */
 	int active_keyingset;			/* index of the active KeyingSet. first KeyingSet has index 1, 'none' active is 0, 'add new' is -1 */
 	ListBase keyingsets;			/* KeyingSets for this scene */
-<<<<<<< HEAD
-=======
-
-	/* Game Settings */
-	struct GameFraming framing  DNA_DEPRECATED; // XXX  deprecated since 2.5
-	struct GameData gm;
->>>>>>> a24b4e60
 
 	/* Units */
 	struct UnitSettings unit;
@@ -1664,7 +1536,7 @@
 #define R_OSA			0x0001
 /* #define R_SHADOW		0x0002 */
 /* #define R_GAMMA			0x0004 */
-#define R_ORTHO			0x0008 
+#define R_ORTHO			0x0008
 /* #define R_ENVMAP		0x0010 */
 /* #define R_EDGE			0x0020 */
 /* #define R_FIELDS		0x0040 */
