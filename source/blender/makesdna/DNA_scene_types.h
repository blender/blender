--- conflicted
+++ resolved
@@ -969,14 +969,9 @@
   struct Object *shape_object;
 } ParticleEditSettings;
 
+struct BrushChannelSet;
+
 /* ------------------------------------------- */
-/* Sculpt */
-
-<<<<<<< HEAD
-struct BrushChannelSet;
-
-=======
->>>>>>> e9092110
 /** Sculpt. */
 typedef struct Sculpt {
   Paint paint;
