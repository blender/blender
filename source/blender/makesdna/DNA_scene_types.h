/* SPDX-License-Identifier: GPL-2.0-or-later
 * Copyright 2001-2002 NaN Holding BV. All rights reserved. */

/** \file
 * \ingroup DNA
 */

#pragma once

#include "DNA_defs.h"

/* XXX(campbell): temp feature. */
#define DURIAN_CAMERA_SWITCH

/* check for cyclic set-scene,
 * libs can cause this case which is normally prevented, see (T#####) */
#define USE_SETSCENE_CHECK

#include "DNA_ID.h"
#include "DNA_color_types.h"      /* color management */
#include "DNA_customdata_types.h" /* Scene's runtime custom-data masks. */
#include "DNA_layer_types.h"
#include "DNA_listBase.h"
#include "DNA_vec_types.h"
#include "DNA_view3d_types.h"

#ifdef __cplusplus
extern "C" {
#endif

struct AnimData;
struct Brush;
struct Collection;
struct ColorSpace;
struct CurveMapping;
struct CurveProfile;
struct CustomData_MeshMasks;
struct Editing;
struct Image;
struct MovieClip;
struct Object;
struct Scene;
struct SceneCollection;
struct World;
struct bGPdata;
struct bNodeTree;

/* ************************************************************* */
/* Scene Data */

/* ************************************************************* */
/* Output Format Data */

typedef struct AviCodecData {
  /** Save format. */
  void *lpFormat;
  /** Compressor options. */
  void *lpParms;
  /** Size of lpFormat buffer. */
  unsigned int cbFormat;
  /** Size of lpParms buffer. */
  unsigned int cbParms;

  /** Stream type, for consistency. */
  unsigned int fccType;
  /** Compressor. */
  unsigned int fccHandler;
  /** Keyframe rate. */
  unsigned int dwKeyFrameEvery;
  /** Compress quality 0-10,000. */
  unsigned int dwQuality;
  /** Bytes per second. */
  unsigned int dwBytesPerSecond;
  /** Flags... see below. */
  unsigned int dwFlags;
  /** For non-video streams only. */
  unsigned int dwInterleaveEvery;
  char _pad[4];

  char avicodecname[128];
} AviCodecData;

typedef enum eFFMpegPreset {
  FFM_PRESET_NONE = 0,

#ifdef DNA_DEPRECATED_ALLOW
  /* Previously used by h.264 to control encoding speed vs. file size. */
  FFM_PRESET_ULTRAFAST = 1, /* DEPRECATED */
  FFM_PRESET_SUPERFAST = 2, /* DEPRECATED */
  FFM_PRESET_VERYFAST = 3,  /* DEPRECATED */
  FFM_PRESET_FASTER = 4,    /* DEPRECATED */
  FFM_PRESET_FAST = 5,      /* DEPRECATED */
  FFM_PRESET_MEDIUM = 6,    /* DEPRECATED */
  FFM_PRESET_SLOW = 7,      /* DEPRECATED */
  FFM_PRESET_SLOWER = 8,    /* DEPRECATED */
  FFM_PRESET_VERYSLOW = 9,  /* DEPRECATED */
#endif

  /* Used by WEBM/VP9 and h.264 to control encoding speed vs. file size.
   * WEBM/VP9 use these values directly, whereas h.264 map those to
   * respectively the MEDIUM, SLOWER, and SUPERFAST presets.
   */
  /** the default and recommended for most applications */
  FFM_PRESET_GOOD = 10,
  /** recommended if you have lots of time and want the best compression efficiency */
  FFM_PRESET_BEST = 11,
  /** recommended for live / fast encoding */
  FFM_PRESET_REALTIME = 12,
} eFFMpegPreset;

/* Mapping from easily-understandable descriptions to CRF values.
 * Assumes we output 8-bit video. Needs to be remapped if 10-bit
 * is output.
 * We use a slightly wider than "subjectively sane range" according
 * to https://trac.ffmpeg.org/wiki/Encode/H.264#a1.ChooseaCRFvalue
 */
typedef enum eFFMpegCrf {
  FFM_CRF_NONE = -1,
  FFM_CRF_LOSSLESS = 0,
  FFM_CRF_PERC_LOSSLESS = 17,
  FFM_CRF_HIGH = 20,
  FFM_CRF_MEDIUM = 23,
  FFM_CRF_LOW = 26,
  FFM_CRF_VERYLOW = 29,
  FFM_CRF_LOWEST = 32,
} eFFMpegCrf;

typedef enum eFFMpegAudioChannels {
  FFM_CHANNELS_MONO = 1,
  FFM_CHANNELS_STEREO = 2,
  FFM_CHANNELS_SURROUND4 = 4,
  FFM_CHANNELS_SURROUND51 = 6,
  FFM_CHANNELS_SURROUND71 = 8,
} eFFMpegAudioChannels;

typedef struct FFMpegCodecData {
  int type;
  int codec;
  int audio_codec;
  int video_bitrate;
  int audio_bitrate;
  int audio_mixrate;
  int audio_channels;
  float audio_volume;
  int gop_size;
  /** Only used if FFMPEG_USE_MAX_B_FRAMES flag is set. */
  int max_b_frames;
  int flags;
  int constant_rate_factor;
  /** See eFFMpegPreset. */
  int ffmpeg_preset;

  int rc_min_rate;
  int rc_max_rate;
  int rc_buffer_size;
  int mux_packet_size;
  int mux_rate;
  void *_pad1;
} FFMpegCodecData;

/* ************************************************************* */
/* Audio */

typedef struct AudioData {
  int mixrate; /* 2.5: now in FFMpegCodecData: audio_mixrate */
  float main;  /* 2.5: now in FFMpegCodecData: audio_volume */
  float speed_of_sound;
  float doppler_factor;
  int distance_model;
  short flag;
  char _pad[2];
  float volume;
  char _pad2[4];
} AudioData;

/* *************************************************************** */
/* Render Layers */

/** Render Layer. */
typedef struct SceneRenderLayer {
  struct SceneRenderLayer *next, *prev;

  /** MAX_NAME. */
  char name[64] DNA_DEPRECATED;

  /** Converted to ViewLayer setting. */
  struct Material *mat_override DNA_DEPRECATED;

  /** Converted to LayerCollection cycles camera visibility override. */
  unsigned int lay DNA_DEPRECATED;
  /** Converted to LayerCollection cycles holdout override. */
  unsigned int lay_zmask DNA_DEPRECATED;
  unsigned int lay_exclude DNA_DEPRECATED;
  /** Converted to ViewLayer layflag and flag. */
  int layflag DNA_DEPRECATED;

  /* pass_xor has to be after passflag */
  /** Pass_xor has to be after passflag. */
  int passflag DNA_DEPRECATED;
  /** Converted to ViewLayer passflag and flag. */
  int pass_xor DNA_DEPRECATED;

  /** Converted to ViewLayer setting. */
  int samples DNA_DEPRECATED;
  /** Converted to ViewLayer pass_alpha_threshold. */
  float pass_alpha_threshold DNA_DEPRECATED;

  /** Converted to ViewLayer id_properties. */
  IDProperty *prop DNA_DEPRECATED;

  /** Converted to ViewLayer freestyleConfig. */
  struct FreestyleConfig freestyleConfig DNA_DEPRECATED;
} SceneRenderLayer;

/** #SceneRenderLayer.layflag */
#define SCE_LAY_SOLID (1 << 0)
#define SCE_LAY_UNUSED_1 (1 << 1)
#define SCE_LAY_UNUSED_2 (1 << 2)
#define SCE_LAY_UNUSED_3 (1 << 3)
#define SCE_LAY_SKY (1 << 4)
#define SCE_LAY_STRAND (1 << 5)
#define SCE_LAY_FRS (1 << 6)
#define SCE_LAY_AO (1 << 7)
#define SCE_LAY_VOLUMES (1 << 8)
#define SCE_LAY_MOTION_BLUR (1 << 9)

/* Flags between (1 << 9) and (1 << 15) are set to 1 already, for future options. */
#define SCE_LAY_FLAG_DEFAULT ((1 << 15) - 1)

#define SCE_LAY_UNUSED_4 (1 << 15)
#define SCE_LAY_UNUSED_5 (1 << 16)
#define SCE_LAY_DISABLE (1 << 17)
#define SCE_LAY_UNUSED_6 (1 << 18)
#define SCE_LAY_UNUSED_7 (1 << 19)

/** #SceneRenderLayer.passflag */
typedef enum eScenePassType {
  SCE_PASS_COMBINED = (1 << 0),
  SCE_PASS_Z = (1 << 1),
  SCE_PASS_UNUSED_1 = (1 << 2), /* RGBA */
  SCE_PASS_UNUSED_2 = (1 << 3), /* DIFFUSE */
  SCE_PASS_UNUSED_3 = (1 << 4), /* SPEC */
  SCE_PASS_SHADOW = (1 << 5),
  SCE_PASS_AO = (1 << 6),
  SCE_PASS_POSITION = (1 << 7),
  SCE_PASS_NORMAL = (1 << 8),
  SCE_PASS_VECTOR = (1 << 9),
  SCE_PASS_UNUSED_5 = (1 << 10), /* REFRACT */
  SCE_PASS_INDEXOB = (1 << 11),
  SCE_PASS_UV = (1 << 12),
  SCE_PASS_UNUSED_6 = (1 << 13), /* INDIRECT */
  SCE_PASS_MIST = (1 << 14),
  SCE_PASS_UNUSED_7 = (1 << 15), /* RAYHITS */
  SCE_PASS_EMIT = (1 << 16),
  SCE_PASS_ENVIRONMENT = (1 << 17),
  SCE_PASS_INDEXMA = (1 << 18),
  SCE_PASS_DIFFUSE_DIRECT = (1 << 19),
  SCE_PASS_DIFFUSE_INDIRECT = (1 << 20),
  SCE_PASS_DIFFUSE_COLOR = (1 << 21),
  SCE_PASS_GLOSSY_DIRECT = (1 << 22),
  SCE_PASS_GLOSSY_INDIRECT = (1 << 23),
  SCE_PASS_GLOSSY_COLOR = (1 << 24),
  SCE_PASS_TRANSM_DIRECT = (1 << 25),
  SCE_PASS_TRANSM_INDIRECT = (1 << 26),
  SCE_PASS_TRANSM_COLOR = (1 << 27),
  SCE_PASS_SUBSURFACE_DIRECT = (1 << 28),
  SCE_PASS_SUBSURFACE_INDIRECT = (1 << 29),
  SCE_PASS_SUBSURFACE_COLOR = (1 << 30),
  SCE_PASS_ROUGHNESS = (1u << 31u),
} eScenePassType;

#define RE_PASSNAME_DEPRECATED "Deprecated"

#define RE_PASSNAME_COMBINED "Combined"
#define RE_PASSNAME_Z "Depth"
#define RE_PASSNAME_VECTOR "Vector"
#define RE_PASSNAME_POSITION "Position"
#define RE_PASSNAME_NORMAL "Normal"
#define RE_PASSNAME_UV "UV"
#define RE_PASSNAME_EMIT "Emit"
#define RE_PASSNAME_SHADOW "Shadow"

#define RE_PASSNAME_AO "AO"
#define RE_PASSNAME_ENVIRONMENT "Env"
#define RE_PASSNAME_INDEXOB "IndexOB"
#define RE_PASSNAME_INDEXMA "IndexMA"
#define RE_PASSNAME_MIST "Mist"

#define RE_PASSNAME_DIFFUSE_DIRECT "DiffDir"
#define RE_PASSNAME_DIFFUSE_INDIRECT "DiffInd"
#define RE_PASSNAME_DIFFUSE_COLOR "DiffCol"
#define RE_PASSNAME_GLOSSY_DIRECT "GlossDir"
#define RE_PASSNAME_GLOSSY_INDIRECT "GlossInd"
#define RE_PASSNAME_GLOSSY_COLOR "GlossCol"
#define RE_PASSNAME_TRANSM_DIRECT "TransDir"
#define RE_PASSNAME_TRANSM_INDIRECT "TransInd"
#define RE_PASSNAME_TRANSM_COLOR "TransCol"

#define RE_PASSNAME_SUBSURFACE_DIRECT "SubsurfaceDir"
#define RE_PASSNAME_SUBSURFACE_INDIRECT "SubsurfaceInd"
#define RE_PASSNAME_SUBSURFACE_COLOR "SubsurfaceCol"

#define RE_PASSNAME_FREESTYLE "Freestyle"
#define RE_PASSNAME_BLOOM "BloomCol"
#define RE_PASSNAME_VOLUME_LIGHT "VolumeDir"

/** View - MultiView. */
typedef struct SceneRenderView {
  struct SceneRenderView *next, *prev;

  /** MAX_NAME. */
  char name[64];
  /** MAX_NAME. */
  char suffix[64];

  int viewflag;
  char _pad2[4];

} SceneRenderView;

/** #SceneRenderView.viewflag */
#define SCE_VIEW_DISABLE (1 << 0)

/** #RenderData.views_format */
enum {
  SCE_VIEWS_FORMAT_STEREO_3D = 0,
  SCE_VIEWS_FORMAT_MULTIVIEW = 1,
};

/** #ImageFormatData.views_format (also used for #Sequence.views_format) */
enum {
  R_IMF_VIEWS_INDIVIDUAL = 0,
  R_IMF_VIEWS_STEREO_3D = 1,
  R_IMF_VIEWS_MULTIVIEW = 2,
};

typedef struct Stereo3dFormat {
  short flag;
  /** Encoding mode. */
  char display_mode;
  /** Anaglyph scheme for the user display. */
  char anaglyph_type;
  /** Interlace type for the user display. */
  char interlace_type;
  char _pad[3];
} Stereo3dFormat;

/** #Stereo3dFormat.display_mode */
typedef enum eStereoDisplayMode {
  S3D_DISPLAY_ANAGLYPH = 0,
  S3D_DISPLAY_INTERLACE = 1,
  S3D_DISPLAY_PAGEFLIP = 2,
  S3D_DISPLAY_SIDEBYSIDE = 3,
  S3D_DISPLAY_TOPBOTTOM = 4,
} eStereoDisplayMode;

/** #Stereo3dFormat.flag */
typedef enum eStereo3dFlag {
  S3D_INTERLACE_SWAP = (1 << 0),
  S3D_SIDEBYSIDE_CROSSEYED = (1 << 1),
  S3D_SQUEEZED_FRAME = (1 << 2),
} eStereo3dFlag;

/** #Stereo3dFormat.anaglyph_type */
typedef enum eStereo3dAnaglyphType {
  S3D_ANAGLYPH_REDCYAN = 0,
  S3D_ANAGLYPH_GREENMAGENTA = 1,
  S3D_ANAGLYPH_YELLOWBLUE = 2,
} eStereo3dAnaglyphType;

/** #Stereo3dFormat.interlace_type */
typedef enum eStereo3dInterlaceType {
  S3D_INTERLACE_ROW = 0,
  S3D_INTERLACE_COLUMN = 1,
  S3D_INTERLACE_CHECKERBOARD = 2,
} eStereo3dInterlaceType;

/* *************************************************************** */

/* Generic image format settings,
 * this is used for NodeImageFile and IMAGE_OT_save_as operator too.
 *
 * NOTE: its a bit strange that even though this is an image format struct
 * the imtype can still be used to select video formats.
 * RNA ensures these enum's are only selectable for render output.
 */
typedef struct ImageFormatData {
  /**
   * R_IMF_IMTYPE_PNG, R_...
   * \note Video types should only ever be set from this structure when used from #RenderData.
   */
  char imtype;
  /**
   * bits per channel, R_IMF_CHAN_DEPTH_8 -> 32,
   * not a flag, only set 1 at a time. */
  char depth;

  /** R_IMF_PLANES_BW, R_IMF_PLANES_RGB, R_IMF_PLANES_RGBA. */
  char planes;
  /** Generic options for all image types, alpha zbuffer. */
  char flag;

  /** (0 - 100), eg: jpeg quality. */
  char quality;
  /** (0 - 100), eg: png compression. */
  char compress;

  /* --- format specific --- */

  /* OpenEXR */
  char exr_codec;

  /* Cineon */
  char cineon_flag;
  short cineon_white, cineon_black;
  float cineon_gamma;

  /* Jpeg2000 */
  char jp2_flag;
  char jp2_codec;

  /* TIFF */
  char tiff_codec;

  char _pad[4];

  /* Multiview */
  char views_format;
  Stereo3dFormat stereo3d_format;

  /* color management */
  char color_management;
  char _pad1[7];
  ColorManagedViewSettings view_settings;
  ColorManagedDisplaySettings display_settings;
  ColorManagedColorspaceSettings linear_colorspace_settings;
} ImageFormatData;

/** #ImageFormatData.imtype */
#define R_IMF_IMTYPE_TARGA 0
#define R_IMF_IMTYPE_IRIS 1
/* #define R_HAMX                    2 */ /* DEPRECATED */
/* #define R_FTYPE                   3 */ /* DEPRECATED */
#define R_IMF_IMTYPE_JPEG90 4
/* #define R_MOVIE                   5 */ /* DEPRECATED */
#define R_IMF_IMTYPE_IRIZ 7
#define R_IMF_IMTYPE_RAWTGA 14
#define R_IMF_IMTYPE_AVIRAW 15
#define R_IMF_IMTYPE_AVIJPEG 16
#define R_IMF_IMTYPE_PNG 17
/* #define R_IMF_IMTYPE_AVICODEC    18 */ /* DEPRECATED */
/* #define R_IMF_IMTYPE_QUICKTIME   19 */ /* DEPRECATED */
#define R_IMF_IMTYPE_BMP 20
#define R_IMF_IMTYPE_RADHDR 21
#define R_IMF_IMTYPE_TIFF 22
#define R_IMF_IMTYPE_OPENEXR 23
#define R_IMF_IMTYPE_FFMPEG 24
/* #define R_IMF_IMTYPE_FRAMESERVER    25 */ /* DEPRECATED */
#define R_IMF_IMTYPE_CINEON 26
#define R_IMF_IMTYPE_DPX 27
#define R_IMF_IMTYPE_MULTILAYER 28
#define R_IMF_IMTYPE_DDS 29
#define R_IMF_IMTYPE_JP2 30
#define R_IMF_IMTYPE_H264 31
#define R_IMF_IMTYPE_XVID 32
#define R_IMF_IMTYPE_THEORA 33
#define R_IMF_IMTYPE_PSD 34
#define R_IMF_IMTYPE_WEBP 35

#define R_IMF_IMTYPE_INVALID 255

/** #ImageFormatData.flag */
#define R_IMF_FLAG_ZBUF (1 << 0)
#define R_IMF_FLAG_PREVIEW_JPG (1 << 1)

/* Return values from #BKE_imtype_valid_depths, note this is depths per channel. */
/** #ImageFormatData.depth */
typedef enum eImageFormatDepth {
  /* 1bits  (unused) */
  R_IMF_CHAN_DEPTH_1 = (1 << 0),
  /* 8bits  (default) */
  R_IMF_CHAN_DEPTH_8 = (1 << 1),
  /* 10bits (uncommon, Cineon/DPX support) */
  R_IMF_CHAN_DEPTH_10 = (1 << 2),
  /* 12bits (uncommon, jp2/DPX support) */
  R_IMF_CHAN_DEPTH_12 = (1 << 3),
  /* 16bits (tiff, half float exr) */
  R_IMF_CHAN_DEPTH_16 = (1 << 4),
  /* 24bits (unused) */
  R_IMF_CHAN_DEPTH_24 = (1 << 5),
  /* 32bits (full float exr) */
  R_IMF_CHAN_DEPTH_32 = (1 << 6),
} eImageFormatDepth;

/** #ImageFormatData.planes */
#define R_IMF_PLANES_RGB 24
#define R_IMF_PLANES_RGBA 32
#define R_IMF_PLANES_BW 8

/** #ImageFormatData.exr_codec */
#define R_IMF_EXR_CODEC_NONE 0
#define R_IMF_EXR_CODEC_PXR24 1
#define R_IMF_EXR_CODEC_ZIP 2
#define R_IMF_EXR_CODEC_PIZ 3
#define R_IMF_EXR_CODEC_RLE 4
#define R_IMF_EXR_CODEC_ZIPS 5
#define R_IMF_EXR_CODEC_B44 6
#define R_IMF_EXR_CODEC_B44A 7
#define R_IMF_EXR_CODEC_DWAA 8
#define R_IMF_EXR_CODEC_DWAB 9
#define R_IMF_EXR_CODEC_MAX 10

/** #ImageFormatData.jp2_flag */
#define R_IMF_JP2_FLAG_YCC (1 << 0) /* when disabled use RGB */ /* was R_JPEG2K_YCC */
#define R_IMF_JP2_FLAG_CINE_PRESET (1 << 1)                     /* was R_JPEG2K_CINE_PRESET */
#define R_IMF_JP2_FLAG_CINE_48 (1 << 2)                         /* was R_JPEG2K_CINE_48FPS */

/** #ImageFormatData.jp2_codec */
#define R_IMF_JP2_CODEC_JP2 0
#define R_IMF_JP2_CODEC_J2K 1

/** #ImageFormatData.cineon_flag */
#define R_IMF_CINEON_FLAG_LOG (1 << 0) /* was R_CINEON_LOG */

/** #ImageFormatData.tiff_codec */
enum {
  R_IMF_TIFF_CODEC_DEFLATE = 0,
  R_IMF_TIFF_CODEC_LZW = 1,
  R_IMF_TIFF_CODEC_PACKBITS = 2,
  R_IMF_TIFF_CODEC_NONE = 3,
};

/** #ImageFormatData.color_management */
#define R_IMF_COLOR_MANAGEMENT_FOLLOW_SCENE 0
#define R_IMF_COLOR_MANAGEMENT_OVERRIDE 1

typedef struct BakeData {
  struct ImageFormatData im_format;

  /** FILE_MAX. */
  char filepath[1024];

  short width, height;
  short margin, flag;

  float cage_extrusion;
  float max_ray_distance;
  int pass_filter;

  char normal_swizzle[3];
  char normal_space;

  char target;
  char save_mode;
  char margin_type;
  char _pad[5];

  struct Object *cage_object;
} BakeData;

/** #BakeData.margin_type (char) */
typedef enum eBakeMarginType {
  R_BAKE_ADJACENT_FACES = 0,
  R_BAKE_EXTEND = 1,
} eBakeMarginType;

/** #BakeData.normal_swizzle (char) */
typedef enum eBakeNormalSwizzle {
  R_BAKE_POSX = 0,
  R_BAKE_POSY = 1,
  R_BAKE_POSZ = 2,
  R_BAKE_NEGX = 3,
  R_BAKE_NEGY = 4,
  R_BAKE_NEGZ = 5,
} eBakeNormalSwizzle;

/** #BakeData.target (char) */
typedef enum eBakeTarget {
  R_BAKE_TARGET_IMAGE_TEXTURES = 0,
  R_BAKE_TARGET_VERTEX_COLORS = 1,
} eBakeTarget;

/** #BakeData.save_mode (char) */
typedef enum eBakeSaveMode {
  R_BAKE_SAVE_INTERNAL = 0,
  R_BAKE_SAVE_EXTERNAL = 1,
} eBakeSaveMode;

/** #BakeData.pass_filter */
typedef enum eBakePassFilter {
  R_BAKE_PASS_FILTER_NONE = 0,
  R_BAKE_PASS_FILTER_UNUSED = (1 << 0),
  R_BAKE_PASS_FILTER_EMIT = (1 << 1),
  R_BAKE_PASS_FILTER_DIFFUSE = (1 << 2),
  R_BAKE_PASS_FILTER_GLOSSY = (1 << 3),
  R_BAKE_PASS_FILTER_TRANSM = (1 << 4),
  R_BAKE_PASS_FILTER_SUBSURFACE = (1 << 5),
  R_BAKE_PASS_FILTER_DIRECT = (1 << 6),
  R_BAKE_PASS_FILTER_INDIRECT = (1 << 7),
  R_BAKE_PASS_FILTER_COLOR = (1 << 8),
} eBakePassFilter;

#define R_BAKE_PASS_FILTER_ALL (~0)

/* *************************************************************** */
/* Render Data */

typedef struct RenderData {
  struct ImageFormatData im_format;

  struct AviCodecData *avicodecdata;
  struct FFMpegCodecData ffcodecdata;

  /** Frames as in 'images'. */
  int cfra, sfra, efra;
  /** Subframe offset from cfra, in 0.0-1.0. */
  float subframe;
  /** Start+end frames of preview range. */
  int psfra, pefra;

  int images, framapto;
  short flag, threads;

  float framelen, blurfac;

  /** Frames to jump during render/playback. */
  int frame_step;

  /** Standalone player stereo settings */ /* XXX deprecated since .2.5 */
  short stereomode DNA_DEPRECATED;

  /** For the dimensions presets menu. */
  short dimensionspreset;

  /** Size in %. */
  short size;

  char _pad6[2];

  /* from buttons: */
  /**
   * The desired number of pixels in the x direction
   */
  int xsch;
  /**
   * The desired number of pixels in the y direction
   */
  int ysch;

  /**
   * render tile dimensions
   */
  int tilex DNA_DEPRECATED;
  int tiley DNA_DEPRECATED;

  short planes DNA_DEPRECATED;
  short imtype DNA_DEPRECATED;
  short subimtype DNA_DEPRECATED;
  short quality DNA_DEPRECATED;

  char use_lock_interface;
  char _pad7[3];

  /**
   * Flags for render settings. Use bit-masking to access the settings.
   */
  int scemode;

  /**
   * Flags for render settings. Use bit-masking to access the settings.
   */
  int mode;

  short frs_sec;

  /**
   * What to do with the sky/background.
   * Picks sky/premul blending for the background.
   */
  char alphamode;

  char _pad0[1];

  /** Render border to render sub-resions. */
  rctf border;

  /* information on different layers to be rendered */
  /** Converted to Scene->view_layers. */
  ListBase layers DNA_DEPRECATED;
  /** Converted to Scene->active_layer. */
  short actlay DNA_DEPRECATED;
  char _pad1[2];

  /**
   * Adjustment factors for the aspect ratio in the x direction, was a short in 2.45
   */
  float xasp, yasp;

  float frs_sec_base;

  /**
   * Value used to define filter size for all filter options.
   */
  float gauss;

  /* color management settings - color profiles, gamma correction, etc */
  int color_mgt_flag;

  /* Dither noise intensity */
  float dither_intensity;

  /* Bake Render options */
  short bake_mode, bake_flag;
  short bake_margin, bake_samples;
  short bake_margin_type;
  char _pad9[6];
  float bake_biasdist, bake_user_scale;

  /* path to render output */
  /** 1024 = FILE_MAX. */
  /* NOTE: Excluded from `BKE_bpath_foreach_path_` / `scene_foreach_path` code. */
  char pic[1024];

  /* stamps flags. */
  int stamp;
  /** Select one of blenders bitmap fonts. */
  short stamp_font_id;
  char _pad3[2];

  /* stamp info user data. */
  char stamp_udata[768];

  /* foreground/background color. */
  float fg_stamp[4];
  float bg_stamp[4];

  /* sequencer options */
  char seq_prev_type;
  /** UNUSED. */
  char seq_rend_type;
  /** Flag use for sequence render/draw. */
  char seq_flag;
  char _pad5[3];

  /* render simplify */
  short simplify_subsurf;
  short simplify_subsurf_render;
  short simplify_gpencil;
  float simplify_particles;
  float simplify_particles_render;
  float simplify_volumes;

  /* Freestyle line thickness options */
  int line_thickness_mode;
  /** In pixels. */
  float unit_line_thickness;

  /* render engine */
  char engine[32];
  char _pad2[2];

  /* Performance Options */
  short perf_flag;

  /* Cycles baking */
  struct BakeData bake;

  int _pad8;
  short preview_pixel_size;

  short _pad4;

  /* MultiView */
  /** SceneRenderView. */
  ListBase views;
  short actview;
  short views_format;

  /* Hair Display */
  short hair_type, hair_subdiv;

  /* Motion blur shutter */
  struct CurveMapping mblur_shutter_curve;
} RenderData;

/** #RenderData.quality_flag */
typedef enum eQualityOption {
  SCE_PERF_HQ_NORMALS = (1 << 0),
} eQualityOption;

/** #RenderData.hair_type */
typedef enum eHairType {
  SCE_HAIR_SHAPE_STRAND = 0,
  SCE_HAIR_SHAPE_STRIP = 1,
} eHairType;

/* *************************************************************** */
/* Render Conversion/Simplification Settings */

/** Control render convert and shading engine. */
typedef struct RenderProfile {
  struct RenderProfile *next, *prev;
  char name[32];

  short particle_perc;
  short subsurf_max;
  short shadbufsample_max;
  char _pad1[2];

  float ao_error;
  char _pad2[4];

} RenderProfile;

/* UV Paint */
/** #ToolSettings.uv_sculpt_settings */
#define UV_SCULPT_LOCK_BORDERS 1
#define UV_SCULPT_ALL_ISLANDS 2

/** #ToolSettings.uv_relax_method */
#define UV_SCULPT_TOOL_RELAX_LAPLACIAN 1
#define UV_SCULPT_TOOL_RELAX_HC 2

/* Stereo Flags */
#define STEREO_RIGHT_NAME "right"
#define STEREO_LEFT_NAME "left"
#define STEREO_RIGHT_SUFFIX "_R"
#define STEREO_LEFT_SUFFIX "_L"

/** #View3D.stereo3d_camera / #View3D.multiview_eye / #ImageUser.multiview_eye */
typedef enum eStereoViews {
  STEREO_LEFT_ID = 0,
  STEREO_RIGHT_ID = 1,
  STEREO_3D_ID = 2,
  STEREO_MONO_ID = 3,
} eStereoViews;

/* *************************************************************** */
/* Markers */

typedef struct TimeMarker {
  struct TimeMarker *next, *prev;
  int frame;
  char name[64];
  unsigned int flag;
  struct Object *camera;
  struct IDProperty *prop;
} TimeMarker;

/* *************************************************************** */
/* Paint Mode/Tool Data */

#define PAINT_MAX_INPUT_SAMPLES 64

typedef struct Paint_Runtime {
  /* Avoid having to compare with scene pointer everywhere. */
  unsigned int tool_offset;
  unsigned short ob_mode;
  char _pad[2];
} Paint_Runtime;

/** We might want to store other things here. */
typedef struct PaintToolSlot {
  struct Brush *brush;
} PaintToolSlot;

/** Paint Tool Base. */
typedef struct Paint {
  struct Brush *brush;
  struct Brush *brush_eval;

  /* Each tool has its own active brush,
   * The currently active tool is defined by the current 'brush'. */
  struct PaintToolSlot *tool_slots;
  int tool_slots_len;
  char _pad1[4];

  struct Palette *palette;
  /** Cavity curve. */
  struct CurveMapping *cavity_curve;

  /* WM Paint cursor */
  void *paint_cursor;
  unsigned char paint_cursor_col[4];

  /* enum ePaintFlags */
  int flags;

  /* Paint stroke can use up to PAINT_MAX_INPUT_SAMPLES inputs to
   * smooth the stroke */
  int num_input_samples;

  /* flags used for symmetry */
  int symmetry_flags;

  float tile_offset[3];
  char _pad2[4];

  struct Paint_Runtime runtime;
} Paint;

/* ------------------------------------------- */
/* Image Paint */

/** Texture/Image Editor. */
typedef struct ImagePaintSettings {
  Paint paint;

  short flag, missing_data;

  /* for projection painting only */
  short seam_bleed, normal_angle;
  /** Capture size for re-projection. */
  short screen_grab_size[2];

  /** Mode used for texture painting. */
  int mode;

  /** Workaround until we support true layer masks. */
  struct Image *stencil;
  /** Clone layer for image mode for projective texture painting. */
  struct Image *clone;
  /** Canvas when the explicit system is used for painting. */
  struct Image *canvas;
  float stencil_col[3];
  /** Dither amount used when painting on byte images. */
  float dither;
  /** Display texture interpolation method. */
  int interp;
  char _pad[4];
} ImagePaintSettings;

/* ------------------------------------------- */
/* Paint mode settings */

typedef struct PaintModeSettings {
  /** Source to select canvas from to paint on (ePaintCanvasSource) */
  char canvas_source;
  char _pad[7];

  /** Selected image when canvas_source=PAINT_CANVAS_SOURCE_IMAGE. */
  Image *canvas_image;
  ImageUser image_user;

} PaintModeSettings;

/* ------------------------------------------- */
/* Particle Edit */

/** Settings for a Particle Editing Brush. */
typedef struct ParticleBrushData {
  /** Common setting. */
  short size;
  /** For specific brushes only. */
  short step, invert, count;
  int flag;
  float strength;
} ParticleBrushData;

/** Particle Edit Mode Settings. */
typedef struct ParticleEditSettings {
  short flag;
  short totrekey;
  short totaddkey;
  short brushtype;

  ParticleBrushData brush[7];
  /** Runtime. */
  void *paintcursor;

  float emitterdist;
  char _pad0[4];

  int selectmode;
  int edittype;

  int draw_step, fade_frames;

  struct Scene *scene;
  struct Object *object;
  struct Object *shape_object;
} ParticleEditSettings;

struct BrushChannelSet;

/* ------------------------------------------- */
/** Sculpt. */
typedef struct Sculpt {
  Paint paint;

  /* For rotating around a pivot point */
  // float pivot[3]; XXX not used?
  int flags;

  /* Transform tool. */
  int transform_mode;
<<<<<<< HEAD
  int transform_deform_target;

  /* Factor to tweak the stregtn of alt-smoothing. */
  float smooth_strength_factor;
  char _pad0[4];
=======
>>>>>>> 67f5596f

  int automasking_flags;

  /* Control tablet input */
  // char tablet_size, tablet_strength; XXX not used?
  int radial_symm[3];

  /* Maximum edge length for dynamic topology sculpting (in pixels) */
  float detail_size;
  float detail_range;

  /* Direction used for SCULPT_OT_symmetrize operator */
  int symmetrize_direction;

  /* gravity factor for sculpting */
  float gravity_factor;

  /* scale for constant detail size */
  /** Constant detail resolution (Blender unit / constant_detail). */
  float constant_detail;
  float detail_percent;
  int dyntopo_spacing;

  char _pad[4];

  struct Object *gravity_object;
  float dyntopo_radius_scale;
  int _pad[1];
  struct BrushChannelSet *channels;
} Sculpt;

typedef struct CurvesSculpt {
  Paint paint;
} CurvesSculpt;

typedef struct UvSculpt {
  Paint paint;
} UvSculpt;

/** Grease pencil drawing brushes. */
typedef struct GpPaint {
  Paint paint;
  int flag;
  /* Mode of paint (Materials or Vertex Color). */
  int mode;
} GpPaint;

/** #GpPaint.flag */
enum {
  GPPAINT_FLAG_USE_MATERIAL = 0,
  GPPAINT_FLAG_USE_VERTEXCOLOR = 1,
};

/** Grease pencil vertex paint. */
typedef struct GpVertexPaint {
  Paint paint;
  int flag;
  char _pad[4];
} GpVertexPaint;

/** Grease pencil sculpt paint. */
typedef struct GpSculptPaint {
  Paint paint;
  int flag;
  char _pad[4];
} GpSculptPaint;

/** Grease pencil weight paint. */
typedef struct GpWeightPaint {
  Paint paint;
  int flag;
  char _pad[4];
} GpWeightPaint;

/* ------------------------------------------- */
/* Vertex Paint */

/** Vertex Paint. */
typedef struct VPaint {
  Paint paint;
  char flag;
  char _pad[3];
  /** For mirrored painting. */
  int radial_symm[3];
} VPaint;

/** #VPaint.flag */
enum {
  /* weight paint only */
  VP_FLAG_VGROUP_RESTRICT = (1 << 7),
};

/* ------------------------------------------- */
/* GPencil Stroke Sculpting */

/** #GP_Sculpt_Settings.lock_axis */
typedef enum eGP_Lockaxis_Types {
  GP_LOCKAXIS_VIEW = 0,
  GP_LOCKAXIS_X = 1,
  GP_LOCKAXIS_Y = 2,
  GP_LOCKAXIS_Z = 3,
  GP_LOCKAXIS_CURSOR = 4,
} eGP_Lockaxis_Types;

/** Settings for a GPencil Speed Guide. */
typedef struct GP_Sculpt_Guide {
  char use_guide;
  char use_snapping;
  char reference_point;
  char type;
  char _pad2[4];
  float angle;
  float angle_snap;
  float spacing;
  float location[3];
  struct Object *reference_object;
} GP_Sculpt_Guide;

/** GPencil Stroke Sculpting Settings. */
typedef struct GP_Sculpt_Settings {
  /** Runtime. */
  void *paintcursor;
  /** #eGP_Sculpt_SettingsFlag. */
  int flag;
  /** #eGP_Lockaxis_Types lock drawing to one axis. */
  int lock_axis;
  /** Threshold for intersections */
  float isect_threshold;
  char _pad[4];
  /** Multi-frame edit falloff effect by frame. */
  struct CurveMapping *cur_falloff;
  /** Curve used for primitive tools. */
  struct CurveMapping *cur_primitive;
  /** Guides used for paint tools */
  struct GP_Sculpt_Guide guide;
} GP_Sculpt_Settings;

/** #GP_Sculpt_Settings.flag */
typedef enum eGP_Sculpt_SettingsFlag {
  /** Enable falloff for multi-frame editing. */
  GP_SCULPT_SETT_FLAG_FRAME_FALLOFF = (1 << 0),
  /** Apply primitive curve. */
  GP_SCULPT_SETT_FLAG_PRIMITIVE_CURVE = (1 << 1),
  /** Scale thickness. */
  GP_SCULPT_SETT_FLAG_SCALE_THICKNESS = (1 << 3),
} eGP_Sculpt_SettingsFlag;

/** #GP_Sculpt_Settings.gpencil_selectmode_sculpt */
typedef enum eGP_Sculpt_SelectMaskFlag {
  /** Only affect selected points. */
  GP_SCULPT_MASK_SELECTMODE_POINT = (1 << 0),
  /** Only affect selected strokes. */
  GP_SCULPT_MASK_SELECTMODE_STROKE = (1 << 1),
  /** only affect selected segments. */
  GP_SCULPT_MASK_SELECTMODE_SEGMENT = (1 << 2),
} eGP_Sculpt_SelectMaskFlag;

/** #GP_Sculpt_Settings.gpencil_selectmode_vertex */
typedef enum eGP_vertex_SelectMaskFlag {
  /** Only affect selected points. */
  GP_VERTEX_MASK_SELECTMODE_POINT = (1 << 0),
  /** Only affect selected strokes. */
  GP_VERTEX_MASK_SELECTMODE_STROKE = (1 << 1),
  /** Only affect selected segments. */
  GP_VERTEX_MASK_SELECTMODE_SEGMENT = (1 << 2),
} eGP_Vertex_SelectMaskFlag;

/** Settings for GP Interpolation Operators. */
typedef struct GP_Interpolate_Settings {
  /** Custom interpolation curve (for use with GP_IPO_CURVEMAP). */
  struct CurveMapping *custom_ipo;
} GP_Interpolate_Settings;

/** #GP_Interpolate_Settings.flag */
typedef enum eGP_Interpolate_SettingsFlag {
  /* apply interpolation to all layers */
  GP_TOOLFLAG_INTERPOLATE_ALL_LAYERS = (1 << 0),
  /* apply interpolation to only selected */
  GP_TOOLFLAG_INTERPOLATE_ONLY_SELECTED = (1 << 1),
} eGP_Interpolate_SettingsFlag;

/** #GP_Interpolate_Settings.type */
typedef enum eGP_Interpolate_Type {
  /* Traditional Linear Interpolation */
  GP_IPO_LINEAR = 0,

  /* CurveMap Defined Interpolation */
  GP_IPO_CURVEMAP = 1,

  /* Easing Equations */
  GP_IPO_BACK = 3,
  GP_IPO_BOUNCE = 4,
  GP_IPO_CIRC = 5,
  GP_IPO_CUBIC = 6,
  GP_IPO_ELASTIC = 7,
  GP_IPO_EXPO = 8,
  GP_IPO_QUAD = 9,
  GP_IPO_QUART = 10,
  GP_IPO_QUINT = 11,
  GP_IPO_SINE = 12,
} eGP_Interpolate_Type;

/* *************************************************************** */
/* Unified Paint Settings
 */

/* These settings can override the equivalent fields in the active
 * Brush for any paint mode; the flag field controls whether these
 * values are used */
typedef struct UnifiedPaintSettings {
  /* unified radius of brush in pixels */
  int size;

  /* unified radius of brush in Blender units */
  float unprojected_radius;

  /* unified strength of brush */
  float alpha;

  /* unified brush weight, [0, 1] */
  float weight;

  /* unified brush color */
  float rgb[3];
  /* unified brush secondary color */
  float secondary_rgb[3];

  /* user preferences for sculpt and paint */
  int flag;

  /* rake rotation */

  /* record movement of mouse so that rake can start at an intuitive angle */
  float last_rake[2];
  float last_rake_angle;

  int last_stroke_valid;
  float average_stroke_accum[3];
  int average_stroke_counter;

  float brush_rotation;
  float brush_rotation_sec;

  /*******************************************************************************
   * all data below are used to communicate with cursor drawing and tex sampling *
   *******************************************************************************/
  int anchored_size;

  /**
   * Normalization factor due to accumulated value of curve along spacing.
   * Calculated when brush spacing changes to dampen strength of stroke
   * if space attenuation is used.
   */
  float overlap_factor;
  char draw_inverted;
  /* check is there an ongoing stroke right now */
  char stroke_active;

  char draw_anchored;
  char do_linear_conversion;

  /* store last location of stroke or whether the mesh was hit.
   * Valid only while stroke is active */
  float last_location[3];
  int last_hit;

  float anchored_initial_mouse[2];

  /* radius of brush, premultiplied with pressure.
   * In case of anchored brushes contains the anchored radius */
  float pixel_radius;
  float initial_pixel_radius;

  char _pad[7];
  char hard_edge_mode;

  float start_pixel_radius;

  /* drawing pressure */
  float size_pressure_value;

  /* position of mouse, used to sample the texture */
  float tex_mouse[2];

  /* position of mouse, used to sample the mask texture */
  float mask_tex_mouse[2];

  /* ColorSpace cache to avoid locking up during sampling */
  struct ColorSpace *colorspace;
} UnifiedPaintSettings;

/** #UnifiedPaintSettings.flag */
typedef enum {
  UNIFIED_PAINT_SIZE = (1 << 0),
  UNIFIED_PAINT_ALPHA = (1 << 1),
  UNIFIED_PAINT_WEIGHT = (1 << 5),
  UNIFIED_PAINT_COLOR = (1 << 6),

  /* only used if unified size is enabled, mirrors the brush flag BRUSH_LOCK_SIZE */
  UNIFIED_PAINT_BRUSH_LOCK_SIZE = (1 << 2),
  UNIFIED_PAINT_FLAG_HARD_EDGE_MODE = (1 << 3),

  UNIFIED_PAINT_FLAG_UI_ADVANCED = (1 << 4),
} eUnifiedPaintSettingsFlags;

typedef struct CurvePaintSettings {
  char curve_type;
  char flag;
  char depth_mode;
  char surface_plane;
  char fit_method;
  char _pad;
  short error_threshold;
  float radius_min, radius_max;
  float radius_taper_start, radius_taper_end;
  float surface_offset;
  float corner_angle;
} CurvePaintSettings;

/** #CurvePaintSettings.flag */
enum {
  CURVE_PAINT_FLAG_CORNERS_DETECT = (1 << 0),
  CURVE_PAINT_FLAG_PRESSURE_RADIUS = (1 << 1),
  CURVE_PAINT_FLAG_DEPTH_STROKE_ENDPOINTS = (1 << 2),
  CURVE_PAINT_FLAG_DEPTH_STROKE_OFFSET_ABS = (1 << 3),
};

/** #CurvePaintSettings.fit_method */
enum {
  CURVE_PAINT_FIT_METHOD_REFIT = 0,
  CURVE_PAINT_FIT_METHOD_SPLIT = 1,
};

/** #CurvePaintSettings.depth_mode */
enum {
  CURVE_PAINT_PROJECT_CURSOR = 0,
  CURVE_PAINT_PROJECT_SURFACE = 1,
};

/** #CurvePaintSettings.surface_plane */
enum {
  CURVE_PAINT_SURFACE_PLANE_NORMAL_VIEW = 0,
  CURVE_PAINT_SURFACE_PLANE_NORMAL_SURFACE = 1,
  CURVE_PAINT_SURFACE_PLANE_VIEW = 2,
};

/* *************************************************************** */
/* Stats */

/** Stats for Meshes. */
typedef struct MeshStatVis {
  char type;
  char _pad1[2];

  /* overhang */
  char overhang_axis;
  float overhang_min, overhang_max;

  /* thickness */
  float thickness_min, thickness_max;
  char thickness_samples;
  char _pad2[3];

  /* distort */
  float distort_min, distort_max;

  /* sharp */
  float sharp_min, sharp_max;
} MeshStatVis;

typedef struct SequencerToolSettings {
  /* eSeqImageFitMethod */
  int fit_method;
  short snap_mode;
  short snap_flag;
  /* eSeqOverlapMode */
  int overlap_mode;
  /**
   * When there are many snap points,
   * 0-1 range corresponds to resolution from bound-box to all possible snap points.
   */
  int snap_distance;
  int pivot_point;
} SequencerToolSettings;

typedef enum eSeqOverlapMode {
  SEQ_OVERLAP_EXPAND,
  SEQ_OVERLAP_OVERWRITE,
  SEQ_OVERLAP_SHUFFLE,
} eSeqOverlapMode;

typedef enum eSeqImageFitMethod {
  SEQ_SCALE_TO_FIT,
  SEQ_SCALE_TO_FILL,
  SEQ_STRETCH_TO_FILL,
  SEQ_USE_ORIGINAL_SIZE,
} eSeqImageFitMethod;

/* *************************************************************** */
/* Tool Settings */

/** #CurvePaintSettings.surface_plane */
enum {
  AUTO_MERGE = 1 << 0,
  AUTO_MERGE_AND_SPLIT = 1 << 1,
};

typedef struct ToolSettings {
  /** Vertex paint. */
  VPaint *vpaint;
  /** Weight paint. */
  VPaint *wpaint;
  Sculpt *sculpt;
  /** Uv smooth. */
  UvSculpt *uvsculpt;
  /** Gpencil paint. */
  GpPaint *gp_paint;
  /** Gpencil vertex paint. */
  GpVertexPaint *gp_vertexpaint;
  /** Gpencil sculpt paint. */
  GpSculptPaint *gp_sculptpaint;
  /** Gpencil weight paint. */
  GpWeightPaint *gp_weightpaint;
  /** Curves sculpt. */
  CurvesSculpt *curves_sculpt;

  /* Vertex group weight - used only for editmode, not weight
   * paint */
  float vgroup_weight;

  /** Remove doubles limit. */
  float doublimit;
  char automerge;
  char object_flag;

  /* Selection Mode for Mesh */
  char selectmode;

  /* UV Calculation */
  char unwrapper;
  char uvcalc_flag;
  char uv_flag;
  char uv_selectmode;
  char uv_sticky;

  float uvcalc_margin;

  /* Auto-IK */
  /** Runtime only. */
  short autoik_chainlen;

  /* Grease Pencil */
  /** Flags/options for how the tool works. */
  char gpencil_flags;

  /** Stroke placement settings: 3D View. */
  char gpencil_v3d_align;
  /** General 2D Editor. */
  char gpencil_v2d_align;
  char _pad0[2];

  /* Annotations */
  /** Stroke placement settings - 3D View. */
  char annotate_v3d_align;

  /** Default stroke thickness for annotation strokes. */
  short annotate_thickness;
  /** Stroke selection mode for Edit. */
  char gpencil_selectmode_edit;
  /** Stroke selection mode for Sculpt. */
  char gpencil_selectmode_sculpt;

  /* Grease Pencil Sculpt */
  struct GP_Sculpt_Settings gp_sculpt;

  /* Grease Pencil Interpolation Tool(s) */
  struct GP_Interpolate_Settings gp_interpolate;

  /* Image Paint (8 bytes aligned please!) */
  struct ImagePaintSettings imapaint;

  /** Settings for paint mode. */
  struct PaintModeSettings paint_mode;

  /* Particle Editing */
  struct ParticleEditSettings particle;

  /* Transform Proportional Area of Effect */
  float proportional_size;

  /* Select Group Threshold */
  float select_thresh;

  /* Auto-Keying Mode */
  /** Defines in DNA_userdef_types.h. */
  short autokey_flag;
  char autokey_mode;
  /** Keyframe type (see DNA_curve_types.h). */
  char keyframe_type;

  /* Multires */
  char multires_subdiv_type;

  /* Edge tagging, store operator settings (no UI access). */
  char edge_mode;

  char edge_mode_live_unwrap;

  /* Transform */
  char transform_pivot_point;
  char transform_flag;
  /** Snap elements (per spacetype), #eSnapMode. */
  char snap_mode;
  char snap_node_mode;
  char snap_uv_mode;
  /** Generic flags (per spacetype), #eSnapFlag. */
  char snap_flag;
  char snap_flag_node;
  char snap_flag_seq;
  char snap_uv_flag;
  /** Default snap source, #eSnapSourceSelect. */
  /* TODO(@gfxcoder): Rename `snap_target` to `snap_source_point`, because target is incorrect. */
  char snap_target;
  /** Snap mask for transform modes, #eSnapTransformMode. */
  char snap_transform_mode_flag;

  char proportional_edit, prop_mode;
  /** Proportional edit, object mode. */
  char proportional_objects;
  /** Proportional edit, mask editing. */
  char proportional_mask;
  /** Proportional edit, action editor. */
  char proportional_action;
  /** Proportional edit, graph editor. */
  char proportional_fcurve;
  /** Lock marker editing. */
  char lock_markers;

  /** Auto normalizing mode in wpaint. */
  char auto_normalize;
  /** Present weights as if all locked vertex groups were
   *  deleted, and the remaining deform groups normalized. */
  char wpaint_lock_relative;
  /** Paint multiple bones in wpaint. */
  char multipaint;
  char weightuser;
  /** Subset selection filter in wpaint. */
  char vgroupsubset;

  /** Stroke selection mode for Vertex Paint. */
  char gpencil_selectmode_vertex;

  /* UV painting */
  char uv_sculpt_settings;
  char uv_relax_method;

  char workspace_tool_type;

  /* XXX: these sculpt_paint_* fields are deprecated, use the
   * unified_paint_settings field instead! */
  short sculpt_paint_settings DNA_DEPRECATED;
  int sculpt_paint_unified_size DNA_DEPRECATED;
  float sculpt_paint_unified_unprojected_radius DNA_DEPRECATED;
  float sculpt_paint_unified_alpha DNA_DEPRECATED;

  /* Unified Paint Settings */
  struct UnifiedPaintSettings unified_paint_settings;

  struct CurvePaintSettings curve_paint_settings;

  struct MeshStatVis statvis;

  /* Normal Editing */
  float normal_vector[3];
  char _pad6[4];

  /* Custom Curve Profile for bevel tool:
   * Temporary until there is a proper preset system that stores the profiles or maybe stores
   * entire bevel configurations. */
  struct CurveProfile *custom_bevel_profile_preset;

  struct SequencerToolSettings *sequencer_tool_settings;

} ToolSettings;

/* *************************************************************** */
/* Assorted Scene Data */

/* ------------------------------------------- */
/* Unit Settings */

typedef struct UnitSettings {
  /* Display/Editing unit options for each scene */
  /** Maybe have other unit conversions? */
  float scale_length;
  /** Imperial, metric etc. */
  char system;
  /** Not implemented as a proper unit system yet. */
  char system_rotation;
  short flag;

  char length_unit;
  char mass_unit;
  char time_unit;
  char temperature_unit;

  char _pad[4];
} UnitSettings;

/* ------------------------------------------- */
/* Global/Common Physics Settings */

typedef struct PhysicsSettings {
  float gravity[3];
  int flag, quick_cache_step;
  char _pad0[4];
} PhysicsSettings;

/**
 * Safe Area options used in Camera View & Sequencer.
 */
typedef struct DisplaySafeAreas {
  /* each value represents the (x,y) margins as a multiplier.
   * 'center' in this context is just the name for a different kind of safe-area */

  /** Title Safe. */
  float title[2];
  /** Image/Graphics Safe. */
  float action[2];

  /* use for alternate aspect ratio */
  float title_center[2];
  float action_center[2];
} DisplaySafeAreas;

/**
 * Scene Display - used for store scene specific display settings for the 3d view.
 */
typedef struct SceneDisplay {
  /** Light direction for shadows/highlight. */
  float light_direction[3];
  float shadow_shift, shadow_focus;

  /** Settings for Cavity Shader. */
  float matcap_ssao_distance;
  float matcap_ssao_attenuation;
  int matcap_ssao_samples;

  /** Method of AA for viewport rendering and image rendering */
  char viewport_aa;
  char render_aa;
  char _pad[6];

  /** OpenGL render engine settings. */
  View3DShading shading;
} SceneDisplay;

typedef struct SceneEEVEE {
  int flag;
  int gi_diffuse_bounces;
  int gi_cubemap_resolution;
  int gi_visibility_resolution;
  float gi_irradiance_smoothing;
  float gi_glossy_clamp;
  float gi_filter_quality;

  float gi_cubemap_draw_size;
  float gi_irradiance_draw_size;

  int taa_samples;
  int taa_render_samples;
  int sss_samples;
  float sss_jitter_threshold;

  float ssr_quality;
  float ssr_max_roughness;
  float ssr_thickness;
  float ssr_border_fade;
  float ssr_firefly_fac;

  float volumetric_start;
  float volumetric_end;
  int volumetric_tile_size;
  int volumetric_samples;
  float volumetric_sample_distribution;
  float volumetric_light_clamp;
  int volumetric_shadow_samples;

  float gtao_distance;
  float gtao_factor;
  float gtao_quality;

  float bokeh_overblur;
  float bokeh_max_size;
  float bokeh_threshold;
  float bokeh_neighbor_max;
  float bokeh_denoise_fac;

  float bloom_color[3];
  float bloom_threshold;
  float bloom_knee;
  float bloom_intensity;
  float bloom_radius;
  float bloom_clamp;

  int motion_blur_samples DNA_DEPRECATED;
  int motion_blur_max;
  int motion_blur_steps;
  int motion_blur_position;
  float motion_blur_shutter;
  float motion_blur_depth_scale;

  int shadow_method DNA_DEPRECATED;
  int shadow_cube_size;
  int shadow_cascade_size;

  struct LightCache *light_cache DNA_DEPRECATED;
  struct LightCache *light_cache_data;
  char light_cache_info[64];

  float overscan;
  float light_threshold;
} SceneEEVEE;

typedef struct SceneGpencil {
  float smaa_threshold;
  char _pad[4];
} SceneGpencil;

/* *************************************************************** */
/* Scene ID-Block */

typedef struct TransformOrientationSlot {
  int type;
  int index_custom;
  char flag;
  char _pad0[7];
} TransformOrientationSlot;

/** Indices when used in #Scene.orientation_slots */
enum {
  SCE_ORIENT_DEFAULT = 0,
  SCE_ORIENT_TRANSLATE = 1,
  SCE_ORIENT_ROTATE = 2,
  SCE_ORIENT_SCALE = 3,
};

typedef struct Scene {
  ID id;
  /** Animation data (must be immediately after id for utilities to use it). */
  struct AnimData *adt;

  struct Object *camera;
  struct World *world;

  struct Scene *set;

  ListBase base DNA_DEPRECATED;
  /** Active base. */
  struct Base *basact DNA_DEPRECATED;
  void *_pad1;

  /** 3d cursor location. */
  View3DCursor cursor;

  /** Bitflags for layer visibility (deprecated). */
  unsigned int lay DNA_DEPRECATED;
  /** Active layer (deprecated) */
  int layact DNA_DEPRECATED;
  char _pad2[4];

  /** Various settings. */
  short flag;

  char use_nodes;
  char _pad3[1];

  struct bNodeTree *nodetree;

  /** Sequence editor data is allocated here. */
  struct Editing *ed;

  /** Default allocated now. */
  struct ToolSettings *toolsettings;
  void *_pad4;
  struct DisplaySafeAreas safe_areas;

  /* migrate or replace? depends on some internal things... */
  /* no, is on the right place (ton) */
  struct RenderData r;
  struct AudioData audio;

  ListBase markers;
  ListBase transform_spaces;

  /** First is the [scene, translate, rotate, scale]. */
  TransformOrientationSlot orientation_slots[4];

  void *sound_scene;
  void *playback_handle;
  void *sound_scrub_handle;
  void *speaker_handles;

  /** (runtime) info/cache used for presenting playback framerate info to the user. */
  void *fps_info;

  /* None of the dependency graph vars is mean to be saved. */
  struct GHash *depsgraph_hash;
  char _pad7[4];

  /* User-Defined KeyingSets */
  /**
   * Index of the active KeyingSet.
   * first KeyingSet has index 1, 'none' active is 0, 'add new' is -1
   */
  int active_keyingset;
  /** KeyingSets for this scene */
  ListBase keyingsets;

  /* Units */
  struct UnitSettings unit;

  /** Grease Pencil - Annotations */
  struct bGPdata *gpd;

  /* Movie Tracking */
  /** Active movie clip. */
  struct MovieClip *clip;

  /* Physics simulation settings */
  struct PhysicsSettings physics_settings;

  void *_pad8;
  /* XXX. runtime flag for drawing, actually belongs in the window,
   * only used by BKE_object_handle_update() */
  struct CustomData_MeshMasks customdata_mask;
  /* XXX. same as above but for temp operator use (gl renders) */
  struct CustomData_MeshMasks customdata_mask_modal;

  /* Color Management */
  ColorManagedViewSettings view_settings;
  ColorManagedDisplaySettings display_settings;
  ColorManagedColorspaceSettings sequencer_colorspace_settings;

  /* RigidBody simulation world+settings */
  struct RigidBodyWorld *rigidbody_world;

  struct PreviewImage *preview;

  ListBase view_layers;
  /* Not an actual datablock, but memory owned by scene. */
  struct Collection *master_collection;
  struct SceneCollection *collection DNA_DEPRECATED;

  /** Settings to be override by workspaces. */
  IDProperty *layer_properties;
  void *_pad9;

  struct SceneDisplay display;
  struct SceneEEVEE eevee;
  struct SceneGpencil grease_pencil_settings;
} Scene;

/* **************** RENDERDATA ********************* */

/** #RenderData.flag */
/* use preview range */
#define SCER_PRV_RANGE (1 << 0)
#define SCER_LOCK_FRAME_SELECTION (1 << 1)
/* show/use subframes (for checking motion blur) */
#define SCER_SHOW_SUBFRAME (1 << 3)

/** #RenderData.mode */
#define R_MODE_UNUSED_0 (1 << 0) /* dirty */
#define R_MODE_UNUSED_1 (1 << 1) /* cleared */
#define R_MODE_UNUSED_2 (1 << 2) /* cleared */
#define R_MODE_UNUSED_3 (1 << 3) /* cleared */
#define R_MODE_UNUSED_4 (1 << 4) /* cleared */
#define R_MODE_UNUSED_5 (1 << 5) /* cleared */
#define R_MODE_UNUSED_6 (1 << 6) /* cleared */
#define R_MODE_UNUSED_7 (1 << 7) /* cleared */
#define R_MODE_UNUSED_8 (1 << 8) /* cleared */
#define R_BORDER (1 << 9)
#define R_MODE_UNUSED_10 (1 << 10) /* cleared */
#define R_CROP (1 << 11)
/* Disable camera switching: runtime (DURIAN_CAMERA_SWITCH) */
#define R_NO_CAMERA_SWITCH (1 << 12)
#define R_MODE_UNUSED_13 (1 << 13) /* cleared */
#define R_MBLUR (1 << 14)
/* unified was here */
#define R_MODE_UNUSED_16 (1 << 16) /* cleared */
#define R_MODE_UNUSED_17 (1 << 17) /* cleared */
#define R_MODE_UNUSED_18 (1 << 18) /* cleared */
#define R_MODE_UNUSED_19 (1 << 19) /* cleared */
#define R_FIXED_THREADS (1 << 19)

#define R_MODE_UNUSED_20 (1 << 20) /* cleared */
#define R_MODE_UNUSED_21 (1 << 21) /* cleared */
#define R_NO_OVERWRITE (1 << 22)   /* skip existing files */
#define R_TOUCH (1 << 23)          /* touch files before rendering */
#define R_SIMPLIFY (1 << 24)
#define R_EDGE_FRS (1 << 25)        /* R_EDGE reserved for Freestyle */
#define R_PERSISTENT_DATA (1 << 26) /* keep data around for re-render */
#define R_MODE_UNUSED_27 (1 << 27)  /* cleared */

/** #RenderData.seq_flag */
enum {
  R_SEQ_UNUSED_0 = (1 << 0), /* cleared */
  R_SEQ_UNUSED_1 = (1 << 1), /* cleared */
  R_SEQ_UNUSED_2 = (1 << 2), /* cleared */
  R_SEQ_UNUSED_3 = (1 << 3), /* cleared */
  R_SEQ_UNUSED_4 = (1 << 4), /* cleared */
  R_SEQ_OVERRIDE_SCENE_SETTINGS = (1 << 5),
};

/** #RenderData.filtertype (used for nodes) */
#define R_FILTER_BOX 0
#define R_FILTER_TENT 1
#define R_FILTER_QUAD 2
#define R_FILTER_CUBIC 3
#define R_FILTER_CATROM 4
#define R_FILTER_GAUSS 5
#define R_FILTER_MITCH 6
#define R_FILTER_FAST_GAUSS 7

/** #RenderData.scemode */
#define R_DOSEQ (1 << 0)
#define R_BG_RENDER (1 << 1)
/* passepartout is camera option now, keep this for backward compatibility */
#define R_PASSEPARTOUT (1 << 2)
#define R_BUTS_PREVIEW (1 << 3)
#define R_EXTENSION (1 << 4)
#define R_MATNODE_PREVIEW (1 << 5)
#define R_DOCOMP (1 << 6)
#define R_COMP_CROP (1 << 7)
#define R_SCEMODE_UNUSED_8 (1 << 8) /* cleared */
#define R_SINGLE_LAYER (1 << 9)
#define R_SCEMODE_UNUSED_10 (1 << 10) /* cleared */
#define R_SCEMODE_UNUSED_11 (1 << 11) /* cleared */
#define R_NO_IMAGE_LOAD (1 << 12)
#define R_SCEMODE_UNUSED_13 (1 << 13) /* cleared */
#define R_NO_FRAME_UPDATE (1 << 14)
#define R_SCEMODE_UNUSED_15 (1 << 15) /* cleared */
#define R_SCEMODE_UNUSED_16 (1 << 16) /* cleared */
#define R_SCEMODE_UNUSED_17 (1 << 17) /* cleared */
#define R_TEXNODE_PREVIEW (1 << 18)
#define R_SCEMODE_UNUSED_19 (1 << 19) /* cleared */
#define R_EXR_CACHE_FILE (1 << 20)
#define R_MULTIVIEW (1 << 21)

/** #RenderData.stamp */
#define R_STAMP_TIME (1 << 0)
#define R_STAMP_FRAME (1 << 1)
#define R_STAMP_DATE (1 << 2)
#define R_STAMP_CAMERA (1 << 3)
#define R_STAMP_SCENE (1 << 4)
#define R_STAMP_NOTE (1 << 5)
#define R_STAMP_DRAW (1 << 6) /* draw in the image */
#define R_STAMP_MARKER (1 << 7)
#define R_STAMP_FILENAME (1 << 8)
#define R_STAMP_SEQSTRIP (1 << 9)
#define R_STAMP_RENDERTIME (1 << 10)
#define R_STAMP_CAMERALENS (1 << 11)
#define R_STAMP_STRIPMETA (1 << 12)
#define R_STAMP_MEMORY (1 << 13)
#define R_STAMP_HIDE_LABELS (1 << 14)
#define R_STAMP_FRAME_RANGE (1 << 15)
#define R_STAMP_HOSTNAME (1 << 16)
#define R_STAMP_ALL \
  (R_STAMP_TIME | R_STAMP_FRAME | R_STAMP_DATE | R_STAMP_CAMERA | R_STAMP_SCENE | R_STAMP_NOTE | \
   R_STAMP_MARKER | R_STAMP_FILENAME | R_STAMP_SEQSTRIP | R_STAMP_RENDERTIME | \
   R_STAMP_CAMERALENS | R_STAMP_MEMORY | R_STAMP_HIDE_LABELS | R_STAMP_FRAME_RANGE | \
   R_STAMP_HOSTNAME)

/** #RenderData.alphamode */
enum {
  R_ADDSKY = 0,
  R_ALPHAPREMUL = 1,
};

/** #RenderData.color_mgt_flag */
enum {
  /** deprecated, should only be used in versioning code only */
  R_COLOR_MANAGEMENT = (1 << 0),
  R_COLOR_MANAGEMENT_UNUSED_1 = (1 << 1),
};

/* bake_mode: same as RE_BAKE_xxx defines */
/** #RenderData.bake_flag */
#define R_BAKE_CLEAR (1 << 0)
/* #define R_BAKE_OSA       (1 << 1) */ /* deprecated */
#define R_BAKE_TO_ACTIVE (1 << 2)
/* #define R_BAKE_NORMALIZE (1 << 3) */ /* deprecated */
#define R_BAKE_MULTIRES (1 << 4)
#define R_BAKE_LORES_MESH (1 << 5)
/* #define R_BAKE_VCOL      (1 << 6) */ /* deprecated */
#define R_BAKE_USERSCALE (1 << 7)
#define R_BAKE_CAGE (1 << 8)
#define R_BAKE_SPLIT_MAT (1 << 9)
#define R_BAKE_AUTO_NAME (1 << 10)

/** #RenderData.bake_normal_space */
#define R_BAKE_SPACE_CAMERA 0
#define R_BAKE_SPACE_WORLD 1
#define R_BAKE_SPACE_OBJECT 2
#define R_BAKE_SPACE_TANGENT 3

/** #RenderData.line_thickness_mode */
#define R_LINE_THICKNESS_ABSOLUTE 1
#define R_LINE_THICKNESS_RELATIVE 2

/* sequencer seq_prev_type seq_rend_type */

/** #RenderData.engine (scene.cc) */
extern const char *RE_engine_id_BLENDER_EEVEE;
extern const char *RE_engine_id_BLENDER_WORKBENCH;
extern const char *RE_engine_id_CYCLES;

/* **************** SCENE ********************* */

/* note that much higher maxframes give imprecise sub-frames, see: T46859 */
/* Current precision is 16 for the sub-frames closer to MAXFRAME. */

/* for general use */
#define MAXFRAME 1048574
#define MAXFRAMEF 1048574.0f

#define MINFRAME 0
#define MINFRAMEF 0.0f

/* (minimum frame number for current-frame) */
#define MINAFRAME -1048574
#define MINAFRAMEF -1048574.0f

#define BASE_VISIBLE(v3d, base) BKE_base_is_visible(v3d, base)
#define BASE_SELECTABLE(v3d, base) \
  (BASE_VISIBLE(v3d, base) && \
   ((v3d == NULL) || (((1 << (base)->object->type) & (v3d)->object_type_exclude_select) == 0)) && \
   (((base)->flag & BASE_SELECTABLE) != 0))
#define BASE_SELECTED(v3d, base) (BASE_VISIBLE(v3d, base) && (((base)->flag & BASE_SELECTED) != 0))
#define BASE_EDITABLE(v3d, base) \
  (BASE_VISIBLE(v3d, base) && !ID_IS_LINKED((base)->object) && \
   (!ID_IS_OVERRIDE_LIBRARY_REAL((base)->object) || \
    ((base)->object->id.override_library->flag & IDOVERRIDE_LIBRARY_FLAG_SYSTEM_DEFINED) == 0))
#define BASE_SELECTED_EDITABLE(v3d, base) \
  (BASE_EDITABLE(v3d, base) && (((base)->flag & BASE_SELECTED) != 0))

/* deprecate this! */
#define FIRSTBASE(_view_layer) ((_view_layer)->object_bases.first)
#define LASTBASE(_view_layer) ((_view_layer)->object_bases.last)
#define BASACT(_view_layer) ((_view_layer)->basact)
#define OBACT(_view_layer) (BASACT(_view_layer) ? BASACT(_view_layer)->object : NULL)

#define OBEDIT_FROM_WORKSPACE(workspace, _view_layer) \
  (((workspace)->object_mode & OD_MODE_EDIT) ? OBACT(_view_layer) : NULL)
#define OBEDIT_FROM_OBACT(ob) ((ob) ? (((ob)->mode & OB_MODE_EDIT) ? ob : NULL) : NULL)
#define OBPOSE_FROM_OBACT(ob) ((ob) ? (((ob)->mode & OB_MODE_POSE) ? ob : NULL) : NULL)
#define OBWEIGHTPAINT_FROM_OBACT(ob) \
  ((ob) ? (((ob)->mode & OB_MODE_WEIGHT_PAINT) ? ob : NULL) : NULL)
#define OBEDIT_FROM_VIEW_LAYER(view_layer) OBEDIT_FROM_OBACT(OBACT(view_layer))

#define V3D_CAMERA_LOCAL(v3d) ((!(v3d)->scenelock && (v3d)->camera) ? (v3d)->camera : NULL)
#define V3D_CAMERA_SCENE(scene, v3d) \
  ((!(v3d)->scenelock && (v3d)->camera) ? (v3d)->camera : (scene)->camera)

#define CFRA (scene->r.cfra)
#define SUBFRA (scene->r.subframe)
#define SFRA (scene->r.sfra)
#define EFRA (scene->r.efra)
#define PRVRANGEON (scene->r.flag & SCER_PRV_RANGE)
#define PSFRA ((PRVRANGEON) ? (scene->r.psfra) : (scene->r.sfra))
#define PEFRA ((PRVRANGEON) ? (scene->r.pefra) : (scene->r.efra))
#define FRA2TIME(a) ((((double)scene->r.frs_sec_base) * (double)(a)) / (double)scene->r.frs_sec)
#define TIME2FRA(a) ((((double)scene->r.frs_sec) * (double)(a)) / (double)scene->r.frs_sec_base)
#define FPS (((double)scene->r.frs_sec) / (double)scene->r.frs_sec_base)

/* Base.flag is in DNA_object_types.h */

/** #ToolSettings.transform_flag */
enum {
  SCE_XFORM_AXIS_ALIGN = (1 << 0),
  SCE_XFORM_DATA_ORIGIN = (1 << 1),
  SCE_XFORM_SKIP_CHILDREN = (1 << 2),
};

/** #ToolSettings.object_flag */
enum {
  SCE_OBJECT_MODE_LOCK = (1 << 0),
};

/** #ToolSettings.workspace_tool_flag */
enum {
  SCE_WORKSPACE_TOOL_FALLBACK = 0,
  SCE_WORKSPACE_TOOL_DEFAULT = 1,
};

/** #ToolSettings.snap_flag */
typedef enum eSnapFlag {
  SCE_SNAP = (1 << 0),
  SCE_SNAP_ROTATE = (1 << 1),
  SCE_SNAP_PEEL_OBJECT = (1 << 2),
  SCE_SNAP_PROJECT = (1 << 3),
  SCE_SNAP_NO_SELF = (1 << 4),
  SCE_SNAP_ABS_GRID = (1 << 5),
  SCE_SNAP_BACKFACE_CULLING = (1 << 6),
} eSnapFlag;
/* Due to dependency conflicts with Cycles, header cannot directly include `BLI_utildefines.h`. */
/* TODO: move this macro to a more general place. */
#ifdef ENUM_OPERATORS
ENUM_OPERATORS(eSnapFlag, SCE_SNAP_BACKFACE_CULLING)
#endif

/** #ToolSettings.snap_target and #TransSnap.source_select */
typedef enum eSnapSourceSelect {
  SCE_SNAP_SOURCE_CLOSEST = 0,
  SCE_SNAP_SOURCE_CENTER = 1,
  SCE_SNAP_SOURCE_MEDIAN = 2,
  SCE_SNAP_SOURCE_ACTIVE = 3,
} eSnapSourceSelect;

/** #TransSnap.target_select and #ToolSettings.snap_flag (SCE_SNAP_NO_SELF) */
typedef enum eSnapTargetSelect {
  SCE_SNAP_TARGET_ALL = 0,
  SCE_SNAP_TARGET_NOT_SELECTED = 1,
  SCE_SNAP_TARGET_NOT_ACTIVE = 2,
  SCE_SNAP_TARGET_NOT_EDITED = 3,
  SCE_SNAP_TARGET_ONLY_SELECTABLE = 4,
} eSnapTargetSelect;

/** #ToolSettings.snap_mode */
typedef enum eSnapMode {
  SCE_SNAP_MODE_NONE = 0,
  SCE_SNAP_MODE_VERTEX = (1 << 0),
  SCE_SNAP_MODE_EDGE = (1 << 1),
  SCE_SNAP_MODE_FACE = (1 << 2), /* TODO(@gfxcoder): Rename to `SCE_SNAP_MODE_FACE_RAYCAST`
                                            when other face snapping methods are added. */
  SCE_SNAP_MODE_VOLUME = (1 << 3),
  SCE_SNAP_MODE_EDGE_MIDPOINT = (1 << 4),
  SCE_SNAP_MODE_EDGE_PERPENDICULAR = (1 << 5),
  SCE_SNAP_MODE_GEOM = (SCE_SNAP_MODE_VERTEX | SCE_SNAP_MODE_EDGE | SCE_SNAP_MODE_FACE |
                        SCE_SNAP_MODE_EDGE_PERPENDICULAR | SCE_SNAP_MODE_EDGE_MIDPOINT),

  /** #ToolSettings.snap_node_mode */
  SCE_SNAP_MODE_NODE_X = (1 << 0),
  SCE_SNAP_MODE_NODE_Y = (1 << 1),

  /* #ToolSettings.snap_mode and #ToolSettings.snap_node_mode and #ToolSettings.snap_uv_mode */
  SCE_SNAP_MODE_INCREMENT = (1 << 6),
  SCE_SNAP_MODE_GRID = (1 << 7),
} eSnapMode;
/* Due to dependency conflicts with Cycles, header cannot directly include `BLI_utildefines.h`. */
/* TODO: move this macro to a more general place. */
#ifdef ENUM_OPERATORS
ENUM_OPERATORS(eSnapMode, SCE_SNAP_MODE_GRID)
#endif

/** #SequencerToolSettings.snap_mode */
#define SEQ_SNAP_TO_STRIPS (1 << 0)
#define SEQ_SNAP_TO_CURRENT_FRAME (1 << 1)
#define SEQ_SNAP_TO_STRIP_HOLD (1 << 2)

/** #SequencerToolSettings.snap_flag */
#define SEQ_SNAP_IGNORE_MUTED (1 << 0)
#define SEQ_SNAP_IGNORE_SOUND (1 << 1)
#define SEQ_SNAP_CURRENT_FRAME_TO_STRIPS (1 << 2)

/** #ToolSettings.snap_transform_mode_flag */
typedef enum eSnapTransformMode {
  SCE_SNAP_TRANSFORM_MODE_TRANSLATE = (1 << 0),
  SCE_SNAP_TRANSFORM_MODE_ROTATE = (1 << 1),
  SCE_SNAP_TRANSFORM_MODE_SCALE = (1 << 2),
} eSnapTransformMode;

/** #ToolSettings.selectmode */
#define SCE_SELECT_VERTEX (1 << 0) /* for mesh */
#define SCE_SELECT_EDGE (1 << 1)
#define SCE_SELECT_FACE (1 << 2)

/** #MeshStatVis.type */
#define SCE_STATVIS_OVERHANG 0
#define SCE_STATVIS_THICKNESS 1
#define SCE_STATVIS_INTERSECT 2
#define SCE_STATVIS_DISTORT 3
#define SCE_STATVIS_SHARP 4

/** #ParticleEditSettings.selectmode for particles */
#define SCE_SELECT_PATH (1 << 0)
#define SCE_SELECT_POINT (1 << 1)
#define SCE_SELECT_END (1 << 2)

/** #ToolSettings.prop_mode (proportional falloff) */
#define PROP_SMOOTH 0
#define PROP_SPHERE 1
#define PROP_ROOT 2
#define PROP_SHARP 3
#define PROP_LIN 4
#define PROP_CONST 5
#define PROP_RANDOM 6
#define PROP_INVSQUARE 7
#define PROP_MODE_MAX 8

/** #ToolSettings.proportional_edit & similarly named members. */
enum {
  PROP_EDIT_USE = (1 << 0),
  PROP_EDIT_CONNECTED = (1 << 1),
  PROP_EDIT_PROJECTED = (1 << 2),
};

/** #ToolSettings.weightuser */
enum {
  OB_DRAW_GROUPUSER_NONE = 0,
  OB_DRAW_GROUPUSER_ACTIVE = 1,
  OB_DRAW_GROUPUSER_ALL = 2,
};

/* object_vgroup.c */

/** #ToolSettings.vgroupsubset */
typedef enum eVGroupSelect {
  WT_VGROUP_ALL = 0,
  WT_VGROUP_ACTIVE = 1,
  WT_VGROUP_BONE_SELECT = 2,
  WT_VGROUP_BONE_DEFORM = 3,
  WT_VGROUP_BONE_DEFORM_OFF = 4,
} eVGroupSelect;

#define WT_VGROUP_MASK_ALL \
  ((1 << WT_VGROUP_ACTIVE) | (1 << WT_VGROUP_BONE_SELECT) | (1 << WT_VGROUP_BONE_DEFORM) | \
   (1 << WT_VGROUP_BONE_DEFORM_OFF) | (1 << WT_VGROUP_ALL))

/** #Scene.flag */
#define SCE_DS_SELECTED (1 << 0)
#define SCE_DS_COLLAPSED (1 << 1)
#define SCE_NLA_EDIT_ON (1 << 2)
#define SCE_FRAME_DROP (1 << 3)
#define SCE_KEYS_NO_SELONLY (1 << 4)
#define SCE_READFILE_LIBLINK_NEED_SETSCENE_CHECK (1 << 5)

/* return flag BKE_scene_base_iter_next functions */
/* #define F_ERROR          -1 */ /* UNUSED */
#define F_START 0
#define F_SCENE 1
#define F_DUPLI 3

/** #AudioData.flag */
#define AUDIO_MUTE (1 << 0)
#define AUDIO_SYNC (1 << 1)
#define AUDIO_SCRUB (1 << 2)
#define AUDIO_VOLUME_ANIMATED (1 << 3)

/** #FFMpegCodecData.flags */
enum {
#ifdef DNA_DEPRECATED_ALLOW
  FFMPEG_MULTIPLEX_AUDIO = (1 << 0), /* deprecated, you can choose none as audiocodec now */
#endif
  FFMPEG_AUTOSPLIT_OUTPUT = (1 << 1),
  FFMPEG_LOSSLESS_OUTPUT = (1 << 2),
  FFMPEG_USE_MAX_B_FRAMES = (1 << 3),
};

/** #Paint.flags */
typedef enum ePaintFlags {
  PAINT_SHOW_BRUSH = (1 << 0),
  PAINT_FAST_NAVIGATE = (1 << 1),
  PAINT_SHOW_BRUSH_ON_SURFACE = (1 << 2),
  PAINT_USE_CAVITY_MASK = (1 << 3),
  PAINT_SCULPT_DELAY_UPDATES = (1 << 4),
  PAINT_SCULPT_SHOW_PIVOT = (1 << 5),
} ePaintFlags;

/**
 * #Paint.symmetry_flags
 * (for now just a duplicate of sculpt symmetry flags).
 */
typedef enum ePaintSymmetryFlags {
  PAINT_SYMM_X = (1 << 0),
  PAINT_SYMM_Y = (1 << 1),
  PAINT_SYMM_Z = (1 << 2),
  PAINT_SYMMETRY_FEATHER = (1 << 3),
  PAINT_TILE_X = (1 << 4),
  PAINT_TILE_Y = (1 << 5),
  PAINT_TILE_Z = (1 << 6),
} ePaintSymmetryFlags;

#define PAINT_SYMM_AXIS_ALL (PAINT_SYMM_X | PAINT_SYMM_Y | PAINT_SYMM_Z)

/**
 * #Sculpt.flags
 * These can eventually be moved to paint flags?
 */
typedef enum eSculptFlags {
  SCULPT_FLAG_UNUSED_0 = (1 << 0), /* cleared */
  SCULPT_FLAG_UNUSED_1 = (1 << 1), /* cleared */
  SCULPT_FLAG_UNUSED_2 = (1 << 2), /* cleared */

  SCULPT_LOCK_X = (1 << 3),
  SCULPT_LOCK_Y = (1 << 4),
  SCULPT_LOCK_Z = (1 << 5),

  SCULPT_FLAG_UNUSED_6 = (1 << 6), /* cleared */

  SCULPT_FLAG_UNUSED_7 = (1 << 7), /* cleared */
  SCULPT_ONLY_DEFORM = (1 << 8),
  // SCULPT_SHOW_DIFFUSE = (1 << 9), /* deprecated */

  /* If set, the mesh will be drawn with smooth-shading in
   * dynamic-topology mode */
  SCULPT_DYNTOPO_SMOOTH_SHADING = (1 << 10),

  /* If set, dynamic-topology brushes will subdivide short edges */
  SCULPT_DYNTOPO_SUBDIVIDE = (1 << 12),
  /* If set, dynamic-topology brushes will collapse short edges */
  SCULPT_DYNTOPO_COLLAPSE = (1 << 11),

  /* If set, dynamic-topology detail size will be constant in object space */
  SCULPT_DYNTOPO_DETAIL_CONSTANT = (1 << 13),
  SCULPT_DYNTOPO_DETAIL_BRUSH = (1 << 14),
  SCULPT_DYNTOPO_DETAIL_MANUAL = (1 << 16),

  /* Don't display mask in viewport, but still use it for strokes. */
  SCULPT_HIDE_MASK = (1 << 15),

  /* Don't display face sets in viewport. */
  SCULPT_HIDE_FACE_SETS = (1 << 17),
  SCULPT_DYNTOPO_FLAT_VCOL_SHADING = (1 << 18),
  SCULPT_DYNTOPO_CLEANUP = (1 << 19),

  // hides facesets/masks and forces indexed mode to save GPU bandwidth
  SCULPT_FAST_DRAW = (1 << 20),
  SCULPT_DYNTOPO_LOCAL_SUBDIVIDE = (1 << 21),
  SCULPT_DYNTOPO_LOCAL_COLLAPSE = (1 << 22),
  SCULPT_DYNTOPO_ENABLED = (1 << 23),
} eSculptFlags;

<<<<<<< HEAD
/** #Sculpt.transform_mode */
=======
/* Sculpt.transform_mode */
>>>>>>> 67f5596f
typedef enum eSculptTransformMode {
  SCULPT_TRANSFORM_MODE_ALL_VERTICES = 0,
  SCULPT_TRANSFORM_MODE_RADIUS_ELASTIC = 1,
} eSculptTrasnformMode;

<<<<<<< HEAD
/** #Sculpt.transform_deform_target */
typedef enum eSculptTransformDeformTarget {
  SCULPT_TRANSFORM_DEFORM_TARGET_GEOMETRY = 0,
  SCULPT_TRANSFORM_DEFORM_TARGET_CLOTH_SIM = 1,
} eSculptTransformDeformTarget;

=======
>>>>>>> 67f5596f
/** PaintModeSettings.mode */
typedef enum ePaintCanvasSource {
  /** Paint on the active node of the active material slot. */
  PAINT_CANVAS_SOURCE_MATERIAL = 0,
  /** Paint on a selected image. */
  PAINT_CANVAS_SOURCE_IMAGE = 1,
  /** Paint on the active color attribute (vertex color) layer. */
  PAINT_CANVAS_SOURCE_COLOR_ATTRIBUTE = 2,
} ePaintCanvasSource;

/** #ImagePaintSettings.mode */
/* Defines to let old texture painting use the new enum. */
/* TODO(jbakker): rename usages. */
#define IMAGEPAINT_MODE_MATERIAL PAINT_CANVAS_SOURCE_MATERIAL
#define IMAGEPAINT_MODE_IMAGE PAINT_CANVAS_SOURCE_IMAGE

/** #ImagePaintSettings.interp */
enum {
  IMAGEPAINT_INTERP_LINEAR = 0,
  IMAGEPAINT_INTERP_CLOSEST = 1,
};

/** #ImagePaintSettings.flag */
#define IMAGEPAINT_DRAWING (1 << 0)
// #define IMAGEPAINT_DRAW_TOOL         (1 << 1) /* deprecated */
// #define IMAGEPAINT_DRAW_TOOL_DRAWING (1 << 2) /* deprecated */

/* projection painting only */
/** #ImagePaintSettings.flag */
#define IMAGEPAINT_PROJECT_XRAY (1 << 4)
#define IMAGEPAINT_PROJECT_BACKFACE (1 << 5)
#define IMAGEPAINT_PROJECT_FLAT (1 << 6)
#define IMAGEPAINT_PROJECT_LAYER_CLONE (1 << 7)
#define IMAGEPAINT_PROJECT_LAYER_STENCIL (1 << 8)
#define IMAGEPAINT_PROJECT_LAYER_STENCIL_INV (1 << 9)

/** #ImagePaintSettings.missing_data */
#define IMAGEPAINT_MISSING_UVS (1 << 0)
#define IMAGEPAINT_MISSING_MATERIAL (1 << 1)
#define IMAGEPAINT_MISSING_TEX (1 << 2)
#define IMAGEPAINT_MISSING_STENCIL (1 << 3)

/** #ToolSettings.uvcalc_flag */
#define UVCALC_FILLHOLES (1 << 0)
/** would call this UVCALC_ASPECT_CORRECT, except it should be default with old file */
#define UVCALC_NO_ASPECT_CORRECT (1 << 1)
/** Adjust UV's while transforming with Vert or Edge Slide. */
#define UVCALC_TRANSFORM_CORRECT_SLIDE (1 << 2)
/** Use mesh data after subsurf to compute UV's. */
#define UVCALC_USESUBSURF (1 << 3)
/** adjust UV's while transforming to avoid distortion */
#define UVCALC_TRANSFORM_CORRECT (1 << 4)
/** Keep equal values merged while correcting custom-data. */
#define UVCALC_TRANSFORM_CORRECT_KEEP_CONNECTED (1 << 5)

/** #ToolSettings.uv_flag */
#define UV_SYNC_SELECTION 1
#define UV_SHOW_SAME_IMAGE 2

/** #ToolSettings.uv_selectmode */
#define UV_SELECT_VERTEX 1
#define UV_SELECT_EDGE 2
#define UV_SELECT_FACE 4
#define UV_SELECT_ISLAND 8

/** #ToolSettings.uv_sticky */
enum {
  SI_STICKY_LOC = 0,
  SI_STICKY_DISABLE = 1,
  SI_STICKY_VERTEX = 2,
};

/** #ToolSettings.gpencil_flags */
typedef enum eGPencil_Flags {
  /* When creating new frames, the last frame gets used as the basis for the new one */
  GP_TOOL_FLAG_RETAIN_LAST = (1 << 1),
  /* Add the strokes below all strokes in the layer */
  GP_TOOL_FLAG_PAINT_ONBACK = (1 << 2),
  /* Show compact list of colors */
  GP_TOOL_FLAG_THUMBNAIL_LIST = (1 << 3),
  /* Generate wheight data for new strokes */
  GP_TOOL_FLAG_CREATE_WEIGHTS = (1 << 4),
  /* Automerge with last stroke */
  GP_TOOL_FLAG_AUTOMERGE_STROKE = (1 << 5),
} eGPencil_Flags;

/** #Scene.r.simplify_gpencil */
typedef enum eGPencil_SimplifyFlags {
  /* Simplify */
  SIMPLIFY_GPENCIL_ENABLE = (1 << 0),
  /* Simplify on play */
  SIMPLIFY_GPENCIL_ON_PLAY = (1 << 1),
  /* Simplify fill on viewport */
  SIMPLIFY_GPENCIL_FILL = (1 << 2),
  /* Simplify modifier on viewport */
  SIMPLIFY_GPENCIL_MODIFIER = (1 << 3),
  /* Simplify Shader FX */
  SIMPLIFY_GPENCIL_FX = (1 << 5),
  /* Simplify layer tint */
  SIMPLIFY_GPENCIL_TINT = (1 << 7),
  /* Simplify Antialiasing */
  SIMPLIFY_GPENCIL_AA = (1 << 8),
} eGPencil_SimplifyFlags;

/** `ToolSettings.gpencil_*_align` - Stroke Placement mode flags */
typedef enum eGPencil_Placement_Flags {
  /* New strokes are added in viewport/data space (i.e. not screen space) */
  GP_PROJECT_VIEWSPACE = (1 << 0),

  /* Viewport space, but relative to render canvas (Sequencer Preview Only) */
  /* GP_PROJECT_CANVAS = (1 << 1), */ /* UNUSED */

  /* Project into the screen's Z values */
  GP_PROJECT_DEPTH_VIEW = (1 << 2),
  GP_PROJECT_DEPTH_STROKE = (1 << 3),

  /* "Use Endpoints" */
  GP_PROJECT_DEPTH_STROKE_ENDPOINTS = (1 << 4),
  GP_PROJECT_CURSOR = (1 << 5),
  GP_PROJECT_DEPTH_STROKE_FIRST = (1 << 6),
} eGPencil_Placement_Flags;

/** #ToolSettings.gpencil_selectmode */
typedef enum eGPencil_Selectmode_types {
  GP_SELECTMODE_POINT = 0,
  GP_SELECTMODE_STROKE = 1,
  GP_SELECTMODE_SEGMENT = 2,
} eGPencil_Selectmode_types;

/** #ToolSettings.gpencil_guide_types */
typedef enum eGPencil_GuideTypes {
  GP_GUIDE_CIRCULAR = 0,
  GP_GUIDE_RADIAL = 1,
  GP_GUIDE_PARALLEL = 2,
  GP_GUIDE_GRID = 3,
  GP_GUIDE_ISO = 4,
} eGPencil_GuideTypes;

/** #ToolSettings.gpencil_guide_references */
typedef enum eGPencil_Guide_Reference {
  GP_GUIDE_REF_CURSOR = 0,
  GP_GUIDE_REF_CUSTOM = 1,
  GP_GUIDE_REF_OBJECT = 2,
} eGPencil_Guide_Reference;

/** #ToolSettings.particle flag */
#define PE_KEEP_LENGTHS (1 << 0)
#define PE_LOCK_FIRST (1 << 1)
#define PE_DEFLECT_EMITTER (1 << 2)
#define PE_INTERPOLATE_ADDED (1 << 3)
#define PE_DRAW_PART (1 << 4)
#define PE_UNUSED_6 (1 << 6) /* cleared */
#define PE_FADE_TIME (1 << 7)
#define PE_AUTO_VELOCITY (1 << 8)

/** #ParticleEditSettings.brushtype */
#define PE_BRUSH_NONE -1
#define PE_BRUSH_COMB 0
#define PE_BRUSH_CUT 1
#define PE_BRUSH_LENGTH 2
#define PE_BRUSH_PUFF 3
#define PE_BRUSH_ADD 4
#define PE_BRUSH_SMOOTH 5
#define PE_BRUSH_WEIGHT 6

/** #ParticleBrushData.flag */
#define PE_BRUSH_DATA_PUFF_VOLUME 1

/** #ParticleBrushData.edittype */
#define PE_TYPE_PARTICLES 0
#define PE_TYPE_SOFTBODY 1
#define PE_TYPE_CLOTH 2

/** #PhysicsSettings.flag */
#define PHYS_GLOBAL_GRAVITY 1

/* UnitSettings */

#define USER_UNIT_ADAPTIVE 0xFF
/** #UnitSettings.system */
#define USER_UNIT_NONE 0
#define USER_UNIT_METRIC 1
#define USER_UNIT_IMPERIAL 2
/** #UnitSettings.flag */
#define USER_UNIT_OPT_SPLIT 1
#define USER_UNIT_ROT_RADIANS 2

/** #SceneEEVEE.flag */
enum {
  // SCE_EEVEE_VOLUMETRIC_ENABLED = (1 << 0), /* Unused */
  SCE_EEVEE_VOLUMETRIC_LIGHTS = (1 << 1),
  SCE_EEVEE_VOLUMETRIC_SHADOWS = (1 << 2),
  //  SCE_EEVEE_VOLUMETRIC_COLORED    = (1 << 3), /* Unused */
  SCE_EEVEE_GTAO_ENABLED = (1 << 4),
  SCE_EEVEE_GTAO_BENT_NORMALS = (1 << 5),
  SCE_EEVEE_GTAO_BOUNCE = (1 << 6),
  // SCE_EEVEE_DOF_ENABLED = (1 << 7), /* Moved to camera->dof.flag */
  SCE_EEVEE_BLOOM_ENABLED = (1 << 8),
  SCE_EEVEE_MOTION_BLUR_ENABLED = (1 << 9),
  SCE_EEVEE_SHADOW_HIGH_BITDEPTH = (1 << 10),
  SCE_EEVEE_TAA_REPROJECTION = (1 << 11),
  // SCE_EEVEE_SSS_ENABLED = (1 << 12), /* Unused */
  // SCE_EEVEE_SSS_SEPARATE_ALBEDO = (1 << 13), /* Unused */
  SCE_EEVEE_SSR_ENABLED = (1 << 14),
  SCE_EEVEE_SSR_REFRACTION = (1 << 15),
  SCE_EEVEE_SSR_HALF_RESOLUTION = (1 << 16),
  SCE_EEVEE_SHOW_IRRADIANCE = (1 << 17),
  SCE_EEVEE_SHOW_CUBEMAPS = (1 << 18),
  SCE_EEVEE_GI_AUTOBAKE = (1 << 19),
  SCE_EEVEE_SHADOW_SOFT = (1 << 20),
  SCE_EEVEE_OVERSCAN = (1 << 21),
  SCE_EEVEE_DOF_HQ_SLIGHT_FOCUS = (1 << 22),
  SCE_EEVEE_DOF_JITTER = (1 << 23),
};

/** #SceneEEVEE.shadow_method */
enum {
  SHADOW_ESM = 1,
  /* SHADOW_VSM = 2, */        /* UNUSED */
  /* SHADOW_METHOD_MAX = 3, */ /* UNUSED */
};

/** #SceneEEVEE.motion_blur_position */
enum {
  SCE_EEVEE_MB_CENTER = 0,
  SCE_EEVEE_MB_START = 1,
  SCE_EEVEE_MB_END = 2,
};

/** #SceneDisplay->render_aa and #SceneDisplay->viewport_aa */
enum {
  SCE_DISPLAY_AA_OFF = 0,
  SCE_DISPLAY_AA_FXAA = 1,
  SCE_DISPLAY_AA_SAMPLES_5 = 5,
  SCE_DISPLAY_AA_SAMPLES_8 = 8,
  SCE_DISPLAY_AA_SAMPLES_11 = 11,
  SCE_DISPLAY_AA_SAMPLES_16 = 16,
  SCE_DISPLAY_AA_SAMPLES_32 = 32,
};

#ifdef __cplusplus
}
#endif<|MERGE_RESOLUTION|>--- conflicted
+++ resolved
@@ -994,14 +994,11 @@
 
   /* Transform tool. */
   int transform_mode;
-<<<<<<< HEAD
   int transform_deform_target;
 
   /* Factor to tweak the stregtn of alt-smoothing. */
   float smooth_strength_factor;
   char _pad0[4];
-=======
->>>>>>> 67f5596f
 
   int automasking_flags;
 
@@ -1025,11 +1022,10 @@
   float detail_percent;
   int dyntopo_spacing;
 
-  char _pad[4];
+  float dyntopo_radius_scale;
+  int _pad1[1];
 
   struct Object *gravity_object;
-  float dyntopo_radius_scale;
-  int _pad[1];
   struct BrushChannelSet *channels;
 } Sculpt;
 
@@ -2336,25 +2332,18 @@
   SCULPT_DYNTOPO_ENABLED = (1 << 23),
 } eSculptFlags;
 
-<<<<<<< HEAD
-/** #Sculpt.transform_mode */
-=======
 /* Sculpt.transform_mode */
->>>>>>> 67f5596f
 typedef enum eSculptTransformMode {
   SCULPT_TRANSFORM_MODE_ALL_VERTICES = 0,
   SCULPT_TRANSFORM_MODE_RADIUS_ELASTIC = 1,
 } eSculptTrasnformMode;
 
-<<<<<<< HEAD
 /** #Sculpt.transform_deform_target */
 typedef enum eSculptTransformDeformTarget {
   SCULPT_TRANSFORM_DEFORM_TARGET_GEOMETRY = 0,
   SCULPT_TRANSFORM_DEFORM_TARGET_CLOTH_SIM = 1,
 } eSculptTransformDeformTarget;
 
-=======
->>>>>>> 67f5596f
 /** PaintModeSettings.mode */
 typedef enum ePaintCanvasSource {
   /** Paint on the active node of the active material slot. */
