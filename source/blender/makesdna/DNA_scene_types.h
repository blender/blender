--- conflicted
+++ resolved
@@ -921,14 +921,10 @@
   char seq_prev_type;
   /** Flag use for sequence render/draw. */
   char seq_flag;
-<<<<<<< HEAD
-  char _pad5[1];
+  char _pad5[2];
 
   /* Texture cache */
   short texture_cache_size;
-=======
-  char _pad5[4];
->>>>>>> bcce2d20
 
   /* Render simplify. */
   short simplify_subsurf;
