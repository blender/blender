--- conflicted
+++ resolved
@@ -70,21 +70,10 @@
 	struct Mesh *texcomesh;
 	struct MSelect *mselect;
 	
-<<<<<<< HEAD
-	struct MLoop *mloop; /*new bmesh ngon stuff*/
-	struct MPoly *mpoly; /*new bmesh ngon stuff*/
-	
-	struct OcInfo *oc;		/* not written in file */
-	void *sumohandle;
-=======
 	struct EditMesh *edit_mesh;	/* not saved in file! */
->>>>>>> fd969911
 
-	struct CustomData vdata, edata, fdata, ldata, pdata;
+	struct CustomData vdata, edata, fdata;
 
-<<<<<<< HEAD
-	int totvert, totedge, totface, totselect, totloop, totpoly;
-=======
 	int totvert, totedge, totface, totselect;
 	
 	/* the last selected vertex/edge/face are used for the active face however
@@ -93,7 +82,6 @@
 	 * the face does not need to be selected, -1 is inactive */
 	int act_face; 
 	
->>>>>>> fd969911
 	int texflag;
 	
 	/* texture space, copied as one block in editobject.c */
@@ -107,24 +95,10 @@
 
 	short subdiv, subdivr;
 	short totcol;
-<<<<<<< HEAD
-	short subsurftype; 
-	int padbleh;
-	
-	struct Multires *mr;		/* Multiresolution modeling data */
-	struct PartialVisibility *pv;
-/*ifdef WITH_VERSE*/
-	/* not written in file, pointer at geometry VerseNode */
-	void *vnode;
-/*#endif*/
-	void *trias;
-	int tottrias, pad4;
-=======
 	short subsurftype;		/* only kept for backwards compat, not used anymore */
 
 	struct Multires *mr;		/* Multiresolution modeling data */
 	struct PartialVisibility *pv;
->>>>>>> fd969911
 } Mesh;
 
 /* deprecated by MTFace, only here for file reading */
