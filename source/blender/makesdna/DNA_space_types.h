/* SPDX-FileCopyrightText: 2001-2002 NaN Holding BV. All rights reserved.
 *
 * SPDX-License-Identifier: GPL-2.0-or-later */
/** \file
 * \ingroup DNA
 *
 * Structs for each of space type in the user interface.
 */

#pragma once

#include "DNA_asset_types.h"
#include "DNA_color_types.h" /* for Histogram */
#include "DNA_defs.h"
#include "DNA_image_types.h" /* ImageUser */
#include "DNA_listBase.h"
#include "DNA_movieclip_types.h" /* MovieClipUser */
#include "DNA_node_types.h"      /* for bNodeInstanceKey */
#include "DNA_outliner_types.h"  /* for TreeStoreElem */
#include "DNA_space_enums.h"
/* Hum ... Not really nice... but needed for spacebuts. */
#include "DNA_view2d_types.h"
#include "DNA_viewer_path_types.h"

struct BLI_mempool;
struct FileLayout;
struct FileList;
struct FileSelectParams;
struct Histogram;
struct ID;
struct Image;
struct Mask;
struct MovieClip;
struct MovieClipScopes;
struct Scopes;
struct Script;
struct SpaceGraph;
struct Text;
struct bDopeSheet;
struct bGPdata;
struct bNodeTree;
struct wmOperator;
struct wmTimer;

#ifdef __cplusplus
namespace blender::asset_system {
class AssetRepresentation;
}
using AssetRepresentationHandle = blender::asset_system::AssetRepresentation;
#else
typedef struct AssetRepresentationHandle AssetRepresentationHandle;
#endif

/** Defined in `buttons_intern.hh`. */
typedef struct SpaceProperties_Runtime SpaceProperties_Runtime;

#ifdef __cplusplus
namespace blender::ed::space_node {
struct SpaceNode_Runtime;
}  // namespace blender::ed::space_node
using SpaceNode_Runtime = blender::ed::space_node::SpaceNode_Runtime;

namespace blender::ed::outliner {
struct SpaceOutliner_Runtime;
}  // namespace blender::ed::outliner
using SpaceOutliner_Runtime = blender::ed::outliner::SpaceOutliner_Runtime;

namespace blender::ed::vse {
struct SpaceSeq_Runtime;
}  // namespace blender::ed::vse
using SpaceSeq_Runtime = blender::ed::vse::SpaceSeq_Runtime;

namespace blender::ed::text {
struct SpaceText_Runtime;
}  // namespace blender::ed::text
using SpaceText_Runtime = blender::ed::text::SpaceText_Runtime;

namespace blender::ed::spreadsheet {
struct SpaceSpreadsheet_Runtime;
struct SpreadsheetColumnRuntime;
}  // namespace blender::ed::spreadsheet
using SpaceSpreadsheet_Runtime = blender::ed::spreadsheet::SpaceSpreadsheet_Runtime;
using SpreadsheetColumnRuntime = blender::ed::spreadsheet::SpreadsheetColumnRuntime;
#else
typedef struct SpaceNode_Runtime SpaceNode_Runtime;
typedef struct SpaceOutliner_Runtime SpaceOutliner_Runtime;
typedef struct SpaceSeq_Runtime SpaceSeq_Runtime;
typedef struct SpaceText_Runtime SpaceText_Runtime;
typedef struct SpaceSpreadsheet_Runtime SpaceSpreadsheet_Runtime;
typedef struct SpreadsheetColumnRuntime SpreadsheetColumnRuntime;
#endif

/** Defined in `file_intern.hh`. */
typedef struct SpaceFile_Runtime SpaceFile_Runtime;

/* -------------------------------------------------------------------- */
/** \name SpaceLink (Base)
 * \{ */

/**
 * The base structure all the other spaces
 * are derived (implicitly) from. Would be
 * good to make this explicit.
 */
typedef struct SpaceLink {
  struct SpaceLink *next, *prev;
  /** Storage of regions for inactive spaces. */
  ListBase regionbase;
  char spacetype;
  char link_flag;
  char _pad0[6];
} SpaceLink;

/** \} */

/* -------------------------------------------------------------------- */
/** \name Space Info
 * \{ */

/** Info Header. */
typedef struct SpaceInfo {
  SpaceLink *next, *prev;
  /** Storage of regions for inactive spaces. */
  ListBase regionbase;
  char spacetype;
  char link_flag;
  char _pad0[6];
  /* End 'SpaceLink' header. */

  char rpt_mask;
  char _pad[7];
} SpaceInfo;

/** \} */

/* -------------------------------------------------------------------- */
/** \name Properties Editor
 * \{ */

/** Properties Editor. */
typedef struct SpaceProperties {
  DNA_DEFINE_CXX_METHODS(SpaceProperties)

  SpaceLink *next, *prev;
  /** Storage of regions for inactive spaces. */
  ListBase regionbase;
  char spacetype;
  char link_flag;
  char _pad0[6];
  /* End 'SpaceLink' header. */

  /** Deprecated, copied to region. */
  View2D v2d DNA_DEPRECATED;

  /* For different kinds of property editors (exposed in the space type selector). */
  short space_subtype;

  /** Context tabs. */
  short mainb, mainbo, mainbuser;
  uint32_t visible_tabs;
  /** Preview is signal to refresh. */
  short preview;
  char flag;

  /* eSpaceButtons_OutlinerSync */
  char outliner_sync;

  /** Runtime. */
  void *path;
  /** Runtime. */
  int pathflag, dataicon;
  ID *pinid;

  void *texuser;

  /* Doesn't necessarily need to be a pointer, but runtime structs are still written to files. */
  struct SpaceProperties_Runtime *runtime;
} SpaceProperties;

/** \} */

/* -------------------------------------------------------------------- */
/** \name Outliner
 * \{ */

/** Outliner */
typedef struct SpaceOutliner {
  SpaceLink *next, *prev;
  /** Storage of regions for inactive spaces. */
  ListBase regionbase;
  char spacetype;
  char link_flag;
  char _pad0[6];
  /* End 'SpaceLink' header. */

  /** Deprecated, copied to region. */
  View2D v2d DNA_DEPRECATED;

  ListBase tree;

  /**
   * Treestore is an ordered list of TreeStoreElem's from outliner tree;
   * Note that treestore may contain duplicate elements if element
   * is used multiple times in outliner tree (e. g. linked objects)
   * Also note that BLI_mempool can not be read/written in DNA directly,
   * therefore `readfile.cc` / `writefile.cc` linearize treestore into #TreeStore structure.
   */
  struct BLI_mempool *treestore;

  char search_string[64];

  short flag;
  short outlinevis;
  short lib_override_view_mode;
  short storeflag;
  char search_flags;
  char _pad[6];

  /** Selection syncing flag (#WM_OUTLINER_SYNC_SELECT_FROM_OBJECT and similar flags). */
  char sync_select_dirty;

  int filter;
  char filter_state;
  char show_restrict_flags;
  short filter_id_type;

  SpaceOutliner_Runtime *runtime;
} SpaceOutliner;

/** \} */

/* -------------------------------------------------------------------- */
/** \name Graph Editor
 * \{ */

typedef struct SpaceGraph_Runtime {
  /** #eGraphEdit_Runtime_Flag */
  char flag;
  char _pad[7];
  /** Sampled snapshots of F-Curves used as in-session guides */
  ListBase ghost_curves;
} SpaceGraph_Runtime;

/** 'Graph' Editor (formerly known as the IPO Editor). */
typedef struct SpaceGraph {
  SpaceLink *next, *prev;
  /** Storage of regions for inactive spaces. */
  ListBase regionbase;
  char spacetype;
  char link_flag;
  char _pad0[6];
  /* End 'SpaceLink' header. */

  /** Deprecated, copied to region. */
  View2D v2d DNA_DEPRECATED;

  /** Settings for filtering animation data
   * \note we use a pointer due to code-linking issues. */
  struct bDopeSheet *ads;

  /** Mode for the Graph editor (eGraphEdit_Mode). */
  short mode;
  /* Snapping now lives on the Scene. */
  short autosnap DNA_DEPRECATED;
  /** Settings for Graph editor (eGraphEdit_Flag). */
  int flag;

  /** Time value for cursor (when in drivers mode; animation uses current frame). */
  float cursorTime;
  /** Cursor value (y-value, x-value is current frame). */
  float cursorVal;
  /** Pivot point for transforms. */
  int around;
  char _pad[4];

  SpaceGraph_Runtime runtime;
} SpaceGraph;

/** \} */

/* -------------------------------------------------------------------- */
/** \name NLA Editor
 * \{ */

/** NLA Editor */
typedef struct SpaceNla {
  struct SpaceLink *next, *prev;
  /** Storage of regions for inactive spaces. */
  ListBase regionbase;
  char spacetype;
  char link_flag;
  char _pad0[6];
  /* End 'SpaceLink' header. */

  /* Snapping now lives on the Scene. */
  short autosnap DNA_DEPRECATED;
  short flag;
  char _pad[4];

  struct bDopeSheet *ads;
  /** Deprecated, copied to region. */
  View2D v2d DNA_DEPRECATED;
} SpaceNla;

/** \} */

/* -------------------------------------------------------------------- */
/** \name Sequence Editor
 * \{ */

typedef struct SequencerPreviewOverlay {
  int flag;
  char _pad0[4];
} SequencerPreviewOverlay;

typedef struct SequencerTimelineOverlay {
  int flag;
  char _pad0[4];
} SequencerTimelineOverlay;

typedef struct SequencerCacheOverlay {
  int flag;
  char _pad0[4];
} SequencerCacheOverlay;

/** Sequencer. */
typedef struct SpaceSeq {
  SpaceLink *next, *prev;
  /** Storage of regions for inactive spaces. */
  ListBase regionbase;
  char spacetype;
  char link_flag;
  char _pad0[6];
  /* End 'SpaceLink' header. */

  /** Deprecated, copied to region. */
  View2D v2d DNA_DEPRECATED;

  /** Deprecated: offset for drawing the image preview. */
  float xof DNA_DEPRECATED, yof DNA_DEPRECATED;
  /** Weird name for the sequencer subtype (seq, image, luma... etc). */
  short mainb;
  /** ESpaceSeq_Proxy_RenderSize. */
  short render_size;
  short chanshown;
  short zebra;
  int flag;
  /** Deprecated, handled by View2D now. */
  float zoom DNA_DEPRECATED;
  /** See SEQ_VIEW_* below. */
  char view;
  char overlay_frame_type;
  /** Overlay an image of the editing on below the strips. */
  char draw_flag;
  char gizmo_flag;
  char _pad[4];

  /** 2D cursor for transform. */
  float cursor[2];

  /** Grease-pencil data. */
  struct bGPdata *gpd;

  struct SequencerPreviewOverlay preview_overlay;
  struct SequencerTimelineOverlay timeline_overlay;
  struct SequencerCacheOverlay cache_overlay;

  /** Multi-view current eye - for internal use. */
  char multiview_eye;
  char _pad2[7];

  SpaceSeq_Runtime *runtime;
} SpaceSeq;

typedef struct MaskSpaceInfo {
  /* **** mask editing **** */
  struct Mask *mask;
  /* draw options */
  char draw_flag;
  char draw_type;
  char overlay_mode;
  char _pad3[1];
  float blend_factor;
} MaskSpaceInfo;

/** \} */

/* -------------------------------------------------------------------- */
/** \name File Selector
 * \{ */

/** Config and Input for File Selector. */
typedef struct FileSelectParams {
  /** Title, also used for the text of the execute button. */
  char title[96];
  /**
   * Directory.
   *
   * \note #FILE_MAX_LIBEXTRA == `1024 + 66`, this is for extreme case when 1023 length path
   * needs to be linked in, where `foo.blend/Armature` need adding.
   */
  char dir[/*FILE_MAX_LIBEXTRA*/ 1090];
  char file[/*FILE_MAXFILE*/ 256];

  char renamefile[/*FILE_MAXFILE*/ 256];
  short rename_flag;
  char _pad[4];
  /** An ID that was just renamed. Used to identify a renamed asset file over re-reads, similar to
   * `renamefile` but for local IDs (takes precedence). Don't keep this stored across handlers!
   * Would break on undo. */
  const ID *rename_id;
  void *_pad3;

  /** List of file-types to filter. */
  char filter_glob[/*FILE_MAXFILE*/ 256];

  /** Text items name must match to be shown. */
  char filter_search[64];
  /** Same as filter, but for ID types (aka library groups). */
  uint64_t filter_id;

  /** Active file used for keyboard navigation. */
  int active_file;
  /** File under cursor. */
  int highlight_file;
  int sel_first;
  int sel_last;
  unsigned short thumbnail_size;
  unsigned short list_thumbnail_size;
  unsigned short list_column_size;

  /* short */
  /** XXX: for now store type here, should be moved to the operator. */
  short type; /* eFileSelectType */
  /** Settings for filter, hiding dots files. */
  short flag;
  /** Sort order. */
  short sort;
  /** Display mode flag. */
  short display;
  /** Details toggles (file size, creation date, etc.) */
  char details_flags;
  char _pad1;

  /** Filter when (flags & FILE_FILTER) is true. */
  int filter;

  /** Max number of levels in directory tree to show at once, 0 to disable recursion. */
  short recursion_level;

  char _pad2[2];
} FileSelectParams;

/**
 * File selection parameters for asset browsing mode, with #FileSelectParams as base.
 */
typedef struct FileAssetSelectParams {
  FileSelectParams base_params;

  AssetLibraryReference asset_library_ref;
  short asset_catalog_visibility; /* eFileSel_Params_AssetCatalogVisibility */
  char _pad[6];
  /** If #asset_catalog_visibility is #FILE_SHOW_ASSETS_FROM_CATALOG, this sets the ID of the
   * catalog to show. */
  bUUID catalog_id;

  short import_method; /* eFileAssetImportMethod */
  short import_flags;  /* eFileImportFlags */
  char _pad2[4];
} FileAssetSelectParams;

/**
 * A wrapper to store previous and next folder lists (#FolderList) for a specific browse mode
 * (#eFileBrowse_Mode).
 */
typedef struct FileFolderHistory {
  struct FileFolderLists *next, *prev;

  /** The browse mode this prev/next folder-lists are created for. */
  char browse_mode; /* eFileBrowse_Mode */
  char _pad[7];

  /** Holds the list of previous directories to show. */
  ListBase folders_prev;
  /** Holds the list of next directories (pushed from previous) to show. */
  ListBase folders_next;
} FileFolderHistory;

/** File Browser. */
typedef struct SpaceFile {
  SpaceLink *next, *prev;
  /** Storage of regions for inactive spaces. */
  ListBase regionbase;
  char spacetype;
  char link_flag;
  char _pad0[6];
  /* End 'SpaceLink' header. */

  /** Is this a File Browser or an Asset Browser? */
  char browse_mode; /* eFileBrowse_Mode */
  char _pad1[1];

  short tags;

  int scroll_offset;

  /** Config and input for file select. One for each browse-mode, to keep them independent. */
  FileSelectParams *params;
  FileAssetSelectParams *asset_params;

  void *_pad2;

  /**
   * Holds the list of files to show.
   * Currently recreated when browse-mode changes. Could be per browse-mode to avoid refreshes.
   */
  struct FileList *files;

  /**
   * Holds the list of previous directories to show. Owned by `folder_histories` below.
   */
  ListBase *folders_prev;
  /**
   * Holds the list of next directories (pushed from previous) to show. Owned by
   * `folder_histories` below.
   */
  ListBase *folders_next;

  /**
   * This actually owns the prev/next folder-lists above. On browse-mode change, the lists of the
   * new mode get assigned to the above.
   */
  ListBase folder_histories; /* FileFolderHistory */

  /**
   * The operator that is invoking file-select `op->exec()` will be called on the 'Load' button.
   * if operator provides op->cancel(), then this will be invoked on the cancel button.
   */
  struct wmOperator *op;

  struct wmTimer *smoothscroll_timer;
  struct wmTimer *previews_timer;

  struct FileLayout *layout;

  short recentnr, bookmarknr;
  short systemnr, system_bookmarknr;

  SpaceFile_Runtime *runtime;
} SpaceFile;

<<<<<<< HEAD
/** #SpaceFile.browse_mode (File Space Browsing Mode). */
typedef enum eFileBrowse_Mode {
  /* Regular Blender File Browser */
  FILE_BROWSE_MODE_FILES = 0,
  /* Asset Browser */
  FILE_BROWSE_MODE_ASSETS = 1,
} eFileBrowse_Mode;

/** #FileSelectParams.display */
enum eFileDisplayType {
  /** Internal (not exposed to users): Keep whatever display type was used during the last File
   * Browser use, or the default if no such record is found. Use this unless there's a good reason
   * to set a specific display type. */
  FILE_DEFAULTDISPLAY = 0,

  /* User selectable choices. */

  FILE_VERTICALDISPLAY = 1,
  FILE_HORIZONTALDISPLAY = 2,
  FILE_IMGDISPLAY = 3,
};

/** #FileSelectParams.sort */
enum eFileSortType {
  /** Internal (not exposed to users): Sort by whatever was sorted by during the last File Browser
   * use, or the default if no such record is found. Use this unless there's a good reason to set a
   * specific sort order. */
  FILE_SORT_DEFAULT = 0,

  /* User selectable choices. */

  FILE_SORT_ALPHA = 1,
  FILE_SORT_EXTENSION = 2,
  FILE_SORT_TIME = 3,
  FILE_SORT_SIZE = 4,
  /* Assets: Sort by catalog. Within each catalog, assets will be sorted by name. */
  FILE_SORT_ASSET_CATALOG = 5,
};

/** #SpaceFile.tags */
enum eFileTags {
  /** Tag the space as having to update files representing or containing main data. Must be set
   * after file read and undo/redo. */
  FILE_TAG_REBUILD_MAIN_FILES = (1 << 0),
};

/** #FileSelectParams.details_flags */
enum eFileDetails {
  FILE_DETAILS_SIZE = (1 << 0),
  FILE_DETAILS_DATETIME = (1 << 1),
};

/* These values need to be hard-coded in structs, DNA does not recognize defines. */
/* also defined in BKE */
#define FILE_MAXDIR 768
#define FILE_MAXFILE 256
#define FILE_MAX 1024

#define FILE_MAX_LIBEXTRA (FILE_MAX + MAX_ID_NAME)

/**
 * Maximum level of recursions accepted for #FileSelectParams.recursion_level. Rather than a
 * completely arbitrary limit or none at all, make it just enough to support the most extreme case
 * where the maximal path length is used with single letter directory/file names only.
 */
#define FILE_SELECT_MAX_RECURSIONS (FILE_MAX_LIBEXTRA / 2)

/** File selector types. */
typedef enum eFileSelectType {
  FILE_LOADLIB = 1,
  FILE_MAIN = 2,
  /** Load assets from #Main. */
  FILE_MAIN_ASSET = 3,
  /** Load assets of an asset library containing external files. */
  FILE_ASSET_LIBRARY = 4,
  /** Load all asset libraries. */
  FILE_ASSET_LIBRARY_ALL = 5,
  FILE_ASSET_LIBRARY_REMOTE = 6,

  FILE_UNIX = 8,
  FILE_BLENDER = 8, /* don't display relative paths */
  FILE_SPECIAL = 9,
} eFileSelectType;

/**
 * #FileSelectParams.flag / `sfile->params->flag`.
 * \note short flag, also used as 16 lower bits of flags in link/append code
 * (WM and BLO code area, see #eBLOLibLinkFlags in BLO_readfile.hh).
 */
typedef enum eFileSel_Params_Flag {
  FILE_PARAMS_FLAG_UNUSED_1 = (1 << 0),
  FILE_RELPATH = (1 << 1),
  FILE_LINK = (1 << 2),
  FILE_HIDE_DOT = (1 << 3),
  FILE_AUTOSELECT = (1 << 4),
  FILE_ACTIVE_COLLECTION = (1 << 5),
  FILE_PARAMS_FLAG_UNUSED_2 = (1 << 6),
  FILE_DIRSEL_ONLY = (1 << 7),
  FILE_FILTER = (1 << 8),
  FILE_PARAMS_FLAG_UNUSED_3 = (1 << 9),
  FILE_PATH_TOKENS_ALLOW = (1 << 10),
  FILE_SORT_INVERT = (1 << 11),
  FILE_HIDE_TOOL_PROPS = (1 << 12),
  FILE_CHECK_EXISTING = (1 << 13),
  FILE_ASSETS_ONLY = (1 << 14),
  /** Enables filtering by asset catalog. */
  FILE_FILTER_ASSET_CATALOG = (1 << 15),
} eFileSel_Params_Flag;
ENUM_OPERATORS(eFileSel_Params_Flag, FILE_FILTER_ASSET_CATALOG);

typedef enum eFileSel_Params_AssetCatalogVisibility {
  FILE_SHOW_ASSETS_ALL_CATALOGS,
  FILE_SHOW_ASSETS_FROM_CATALOG,
  FILE_SHOW_ASSETS_WITHOUT_CATALOG,
} eFileSel_Params_AssetCatalogVisibility;

/**
 * #FileSelectParams.rename_flag / `sfile->params->rename_flag`.
 * \note short flag. Defined as bit-flags, but currently only used as exclusive status markers.
 */
typedef enum eFileSel_Params_RenameFlag {
  /** Used when we only have the name of the entry we want to rename,
   * but not yet access to its matching file entry. */
  FILE_PARAMS_RENAME_PENDING = 1 << 0,
  /** We are actually renaming an entry. */
  FILE_PARAMS_RENAME_ACTIVE = 1 << 1,
  /** Used to scroll to newly renamed entry. */
  FILE_PARAMS_RENAME_POSTSCROLL_PENDING = 1 << 2,
  FILE_PARAMS_RENAME_POSTSCROLL_ACTIVE = 1 << 3,
} eFileSel_Params_RenameFlag;

/**
 * Files in the file selector list: file types
 * Note we could use mere values (instead of bit-flags) for file types themselves,
 * but since we do not lack of bytes currently.
 */
typedef enum eFileSel_File_Types {
  FILE_TYPE_BLENDER = (1 << 2),
  FILE_TYPE_BLENDER_BACKUP = (1 << 3),
  FILE_TYPE_IMAGE = (1 << 4),
  FILE_TYPE_MOVIE = (1 << 5),
  FILE_TYPE_PYSCRIPT = (1 << 6),
  FILE_TYPE_FTFONT = (1 << 7),
  FILE_TYPE_SOUND = (1 << 8),
  FILE_TYPE_TEXT = (1 << 9),
  FILE_TYPE_ARCHIVE = (1 << 10),
  /** represents folders for filtering */
  FILE_TYPE_FOLDER = (1 << 11),
  FILE_TYPE_BTX = (1 << 12),
  FILE_TYPE_COLLADA = (1 << 13),
  /** from filter_glob operator property */
  FILE_TYPE_OPERATOR = (1 << 14),
  FILE_TYPE_BUNDLE = (1 << 15),
  FILE_TYPE_ALEMBIC = (1 << 16),
  /** For all kinds of recognized import/export formats. No need for specialized types. */
  FILE_TYPE_OBJECT_IO = (1 << 17),
  FILE_TYPE_USD = (1 << 18),
  FILE_TYPE_VOLUME = (1 << 19),

  FILE_TYPE_ASSET = (1 << 28),
  /** An FS directory (i.e. S_ISDIR on its path is true). */
  FILE_TYPE_DIR = (1 << 30),
  FILE_TYPE_BLENDERLIB = (1u << 31),
} eFileSel_File_Types;
ENUM_OPERATORS(eFileSel_File_Types, FILE_TYPE_BLENDERLIB);

/** Selection Flags #FileList::selection_state. */
typedef enum eDirEntry_SelectFlag {
  /*  FILE_SEL_ACTIVE         = (1 << 1), */ /* UNUSED */
  FILE_SEL_HIGHLIGHTED = (1 << 2),
  FILE_SEL_SELECTED = (1 << 3),
  FILE_SEL_EDITING = (1 << 4),
} eDirEntry_SelectFlag;
ENUM_OPERATORS(eDirEntry_SelectFlag, FILE_SEL_EDITING);

=======
>>>>>>> 3b66d4af
/* ***** Related to file browser, but never saved in DNA, only here to help with RNA. ***** */

#
#
typedef struct FileDirEntry {
  struct FileDirEntry *next, *prev;

  uint32_t uid; /* FileUID */
  /* Name needs freeing if FILE_ENTRY_NAME_FREE is set. Otherwise this is a direct pointer to a
   * name buffer. */
  const char *name;

  uint64_t size;
  int64_t time;

  struct {
    /* Temp caching of UI-generated strings. */
    char size_str[16];
    char datetime_str[16 + 8];
  } draw_data;

  /** #eFileSel_File_Types. */
  int typeflag;
  /** ID type, in case typeflag has FILE_TYPE_BLENDERLIB set. */
  int blentype;

  /* Path to item that is relative to current folder root. To get the full path, use
   * #filelist_file_get_full_path() */
  char *relpath;
  /** Optional argument for shortcuts, aliases etc. */
  char *redirection_path;

  /** When showing local IDs (FILE_MAIN, FILE_MAIN_ASSET), ID this file represents. Note comment
   * for FileListInternEntry.local_data, the same applies here! */
  ID *id;
  /** If this file represents an asset, its asset data is here. Note that we may show assets of
   * external files in which case this is set but not the id above.
   * Note comment for FileListInternEntry.local_data, the same applies here! */
  AssetRepresentationHandle *asset;

  /* The icon_id for the preview image. */
  int preview_icon_id;

  short flags;
  /* eFileAttributes defined in BLI_fileops.h */
  int attributes;
} FileDirEntry;

/**
 * Array of directory entries.
 *
 * Stores the total number of available entries, the number of visible (filtered) entries, and a
 * subset of those in 'entries' ListBase, from idx_start (included) to idx_end (excluded).
 */
#
#
typedef struct FileDirEntryArr {
  ListBase entries;
  int entries_num;
  int entries_filtered_num;

  char root[/*FILE_MAX*/ 1024];
} FileDirEntryArr;

/** \} */

/* -------------------------------------------------------------------- */
/** \name Image/UV Editor
 * \{ */

/* Image/UV Editor */

typedef struct SpaceImageOverlay {
  int flag;
  float passepartout_alpha;
} SpaceImageOverlay;

typedef struct SpaceImage {
  SpaceLink *next, *prev;
  /** Storage of regions for inactive spaces. */
  ListBase regionbase;
  char spacetype;
  char link_flag;
  char _pad0[6];
  /* End 'SpaceLink' header. */

  struct Image *image;
  struct ImageUser iuser;

  /** Histogram waveform and vector-scope. */
  struct Scopes scopes;
  /** Sample line histogram. */
  struct Histogram sample_line_hist;

  /** Grease pencil data. */
  struct bGPdata *gpd;

  /** UV editor 2d cursor. */
  float cursor[2];
  /** User defined offset, image is centered. */
  float xof, yof;
  /** User defined zoom level. */
  float zoom;
  /** Storage for offset while render drawing. */
  float centx, centy;

  /** View/paint/mask. */
  char mode;
  /* Storage for sub-space types. */
  char mode_prev;

  char pin;

  char pixel_round_mode;

  char lock;
  /** UV draw type. */
  char dt_uv;
  /** Sticky selection type. */
  char dt_uvstretch;
  char around;

  char gizmo_flag;

  char grid_shape_source;
  char _pad1[6];

  int flag;

  float uv_opacity;
  float uv_face_opacity;
  char _pad2[4];

  float stretch_opacity;

  int tile_grid_shape[2];
  /**
   * UV editor custom-grid. Value of `{M,N}` will produce `MxN` grid.
   * Use when `custom_grid_shape == SI_GRID_SHAPE_FIXED`.
   */
  int custom_grid_subdiv[2];

  MaskSpaceInfo mask_info;
  SpaceImageOverlay overlay;
} SpaceImage;

/** \} */

/* -------------------------------------------------------------------- */
/** \name Text Editor
 * \{ */

/** Text Editor. */
typedef struct SpaceText {
  SpaceLink *next, *prev;
  /** Storage of regions for inactive spaces. */
  ListBase regionbase;
  char spacetype;
  char link_flag;
  char _pad0[6];
  /* End 'SpaceLink' header. */

  struct Text *text;

  /** Determines at what line the top of the text is displayed. */
  int top;

  /** Determines the horizontal scroll (in columns). */
  int left;
  char _pad1[4];

  short flags;

  /** User preference, is font_size! */
  short lheight;

  int tabnumber;

  /* Booleans */
  char wordwrap;
  char doplugins;
  char showlinenrs;
  char showsyntax;
  char line_hlight;
  char overwrite;
  /** Run python while editing, evil. */
  char live_edit;
  char _pad2[1];

  char findstr[/*ST_MAX_FIND_STR*/ 256];
  char replacestr[/*ST_MAX_FIND_STR*/ 256];

  /** Column number to show right margin at. */
  short margin_column;
  char _pad3[2];

  /** Keep last. */
  SpaceText_Runtime *runtime;
} SpaceText;

/** \} */

/* -------------------------------------------------------------------- */
/** \name Script View (Obsolete)
 * \{ */

/** Script Runtime Data - Obsolete (pre 2.5). */
typedef struct Script {
  ID id;

  void *py_draw;
  void *py_event;
  void *py_button;
  void *py_browsercallback;
  void *py_globaldict;

  int flags, lastspace;
  /**
   * Store the script file here so we can re-run it on loading blender,
   * if "Enable Scripts" is on
   */
  char scriptname[/*FILE_MAX*/ 1024];
  char scriptarg[/*FILE_MAXFILE*/ 256];
} Script;
#define SCRIPT_SET_NULL(_script) \
  _script->py_draw = _script->py_event = _script->py_button = _script->py_browsercallback = \
      _script->py_globaldict = NULL; \
  _script->flags = 0

/** Script View - Obsolete (pre 2.5). */
typedef struct SpaceScript {
  SpaceLink *next, *prev;
  /** Storage of regions for inactive spaces. */
  ListBase regionbase;
  char spacetype;
  char link_flag;
  char _pad0[6];
  /* End 'SpaceLink' header. */

  struct Script *script;

  short flags, menunr;
  char _pad1[4];

  void *but_refs;
} SpaceScript;

/** \} */

/* -------------------------------------------------------------------- */
/** \name Nodes Editor
 * \{ */

typedef struct bNodeTreePath {
  struct bNodeTreePath *next, *prev;

  struct bNodeTree *nodetree;
  /** Base key for nodes in this tree instance. */
  bNodeInstanceKey parent_key;
  char _pad[4];
  /** V2d center point, so node trees can have different offsets in editors. */
  float view_center[2];

  char node_name[/*MAX_NAME*/ 64];
  char display_name[/*MAX_NAME*/ 64];
} bNodeTreePath;

typedef struct SpaceNodeOverlay {
  /* eSpaceNodeOverlay_Flag */
  int flag;
  /* eSpaceNodeOverlay_preview_shape */
  int preview_shape;
} SpaceNodeOverlay;

typedef struct SpaceNode {
  SpaceLink *next, *prev;
  /** Storage of regions for inactive spaces. */
  ListBase regionbase;
  char spacetype;
  char link_flag;
  char _pad0[6];
  /* End 'SpaceLink' header. */

  /** Deprecated, copied to region. */
  View2D v2d DNA_DEPRECATED;

  /** Context, no need to save in file? well... pinning... */
  struct ID *id, *from;

  short flag;

  /** Direction for offsetting nodes on insertion. */
  char insert_ofs_dir;
  char _pad1;

  /** Offset for drawing the backdrop. */
  float xof, yof;
  /** Zoom for backdrop. */
  float zoom;

  /**
   * XXX nodetree pointer info is all in the path stack now,
   * remove later on and use bNodeTreePath instead.
   * For now these variables are set when pushing/popping
   * from path stack, to avoid having to update all the functions and operators.
   * Can be done when design is accepted and everything is properly tested.
   */
  ListBase treepath;

  /* The tree farthest down in the group hierarchy. */
  struct bNodeTree *edittree;

  struct bNodeTree *nodetree;

  /* tree type for the current node tree */
  char tree_idname[64];
  /** Same as #bNodeTree::type (deprecated). */
  int treetype DNA_DEPRECATED;

  /** Texture-from object, world or brush (#eSpaceNode_TexFrom). */
  short texfrom;
  /** Shader from object or world (#eSpaceNode_ShaderFrom). */
  char shaderfrom;
  /**
   * Whether to edit any geometry node group, or follow the active modifier context.
   * #SpaceNodeGeometryNodesType.
   */
  char geometry_nodes_type;

  /**
   * Used as the editor's top-level node group for #SNODE_GEOMETRY_TOOL. This is stored in the
   * node editor because it isn't part of the context otherwise, and it isn't meant to be set
   * separately from the editor's regular node group.
   */
  struct bNodeTree *geometry_nodes_tool_tree;

  /** Grease-pencil data. */
  struct bGPdata *gpd;

  SpaceNodeOverlay overlay;

  SpaceNode_Runtime *runtime;
} SpaceNode;

/** \} */

/* -------------------------------------------------------------------- */
/** \name Console
 * \{ */

/** Console content. */
typedef struct ConsoleLine {
  struct ConsoleLine *next, *prev;

  /* Keep these 3 vars so as to share free, realloc functions. */
  /** Allocated length. */
  int len_alloc;
  /** Real length: `strlen()`. */
  int len;
  char *line;

  int cursor;
  /** Only for use when in the 'scrollback' listbase. */
  int type;
} ConsoleLine;

/** Console View. */
typedef struct SpaceConsole {
  SpaceLink *next, *prev;
  /** Storage of regions for inactive spaces. */
  ListBase regionbase;
  char spacetype;
  char link_flag;
  char _pad0[6];
  /* End 'SpaceLink' header. */

  /* Space variables. */

  /** ConsoleLine; output. */
  ListBase scrollback;
  /** ConsoleLine; command history, current edited line is the first. */
  ListBase history;
  char prompt[256];
  /** Multiple consoles are possible, not just python. */
  char language[32];

  int lheight;

  /** Index into history of most recent up/down arrow keys. */
  int history_index;

  /** Selection offset in bytes. */
  int sel_start;
  int sel_end;
} SpaceConsole;

/** \} */

/* -------------------------------------------------------------------- */
/** \name User Preferences
 * \{ */

typedef struct SpaceUserPref {
  SpaceLink *next, *prev;
  /** Storage of regions for inactive spaces. */
  ListBase regionbase;
  char spacetype;
  char link_flag;
  char _pad0[6];
  /* End 'SpaceLink' header. */

  char _pad1[7];
  char filter_type;
  /** Search term for filtering in the UI. */
  char filter[64];
} SpaceUserPref;

/** \} */

/* -------------------------------------------------------------------- */
/** \name Motion Tracking
 * \{ */

/** Clip Editor. */
typedef struct SpaceClip {
  SpaceLink *next, *prev;
  /** Storage of regions for inactive spaces. */
  ListBase regionbase;
  char spacetype;
  char link_flag;
  char _pad0[6];
  /* End 'SpaceLink' header. */

  char gizmo_flag;
  char _pad1[3];

  /** User defined offset, image is centered. */
  float xof, yof;
  /** User defined offset from locked position. */
  float xlockof, ylockof;
  /** User defined zoom level. */
  float zoom;

  /** User of clip. */
  struct MovieClipUser user;
  /** Clip data. */
  struct MovieClip *clip;
  /** Different scoped displayed in space panels. */
  struct MovieClipScopes scopes;

  /** Flags. */
  int flag;
  /** Editor mode (editing context being displayed). */
  short mode;
  /** Type of the clip editor view. */
  short view;

  /** Length of displaying path, in frames. */
  int path_length;

  /* current stabilization data */
  /** Pre-composed stabilization data. */
  float loc[2], scale, angle;
  char _pad[4];
  /**
   * Current stabilization matrix and the same matrix in unified space,
   * defined when drawing and used for mouse position calculation.
   */
  float stabmat[4][4], unistabmat[4][4];

  /** Movie postprocessing. */
  int postproc_flag;

  /* grease pencil */
  short gpencil_src;
  char _pad2[2];

  /** Pivot point for transforms. */
  int around;
  char _pad4[4];

  /** Mask editor 2d cursor. */
  float cursor[2];

  MaskSpaceInfo mask_info;
} SpaceClip;

/** \} */

/* -------------------------------------------------------------------- */
/** \name Top Bar
 * \{ */

typedef struct SpaceTopBar {
  SpaceLink *next, *prev;
  /** Storage of regions for inactive spaces. */
  ListBase regionbase;
  char spacetype;
  char link_flag;
  char _pad0[6];
  /* End 'SpaceLink' header. */
} SpaceTopBar;

/** \} */

/* -------------------------------------------------------------------- */
/** \name Status Bar
 * \{ */

typedef struct SpaceStatusBar {
  SpaceLink *next, *prev;
  /** Storage of regions for inactive spaces. */
  ListBase regionbase;
  char spacetype;
  char link_flag;
  char _pad0[6];
  /* End 'SpaceLink' header. */
} SpaceStatusBar;

/** \} */

/* -------------------------------------------------------------------- */
/** \name Spreadsheet
 * \{ */

typedef struct SpreadsheetColumnID {
  char *name;
} SpreadsheetColumnID;

typedef struct SpreadsheetColumn {
  /**
   * Identifies the data in the column.
   * This is a pointer instead of a struct to make it easier if we want to "subclass"
   * #SpreadsheetColumnID in the future for different kinds of ids.
   */
  SpreadsheetColumnID *id;

  /**
   * An indicator of the type of values in the column, set at runtime.
   * #eSpreadsheetColumnValueType.
   */
  uint8_t data_type;
  char _pad0[3];
  /** #eSpreadsheetColumnFlag. */
  uint32_t flag;
  /** Width in SPREADSHEET_WIDTH_UNIT. */
  float width;

  /**
   * A logical time set when the column is used. This is used to be able to remove long-unused
   * columns when there are too many. This is set from #SpreadsheetTable.column_use_clock.
   */
  uint32_t last_used;

  /**
   * The final column name generated by the data source, also just
   * cached at runtime when the data source columns are generated.
   */
  char *display_name;

  SpreadsheetColumnRuntime *runtime;

#ifdef __cplusplus
  bool is_available() const
  {
    return !(flag & SPREADSHEET_COLUMN_FLAG_UNAVAILABLE);
  }
#endif
} SpreadsheetColumn;

typedef struct SpreadsheetInstanceID {
  int reference_index;

#ifdef __cplusplus
  uint64_t hash() const;
  friend bool operator==(const SpreadsheetInstanceID &a, const SpreadsheetInstanceID &b);
  friend bool operator!=(const SpreadsheetInstanceID &a, const SpreadsheetInstanceID &b);
#endif
} SpreadsheetInstanceID;

typedef struct SpreadsheetTableID {
  /** #eSpreadsheetTableIDType. */
  int type;
} SpreadsheetTableID;

typedef struct SpreadsheetTableIDGeometry {
  SpreadsheetTableID base;
  char _pad0[4];
  /**
   * Context that is displayed in the editor. This is usually a either a single object (in
   * original/evaluated mode) or path to a viewer node. This is retrieved from the workspace but
   * can be pinned so that it stays constant even when the active node changes.
   */
  ViewerPath viewer_path;
  /**
   * The "path" to the currently active instance reference. This is needed when viewing nested
   * instances.
   */
  SpreadsheetInstanceID *instance_ids;
  int instance_ids_num;
  /** #GeometryComponent::Type. */
  uint8_t geometry_component_type;
  /** #AttrDomain. */
  uint8_t attribute_domain;
  /** #eSpaceSpreadsheet_ObjectEvalState. */
  uint8_t object_eval_state;
  char _pad1[5];
  /** Grease Pencil layer index for grease pencil component. */
  int layer_index;
} SpreadsheetTableIDGeometry;

typedef struct SpreadsheetTable {
  SpreadsheetTableID *id;
  /** All the columns in the table. */
  SpreadsheetColumn **columns;
  int num_columns;
  /** #eSpreadsheetTableFlag. */
  uint32_t flag;
  /**
   * A logical time set when the table is used. This is used to be able to remove long-unused
   * tables when there are too many. This is set from #SpaceSpreadsheet.table_use_clock.
   */
  uint32_t last_used;

  /**
   * This is increased whenever a new column is used. It allows for some garbage collection of
   * long-unused columns when there are too many.
   */
  uint32_t column_use_clock;
} SpreadsheetTable;

typedef struct SpaceSpreadsheet {
  SpaceLink *next, *prev;
  /** Storage of regions for inactive spaces. */
  ListBase regionbase;
  char spacetype;
  char link_flag;
  char _pad0[6];
  /* End 'SpaceLink' header. */

  /** The current table and persisted state of previously displayed tables. */
  SpreadsheetTable **tables;
  int num_tables;
  char _pad1[3];

  /** #eSpaceSpreadsheet_FilterFlag. */
  uint8_t filter_flag;

  /** #SpreadsheetRowFilter. */
  ListBase row_filters;

  /** The currently active geometry data. This is used to look up the active table from #tables. */
  SpreadsheetTableIDGeometry geometry_id;

  /* eSpaceSpreadsheet_Flag. */
  uint32_t flag;
  /**
   * This is increased whenever a new table is used. It allows for some garbage collection of
   * long-unused tables when there are too many.
   */
  uint32_t table_use_clock;

  /** Index of the active viewer path element in the Data Source panel. */
  int active_viewer_path_index;
  char _pad2[4];

  SpaceSpreadsheet_Runtime *runtime;
} SpaceSpreadsheet;

typedef struct SpreadsheetRowFilter {
  struct SpreadsheetRowFilter *next, *prev;

  char column_name[/*MAX_NAME*/ 64];

  /* eSpreadsheetFilterOperation. */
  uint8_t operation;
  /* eSpaceSpreadsheet_RowFilterFlag. */
  uint8_t flag;

  char _pad0[2];

  int value_int;
  int value_int2[2];
  char *value_string;
  float value_float;
  float threshold;
  float value_float2[2];
  float value_float3[3];
  float value_color[4];
  char _pad1[4];
} SpreadsheetRowFilter;

/** \} */<|MERGE_RESOLUTION|>--- conflicted
+++ resolved
@@ -549,184 +549,6 @@
   SpaceFile_Runtime *runtime;
 } SpaceFile;
 
-<<<<<<< HEAD
-/** #SpaceFile.browse_mode (File Space Browsing Mode). */
-typedef enum eFileBrowse_Mode {
-  /* Regular Blender File Browser */
-  FILE_BROWSE_MODE_FILES = 0,
-  /* Asset Browser */
-  FILE_BROWSE_MODE_ASSETS = 1,
-} eFileBrowse_Mode;
-
-/** #FileSelectParams.display */
-enum eFileDisplayType {
-  /** Internal (not exposed to users): Keep whatever display type was used during the last File
-   * Browser use, or the default if no such record is found. Use this unless there's a good reason
-   * to set a specific display type. */
-  FILE_DEFAULTDISPLAY = 0,
-
-  /* User selectable choices. */
-
-  FILE_VERTICALDISPLAY = 1,
-  FILE_HORIZONTALDISPLAY = 2,
-  FILE_IMGDISPLAY = 3,
-};
-
-/** #FileSelectParams.sort */
-enum eFileSortType {
-  /** Internal (not exposed to users): Sort by whatever was sorted by during the last File Browser
-   * use, or the default if no such record is found. Use this unless there's a good reason to set a
-   * specific sort order. */
-  FILE_SORT_DEFAULT = 0,
-
-  /* User selectable choices. */
-
-  FILE_SORT_ALPHA = 1,
-  FILE_SORT_EXTENSION = 2,
-  FILE_SORT_TIME = 3,
-  FILE_SORT_SIZE = 4,
-  /* Assets: Sort by catalog. Within each catalog, assets will be sorted by name. */
-  FILE_SORT_ASSET_CATALOG = 5,
-};
-
-/** #SpaceFile.tags */
-enum eFileTags {
-  /** Tag the space as having to update files representing or containing main data. Must be set
-   * after file read and undo/redo. */
-  FILE_TAG_REBUILD_MAIN_FILES = (1 << 0),
-};
-
-/** #FileSelectParams.details_flags */
-enum eFileDetails {
-  FILE_DETAILS_SIZE = (1 << 0),
-  FILE_DETAILS_DATETIME = (1 << 1),
-};
-
-/* These values need to be hard-coded in structs, DNA does not recognize defines. */
-/* also defined in BKE */
-#define FILE_MAXDIR 768
-#define FILE_MAXFILE 256
-#define FILE_MAX 1024
-
-#define FILE_MAX_LIBEXTRA (FILE_MAX + MAX_ID_NAME)
-
-/**
- * Maximum level of recursions accepted for #FileSelectParams.recursion_level. Rather than a
- * completely arbitrary limit or none at all, make it just enough to support the most extreme case
- * where the maximal path length is used with single letter directory/file names only.
- */
-#define FILE_SELECT_MAX_RECURSIONS (FILE_MAX_LIBEXTRA / 2)
-
-/** File selector types. */
-typedef enum eFileSelectType {
-  FILE_LOADLIB = 1,
-  FILE_MAIN = 2,
-  /** Load assets from #Main. */
-  FILE_MAIN_ASSET = 3,
-  /** Load assets of an asset library containing external files. */
-  FILE_ASSET_LIBRARY = 4,
-  /** Load all asset libraries. */
-  FILE_ASSET_LIBRARY_ALL = 5,
-  FILE_ASSET_LIBRARY_REMOTE = 6,
-
-  FILE_UNIX = 8,
-  FILE_BLENDER = 8, /* don't display relative paths */
-  FILE_SPECIAL = 9,
-} eFileSelectType;
-
-/**
- * #FileSelectParams.flag / `sfile->params->flag`.
- * \note short flag, also used as 16 lower bits of flags in link/append code
- * (WM and BLO code area, see #eBLOLibLinkFlags in BLO_readfile.hh).
- */
-typedef enum eFileSel_Params_Flag {
-  FILE_PARAMS_FLAG_UNUSED_1 = (1 << 0),
-  FILE_RELPATH = (1 << 1),
-  FILE_LINK = (1 << 2),
-  FILE_HIDE_DOT = (1 << 3),
-  FILE_AUTOSELECT = (1 << 4),
-  FILE_ACTIVE_COLLECTION = (1 << 5),
-  FILE_PARAMS_FLAG_UNUSED_2 = (1 << 6),
-  FILE_DIRSEL_ONLY = (1 << 7),
-  FILE_FILTER = (1 << 8),
-  FILE_PARAMS_FLAG_UNUSED_3 = (1 << 9),
-  FILE_PATH_TOKENS_ALLOW = (1 << 10),
-  FILE_SORT_INVERT = (1 << 11),
-  FILE_HIDE_TOOL_PROPS = (1 << 12),
-  FILE_CHECK_EXISTING = (1 << 13),
-  FILE_ASSETS_ONLY = (1 << 14),
-  /** Enables filtering by asset catalog. */
-  FILE_FILTER_ASSET_CATALOG = (1 << 15),
-} eFileSel_Params_Flag;
-ENUM_OPERATORS(eFileSel_Params_Flag, FILE_FILTER_ASSET_CATALOG);
-
-typedef enum eFileSel_Params_AssetCatalogVisibility {
-  FILE_SHOW_ASSETS_ALL_CATALOGS,
-  FILE_SHOW_ASSETS_FROM_CATALOG,
-  FILE_SHOW_ASSETS_WITHOUT_CATALOG,
-} eFileSel_Params_AssetCatalogVisibility;
-
-/**
- * #FileSelectParams.rename_flag / `sfile->params->rename_flag`.
- * \note short flag. Defined as bit-flags, but currently only used as exclusive status markers.
- */
-typedef enum eFileSel_Params_RenameFlag {
-  /** Used when we only have the name of the entry we want to rename,
-   * but not yet access to its matching file entry. */
-  FILE_PARAMS_RENAME_PENDING = 1 << 0,
-  /** We are actually renaming an entry. */
-  FILE_PARAMS_RENAME_ACTIVE = 1 << 1,
-  /** Used to scroll to newly renamed entry. */
-  FILE_PARAMS_RENAME_POSTSCROLL_PENDING = 1 << 2,
-  FILE_PARAMS_RENAME_POSTSCROLL_ACTIVE = 1 << 3,
-} eFileSel_Params_RenameFlag;
-
-/**
- * Files in the file selector list: file types
- * Note we could use mere values (instead of bit-flags) for file types themselves,
- * but since we do not lack of bytes currently.
- */
-typedef enum eFileSel_File_Types {
-  FILE_TYPE_BLENDER = (1 << 2),
-  FILE_TYPE_BLENDER_BACKUP = (1 << 3),
-  FILE_TYPE_IMAGE = (1 << 4),
-  FILE_TYPE_MOVIE = (1 << 5),
-  FILE_TYPE_PYSCRIPT = (1 << 6),
-  FILE_TYPE_FTFONT = (1 << 7),
-  FILE_TYPE_SOUND = (1 << 8),
-  FILE_TYPE_TEXT = (1 << 9),
-  FILE_TYPE_ARCHIVE = (1 << 10),
-  /** represents folders for filtering */
-  FILE_TYPE_FOLDER = (1 << 11),
-  FILE_TYPE_BTX = (1 << 12),
-  FILE_TYPE_COLLADA = (1 << 13),
-  /** from filter_glob operator property */
-  FILE_TYPE_OPERATOR = (1 << 14),
-  FILE_TYPE_BUNDLE = (1 << 15),
-  FILE_TYPE_ALEMBIC = (1 << 16),
-  /** For all kinds of recognized import/export formats. No need for specialized types. */
-  FILE_TYPE_OBJECT_IO = (1 << 17),
-  FILE_TYPE_USD = (1 << 18),
-  FILE_TYPE_VOLUME = (1 << 19),
-
-  FILE_TYPE_ASSET = (1 << 28),
-  /** An FS directory (i.e. S_ISDIR on its path is true). */
-  FILE_TYPE_DIR = (1 << 30),
-  FILE_TYPE_BLENDERLIB = (1u << 31),
-} eFileSel_File_Types;
-ENUM_OPERATORS(eFileSel_File_Types, FILE_TYPE_BLENDERLIB);
-
-/** Selection Flags #FileList::selection_state. */
-typedef enum eDirEntry_SelectFlag {
-  /*  FILE_SEL_ACTIVE         = (1 << 1), */ /* UNUSED */
-  FILE_SEL_HIGHLIGHTED = (1 << 2),
-  FILE_SEL_SELECTED = (1 << 3),
-  FILE_SEL_EDITING = (1 << 4),
-} eDirEntry_SelectFlag;
-ENUM_OPERATORS(eDirEntry_SelectFlag, FILE_SEL_EDITING);
-
-=======
->>>>>>> 3b66d4af
 /* ***** Related to file browser, but never saved in DNA, only here to help with RNA. ***** */
 
 #
