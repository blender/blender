--- conflicted
+++ resolved
@@ -65,10 +65,7 @@
 	/* --------------------------------------------------------------------- */
 
 	virtual PyObject* py_getattro(PyObject *attr);
-<<<<<<< HEAD
-=======
  	virtual PyObject* py_getattro_dict();
->>>>>>> fba6a993
 	
 }; /* end of class KX_EditObjectActuator : public SCA_PropertyActuator */
 
