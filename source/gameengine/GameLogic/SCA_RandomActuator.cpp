/**
 * Set random/camera stuff
 *
 * $Id$
 *
 * ***** BEGIN GPL LICENSE BLOCK *****
 *
 * This program is free software; you can redistribute it and/or
 * modify it under the terms of the GNU General Public License
 * as published by the Free Software Foundation; either version 2
 * of the License, or (at your option) any later version.
 *
 * This program is distributed in the hope that it will be useful,
 * but WITHOUT ANY WARRANTY; without even the implied warranty of
 * MERCHANTABILITY or FITNESS FOR A PARTICULAR PURPOSE.  See the
 * GNU General Public License for more details.
 *
 * You should have received a copy of the GNU General Public License
 * along with this program; if not, write to the Free Software Foundation,
 * Inc., 59 Temple Place - Suite 330, Boston, MA  02111-1307, USA.
 *
 * The Original Code is Copyright (C) 2001-2002 by NaN Holding BV.
 * All rights reserved.
 *
 * The Original Code is: all of this file.
 *
 * Contributor(s): none yet.
 *
 * ***** END GPL LICENSE BLOCK *****
 */

#include "BoolValue.h"
#include "IntValue.h"
#include "FloatValue.h"
#include "SCA_IActuator.h"
#include "SCA_RandomActuator.h"
#include "math.h"
#include "MT_Transform.h"

#ifdef HAVE_CONFIG_H
#include <config.h>
#endif

/* ------------------------------------------------------------------------- */
/* Native functions                                                          */
/* ------------------------------------------------------------------------- */

SCA_RandomActuator::SCA_RandomActuator(SCA_IObject *gameobj, 
									 long seed,
									 SCA_RandomActuator::KX_RANDOMACT_MODE mode,
									 float para1,
									 float para2,
									 const STR_String &propName,
									 PyTypeObject* T)
	: SCA_IActuator(gameobj, T),
	  m_propname(propName),
	  m_parameter1(para1),
	  m_parameter2(para2),
	  m_distribution(mode)
{
	// m_base is never deleted, probably a memory leak!
	m_base = new SCA_RandomNumberGenerator(seed);
	m_counter = 0;
	enforceConstraints();
} 



SCA_RandomActuator::~SCA_RandomActuator()
{
	/* intentionally empty */ 
} 



CValue* SCA_RandomActuator::GetReplica()
{
	SCA_RandomActuator* replica = new SCA_RandomActuator(*this);
	// replication just copy the m_base pointer => common random generator
	replica->ProcessReplica();
	CValue::AddDataToReplica(replica);

	return replica;
}



bool SCA_RandomActuator::Update()
{
	//bool result = false;	/*unused*/
	bool bNegativeEvent = IsNegativeEvent();

	RemoveAllEvents();


	CValue *tmpval = NULL;

	if (bNegativeEvent)
		return false; // do nothing on negative events

	switch (m_distribution) {
	case KX_RANDOMACT_BOOL_CONST: {
		/* un petit peu filthy */
		bool res = !(m_parameter1 < 0.5);
		tmpval = new CBoolValue(res);
	}
	break;
	case KX_RANDOMACT_BOOL_UNIFORM: {
		/* flip a coin */
		bool res; 
		if (m_counter > 31) {
			m_previous = m_base->Draw();
			res = ((m_previous & 0x1) == 0);
			m_counter = 1;
		} else {
			res = (((m_previous >> m_counter) & 0x1) == 0);
			m_counter++;
		}
		tmpval = new CBoolValue(res);
	}
	break;
	case KX_RANDOMACT_BOOL_BERNOUILLI: {
		/* 'percentage' */
		bool res;
		res = (m_base->DrawFloat() < m_parameter1);
		tmpval = new CBoolValue(res);
	}
	break;
	case KX_RANDOMACT_INT_CONST: {
		/* constant */
		tmpval = new CIntValue((int) floor(m_parameter1));
	}
	break;
	case KX_RANDOMACT_INT_UNIFORM: {
		/* uniform (toss a die) */
		int res; 
		/* The [0, 1] interval is projected onto the [min, max+1] domain,    */
		/* and then rounded.                                                 */
		res = (int) floor( ((m_parameter2 - m_parameter1 + 1) * m_base->DrawFloat())
						   + m_parameter1);
		tmpval = new CIntValue(res);
	}
	break;
	case KX_RANDOMACT_INT_POISSON: {
		/* poisson (queues) */
		/* If x_1, x_2, ... is a sequence of random numbers with uniform     */
		/* distribution between zero and one, k is the first integer for     */
		/* which the product x_1*x_2*...*x_k < exp(-\lamba).                 */
		float a = 0.0, b = 0.0;
		int res = 0;
		/* The - sign is important here! The number to test for, a, must be  */
		/* between 0 and 1.                                                  */
		a = exp(-m_parameter1);
		/* a quickly reaches 0.... so we guard explicitly for that.          */
		if (a < FLT_MIN) a = FLT_MIN;
		b = m_base->DrawFloat();
		while (b >= a) {
			b = b * m_base->DrawFloat();
			res++;
		};	
		tmpval = new CIntValue(res);
	}
	break;
	case KX_RANDOMACT_FLOAT_CONST: {
		/* constant */
		tmpval = new CFloatValue(m_parameter1);
	}
	break;
	case KX_RANDOMACT_FLOAT_UNIFORM: {
		float res = ((m_parameter2 - m_parameter1) * m_base->DrawFloat())
			+ m_parameter1;
		tmpval = new CFloatValue(res);
	}
	break;
	case KX_RANDOMACT_FLOAT_NORMAL: {
		/* normal (big numbers): para1 = mean, para2 = std dev               */

		/* 

		   070301 - nzc - Changed the termination condition. I think I 
		   made a small mistake here, but it only affects distro's where
		   the seed equals 0. In that case, the algorithm locks. Let's
		   just guard that case separately.

		*/

		float x = 0.0, y = 0.0, s = 0.0, t = 0.0;
		if (m_base->GetSeed() == 0) {
			/*

			  070301 - nzc 
			  Just taking the mean here seems reasonable.

			 */
			tmpval = new CFloatValue(m_parameter1);
		} else {
			/*

			  070301 - nzc 
			  Now, with seed != 0, we will most assuredly get some
			  sensible values. The termination condition states two 
			  things: 
			  1. s >= 0 is not allowed: to prevent the distro from 
			     getting a bias towards high values. This is a small 
				 correction, really, and might also be left out.
			  2. s == 0 is not allowed: to prevent a division by zero
			     when renormalising the drawn value to the desired 
				 distribution shape. As a side effect, the distro will
				 never yield the exact mean. 
			  I am not sure whether this is consistent, since the error 
			  cause by #2 is of the same magnitude as the one 
			  prevented by #1. The error introduced into the SD will be 
			  improved, though. By how much? Hard to say... If you like
			  the maths, feel free to analyse. Be aware that this is 
			  one of the really old standard algorithms. I think the 
			  original came in Fortran, was translated to Pascal, and 
			  then someone came up with the C code. My guess it that
			  this will be quite sufficient here.

			 */
			do 
			{
				x = 2.0 * m_base->DrawFloat() - 1.0;
				y = 2.0 * m_base->DrawFloat() - 1.0;
				s = x*x + y*y;
			} while ( (s >= 1.0) || (s == 0.0) );
			t = x * sqrt( (-2.0 * log(s)) / s);
			tmpval = new CFloatValue(m_parameter1 + m_parameter2 * t);
		}
	}
	break;
	case KX_RANDOMACT_FLOAT_NEGATIVE_EXPONENTIAL: {
		/* 1st order fall-off. I am very partial to using the half-life as    */
		/* controlling parameter. Using the 'normal' exponent is not very     */
		/* intuitive...                                                       */
		/* tmpval = new CFloatValue( (1.0 / m_parameter1)                     */
		tmpval = new CFloatValue( (m_parameter1) 
								  * (-log(1.0 - m_base->DrawFloat())) );

	}
	break;
	default:
	{
		/* unknown distribution... */
		static bool randomWarning = false;
		if (!randomWarning) {
			randomWarning = true;
			std::cout << "RandomActuator '" << GetName() << "' has an unknown distribution." << std::endl;
		}
		return false;
	}
	}

	/* Round up: assign it */
	CValue *prop = GetParent()->GetProperty(m_propname);
	if (prop) {
		prop->SetValue(tmpval);
	}
	tmpval->Release();

	return false;
}

void SCA_RandomActuator::enforceConstraints() {
	/* The constraints that are checked here are the ones fundamental to     */
	/* the various distributions. Limitations of the algorithms are checked  */
	/* elsewhere (or they should be... ).                                    */
	switch (m_distribution) {
	case KX_RANDOMACT_BOOL_CONST:
	case KX_RANDOMACT_BOOL_UNIFORM:
	case KX_RANDOMACT_INT_CONST:
	case KX_RANDOMACT_INT_UNIFORM:
	case KX_RANDOMACT_FLOAT_UNIFORM:
	case KX_RANDOMACT_FLOAT_CONST:
		; /* Nothing to be done here. We allow uniform distro's to have      */
		/* 'funny' domains, i.e. max < min. This does not give problems.     */
		break;
	case KX_RANDOMACT_BOOL_BERNOUILLI: 
		/* clamp to [0, 1] */
		if (m_parameter1 < 0.0) {
			m_parameter1 = 0.0;
		} else if (m_parameter1 > 1.0) {
			m_parameter1 = 1.0;
		}
		break;
	case KX_RANDOMACT_INT_POISSON: 
		/* non-negative */
		if (m_parameter1 < 0.0) {
			m_parameter1 = 0.0;
		}
		break;
	case KX_RANDOMACT_FLOAT_NORMAL: 
		/* standard dev. is non-negative */
		if (m_parameter2 < 0.0) {
			m_parameter2 = 0.0;
		}
		break;
	case KX_RANDOMACT_FLOAT_NEGATIVE_EXPONENTIAL: 
		/* halflife must be non-negative */
		if (m_parameter1 < 0.0) {
			m_parameter1 = 0.0;
		}
		break;
	default:
		; /* unknown distribution... */
	}
}

/* ------------------------------------------------------------------------- */
/* Python functions                                                          */
/* ------------------------------------------------------------------------- */

/* Integration hooks ------------------------------------------------------- */
PyTypeObject SCA_RandomActuator::Type = {
	PyObject_HEAD_INIT(&PyType_Type)
	0,
	"SCA_RandomActuator",
	sizeof(SCA_RandomActuator),
	0,
	PyDestructor,
	0,
	__getattr,
	__setattr,
	0, //&MyPyCompare,
	__repr,
	0, //&cvalue_as_number,
	0,
	0,
	0,
	0
};

PyParentObject SCA_RandomActuator::Parents[] = {
	&SCA_RandomActuator::Type,
	&SCA_IActuator::Type,
	&SCA_ILogicBrick::Type,
	&CValue::Type,
	NULL
};

PyMethodDef SCA_RandomActuator::Methods[] = {
	//Deprecated functions ------>
	{"setSeed",         (PyCFunction) SCA_RandomActuator::sPySetSeed, METH_VARARGS, (PY_METHODCHAR)SetSeed_doc},
	{"getSeed",         (PyCFunction) SCA_RandomActuator::sPyGetSeed, METH_VARARGS, (PY_METHODCHAR)GetSeed_doc},
	{"getPara1",        (PyCFunction) SCA_RandomActuator::sPyGetPara1, METH_VARARGS, (PY_METHODCHAR)GetPara1_doc},
	{"getPara2",        (PyCFunction) SCA_RandomActuator::sPyGetPara2, METH_VARARGS, (PY_METHODCHAR)GetPara2_doc},
	{"getDistribution", (PyCFunction) SCA_RandomActuator::sPyGetDistribution, METH_VARARGS, (PY_METHODCHAR)GetDistribution_doc},
	{"setProperty",     (PyCFunction) SCA_RandomActuator::sPySetProperty, METH_VARARGS, (PY_METHODCHAR)SetProperty_doc},
	{"getProperty",     (PyCFunction) SCA_RandomActuator::sPyGetProperty, METH_VARARGS, (PY_METHODCHAR)GetProperty_doc},
	//<----- Deprecated
	{"setBoolConst",    (PyCFunction) SCA_RandomActuator::sPySetBoolConst, METH_VARARGS, (PY_METHODCHAR)SetBoolConst_doc},
	{"setBoolUniform",  (PyCFunction) SCA_RandomActuator::sPySetBoolUniform, METH_VARARGS, (PY_METHODCHAR)SetBoolUniform_doc},
	{"setBoolBernouilli",(PyCFunction) SCA_RandomActuator::sPySetBoolBernouilli, METH_VARARGS, (PY_METHODCHAR)SetBoolBernouilli_doc},
	{"setIntConst",     (PyCFunction) SCA_RandomActuator::sPySetIntConst, METH_VARARGS, (PY_METHODCHAR)SetIntConst_doc},
	{"setIntUniform",   (PyCFunction) SCA_RandomActuator::sPySetIntUniform, METH_VARARGS, (PY_METHODCHAR)SetIntUniform_doc},
	{"setIntPoisson",   (PyCFunction) SCA_RandomActuator::sPySetIntPoisson, METH_VARARGS, (PY_METHODCHAR)SetIntPoisson_doc},
	{"setFloatConst",   (PyCFunction) SCA_RandomActuator::sPySetFloatConst, METH_VARARGS, (PY_METHODCHAR)SetFloatConst_doc},
	{"setFloatUniform", (PyCFunction) SCA_RandomActuator::sPySetFloatUniform, METH_VARARGS, (PY_METHODCHAR)SetFloatUniform_doc},
	{"setFloatNormal",  (PyCFunction) SCA_RandomActuator::sPySetFloatNormal, METH_VARARGS, (PY_METHODCHAR)SetFloatNormal_doc},
	{"setFloatNegativeExponential", (PyCFunction) SCA_RandomActuator::sPySetFloatNegativeExponential, METH_VARARGS, (PY_METHODCHAR)SetFloatNegativeExponential_doc},
	{NULL,NULL} //Sentinel
};

PyAttributeDef SCA_RandomActuator::Attributes[] = {
	KX_PYATTRIBUTE_FLOAT_RO("para1",SCA_RandomActuator,m_parameter1),
	KX_PYATTRIBUTE_FLOAT_RO("para2",SCA_RandomActuator,m_parameter2),
	KX_PYATTRIBUTE_ENUM_RO("distribution",SCA_RandomActuator,m_distribution),
	KX_PYATTRIBUTE_STRING_RW_CHECK("property",0,100,false,SCA_RandomActuator,m_propname,CheckProperty),
	{ NULL }	//Sentinel
};	

<<<<<<< HEAD
PyObject* SCA_RandomActuator::_getattr(const STR_String& attr) {
	PyObject* object = _getattr_self(Attributes, this, attr);
	if (object != NULL)
		return object;
	if (attr == "seed") {
=======
PyObject* SCA_RandomActuator::_getattr(const char *attr) {
	PyObject* object = _getattr_self(Attributes, this, attr);
	if (object != NULL)
		return object;
	if (!strcmp(attr, "seed")) {
>>>>>>> 28f6d223
		return PyInt_FromLong(m_base->GetSeed());
	}
	_getattr_up(SCA_IActuator);
}

<<<<<<< HEAD
int SCA_RandomActuator::_setattr(const STR_String& attr, PyObject *value)
=======
int SCA_RandomActuator::_setattr(const char *attr, PyObject *value)
>>>>>>> 28f6d223
{
	int ret = _setattr_self(Attributes, this, attr, value);
	if (ret >= 0)
		return ret;
<<<<<<< HEAD
	if (attr == "seed") {
=======
	if (!strcmp(attr, "seed")) {
>>>>>>> 28f6d223
		if (PyInt_Check(value))	{
			int ival = PyInt_AsLong(value);
			m_base->SetSeed(ival);
			return 0;
		} else {
			PyErr_SetString(PyExc_TypeError, "expected an integer");
			return 1;
		}
	}
	return SCA_IActuator::_setattr(attr, value);
}

/* 1. setSeed                                                            */
const char SCA_RandomActuator::SetSeed_doc[] = 
"setSeed(seed)\n"
"\t- seed: integer\n"
"\tSet the initial seed of the generator. Equal seeds produce\n"
"\tequal series. If the seed is 0, the generator will produce\n"
"\tthe same value on every call.\n";
PyObject* SCA_RandomActuator::PySetSeed(PyObject* self, PyObject* args, PyObject* kwds) {
	ShowDeprecationWarning("setSeed()", "the seed property");
	long seedArg;
	if(!PyArg_ParseTuple(args, "i", &seedArg)) {
		return NULL;
	}
	
	m_base->SetSeed(seedArg);
	
	Py_RETURN_NONE;
}
/* 2. getSeed                                                            */
const char SCA_RandomActuator::GetSeed_doc[] = 
"getSeed()\n"
"\tReturns the initial seed of the generator. Equal seeds produce\n"
"\tequal series.\n";
PyObject* SCA_RandomActuator::PyGetSeed(PyObject* self, PyObject* args, PyObject* kwds) {
	ShowDeprecationWarning("getSeed()", "the seed property");
	return PyInt_FromLong(m_base->GetSeed());
}

/* 4. getPara1                                                           */
const char SCA_RandomActuator::GetPara1_doc[] = 
"getPara1()\n"
"\tReturns the first parameter of the active distribution. Refer\n"
"\tto the documentation of the generator types for the meaning\n"
"\tof this value.";
PyObject* SCA_RandomActuator::PyGetPara1(PyObject* self, PyObject* args, PyObject* kwds) {
	ShowDeprecationWarning("getPara1()", "the para1 property");
	return PyFloat_FromDouble(m_parameter1);
}

/* 6. getPara2                                                           */
const char SCA_RandomActuator::GetPara2_doc[] = 
"getPara2()\n"
"\tReturns the first parameter of the active distribution. Refer\n"
"\tto the documentation of the generator types for the meaning\n"
"\tof this value.";
PyObject* SCA_RandomActuator::PyGetPara2(PyObject* self, PyObject* args, PyObject* kwds) {
	ShowDeprecationWarning("getPara2()", "the para2 property");
	return PyFloat_FromDouble(m_parameter2);
}

/* 8. getDistribution                                                    */
const char SCA_RandomActuator::GetDistribution_doc[] = 
"getDistribution()\n"
"\tReturns the type of the active distribution.\n";
PyObject* SCA_RandomActuator::PyGetDistribution(PyObject* self, PyObject* args, PyObject* kwds) {
	ShowDeprecationWarning("getDistribution()", "the distribution property");
	return PyInt_FromLong(m_distribution);
}

/* 9. setProperty                                                        */
const char SCA_RandomActuator::SetProperty_doc[] = 
"setProperty(name)\n"
"\t- name: string\n"
"\tSet the property to which the random value is assigned. If the \n"
"\tgenerator and property types do not match, the assignment is ignored.\n";
PyObject* SCA_RandomActuator::PySetProperty(PyObject* self, PyObject* args, PyObject* kwds) {
	ShowDeprecationWarning("setProperty()", "the 'property' property");
	char *nameArg;
	if (!PyArg_ParseTuple(args, "s", &nameArg)) {
		return NULL;
	}

	CValue* prop = GetParent()->FindIdentifier(nameArg);

	if (!prop->IsError()) {
		m_propname = nameArg;
	} else {
		; /* not found ... */
	}
	prop->Release();
	
	Py_RETURN_NONE;
}
/* 10. getProperty                                                       */
const char SCA_RandomActuator::GetProperty_doc[] = 
"getProperty(name)\n"
"\tReturn the property to which the random value is assigned. If the \n"
"\tgenerator and property types do not match, the assignment is ignored.\n";
PyObject* SCA_RandomActuator::PyGetProperty(PyObject* self, PyObject* args, PyObject* kwds) {
	ShowDeprecationWarning("getProperty()", "the 'property' property");
	return PyString_FromString(m_propname);
}

/* 11. setBoolConst */
const char SCA_RandomActuator::SetBoolConst_doc[] = 
"setBoolConst(value)\n"
"\t- value: 0 or 1\n"
"\tSet this generator to produce a constant boolean value.\n";
PyObject* SCA_RandomActuator::PySetBoolConst(PyObject* self, 
											PyObject* args, 
											PyObject* kwds) {
	int paraArg;
	if(!PyArg_ParseTuple(args, "i", &paraArg)) {
		return NULL;
	}
	
	m_distribution = KX_RANDOMACT_BOOL_CONST;
	m_parameter1 = (paraArg) ? 1.0 : 0.0;
	
	Py_RETURN_NONE;
}
/* 12. setBoolUniform, */
const char SCA_RandomActuator::SetBoolUniform_doc[] = 
"setBoolUniform()\n"
"\tSet this generator to produce true and false, each with 50%% chance of occuring\n";
PyObject* SCA_RandomActuator::PySetBoolUniform(PyObject* self, 
											  PyObject* args, 
											  PyObject* kwds) {
	/* no args */
	m_distribution = KX_RANDOMACT_BOOL_UNIFORM;
	enforceConstraints();
	Py_RETURN_NONE;
}
/* 13. setBoolBernouilli,  */
const char SCA_RandomActuator::SetBoolBernouilli_doc[] = 
"setBoolBernouilli(value)\n"
"\t- value: a float between 0 and 1\n"
"\tReturn false value * 100%% of the time.\n";
PyObject* SCA_RandomActuator::PySetBoolBernouilli(PyObject* self, 
												 PyObject* args, 
												 PyObject* kwds) {
	float paraArg;
	if(!PyArg_ParseTuple(args, "f", &paraArg)) {
		return NULL;
	}
	
	m_distribution = KX_RANDOMACT_BOOL_BERNOUILLI;
	m_parameter1 = paraArg;	
	enforceConstraints();
	Py_RETURN_NONE;
}
/* 14. setIntConst,*/
const char SCA_RandomActuator::SetIntConst_doc[] = 
"setIntConst(value)\n"
"\t- value: integer\n"
"\tAlways return value\n";
PyObject* SCA_RandomActuator::PySetIntConst(PyObject* self, 
										   PyObject* args, 
										   PyObject* kwds) {
	int paraArg;
	if(!PyArg_ParseTuple(args, "i", &paraArg)) {
		return NULL;
	}
	
	m_distribution = KX_RANDOMACT_INT_CONST;
	m_parameter1 = paraArg;
	enforceConstraints();
	Py_RETURN_NONE;
}
/* 15. setIntUniform,*/
const char SCA_RandomActuator::SetIntUniform_doc[] = 
"setIntUniform(lower_bound, upper_bound)\n"
"\t- lower_bound: integer\n"
"\t- upper_bound: integer\n"
"\tReturn a random integer between lower_bound and\n"
"\tupper_bound. The boundaries are included.\n";
PyObject* SCA_RandomActuator::PySetIntUniform(PyObject* self, 
											 PyObject* args, 
											 PyObject* kwds) {
	int paraArg1, paraArg2;
	if(!PyArg_ParseTuple(args, "ii", &paraArg1, &paraArg2)) {
		return NULL;
	}
	
	m_distribution = KX_RANDOMACT_INT_UNIFORM;
	m_parameter1 = paraArg1;
	m_parameter2 = paraArg2;
	enforceConstraints();
	Py_RETURN_NONE;
}
/* 16. setIntPoisson,		*/
const char SCA_RandomActuator::SetIntPoisson_doc[] = 
"setIntPoisson(value)\n"
"\t- value: float\n"
"\tReturn a Poisson-distributed number. This performs a series\n"
"\tof Bernouilli tests with parameter value. It returns the\n"
"\tnumber of tries needed to achieve succes.\n";
PyObject* SCA_RandomActuator::PySetIntPoisson(PyObject* self, 
											 PyObject* args, 
											 PyObject* kwds) {
	float paraArg;
	if(!PyArg_ParseTuple(args, "f", &paraArg)) {
		return NULL;
	}
	
	m_distribution = KX_RANDOMACT_INT_POISSON;
	m_parameter1 = paraArg;	
	enforceConstraints();
	Py_RETURN_NONE;
}
/* 17. setFloatConst,*/
const char SCA_RandomActuator::SetFloatConst_doc[] = 
"setFloatConst(value)\n"
"\t- value: float\n"
"\tAlways return value\n";
PyObject* SCA_RandomActuator::PySetFloatConst(PyObject* self, 
											 PyObject* args, 
											 PyObject* kwds) {
	float paraArg;
	if(!PyArg_ParseTuple(args, "f", &paraArg)) {
		return NULL;
	}
	
	m_distribution = KX_RANDOMACT_FLOAT_CONST;
	m_parameter1 = paraArg;	
	enforceConstraints();
	Py_RETURN_NONE;
}
/* 18. setFloatUniform, */
const char SCA_RandomActuator::SetFloatUniform_doc[] = 
"setFloatUniform(lower_bound, upper_bound)\n"
"\t- lower_bound: float\n"
"\t- upper_bound: float\n"
"\tReturn a random integer between lower_bound and\n"
"\tupper_bound.\n";
PyObject* SCA_RandomActuator::PySetFloatUniform(PyObject* self, 
											   PyObject* args, 
											   PyObject* kwds) {
	float paraArg1, paraArg2;
	if(!PyArg_ParseTuple(args, "ff", &paraArg1, &paraArg2)) {
		return NULL;
	}
	
	m_distribution = KX_RANDOMACT_FLOAT_UNIFORM;
	m_parameter1 = paraArg1;
	m_parameter2 = paraArg2;
	enforceConstraints();
	Py_RETURN_NONE;
}
/* 19. setFloatNormal, */
const char SCA_RandomActuator::SetFloatNormal_doc[] = 
"setFloatNormal(mean, standard_deviation)\n"
"\t- mean: float\n"
"\t- standard_deviation: float\n"
"\tReturn normal-distributed numbers. The average is mean, and the\n"
"\tdeviation from the mean is characterized by standard_deviation.\n";
PyObject* SCA_RandomActuator::PySetFloatNormal(PyObject* self, 
											  PyObject* args, 
											  PyObject* kwds) {
	float paraArg1, paraArg2;
	if(!PyArg_ParseTuple(args, "ff", &paraArg1, &paraArg2)) {
		return NULL;
	}
	
	m_distribution = KX_RANDOMACT_FLOAT_NORMAL;
	m_parameter1 = paraArg1;
	m_parameter2 = paraArg2;
	enforceConstraints();
	Py_RETURN_NONE;
}
/* 20. setFloatNegativeExponential, */
const char SCA_RandomActuator::SetFloatNegativeExponential_doc[] = 
"setFloatNegativeExponential(half_life)\n"
"\t- half_life: float\n"
"\tReturn negative-exponentially distributed numbers. The half-life 'time'\n"
"\tis characterized by half_life.\n";
PyObject* SCA_RandomActuator::PySetFloatNegativeExponential(PyObject* self, 
														   PyObject* args, 
														   PyObject* kwds) {
	float paraArg;
	if(!PyArg_ParseTuple(args, "f", &paraArg)) {
		return NULL;
	}
	
	m_distribution = KX_RANDOMACT_FLOAT_NEGATIVE_EXPONENTIAL;
	m_parameter1 = paraArg;	
	enforceConstraints();
	Py_RETURN_NONE;
}
	
/* eof */<|MERGE_RESOLUTION|>--- conflicted
+++ resolved
@@ -369,38 +369,22 @@
 	{ NULL }	//Sentinel
 };	
 
-<<<<<<< HEAD
-PyObject* SCA_RandomActuator::_getattr(const STR_String& attr) {
-	PyObject* object = _getattr_self(Attributes, this, attr);
-	if (object != NULL)
-		return object;
-	if (attr == "seed") {
-=======
 PyObject* SCA_RandomActuator::_getattr(const char *attr) {
 	PyObject* object = _getattr_self(Attributes, this, attr);
 	if (object != NULL)
 		return object;
 	if (!strcmp(attr, "seed")) {
->>>>>>> 28f6d223
 		return PyInt_FromLong(m_base->GetSeed());
 	}
 	_getattr_up(SCA_IActuator);
 }
 
-<<<<<<< HEAD
-int SCA_RandomActuator::_setattr(const STR_String& attr, PyObject *value)
-=======
 int SCA_RandomActuator::_setattr(const char *attr, PyObject *value)
->>>>>>> 28f6d223
 {
 	int ret = _setattr_self(Attributes, this, attr, value);
 	if (ret >= 0)
 		return ret;
-<<<<<<< HEAD
-	if (attr == "seed") {
-=======
 	if (!strcmp(attr, "seed")) {
->>>>>>> 28f6d223
 		if (PyInt_Check(value))	{
 			int ival = PyInt_AsLong(value);
 			m_base->SetSeed(ival);
