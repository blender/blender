# ##### BEGIN GPL LICENSE BLOCK #####
#
#  This program is free software; you can redistribute it and/or
#  modify it under the terms of the GNU General Public License
#  as published by the Free Software Foundation; either version 2
#  of the License, or (at your option) any later version.
#
#  This program is distributed in the hope that it will be useful,
#  but WITHOUT ANY WARRANTY; without even the implied warranty of
#  MERCHANTABILITY or FITNESS FOR A PARTICULAR PURPOSE.  See the
#  GNU General Public License for more details.
#
#  You should have received a copy of the GNU General Public License
#  along with this program; if not, write to the Free Software Foundation,
#  Inc., 51 Franklin Street, Fifth Floor, Boston, MA 02110-1301, USA.
#
# ##### END GPL LICENSE BLOCK #####

# <pep8 compliant>
import bpy
from bpy.types import (
    Header,
    Menu,
    Panel,
)
from bpy.app.translations import pgettext_iface as iface_
from bpy.app.translations import contexts as i18n_contexts


# -----------------------------------------------------------------------------
# Main Header
class USERPREF_HT_header(Header):
    bl_space_type = 'PREFERENCES'

    @staticmethod
    def draw_buttons(layout, context):
        prefs = context.preferences

        layout.operator_context = 'EXEC_AREA'

        if prefs.use_preferences_save and (not bpy.app.use_userpref_skip_save_on_exit):
            pass
        else:
            # Show '*' to let users know the preferences have been modified.
            layout.operator("wm.save_userpref",
                text=iface_("Save Preferences") + (" *" if prefs.is_dirty else ""),
                translate=False,)

    def draw(self, context):
        layout = self.layout
        layout.operator_context = 'EXEC_AREA'

        layout.template_header()

        USERPREF_MT_editor_menus.draw_collapsible(context, layout)

        layout.separator_spacer()

        self.draw_buttons(layout, context)


# -----------------------------------------------------------------------------
# Main Navigation Bar
class USERPREF_PT_navigation_bar(Panel):
    bl_label = "Preferences Navigation"
    bl_space_type = 'PREFERENCES'
    bl_region_type = 'NAVIGATION_BAR'
    bl_options = {'HIDE_HEADER'}

    def draw(self, context):
        layout = self.layout

        prefs = context.preferences

        col = layout.column()

        col.scale_x = 1.3
        col.scale_y = 1.3
        col.prop(prefs, "active_section", expand=True)


class USERPREF_MT_editor_menus(Menu):
    bl_idname = "USERPREF_MT_editor_menus"
    bl_label = ""

    def draw(self, _context):
        layout = self.layout
        layout.menu("USERPREF_MT_view")
        layout.menu("USERPREF_MT_save_load", text="Preferences")


class USERPREF_MT_view(Menu):
    bl_label = "View"

    def draw(self, _context):
        layout = self.layout

        layout.menu("INFO_MT_area")


class USERPREF_MT_save_load(Menu):
    bl_label = "Save & Load"

    def draw(self, context):
        layout = self.layout

        prefs = context.preferences

        row = layout.row()
        row.active = not bpy.app.use_userpref_skip_save_on_exit
        row.prop(prefs, "use_preferences_save", text="Auto-Save Preferences")

        layout.separator()

        layout.operator_context = 'EXEC_AREA'
        if prefs.use_preferences_save:
            layout.operator("wm.save_userpref", text="Save Preferences")
        sub_revert = layout.column(align=True)
        sub_revert.active = prefs.is_dirty
        sub_revert.operator("wm.read_userpref", text="Revert to Saved Preferences")

        layout.operator_context = 'INVOKE_AREA'
        layout.operator("wm.read_factory_userpref", text="Load Factory Preferences")


class USERPREF_PT_save_preferences(Panel):
    bl_label = "Save Preferences"
    bl_space_type = 'PREFERENCES'
    bl_region_type = 'EXECUTE'
    bl_options = {'HIDE_HEADER'}

    @classmethod
    def poll(cls, context):
        # Hide when header is visible
        for region in context.area.regions:
            if region.type == 'HEADER' and region.height <= 1:
                return True

        return False

    def draw(self, context):
        layout = self.layout.row()
        layout.operator_context = 'EXEC_AREA'

        layout.menu("USERPREF_MT_save_load", text="", icon='COLLAPSEMENU')

        USERPREF_HT_header.draw_buttons(layout, context)


# -----------------------------------------------------------------------------
# Min-In Helpers

# Panel mix-in.
class CenterAlignMixIn:
    """
    Base class for panels to center align contents with some horizontal margin.
    Deriving classes need to implement a ``draw_centered(context, layout)`` function.
    """

    def draw(self, context):
        layout = self.layout
        width = context.region.width
        ui_scale = context.preferences.system.ui_scale
        # No horizontal margin if region is rather small.
        is_wide = width > (350 * ui_scale)

        layout.use_property_split = True
        layout.use_property_decorate = False  # No animation.

        row = layout.row()
        if is_wide:
            row.label()  # Needed so col below is centered.

        col = row.column()
        col.ui_units_x = 50

        # Implemented by sub-classes.
        self.draw_centered(context, col)

        if is_wide:
            row.label()  # Needed so col above is centered.


# -----------------------------------------------------------------------------
# Interface Panels
class InterfacePanel:
    bl_space_type = 'PREFERENCES'
    bl_region_type = 'WINDOW'
    bl_context = "interface"


class USERPREF_PT_interface_display(InterfacePanel, CenterAlignMixIn, Panel):
    bl_label = "Display"

    def draw_centered(self, context, layout):
        prefs = context.preferences
        view = prefs.view

        col = layout.column()

        col.prop(view, "ui_scale", text="Resolution Scale")
        col.prop(view, "ui_line_width", text="Line Width")
        col.prop(view, "show_splash", text="Splash Screen")
        col.prop(view, "show_developer_ui")

        col.separator()

        col = layout.column(heading="Tooltips", align=True)
        col.prop(view, "show_tooltips", text="User Tooltips")
        sub = col.column()
        sub.active = view.show_tooltips
        sub.prop(view, "show_tooltips_python")


class USERPREF_PT_interface_text(InterfacePanel, CenterAlignMixIn, Panel):
    bl_label = "Text Rendering"
    bl_options = {'DEFAULT_CLOSED'}

    def draw_centered(self, context, layout):
        prefs = context.preferences
        view = prefs.view

        flow = layout.grid_flow(row_major=False, columns=0, even_columns=True, even_rows=False, align=False)

        flow.prop(view, "use_text_antialiasing", text="Anti-Aliasing")
        sub = flow.column()
        sub.active = view.use_text_antialiasing
        sub.prop(view, "text_hinting", text="Hinting")

        flow.prop(view, "font_path_ui")
        flow.prop(view, "font_path_ui_mono")


class USERPREF_PT_interface_translation(InterfacePanel, CenterAlignMixIn, Panel):
    bl_label = "Translation"
    bl_translation_context = i18n_contexts.id_windowmanager

    @classmethod
    def poll(cls, _context):
        return bpy.app.build_options.international

    def draw_centered(self, context, layout):
        prefs = context.preferences
        view = prefs.view

        layout.prop(view, "language")

        col = layout.column(heading="Affect")
        col.active = (bpy.app.translations.locale != 'en_US')
        col.prop(view, "use_translate_tooltips", text="Tooltips")
        col.prop(view, "use_translate_interface", text="Interface")
        col.prop(view, "use_translate_new_dataname", text="New Data")


class USERPREF_PT_interface_editors(InterfacePanel, CenterAlignMixIn, Panel):
    bl_label = "Editors"

    def draw_centered(self, context, layout):
        prefs = context.preferences
        view = prefs.view
        system = prefs.system

        col = layout.column()
        col.prop(system, "use_region_overlap")
        col.prop(view, "show_navigate_ui")
        col.prop(view, "color_picker_type")
        col.row().prop(view, "header_align")
        col.prop(view, "factor_display_type")


class USERPREF_PT_interface_temporary_windows(InterfacePanel, CenterAlignMixIn, Panel):
    bl_label = "Temporary Editors"
    bl_parent_id = "USERPREF_PT_interface_editors"
    bl_options = {'DEFAULT_CLOSED'}

    def draw_centered(self, context, layout):
        prefs = context.preferences
        view = prefs.view

        col = layout.column()
        col.prop(view, "render_display_type", text="Render In")
        col.prop(view, "filebrowser_display_type", text="File Browser")


class USERPREF_PT_interface_statusbar(InterfacePanel, CenterAlignMixIn, Panel):
    bl_label = "Status Bar"
    bl_parent_id = "USERPREF_PT_interface_editors"
    bl_options = {'DEFAULT_CLOSED'}

    def draw_centered(self, context, layout):
        prefs = context.preferences
        view = prefs.view

        col = layout.column(heading="Show")
        col.prop(view, "show_statusbar_stats", text="Scene Statistics")
        col.prop(view, "show_statusbar_memory", text="System Memory")
        col.prop(view, "show_statusbar_vram", text="Video Memory")
        col.prop(view, "show_statusbar_version", text="Blender Version")


class USERPREF_PT_interface_menus(InterfacePanel, Panel):
    bl_label = "Menus"
    bl_options = {'DEFAULT_CLOSED'}

    def draw(self, context):
        pass


class USERPREF_PT_interface_menus_mouse_over(InterfacePanel, CenterAlignMixIn, Panel):
    bl_label = "Open on Mouse Over"
    bl_parent_id = "USERPREF_PT_interface_menus"

    def draw_header(self, context):
        prefs = context.preferences
        view = prefs.view

        self.layout.prop(view, "use_mouse_over_open", text="")

    def draw_centered(self, context, layout):
        prefs = context.preferences
        view = prefs.view

        layout.active = view.use_mouse_over_open

        flow = layout.grid_flow(row_major=False, columns=0, even_columns=True, even_rows=False, align=False)

        flow.prop(view, "open_toplevel_delay", text="Top Level")
        flow.prop(view, "open_sublevel_delay", text="Sub Level")


class USERPREF_PT_interface_menus_pie(InterfacePanel, CenterAlignMixIn, Panel):
    bl_label = "Pie Menus"
    bl_parent_id = "USERPREF_PT_interface_menus"

    def draw_centered(self, context, layout):
        prefs = context.preferences
        view = prefs.view

        flow = layout.grid_flow(row_major=False, columns=0, even_columns=True, even_rows=False, align=False)

        flow.prop(view, "pie_animation_timeout")
        flow.prop(view, "pie_tap_timeout")
        flow.prop(view, "pie_initial_timeout")
        flow.prop(view, "pie_menu_radius")
        flow.prop(view, "pie_menu_threshold")
        flow.prop(view, "pie_menu_confirm")


# -----------------------------------------------------------------------------
# Editing Panels
class EditingPanel:
    bl_space_type = 'PREFERENCES'
    bl_region_type = 'WINDOW'
    bl_context = "editing"


class USERPREF_PT_edit_objects(EditingPanel, Panel):
    bl_label = "Objects"

    def draw(self, context):
        pass


class USERPREF_PT_edit_objects_new(EditingPanel, CenterAlignMixIn, Panel):
    bl_label = "New Objects"
    bl_parent_id = "USERPREF_PT_edit_objects"

    def draw_centered(self, context, layout):
        prefs = context.preferences
        edit = prefs.edit

        flow = layout.grid_flow(row_major=False, columns=0, even_columns=True, even_rows=False, align=False)

        flow.prop(edit, "material_link", text="Link Materials To")
        flow.prop(edit, "object_align", text="Align To")
        flow.prop(edit, "use_enter_edit_mode", text="Enter Edit Mode")
        flow.prop(edit, "collection_instance_empty_size", text="Instance Empty Size")


class USERPREF_PT_edit_objects_duplicate_data(EditingPanel, CenterAlignMixIn, Panel):
    bl_label = "Duplicate Data"
    bl_parent_id = "USERPREF_PT_edit_objects"

    def draw_centered(self, context, layout):
        prefs = context.preferences
        edit = prefs.edit

        layout.use_property_split = False

        flow = layout.grid_flow(row_major=False, columns=0, even_columns=True, even_rows=False, align=True)

        col = flow.column()
        col.prop(edit, "use_duplicate_action", text="Action")
        col.prop(edit, "use_duplicate_armature", text="Armature")
        col.prop(edit, "use_duplicate_camera", text="Camera")
        col.prop(edit, "use_duplicate_curve", text="Curve")
        # col.prop(edit, "use_duplicate_fcurve", text="F-Curve") # Not
        # implemented.
        col.prop(edit, "use_duplicate_grease_pencil", text="Grease Pencil")
        if hasattr(edit, "use_duplicate_hair"):
            col.prop(edit, "use_duplicate_hair", text="Hair")

        col = flow.column()
        col.prop(edit, "use_duplicate_lattice", text="Lattice")
        col.prop(edit, "use_duplicate_light", text="Light")
        col.prop(edit, "use_duplicate_lightprobe", text="Light Probe")
        col.prop(edit, "use_duplicate_material", text="Material")
        col.prop(edit, "use_duplicate_mesh", text="Mesh")
        col.prop(edit, "use_duplicate_metaball", text="Metaball")

        col = flow.column()
        col.prop(edit, "use_duplicate_particle", text="Particle")
        if hasattr(edit, "use_duplicate_pointcloud"):
            col.prop(edit, "use_duplicate_pointcloud", text="Point Cloud")
        col.prop(edit, "use_duplicate_speaker", text="Speaker")
        col.prop(edit, "use_duplicate_surface", text="Surface")
        col.prop(edit, "use_duplicate_text", text="Text")
        # col.prop(edit, "use_duplicate_texture", text="Texture") # Not
        # implemented.
        col.prop(edit, "use_duplicate_volume", text="Volume")


class USERPREF_PT_edit_cursor(EditingPanel, CenterAlignMixIn, Panel):
    bl_label = "3D Cursor"

    def draw_centered(self, context, layout):
        prefs = context.preferences
        edit = prefs.edit

        col = layout.column()
        col.prop(edit, "use_mouse_depth_cursor")
        col.prop(edit, "use_cursor_lock_adjust")


class USERPREF_PT_edit_gpencil(EditingPanel, CenterAlignMixIn, Panel):
    bl_label = "Grease Pencil"
    bl_options = {'DEFAULT_CLOSED'}

    def draw_centered(self, context, layout):
        prefs = context.preferences
        edit = prefs.edit

        col = layout.column(heading="Distance")
        col.prop(edit, "grease_pencil_manhattan_distance", text="Manhattan")
        col.prop(edit, "grease_pencil_euclidean_distance", text="Euclidean")


class USERPREF_PT_edit_annotations(EditingPanel, CenterAlignMixIn, Panel):
    bl_label = "Annotations"

    def draw_centered(self, context, layout):
        prefs = context.preferences
        edit = prefs.edit

        col = layout.column()
        col.prop(edit, "grease_pencil_default_color", text="Default Color")
        col.prop(edit, "grease_pencil_eraser_radius", text="Eraser Radius")


class USERPREF_PT_edit_weight_paint(EditingPanel, CenterAlignMixIn, Panel):
    bl_label = "Weight Paint"
    bl_options = {'DEFAULT_CLOSED'}

    def draw_centered(self, context, layout):
        prefs = context.preferences
        view = prefs.view

        layout.use_property_split = False

        layout.prop(view, "use_weight_color_range", text="Use Custom Colors")

        col = layout.column()
        col.active = view.use_weight_color_range
        col.template_color_ramp(view, "weight_color_range", expand=True)

class USERPREF_PT_edit_text_editor(EditingPanel, CenterAlignMixIn, Panel):
    bl_label = "Text Editor"
    bl_options = {'DEFAULT_CLOSED'}

    def draw_centered(self, context, layout):
        prefs = context.preferences
        edit = prefs.edit

        layout.prop(edit, "use_text_edit_auto_close")


class USERPREF_PT_edit_misc(EditingPanel, CenterAlignMixIn, Panel):
    bl_label = "Miscellaneous"
    bl_options = {'DEFAULT_CLOSED'}

    def draw_centered(self, context, layout):
        prefs = context.preferences
        edit = prefs.edit

        col = layout.column()
        col.prop(edit, "sculpt_paint_overlay_color", text="Sculpt Overlay Color")
        col.prop(edit, "node_margin", text="Node Auto-Offset Margin")


# -----------------------------------------------------------------------------
# Animation Panels
class AnimationPanel:
    bl_space_type = 'PREFERENCES'
    bl_region_type = 'WINDOW'
    bl_context = "animation"


class USERPREF_PT_animation_timeline(AnimationPanel, CenterAlignMixIn, Panel):
    bl_label = "Timeline"

    def draw_centered(self, context, layout):
        prefs = context.preferences
        view = prefs.view
        edit = prefs.edit

        col = layout.column()
        col.prop(edit, "use_negative_frames")

        col.prop(view, "view2d_grid_spacing_min", text="Minimum Grid Spacing")
        col.prop(view, "timecode_style")
        col.prop(view, "view_frame_type")
        if view.view_frame_type == 'SECONDS':
            col.prop(view, "view_frame_seconds")
        elif view.view_frame_type == 'KEYFRAMES':
            col.prop(view, "view_frame_keyframes")


class USERPREF_PT_animation_keyframes(AnimationPanel, CenterAlignMixIn, Panel):
    bl_label = "Keyframes"

    def draw_centered(self, context, layout):
        prefs = context.preferences
        edit = prefs.edit

        col = layout.column()
        col.prop(edit, "use_visual_keying")
        col.prop(edit, "use_keyframe_insert_needed", text="Only Insert Needed")

        col = layout.column(heading="Auto-Keyframing")
        col.prop(edit, "use_auto_keying_warning", text="Show Warning")
        col.prop(edit, "use_keyframe_insert_available", text="Only Insert Available")
        col.prop(edit, "use_auto_keying", text="Enable in New Scenes")


class USERPREF_PT_animation_fcurves(AnimationPanel, CenterAlignMixIn, Panel):
    bl_label = "F-Curves"

    def draw_centered(self, context, layout):
        prefs = context.preferences
        edit = prefs.edit

        flow = layout.grid_flow(row_major=False, columns=0, even_columns=True, even_rows=False, align=False)

        flow.prop(edit, "fcurve_unselected_alpha", text="Unselected Opacity")
        flow.prop(edit, "fcurve_new_auto_smoothing", text="Default Smoothing Mode")
        flow.prop(edit, "keyframe_new_interpolation_type", text="Default Interpolation")
        flow.prop(edit, "keyframe_new_handle_type", text="Default Handles")
        flow.prop(edit, "use_insertkey_xyz_to_rgb", text="XYZ to RGB")
        flow.prop(edit, "use_anim_channel_group_colors")


# -----------------------------------------------------------------------------
# System Panels
class SystemPanel:
    bl_space_type = 'PREFERENCES'
    bl_region_type = 'WINDOW'
    bl_context = "system"


class USERPREF_PT_system_sound(SystemPanel, CenterAlignMixIn, Panel):
    bl_label = "Sound"
    bl_options = {'DEFAULT_CLOSED'}

    def draw_centered(self, context, layout):
        prefs = context.preferences
        system = prefs.system

        layout.prop(system, "audio_device", expand=False)

        sub = layout.grid_flow(row_major=False, columns=0, even_columns=False, even_rows=False, align=False)
        sub.active = system.audio_device not in {'NONE', 'None'}
        sub.prop(system, "audio_channels", text="Channels")
        sub.prop(system, "audio_mixing_buffer", text="Mixing Buffer")
        sub.prop(system, "audio_sample_rate", text="Sample Rate")
        sub.prop(system, "audio_sample_format", text="Sample Format")


class USERPREF_PT_system_cycles_devices(SystemPanel, CenterAlignMixIn, Panel):
    bl_label = "Cycles Render Devices"

    @classmethod
    def poll(cls, _context):
        # No GPU rendering on macOS x86_64 currently.
        import platform
        import sys
        return bpy.app.build_options.cycles and \
               (sys.platform != "darwin" or platform.machine() == "arm64")

    def draw_centered(self, context, layout):
        prefs = context.preferences

        col = layout.column()
        col.use_property_split = False

        if bpy.app.build_options.cycles:
            addon = prefs.addons.get("cycles")
            if addon is not None:
                addon.preferences.draw_impl(col, context)
            del addon

        # NOTE: Disabled for until GPU side of OpenSubdiv is brought back.
        # system = prefs.system
        # if hasattr(system, "opensubdiv_compute_type"):
        #     col.label(text="OpenSubdiv compute:")
        #     col.row().prop(system, "opensubdiv_compute_type", text="")
class USERPREF_PT_system_os_settings(SystemPanel, CenterAlignMixIn, Panel):
    bl_label = "Operating System Settings"

    @classmethod
    def poll(cls, _context):
        # Only for Windows so far
        import sys
        return sys.platform[:3] == "win"

    def draw_centered(self, _context, layout):
        layout.label(text="Make this installation your default Blender")
        split = layout.split(factor=0.4)
        split.alignment = 'RIGHT'
        split.label(text="")
        split.operator("preferences.associate_blend", text="Make Default")


class USERPREF_PT_system_memory(SystemPanel, CenterAlignMixIn, Panel):
    bl_label = "Memory & Limits"

    def draw_centered(self, context, layout):
        prefs = context.preferences
        system = prefs.system
        edit = prefs.edit

        col = layout.column()
        col.prop(edit, "undo_steps", text="Undo Steps")
        col.prop(edit, "undo_memory_limit", text="Undo Memory Limit")
        col.prop(edit, "use_global_undo")

        layout.separator()

        col = layout.column()
        col.prop(system, "scrollback", text="Console Scrollback Lines")

        layout.separator()

        col = layout.column()
        col.prop(system, "texture_time_out", text="Texture Time Out")
        col.prop(system, "texture_collection_rate", text="Garbage Collection Rate")

        layout.separator()

        col = layout.column()
        col.prop(system, "vbo_time_out", text="Vbo Time Out")
        col.prop(system, "vbo_collection_rate", text="Garbage Collection Rate")


class USERPREF_PT_system_video_sequencer(SystemPanel, CenterAlignMixIn, Panel):
    bl_label = "Video Sequencer"

    def draw_centered(self, context, layout):
        prefs = context.preferences
        system = prefs.system
        # edit = prefs.edit

        layout.prop(system, "memory_cache_limit")

        layout.separator()

        layout.prop(system, "use_sequencer_disk_cache")
        col = layout.column()
        col.active = system.use_sequencer_disk_cache
        col.prop(system, "sequencer_disk_cache_dir", text="Directory")
        col.prop(system, "sequencer_disk_cache_size_limit", text="Cache Limit")
        col.prop(system, "sequencer_disk_cache_compression", text="Compression")

        layout.separator()

        layout.prop(system, "sequencer_proxy_setup")


# -----------------------------------------------------------------------------
# Viewport Panels
class ViewportPanel:
    bl_space_type = 'PREFERENCES'
    bl_region_type = 'WINDOW'
    bl_context = "viewport"


class USERPREF_PT_viewport_display(ViewportPanel, CenterAlignMixIn, Panel):
    bl_label = "Display"

    def draw_centered(self, context, layout):
        prefs = context.preferences
        view = prefs.view

        col = layout.column(heading="Show")
        col.prop(view, "show_object_info", text="Object Info")
        col.prop(view, "show_view_name", text="View Name")
        col.prop(view, "show_playback_fps", text="Playback FPS")

        layout.separator()

        col = layout.column()
        col.prop(view, "gizmo_size")
        col.prop(view, "lookdev_sphere_size")

        col.separator()

        col.prop(view, "mini_axis_type", text="3D Viewport Axis")

        if view.mini_axis_type == 'MINIMAL':
            col.prop(view, "mini_axis_size", text="Size")
            col.prop(view, "mini_axis_brightness", text="Brightness")

        if view.mini_axis_type == 'GIZMO':
            col.prop(view, "gizmo_size_navigate_v3d", text="Size")


class USERPREF_PT_viewport_quality(ViewportPanel, CenterAlignMixIn, Panel):
    bl_label = "Quality"

    def draw_centered(self, context, layout):
        prefs = context.preferences
        system = prefs.system

        col = layout.column()
        col.prop(system, "viewport_aa")

        col = layout.column(heading="Smooth Wires")
        col.prop(system, "use_overlay_smooth_wire", text="Overlay")
        col.prop(system, "use_edit_mode_smooth_wire", text="Edit Mode")


class USERPREF_PT_viewport_textures(ViewportPanel, CenterAlignMixIn, Panel):
    bl_label = "Textures"

    def draw_centered(self, context, layout):
        prefs = context.preferences
        system = prefs.system

        col = layout.column()
        col.prop(system, "gl_texture_limit", text="Limit Size")
        col.prop(system, "anisotropic_filter")
        col.prop(system, "gl_clip_alpha", slider=True)
        col.prop(system, "image_draw_method", text="Image Display Method")


class USERPREF_PT_viewport_selection(ViewportPanel, CenterAlignMixIn, Panel):
    bl_label = "Selection"
    bl_options = {'DEFAULT_CLOSED'}

    def draw_centered(self, context, layout):
        prefs = context.preferences
        system = prefs.system

        layout.prop(system, "use_select_pick_depth")


class USERPREF_PT_viewport_subdivision(ViewportPanel, CenterAlignMixIn, Panel):
    bl_label = "Subdivision"
    bl_options = {'DEFAULT_CLOSED'}

    def draw_centered(self, context, layout):
        prefs = context.preferences
        system = prefs.system

        layout.prop(system, "use_gpu_subdivision")


# -----------------------------------------------------------------------------
# Theme Panels
class ThemePanel:
    bl_space_type = 'PREFERENCES'
    bl_region_type = 'WINDOW'
    bl_context = "themes"


class USERPREF_MT_interface_theme_presets(Menu):
    bl_label = "Presets"
    preset_subdir = "interface_theme"
    preset_operator = "script.execute_preset"
    preset_type = 'XML'
    preset_xml_map = (("preferences.themes[0]", "Theme"),
        ("preferences.ui_styles[0]", "ThemeStyle"),)
    draw = Menu.draw_preset

    @staticmethod
    def reset_cb(context):
        bpy.ops.preferences.reset_default_theme()


class USERPREF_PT_theme(ThemePanel, Panel):
    bl_label = "Themes"
    bl_options = {'HIDE_HEADER'}

    def draw(self, _context):
        layout = self.layout

        split = layout.split(factor=0.6)

        row = split.row(align=True)
        row.menu("USERPREF_MT_interface_theme_presets", text=USERPREF_MT_interface_theme_presets.bl_label)
        row.operator("wm.interface_theme_preset_add", text="", icon='ADD')
        row.operator("wm.interface_theme_preset_add", text="", icon='REMOVE').remove_active = True

        row = split.row(align=True)
        row.operator("preferences.theme_install", text="Install...", icon='IMPORT')
        row.operator("preferences.reset_default_theme", text="Reset", icon='LOOP_BACK')


class USERPREF_PT_theme_user_interface(ThemePanel, CenterAlignMixIn, Panel):
    bl_label = "User Interface"
    bl_options = {'DEFAULT_CLOSED'}

    def draw_header(self, _context):
        layout = self.layout

        layout.label(icon='WORKSPACE')

    def draw(self, context):
        pass


# Base class for dynamically defined widget color panels.
# This is not registered.
class PreferenceThemeWidgetColorPanel:
    bl_parent_id = "USERPREF_PT_theme_user_interface"

    def draw(self, context):
        theme = context.preferences.themes[0]
        ui = theme.user_interface
        widget_style = getattr(ui, self.wcol)
        layout = self.layout

        layout.use_property_split = True

        flow = layout.grid_flow(row_major=False, columns=2, even_columns=True, even_rows=False, align=False)

        col = flow.column(align=True)
        col.prop(widget_style, "text")
        col.prop(widget_style, "text_sel", text="Selected")
        col.prop(widget_style, "item", slider=True)

        col = flow.column(align=True)
        col.prop(widget_style, "inner", slider=True)
        col.prop(widget_style, "inner_sel", text="Selected", slider=True)
        col.prop(widget_style, "outline")

        col.separator()

        col.prop(widget_style, "roundness")


# Base class for dynamically defined widget color panels.
# This is not registered.
class PreferenceThemeWidgetShadePanel:

    def draw(self, context):
        theme = context.preferences.themes[0]
        ui = theme.user_interface
        widget_style = getattr(ui, self.wcol)
        layout = self.layout

        layout.use_property_split = True

        col = layout.column(align=True)
        col.active = widget_style.show_shaded
        col.prop(widget_style, "shadetop", text="Shade Top")
        col.prop(widget_style, "shadedown", text="Down")

    def draw_header(self, context):
        theme = context.preferences.themes[0]
        ui = theme.user_interface
        widget_style = getattr(ui, self.wcol)

        self.layout.prop(widget_style, "show_shaded", text="")


class USERPREF_PT_theme_interface_state(ThemePanel, CenterAlignMixIn, Panel):
    bl_label = "State"
    bl_options = {'DEFAULT_CLOSED'}
    bl_parent_id = "USERPREF_PT_theme_user_interface"

    def draw_centered(self, context, layout):
        theme = context.preferences.themes[0]
        ui_state = theme.user_interface.wcol_state

        flow = layout.grid_flow(row_major=False, columns=0, even_columns=True, even_rows=False, align=False)

        col = flow.column(align=True)
        col.prop(ui_state, "inner_anim")
        col.prop(ui_state, "inner_anim_sel")

        col = flow.column(align=True)
        col.prop(ui_state, "inner_driven")
        col.prop(ui_state, "inner_driven_sel")

        col = flow.column(align=True)
        col.prop(ui_state, "inner_key")
        col.prop(ui_state, "inner_key_sel")

        col = flow.column(align=True)
        col.prop(ui_state, "inner_overridden")
        col.prop(ui_state, "inner_overridden_sel")

        col = flow.column(align=True)
        col.prop(ui_state, "inner_changed")
        col.prop(ui_state, "inner_changed_sel")

        col = flow.column(align=True)
        col.prop(ui_state, "blend")


class USERPREF_PT_theme_interface_styles(ThemePanel, CenterAlignMixIn, Panel):
    bl_label = "Styles"
    bl_options = {'DEFAULT_CLOSED'}
    bl_parent_id = "USERPREF_PT_theme_user_interface"

    def draw_centered(self, context, layout):
        theme = context.preferences.themes[0]
        ui = theme.user_interface

        flow = layout.grid_flow(row_major=False, columns=0, even_columns=True, even_rows=False, align=False)

        flow.prop(ui, "menu_shadow_fac")
        flow.prop(ui, "menu_shadow_width")
        flow.prop(ui, "icon_alpha")
        flow.prop(ui, "icon_saturation")
        flow.prop(ui, "editor_outline")
        flow.prop(ui, "widget_text_cursor")
        flow.prop(ui, "widget_emboss")
        flow.prop(ui, "panel_roundness")


class USERPREF_PT_theme_interface_transparent_checker(ThemePanel, CenterAlignMixIn, Panel):
    bl_label = "Transparent Checkerboard"
    bl_options = {'DEFAULT_CLOSED'}
    bl_parent_id = "USERPREF_PT_theme_user_interface"

    def draw_centered(self, context, layout):
        theme = context.preferences.themes[0]
        ui = theme.user_interface

        flow = layout.grid_flow(row_major=False, columns=0, even_columns=True, even_rows=False, align=False)

        flow.prop(ui, "transparent_checker_primary")
        flow.prop(ui, "transparent_checker_secondary")
        flow.prop(ui, "transparent_checker_size")


class USERPREF_PT_theme_interface_gizmos(ThemePanel, CenterAlignMixIn, Panel):
    bl_label = "Axis & Gizmo Colors"
    bl_options = {'DEFAULT_CLOSED'}
    bl_parent_id = "USERPREF_PT_theme_user_interface"

    def draw_centered(self, context, layout):
        theme = context.preferences.themes[0]
        ui = theme.user_interface

        flow = layout.grid_flow(row_major=False, columns=0, even_columns=True, even_rows=True, align=False)

        col = flow.column(align=True)
        col.prop(ui, "axis_x", text="Axis X")
        col.prop(ui, "axis_y", text="Y")
        col.prop(ui, "axis_z", text="Z")

        col = flow.column()
        col.prop(ui, "gizmo_primary")
        col.prop(ui, "gizmo_secondary")
        col.prop(ui, "gizmo_view_align")

        col = flow.column()
        col.prop(ui, "gizmo_a")
        col.prop(ui, "gizmo_b")


class USERPREF_PT_theme_interface_icons(ThemePanel, CenterAlignMixIn, Panel):
    bl_label = "Icon Colors"
    bl_options = {'DEFAULT_CLOSED'}
    bl_parent_id = "USERPREF_PT_theme_user_interface"

    def draw_centered(self, context, layout):
        theme = context.preferences.themes[0]
        ui = theme.user_interface

        flow = layout.grid_flow(row_major=False, columns=0, even_columns=True, even_rows=False, align=False)

        flow.prop(ui, "icon_scene")
        flow.prop(ui, "icon_collection")
        flow.prop(ui, "icon_object")
        flow.prop(ui, "icon_object_data")
        flow.prop(ui, "icon_modifier")
        flow.prop(ui, "icon_shading")
        flow.prop(ui, "icon_folder")
        flow.prop(ui, "icon_border_intensity")


class USERPREF_PT_theme_text_style(ThemePanel, CenterAlignMixIn, Panel):
    bl_label = "Text Style"
    bl_options = {'DEFAULT_CLOSED'}

    @staticmethod
    def _ui_font_style(layout, font_style):
        layout.use_property_split = True
        flow = layout.grid_flow(row_major=False, columns=0, even_columns=True, even_rows=False, align=True)

        col = flow.column()
        col.prop(font_style, "points")

        col = flow.column(align=True)
        col.prop(font_style, "shadow_offset_x", text="Shadow Offset X")
        col.prop(font_style, "shadow_offset_y", text="Y")

        col = flow.column()
        col.prop(font_style, "shadow")
        col.prop(font_style, "shadow_alpha")
        col.prop(font_style, "shadow_value")

    def draw_header(self, _context):
        layout = self.layout

        layout.label(icon='FONTPREVIEW')

    def draw_centered(self, context, layout):
        style = context.preferences.ui_styles[0]

        layout.label(text="Panel Title")
        self._ui_font_style(layout, style.panel_title)

        layout.separator()

        layout.label(text="Widget")
        self._ui_font_style(layout, style.widget)

        layout.separator()

        layout.label(text="Widget Label")
        self._ui_font_style(layout, style.widget_label)


class USERPREF_PT_theme_bone_color_sets(ThemePanel, CenterAlignMixIn, Panel):
    bl_label = "Bone Color Sets"
    bl_options = {'DEFAULT_CLOSED'}

    def draw_header(self, _context):
        layout = self.layout

        layout.label(icon='COLOR')

    def draw_centered(self, context, layout):
        theme = context.preferences.themes[0]

        layout.use_property_split = True

        for i, ui in enumerate(theme.bone_color_sets, 1):
            layout.label(text=iface_("Color Set %d") % i, translate=False)

            flow = layout.grid_flow(row_major=False, columns=0, even_columns=True, even_rows=False, align=False)

            flow.prop(ui, "normal")
            flow.prop(ui, "select")
            flow.prop(ui, "active")
            flow.prop(ui, "show_colored_constraints")


class USERPREF_PT_theme_collection_colors(ThemePanel, CenterAlignMixIn, Panel):
    bl_label = "Collection Colors"
    bl_options = {'DEFAULT_CLOSED'}

    def draw_header(self, _context):
        layout = self.layout

        layout.label(icon='OUTLINER_COLLECTION')

    def draw_centered(self, context, layout):
        theme = context.preferences.themes[0]

        layout.use_property_split = True

        flow = layout.grid_flow(row_major=False, columns=0, even_columns=True, even_rows=False, align=False)
        for i, ui in enumerate(theme.collection_color, 1):
            flow.prop(ui, "color", text=iface_("Color %d") % i, translate=False)


class USERPREF_PT_theme_strip_colors(ThemePanel, CenterAlignMixIn, Panel):
    bl_label = "Strip Colors"
    bl_options = {'DEFAULT_CLOSED'}

    def draw_header(self, _context):
        layout = self.layout

        layout.label(icon='SEQ_STRIP_DUPLICATE')

    def draw_centered(self, context, layout):
        theme = context.preferences.themes[0]

        layout.use_property_split = True

        flow = layout.grid_flow(row_major=False, columns=0, even_columns=True, even_rows=False, align=False)
        for i, ui in enumerate(theme.strip_color, 1):
            flow.prop(ui, "color", text=iface_("Color %d") % i, translate=False)


# Base class for dynamically defined theme-space panels.
# This is not registered.
class PreferenceThemeSpacePanel:

    # not essential, hard-coded UI delimiters for the theme layout
    ui_delimiters = {
        'VIEW_3D': {
            "text_grease_pencil",
            "text_keyframe",
            "speaker",
            "freestyle_face_mark",
            "split_normal",
            "bone_solid",
            "bone_locked_weight",
            "paint_curve_pivot",
        },
        'GRAPH_EDITOR': {
            "handle_vertex_select",
        },
        'IMAGE_EDITOR': {
            "paint_curve_pivot",
        },
        'NODE_EDITOR': {
            "layout_node",
        },
        'CLIP_EDITOR': {
            "handle_vertex_select",
        }
    }

    # TODO theme_area should be deprecated
    @staticmethod
    def _theme_generic(layout, themedata, theme_area):

        layout.use_property_split = True

        flow = layout.grid_flow(row_major=False, columns=0, even_columns=True, even_rows=False, align=False)

        props_type = {}

        for prop in themedata.rna_type.properties:
            if prop.identifier == "rna_type":
                continue

            props_type.setdefault((prop.type, prop.subtype), []).append(prop)

        th_delimiters = PreferenceThemeSpacePanel.ui_delimiters.get(theme_area)
        for props_type, props_ls in sorted(props_type.items()):
            if props_type[0] == 'POINTER':
                continue

            if th_delimiters is None:
                # simple, no delimiters
                for prop in props_ls:
                    flow.prop(themedata, prop.identifier)
            else:

                for prop in props_ls:
                    flow.prop(themedata, prop.identifier)

    def draw_header(self, _context):
        if hasattr(self, "icon") and self.icon != 'NONE':
            layout = self.layout
            layout.label(icon=self.icon)

    def draw(self, context):
        layout = self.layout
        theme = context.preferences.themes[0]

        datapath_list = self.datapath.split(".")
        data = theme
        for datapath_item in datapath_list:
            data = getattr(data, datapath_item)
        PreferenceThemeSpacePanel._theme_generic(layout, data, self.theme_area)


class ThemeGenericClassGenerator:

    @staticmethod
    def generate_panel_classes_for_wcols():
        wcols = [("Regular", "wcol_regular"),
            ("Tool", "wcol_tool"),
            ("Toolbar Item", "wcol_toolbar_item"),
            ("Radio Buttons", "wcol_radio"),
            ("Text", "wcol_text"),
            ("Option", "wcol_option"),
            ("Toggle", "wcol_toggle"),
            ("Number Field", "wcol_num"),
            ("Value Slider", "wcol_numslider"),
            ("Box", "wcol_box"),
            ("Menu", "wcol_menu"),
            ("Pie Menu", "wcol_pie_menu"),
            ("Pulldown", "wcol_pulldown"),
            ("Menu Back", "wcol_menu_back"),
            ("Tooltip", "wcol_tooltip"),
            ("Menu Item", "wcol_menu_item"),
            ("Scroll Bar", "wcol_scroll"),
            ("Progress Bar", "wcol_progress"),
            ("List Item", "wcol_list_item"),
            ("Tab", "wcol_tab"),]

        for (name, wcol) in wcols:
            panel_id = "USERPREF_PT_theme_interface_" + wcol
            yield type(panel_id, (PreferenceThemeWidgetColorPanel, ThemePanel, Panel), {
                "bl_label": name,
                "bl_options": {'DEFAULT_CLOSED'},
                "draw": PreferenceThemeWidgetColorPanel.draw,
                "wcol": wcol,
            })

            panel_shade_id = "USERPREF_PT_theme_interface_shade_" + wcol
            yield type(panel_shade_id, (PreferenceThemeWidgetShadePanel, ThemePanel, Panel), {
                "bl_label": "Shaded",
                "bl_options": {'DEFAULT_CLOSED'},
                "bl_parent_id": panel_id,
                "draw": PreferenceThemeWidgetShadePanel.draw,
                "wcol": wcol,
            })

    @staticmethod
    def generate_theme_area_child_panel_classes(parent_id, rna_type, theme_area, datapath):
        def generate_child_panel_classes_recurse(parent_id, rna_type, theme_area, datapath):
            props_type = {}

            for prop in rna_type.properties:
                if prop.identifier == "rna_type":
                    continue

                props_type.setdefault((prop.type, prop.subtype), []).append(prop)

            for props_type, props_ls in sorted(props_type.items()):
                if props_type[0] == 'POINTER':
                    for prop in props_ls:
                        new_datapath = datapath + "." + prop.identifier if datapath else prop.identifier
                        panel_id = parent_id + "_" + prop.identifier
                        yield type(panel_id, (PreferenceThemeSpacePanel, ThemePanel, Panel), {
                            "bl_label": rna_type.properties[prop.identifier].name,
                            "bl_parent_id": parent_id,
                            "bl_options": {'DEFAULT_CLOSED'},
                            "draw": PreferenceThemeSpacePanel.draw,
                            "theme_area": theme_area.identifier,
                            "datapath": new_datapath,
                        })

                        yield from generate_child_panel_classes_recurse(panel_id,
                            prop.fixed_type,
                            theme_area,
                            new_datapath,)

        yield from generate_child_panel_classes_recurse(parent_id, rna_type, theme_area, datapath)

    @staticmethod
    def generate_panel_classes_from_theme_areas():
        from bpy.types import Theme

        for theme_area in Theme.bl_rna.properties['theme_area'].enum_items_static:
            if theme_area.identifier in {'USER_INTERFACE', 'STYLE', 'BONE_COLOR_SETS'}:
                continue

            panel_id = "USERPREF_PT_theme_" + theme_area.identifier.lower()
            # Generate panel-class from theme_area
            yield type(panel_id, (PreferenceThemeSpacePanel, ThemePanel, Panel), {
                "bl_label": theme_area.name,
                "bl_options": {'DEFAULT_CLOSED'},
                "draw_header": PreferenceThemeSpacePanel.draw_header,
                "draw": PreferenceThemeSpacePanel.draw,
                "theme_area": theme_area.identifier,
                "icon": theme_area.icon,
                "datapath": theme_area.identifier.lower(),
            })

            yield from ThemeGenericClassGenerator.generate_theme_area_child_panel_classes(panel_id, Theme.bl_rna.properties[theme_area.identifier.lower()].fixed_type,
                theme_area, theme_area.identifier.lower())


# -----------------------------------------------------------------------------
# File Paths Panels

# Panel mix-in.
class FilePathsPanel:
    bl_space_type = 'PREFERENCES'
    bl_region_type = 'WINDOW'
    bl_context = "file_paths"


class USERPREF_PT_file_paths_data(FilePathsPanel, Panel):
    bl_label = "Data"

    def draw(self, context):
        layout = self.layout
        layout.use_property_split = True
        layout.use_property_decorate = False

        paths = context.preferences.filepaths

        col = self.layout.column()
        col.prop(paths, "font_directory", text="Fonts")
        col.prop(paths, "texture_directory", text="Textures")
        col.prop(paths, "script_directory", text="Scripts")
        col.prop(paths, "sound_directory", text="Sounds")
        col.prop(paths, "temporary_directory", text="Temporary Files")


class USERPREF_PT_file_paths_render(FilePathsPanel, Panel):
    bl_label = "Render"

    def draw(self, context):
        layout = self.layout
        layout.use_property_split = True
        layout.use_property_decorate = False

        paths = context.preferences.filepaths

        col = self.layout.column()
        col.prop(paths, "render_output_directory", text="Render Output")
        col.prop(paths, "render_cache_directory", text="Render Cache")


class USERPREF_PT_file_paths_applications(FilePathsPanel, Panel):
    bl_label = "Applications"

    def draw(self, context):
        layout = self.layout
        layout.use_property_split = True
        layout.use_property_decorate = False

        paths = context.preferences.filepaths

        col = layout.column()
        col.prop(paths, "image_editor", text="Image Editor")
        col.prop(paths, "animation_player_preset", text="Animation Player")
        if paths.animation_player_preset == 'CUSTOM':
            col.prop(paths, "animation_player", text="Player")


class USERPREF_PT_file_paths_development(FilePathsPanel, Panel):
    bl_label = "Development"

    @classmethod
    def poll(cls, context):
        prefs = context.preferences
        return prefs.view.show_developer_ui

    def draw(self, context):
        layout = self.layout
        layout.use_property_split = True
        layout.use_property_decorate = False

        paths = context.preferences.filepaths
        layout.prop(paths, "i18n_branches_directory", text="I18n Branches")


class USERPREF_PT_saveload_autorun(FilePathsPanel, Panel):
    bl_label = "Auto Run Python Scripts"
    bl_parent_id = "USERPREF_PT_saveload_blend"

    def draw_header(self, context):
        prefs = context.preferences
        paths = prefs.filepaths

        self.layout.prop(paths, "use_scripts_auto_execute", text="")

    def draw(self, context):
        layout = self.layout
        prefs = context.preferences
        paths = prefs.filepaths

        layout.use_property_split = True
        layout.use_property_decorate = False  # No animation.

        layout.active = paths.use_scripts_auto_execute

        box = layout.box()
        row = box.row()
        row.label(text="Excluded Paths")
        row.operator("preferences.autoexec_path_add", text="", icon='ADD', emboss=False)
        for i, path_cmp in enumerate(prefs.autoexec_paths):
            row = box.row()
            row.prop(path_cmp, "path", text="")
            row.prop(path_cmp, "use_glob", text="", icon='FILTER')
            row.operator("preferences.autoexec_path_remove", text="", icon='X', emboss=False).index = i


class USERPREF_PT_file_paths_asset_libraries(FilePathsPanel, Panel):
    bl_label = "Asset Libraries"

    def draw(self, context):
        layout = self.layout
        layout.use_property_split = False
        layout.use_property_decorate = False

        paths = context.preferences.filepaths

        box = layout.box()
        split = box.split(factor=0.35)
        name_col = split.column()
        path_col = split.column()

        row = name_col.row(align=True)  # Padding
        row.separator()
        row.label(text="Name")

        row = path_col.row(align=True)  # Padding
        row.separator()
        row.label(text="Path")

        for i, library in enumerate(paths.asset_libraries):
            row = name_col.row()
            row.alert = not library.name
            row.prop(library, "name", text="")

            row = path_col.row()
            subrow = row.row()
            subrow.alert = not library.path
            subrow.prop(library, "path", text="")
            row.operator("preferences.asset_library_remove", text="", icon='X', emboss=False).index = i

        row = box.row()
        row.alignment = 'RIGHT'
        row.operator("preferences.asset_library_add", text="", icon='ADD', emboss=False)


# -----------------------------------------------------------------------------
# Save/Load Panels
class SaveLoadPanel:
    bl_space_type = 'PREFERENCES'
    bl_region_type = 'WINDOW'
    bl_context = "save_load"


class USERPREF_PT_saveload_blend(SaveLoadPanel, CenterAlignMixIn, Panel):
    bl_label = "Blend Files"

    def draw_centered(self, context, layout):
        prefs = context.preferences
        paths = prefs.filepaths
        view = prefs.view

        col = layout.column(heading="Save")
        col.prop(view, "use_save_prompt")
        col.prop(paths, "file_preview_type")

        col = layout.column(heading="Default To")
        col.prop(paths, "use_relative_paths")
        col.prop(paths, "use_file_compression")
        col.prop(paths, "use_load_ui")

        col = layout.column(heading="Text Files")
        col.prop(paths, "use_tabs_as_spaces")

        col = layout.column()
        col.prop(paths, "save_version")
        col.prop(paths, "recent_files")


class USERPREF_PT_saveload_blend_autosave(SaveLoadPanel, CenterAlignMixIn, Panel):
    bl_label = "Auto Save"
    bl_parent_id = "USERPREF_PT_saveload_blend"

    def draw_header(self, context):
        prefs = context.preferences
        paths = prefs.filepaths

        self.layout.prop(paths, "use_auto_save_temporary_files", text="")

    def draw_centered(self, context, layout):
        prefs = context.preferences
        paths = prefs.filepaths

        col = layout.column()
        col.active = paths.use_auto_save_temporary_files
        col.prop(paths, "auto_save_time", text="Timer (Minutes)")


class USERPREF_PT_saveload_file_browser(SaveLoadPanel, CenterAlignMixIn, Panel):
    bl_label = "File Browser"

    def draw_centered(self, context, layout):
        prefs = context.preferences
        paths = prefs.filepaths

        col = layout.column(heading="Defaults")
        col.prop(paths, "use_filter_files")
        col.prop(paths, "show_hidden_files_datablocks")
        col.prop(paths, "show_recent_locations")
        col.prop(paths, "show_system_bookmarks")


# -----------------------------------------------------------------------------
# Input Panels
class InputPanel:
    bl_space_type = 'PREFERENCES'
    bl_region_type = 'WINDOW'
    bl_context = "input"


class USERPREF_PT_input_keyboard(InputPanel, CenterAlignMixIn, Panel):
    bl_label = "Keyboard"

    def draw_centered(self, context, layout):
        prefs = context.preferences
        inputs = prefs.inputs

        layout.prop(inputs, "use_emulate_numpad")
        layout.prop(inputs, "use_numeric_input_advanced")


class USERPREF_PT_input_mouse(InputPanel, CenterAlignMixIn, Panel):
    bl_label = "Mouse"

    def draw_centered(self, context, layout):
        import sys
        prefs = context.preferences
        inputs = prefs.inputs

        flow = layout.grid_flow(row_major=False, columns=0, even_columns=True, even_rows=False, align=False)

        flow.prop(inputs, "use_mouse_emulate_3_button")
        if sys.platform[:3] != "win":
            rowsub = flow.row()
            rowsub.active = inputs.use_mouse_emulate_3_button
            rowsub.prop(inputs, "mouse_emulate_3_button_modifier")
        flow.prop(inputs, "use_mouse_continuous")
        flow.prop(inputs, "use_drag_immediately")
        flow.prop(inputs, "mouse_double_click_time", text="Double Click Speed")
        flow.prop(inputs, "drag_threshold_mouse")
        flow.prop(inputs, "drag_threshold_tablet")
        flow.prop(inputs, "drag_threshold")
        flow.prop(inputs, "move_threshold")


class USERPREF_PT_input_tablet(InputPanel, CenterAlignMixIn, Panel):
    bl_label = "Tablet"

    def draw_centered(self, context, layout):
        prefs = context.preferences
        inputs = prefs.inputs

        import sys
        if sys.platform[:3] == "win":
            layout.prop(inputs, "tablet_api")
            layout.separator()

        col = layout.column()
        col.prop(inputs, "pressure_threshold_max")
        col.prop(inputs, "pressure_softness")


class USERPREF_PT_input_ndof(InputPanel, CenterAlignMixIn, Panel):
    bl_label = "NDOF"
    bl_options = {'DEFAULT_CLOSED'}

    @classmethod
    def poll(cls, context):
        prefs = context.preferences
        inputs = prefs.inputs
        return inputs.use_ndof

    def draw_centered(self, context, layout):
        prefs = context.preferences
        inputs = prefs.inputs

        USERPREF_PT_ndof_settings.draw_settings(layout, inputs)


# -----------------------------------------------------------------------------
# Navigation Panels
class NavigationPanel:
    bl_space_type = 'PREFERENCES'
    bl_region_type = 'WINDOW'
    bl_context = "navigation"


class USERPREF_PT_navigation_orbit(NavigationPanel, CenterAlignMixIn, Panel):
    bl_label = "Orbit & Pan"

    def draw_centered(self, context, layout):
        prefs = context.preferences
        inputs = prefs.inputs
        view = prefs.view

        col = layout.column()

        col.row().prop(inputs, "view_rotate_method", expand=True)
        if inputs.view_rotate_method == 'TURNTABLE':
            col.prop(inputs, "view_rotate_sensitivity_turntable")
        else:
            col.prop(inputs, "view_rotate_sensitivity_trackball")
        col.prop(inputs, "use_rotate_around_active")

        col.separator()

        col = layout.column(heading="Auto")
        col.prop(inputs, "use_auto_perspective", text="Perspective")
        col.prop(inputs, "use_mouse_depth_navigate", text="Depth")

        col = layout.column()
        col.prop(view, "smooth_view")
        col.prop(view, "rotation_angle")


class USERPREF_PT_navigation_zoom(NavigationPanel, CenterAlignMixIn, Panel):
    bl_label = "Zoom"

    def draw_centered(self, context, layout):
        prefs = context.preferences
        inputs = prefs.inputs

        col = layout.column()

        col.row().prop(inputs, "view_zoom_method", text="Zoom Method")
        if inputs.view_zoom_method in {'DOLLY', 'CONTINUE'}:
            col.row().prop(inputs, "view_zoom_axis")
            col.prop(inputs, "use_zoom_to_mouse")
            col = layout.column(heading="Invert Zoom Direction", align=True)
            col.prop(inputs, "invert_mouse_zoom", text="Mouse")
            col.prop(inputs, "invert_zoom_wheel", text="Wheel")
        else:
            col.prop(inputs, "use_zoom_to_mouse")
            col.prop(inputs, "invert_zoom_wheel", text="Invert Wheel Zoom Direction")


class USERPREF_PT_navigation_fly_walk(NavigationPanel, CenterAlignMixIn, Panel):
    bl_label = "Fly & Walk"

    def draw_centered(self, context, layout):
        prefs = context.preferences
        inputs = prefs.inputs

        layout.row().prop(inputs, "navigation_mode", expand=True)


class USERPREF_PT_navigation_fly_walk_navigation(NavigationPanel, CenterAlignMixIn, Panel):
    bl_label = "Walk"
    bl_parent_id = "USERPREF_PT_navigation_fly_walk"
    bl_options = {'DEFAULT_CLOSED'}

    @classmethod
    def poll(cls, context):
        prefs = context.preferences
        return prefs.inputs.navigation_mode == 'WALK'

    def draw_centered(self, context, layout):
        prefs = context.preferences
        inputs = prefs.inputs
        walk = inputs.walk_navigation

        col = layout.column()
        col.prop(walk, "use_mouse_reverse")
        col.prop(walk, "mouse_speed")
        col.prop(walk, "teleport_time")

        col = layout.column(align=True)
        col.prop(walk, "walk_speed")
        col.prop(walk, "walk_speed_factor")


class USERPREF_PT_navigation_fly_walk_gravity(NavigationPanel, CenterAlignMixIn, Panel):
    bl_label = "Gravity"
    bl_parent_id = "USERPREF_PT_navigation_fly_walk"
    bl_options = {'DEFAULT_CLOSED'}

    @classmethod
    def poll(cls, context):
        prefs = context.preferences
        return prefs.inputs.navigation_mode == 'WALK'

    def draw_header(self, context):
        prefs = context.preferences
        inputs = prefs.inputs
        walk = inputs.walk_navigation

        self.layout.prop(walk, "use_gravity", text="")

    def draw_centered(self, context, layout):
        prefs = context.preferences
        inputs = prefs.inputs
        walk = inputs.walk_navigation

        layout.active = walk.use_gravity

        col = layout.column()
        col.prop(walk, "view_height")
        col.prop(walk, "jump_height")


# Special case, this is only exposed as a popover.
class USERPREF_PT_ndof_settings(Panel):
    bl_label = "3D Mouse Settings"
    bl_space_type = 'TOPBAR'  # dummy.
    bl_region_type = 'HEADER'
    bl_ui_units_x = 12

    @staticmethod
    def draw_settings(layout, props, show_3dview_settings=True):
        col = layout.column()
        col.prop(props, "ndof_sensitivity", text="Pan Sensitivity")
        col.prop(props, "ndof_orbit_sensitivity")
        col.prop(props, "ndof_deadzone")

        layout.separator()

        if show_3dview_settings:
            col = layout.column()
            col.row().prop(props, "ndof_view_navigate_method", expand=True, text="Navigation")
            col.row().prop(props, "ndof_view_rotate_method", expand=True, text="Rotation")

            layout.separator()

        col = layout.column()
        if show_3dview_settings:
            col.prop(props, "ndof_show_guide")
        col.prop(props, "ndof_zoom_invert")
        row = col.row(heading="Pan")
        row.prop(props, "ndof_pan_yz_swap_axis", text="Swap Y and Z Axes")

        layout.separator()

        row = layout.row(heading=("Invert Axis Pan" if show_3dview_settings else "Invert Pan Axis"))
        for text, attr in (("X", "ndof_panx_invert_axis"),
                ("Y", "ndof_pany_invert_axis"),
                ("Z", "ndof_panz_invert_axis"),):
            row.prop(props, attr, text=text, toggle=True)

        if show_3dview_settings:
            row = layout.row(heading="Orbit")
            for text, attr in (("X", "ndof_rotx_invert_axis"),
                    ("Y", "ndof_roty_invert_axis"),
                    ("Z", "ndof_rotz_invert_axis"),):
                row.prop(props, attr, text=text, toggle=True)

            layout.separator()

            col = layout.column(heading="Fly/Walk")
            col.prop(props, "ndof_lock_horizon")
            col.prop(props, "ndof_fly_helicopter")

    def draw(self, context):
        layout = self.layout
        layout.use_property_split = True
        layout.use_property_decorate = False  # No animation.

        input_prefs = context.preferences.inputs
        is_view3d = context.space_data.type == 'VIEW_3D'
        self.draw_settings(layout, input_prefs, is_view3d)

# -----------------------------------------------------------------------------
# Key-Map Editor Panels
class KeymapPanel:
    bl_space_type = 'PREFERENCES'
    bl_region_type = 'WINDOW'
    bl_context = "keymap"


class USERPREF_MT_keyconfigs(Menu):
    bl_label = "KeyPresets"
    preset_subdir = "keyconfig"
    preset_operator = "preferences.keyconfig_activate"

    def draw(self, context):
        Menu.draw_preset(self, context)


class USERPREF_PT_keymap(KeymapPanel, Panel):
    bl_label = "Keymap"
    bl_options = {'HIDE_HEADER'}

    def draw(self, context):
        from rna_keymap_ui import draw_keymaps

        layout = self.layout

        # import time

        # start = time.time()

        # Keymap Settings
        draw_keymaps(context, layout)

        # print("runtime", time.time() - start)


# -----------------------------------------------------------------------------
# Add-On Panels
class AddOnPanel:
    bl_space_type = 'PREFERENCES'
    bl_region_type = 'WINDOW'
    bl_context = "addons"


class USERPREF_PT_addons(AddOnPanel, Panel):
    bl_label = "Add-ons"
    bl_options = {'HIDE_HEADER'}

    _support_icon_mapping = {
        'OFFICIAL': 'BLENDER',
        'COMMUNITY': 'COMMUNITY',
        'TESTING': 'EXPERIMENTAL',
    }

    @staticmethod
    def is_user_addon(mod, user_addon_paths):
        import os

        if not user_addon_paths:
            for path in (bpy.utils.script_path_user(),
                    bpy.utils.script_path_pref(),):
                if path is not None:
                    user_addon_paths.append(os.path.join(path, "addons"))

        for path in user_addon_paths:
            if bpy.path.is_subdir(mod.__file__, path):
                return True
        return False

    @staticmethod
    def draw_error(layout, message):
        lines = message.split("\n")
        box = layout.box()
        sub = box.row()
        sub.label(text=lines[0])
        sub.label(icon='ERROR')
        for l in lines[1:]:
            box.label(text=l)

    def draw(self, context):
        import os
        import addon_utils

        layout = self.layout

        wm = context.window_manager
        prefs = context.preferences
        used_ext = {ext.module for ext in prefs.addons}

        addon_user_dirs = tuple(p for p in (os.path.join(prefs.filepaths.script_directory, "addons"),
                bpy.utils.user_resource('SCRIPTS', path="addons"),)
            if p)

        # collect the categories that can be filtered on
        addons = [
            (mod, addon_utils.module_bl_info(mod))
            for mod in addon_utils.modules(refresh=False)
        ]

        split = layout.split(factor=0.6)

        row = split.row()
        row.prop(wm, "addon_support", expand=True)

        row = split.row(align=True)
        row.operator("preferences.addon_install", icon='IMPORT', text="Install...")
        row.operator("preferences.addon_refresh", icon='FILE_REFRESH', text="Refresh")

        row = layout.row()
        row.prop(prefs.view, "show_addons_enabled_only")
        row.prop(wm, "addon_filter", text="")
        row.prop(wm, "addon_search", text="", icon='VIEWZOOM')

        col = layout.column()

        # set in addon_utils.modules_refresh()
        if addon_utils.error_duplicates:
            box = col.box()
            row = box.row()
            row.label(text="Multiple add-ons with the same name found!")
            row.label(icon='ERROR')
            box.label(text="Delete one of each pair to resolve:")
            for (addon_name, addon_file, addon_path) in addon_utils.error_duplicates:
                box.separator()
                sub_col = box.column(align=True)
                sub_col.label(text=addon_name + ":")
                sub_col.label(text="    " + addon_file)
                sub_col.label(text="    " + addon_path)

        if addon_utils.error_encoding:
            self.draw_error(col,
                "One or more addons do not have UTF-8 encoding\n"
                "(see console for details)",)

        show_enabled_only = prefs.view.show_addons_enabled_only
        filter = wm.addon_filter
        search = wm.addon_search.lower()
        support = wm.addon_support

        # initialized on demand
        user_addon_paths = []

        for mod, info in addons:
            module_name = mod.__name__

            is_enabled = module_name in used_ext

            if info["support"] not in support:
                continue

            # check if addon should be visible with current filters
            is_visible = ((filter == "All") or (filter == info["category"]) or (filter == "User" and (mod.__file__.startswith(addon_user_dirs))))
            if show_enabled_only:
                is_visible = is_visible and is_enabled

            if is_visible:
                if search and not ((search in info["name"].lower()) or (info["author"] and (search in info["author"].lower())) or ((filter == "All") and (search in info["category"].lower()))):
                    continue

                # Addon UI Code
                col_box = col.column()
                box = col_box.box()
                colsub = box.column()
                row = colsub.row(align=True)

                row.operator("preferences.addon_expand",
                    icon='DISCLOSURE_TRI_DOWN' if info["show_expanded"] else 'DISCLOSURE_TRI_RIGHT',
                    emboss=False,).module = module_name

                row.operator("preferences.addon_disable" if is_enabled else "preferences.addon_enable",
                    icon='CHECKBOX_HLT' if is_enabled else 'CHECKBOX_DEHLT', text="",
                    emboss=False,).module = module_name

                sub = row.row()
                sub.active = is_enabled
                sub.label(text="%s: %s" % (info["category"], info["name"]))

                if info["warning"]:
                    sub.label(icon='ERROR')

                # icon showing support level.
                sub.label(icon=self._support_icon_mapping.get(info["support"], 'QUESTION'))

                # Expanded UI (only if additional info is available)
                if info["show_expanded"]:
                    if info["description"]:
                        split = colsub.row().split(factor=0.15)
                        split.label(text="Description:")
                        split.label(text=info["description"])
                    if info["location"]:
                        split = colsub.row().split(factor=0.15)
                        split.label(text="Location:")
                        split.label(text=info["location"])
                    if mod:
                        split = colsub.row().split(factor=0.15)
                        split.label(text="File:")
                        split.label(text=mod.__file__, translate=False)
                    if info["author"]:
                        split = colsub.row().split(factor=0.15)
                        split.label(text="Author:")
                        split.label(text=info["author"], translate=False)
                    if info["version"]:
                        split = colsub.row().split(factor=0.15)
                        split.label(text="Version:")
                        split.label(text=".".join(str(x) for x in info["version"]), translate=False)
                    if info["warning"]:
                        split = colsub.row().split(factor=0.15)
                        split.label(text="Warning:")
                        split.label(text="  " + info["warning"], icon='ERROR')

                    user_addon = USERPREF_PT_addons.is_user_addon(mod, user_addon_paths)
                    tot_row = bool(info["doc_url"]) + bool(user_addon)

                    if tot_row:
                        split = colsub.row().split(factor=0.15)
                        split.label(text="Internet:")
                        sub = split.row()
                        if info["doc_url"]:
                            sub.operator("wm.url_open", text="Documentation", icon='HELP',).url = info["doc_url"]
                        # Only add "Report a Bug" button if tracker_url is set
                        # or the add-on is bundled (use official tracker then).
                        if info.get("tracker_url"):
                            sub.operator("wm.url_open", text="Report a Bug", icon='URL',).url = info["tracker_url"]
                        elif not user_addon:
                            addon_info = ("Name: %s %s\n"
                                "Author: %s\n") % (info["name"], str(info["version"]), info["author"])
                            props = sub.operator("wm.url_open_preset", text="Report a Bug", icon='URL',)
                            props.type = 'BUG_ADDON'
                            props.id = addon_info
                        if user_addon:
                            sub.operator("preferences.addon_remove", text="Remove", icon='CANCEL',).module = mod.__name__

                    # Show addon user preferences
                    if is_enabled:
                        addon_preferences = prefs.addons[module_name].preferences
                        if addon_preferences is not None:
                            draw = getattr(addon_preferences, "draw", None)
                            if draw is not None:
                                addon_preferences_class = type(addon_preferences)
                                box_prefs = col_box.box()
                                box_prefs.label(text="Preferences:")
                                addon_preferences_class.layout = box_prefs
                                try:
                                    draw(context)
                                except:
                                    import traceback
                                    traceback.print_exc()
                                    box_prefs.label(text="Error (see console)", icon='ERROR')
                                del addon_preferences_class.layout

        # Append missing scripts
        # First collect scripts that are used but have no script file.
        module_names = {mod.__name__ for mod, info in addons}
        missing_modules = {ext for ext in used_ext if ext not in module_names}

        if missing_modules and filter in {"All", "Enabled"}:
            col.column().separator()
            col.column().label(text="Missing script files")

            module_names = {mod.__name__ for mod, info in addons}
            for module_name in sorted(missing_modules):
                is_enabled = module_name in used_ext
                # Addon UI Code
                box = col.column().box()
                colsub = box.column()
                row = colsub.row(align=True)

                row.label(text="", icon='ERROR')

                if is_enabled:
                    row.operator("preferences.addon_disable", icon='CHECKBOX_HLT', text="", emboss=False,).module = module_name

                row.label(text=module_name, translate=False)


# -----------------------------------------------------------------------------
# Studio Light Panels
class StudioLightPanel:
    bl_space_type = 'PREFERENCES'
    bl_region_type = 'WINDOW'
    bl_context = "lights"


class StudioLightPanelMixin:

    def _get_lights(self, prefs):
        return [light for light in prefs.studio_lights if light.is_user_defined and light.type == self.sl_type]

    def draw(self, context):
        layout = self.layout
        prefs = context.preferences
        lights = self._get_lights(prefs)

        self.draw_light_list(layout, lights)

    def draw_light_list(self, layout, lights):
        if lights:
            flow = layout.grid_flow(row_major=False, columns=4, even_columns=True, even_rows=True, align=False)
            for studio_light in lights:
                self.draw_studio_light(flow, studio_light)
        else:
            layout.label(text="No custom %s configured" % self.bl_label)

    def draw_studio_light(self, layout, studio_light):
        box = layout.box()
        row = box.row()

        row.template_icon(layout.icon(studio_light), scale=3.0)
        col = row.column()
        op = col.operator("preferences.studiolight_uninstall", text="", icon='REMOVE')
        op.index = studio_light.index

        if studio_light.type == 'STUDIO':
            op = col.operator("preferences.studiolight_copy_settings", text="", icon='IMPORT')
            op.index = studio_light.index

        box.label(text=studio_light.name)


class USERPREF_PT_studiolight_matcaps(StudioLightPanel, StudioLightPanelMixin, Panel):
    bl_label = "MatCaps"
    sl_type = 'MATCAP'

    def draw_header_preset(self, _context):
        layout = self.layout
        layout.operator("preferences.studiolight_install", icon='IMPORT', text="Install...").type = 'MATCAP'
        layout.separator()


class USERPREF_PT_studiolight_world(StudioLightPanel, StudioLightPanelMixin, Panel):
    bl_label = "HDRIs"
    sl_type = 'WORLD'

    def draw_header_preset(self, _context):
        layout = self.layout
        layout.operator("preferences.studiolight_install", icon='IMPORT', text="Install...").type = 'WORLD'
        layout.separator()


class USERPREF_PT_studiolight_lights(StudioLightPanel, StudioLightPanelMixin, Panel):
    bl_label = "Studio Lights"
    sl_type = 'STUDIO'

    def draw_header_preset(self, _context):
        layout = self.layout
        op = layout.operator("preferences.studiolight_install", icon='IMPORT', text="Install...")
        op.type = 'STUDIO'
        op.filter_glob = ".sl"
        layout.separator()


class USERPREF_PT_studiolight_light_editor(StudioLightPanel, Panel):
    bl_label = "Editor"
    bl_parent_id = "USERPREF_PT_studiolight_lights"
    bl_options = {'DEFAULT_CLOSED'}

    @staticmethod
    def opengl_light_buttons(layout, light):

        col = layout.column()
        col.active = light.use

        col.prop(light, "use", text="Use Light")
        col.prop(light, "diffuse_color", text="Diffuse")
        col.prop(light, "specular_color", text="Specular")
        col.prop(light, "smooth")
        col.prop(light, "direction")

    def draw(self, context):
        layout = self.layout

        prefs = context.preferences
        system = prefs.system

        row = layout.row()
        row.prop(system, "use_studio_light_edit", toggle=True)
        row.operator("preferences.studiolight_new", text="Save as Studio light", icon='FILE_TICK')

        layout.separator()

        layout.use_property_split = True
        column = layout.split()
        column.active = system.use_studio_light_edit

        light = system.solid_lights[0]
        colsplit = column.split(factor=0.85)
        self.opengl_light_buttons(colsplit, light)

        light = system.solid_lights[1]
        colsplit = column.split(factor=0.85)
        self.opengl_light_buttons(colsplit, light)

        light = system.solid_lights[2]
        colsplit = column.split(factor=0.85)
        self.opengl_light_buttons(colsplit, light)

        light = system.solid_lights[3]
        self.opengl_light_buttons(column, light)

        layout.separator()

        layout.prop(system, "light_ambient")


# -----------------------------------------------------------------------------
# Experimental Panels
class ExperimentalPanel:
    bl_space_type = 'PREFERENCES'
    bl_region_type = 'WINDOW'
    bl_context = "experimental"

    url_prefix = "https://developer.blender.org/"

    @classmethod
    def poll(cls, _context):
        return bpy.app.version_cycle == 'alpha'

    def _draw_items(self, context, items):
        prefs = context.preferences
        experimental = prefs.experimental

        layout = self.layout
        layout.use_property_split = False
        layout.use_property_decorate = False

        for prop_keywords, reference in items:
            split = layout.split(factor=0.66)
            col = split.split()
            col.prop(experimental, **prop_keywords)

            if reference:
                if type(reference) is tuple:
                    url_ext = reference[0]
                    text = reference[1]
                else:
                    url_ext = reference
                    text = reference

                col = split.split()
                col.operator("wm.url_open", text=text, icon='URL').url = self.url_prefix + url_ext


"""
# Example panel, leave it here so we always have a template to follow even
# after the features are gone from the experimental panel.

class USERPREF_PT_experimental_virtual_reality(ExperimentalPanel, Panel):
    bl_label = "Virtual Reality"

    def draw(self, context):
        self._draw_items(
            context, (
                ({"property": "use_virtual_reality_scene_inspection"}, "T71347"),
                ({"property": "use_virtual_reality_immersive_drawing"}, "T71348"),
            )
        )
"""


class USERPREF_PT_experimental_new_features(ExperimentalPanel, Panel):
    bl_label = "New Features"

    def draw(self, context):
        self._draw_items(context, (({"property": "use_sculpt_tools_tilt"}, "T82877"),
                ({"property": "use_extended_asset_browser"}, ("project/view/130/", "Project Page")),
                ({"property": "use_override_templates"}, ("T73318", "Milestone 4")),
                ({"property": "use_sculpt_uvsmooth"}, ""),),)


class USERPREF_PT_experimental_prototypes(ExperimentalPanel, Panel):
    bl_label = "Prototypes"

    def draw(self, context):
<<<<<<< HEAD
        self._draw_items(context, (({"property": "use_new_hair_type"}, "T68981"),
=======
        self._draw_items(
            context, (
                ({"property": "use_new_curves_type"}, "T68981"),
>>>>>>> f021d467
                ({"property": "use_new_point_cloud_type"}, "T75717"),
                ({"property": "use_full_frame_compositor"}, "T88150"),),)


class USERPREF_PT_experimental_debugging(ExperimentalPanel, Panel):
    bl_label = "Debugging"

    @classmethod
    def poll(cls, _context):
        # Unlike the other experimental panels, the debugging one is always
        # visible
        # even in beta or release.
        return True

    def draw(self, context):
        self._draw_items(context, (({"property": "use_undo_legacy"}, "T60695"),
                ({"property": "override_auto_resync"}, "T83811"),
                ({"property": "use_cycles_debug"}, None),
                ({"property": "use_geometry_nodes_legacy"}, "T91274"),
                ({"property": "show_asset_debug_info"}, None),
                ({"property": "use_asset_indexing"}, None),
            ),
        )


# -----------------------------------------------------------------------------
# Class Registration

# Order of registration defines order in UI,
# so dynamically generated classes are 'injected' in the intended order.
classes = (USERPREF_PT_theme_user_interface,
    *ThemeGenericClassGenerator.generate_panel_classes_for_wcols(),
    USERPREF_HT_header,
    USERPREF_PT_navigation_bar,
    USERPREF_PT_save_preferences,
    USERPREF_MT_editor_menus,
    USERPREF_MT_view,
    USERPREF_MT_save_load,

    USERPREF_PT_interface_display,
    USERPREF_PT_interface_editors,
    USERPREF_PT_interface_temporary_windows,
    USERPREF_PT_interface_statusbar,
    USERPREF_PT_interface_translation,
    USERPREF_PT_interface_text,
    USERPREF_PT_interface_menus,
    USERPREF_PT_interface_menus_mouse_over,
    USERPREF_PT_interface_menus_pie,

    USERPREF_PT_viewport_display,
    USERPREF_PT_viewport_quality,
    USERPREF_PT_viewport_textures,
    USERPREF_PT_viewport_selection,
    USERPREF_PT_viewport_subdivision,

    USERPREF_PT_edit_objects,
    USERPREF_PT_edit_objects_new,
    USERPREF_PT_edit_objects_duplicate_data,
    USERPREF_PT_edit_cursor,
    USERPREF_PT_edit_annotations,
    USERPREF_PT_edit_weight_paint,
    USERPREF_PT_edit_gpencil,
    USERPREF_PT_edit_text_editor,
    USERPREF_PT_edit_misc,

    USERPREF_PT_animation_timeline,
    USERPREF_PT_animation_keyframes,
    USERPREF_PT_animation_fcurves,

    USERPREF_PT_system_cycles_devices,
    USERPREF_PT_system_os_settings,
    USERPREF_PT_system_memory,
    USERPREF_PT_system_video_sequencer,
    USERPREF_PT_system_sound,

    USERPREF_MT_interface_theme_presets,
    USERPREF_PT_theme,
    USERPREF_PT_theme_interface_state,
    USERPREF_PT_theme_interface_styles,
    USERPREF_PT_theme_interface_gizmos,
    USERPREF_PT_theme_interface_transparent_checker,
    USERPREF_PT_theme_interface_icons,
    USERPREF_PT_theme_text_style,
    USERPREF_PT_theme_bone_color_sets,
    USERPREF_PT_theme_collection_colors,
    USERPREF_PT_theme_strip_colors,

    USERPREF_PT_file_paths_data,
    USERPREF_PT_file_paths_render,
    USERPREF_PT_file_paths_applications,
    USERPREF_PT_file_paths_development,
    USERPREF_PT_file_paths_asset_libraries,

    USERPREF_PT_saveload_blend,
    USERPREF_PT_saveload_blend_autosave,
    USERPREF_PT_saveload_autorun,
    USERPREF_PT_saveload_file_browser,

    USERPREF_MT_keyconfigs,

    USERPREF_PT_input_keyboard,
    USERPREF_PT_input_mouse,
    USERPREF_PT_input_tablet,
    USERPREF_PT_input_ndof,
    USERPREF_PT_navigation_orbit,
    USERPREF_PT_navigation_zoom,
    USERPREF_PT_navigation_fly_walk,
    USERPREF_PT_navigation_fly_walk_navigation,
    USERPREF_PT_navigation_fly_walk_gravity,

    USERPREF_PT_keymap,
    USERPREF_PT_addons,

    USERPREF_PT_studiolight_lights,
    USERPREF_PT_studiolight_light_editor,
    USERPREF_PT_studiolight_matcaps,
    USERPREF_PT_studiolight_world,

    # Popovers.
    USERPREF_PT_ndof_settings,

    USERPREF_PT_experimental_new_features,
    USERPREF_PT_experimental_prototypes,
    USERPREF_PT_experimental_debugging,

    # Add dynamically generated editor theme panels last,
    # so they show up last in the theme section.
    *ThemeGenericClassGenerator.generate_panel_classes_from_theme_areas(),)

if __name__ == "__main__":  # only for live edit.
    from bpy.utils import register_class
    for cls in classes:
        register_class(cls)<|MERGE_RESOLUTION|>--- conflicted
+++ resolved
@@ -2227,13 +2227,9 @@
     bl_label = "Prototypes"
 
     def draw(self, context):
-<<<<<<< HEAD
-        self._draw_items(context, (({"property": "use_new_hair_type"}, "T68981"),
-=======
         self._draw_items(
             context, (
                 ({"property": "use_new_curves_type"}, "T68981"),
->>>>>>> f021d467
                 ({"property": "use_new_point_cloud_type"}, "T75717"),
                 ({"property": "use_full_frame_compositor"}, "T88150"),),)
 
